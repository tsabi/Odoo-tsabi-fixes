--- conflicted
+++ resolved
@@ -43,23 +43,18 @@
     @api.model
     def _eval_context(self):
         """Returns a dictionary to use as evaluation context for
-<<<<<<< HEAD
            ir.rule domains.
            Note: company_ids contains the ids of the activated companies
            by the user with the switch company menu. These companies are
            filtered and trusted.
         """
+        # use an empty context for 'user' to make the domain evaluation
+        # independent from the context
         return {
-            'user': self.env.user,
+            'user': self.env.user.with_context({}),
             'time': time,
             'company_ids': self.env.companies.ids,
         }
-=======
-           ir.rule domains."""
-        # use an empty context for 'user' to make the domain evaluation
-        # independent from the context
-        return {'user': self.env.user.with_context({}), 'time': time}
->>>>>>> 6f55fd65
 
     @api.depends('groups')
     def _compute_global(self):
