--- conflicted
+++ resolved
@@ -782,12 +782,8 @@
             'relation': field.comodel_name or None,
             'index': bool(field.index),
             'store': bool(field.store),
-<<<<<<< HEAD
             'copied': bool(field.copy),
-=======
-            'copy': bool(field.copy),
             'on_delete': getattr(field, 'ondelete', None),
->>>>>>> 3c108977
             'related': ".".join(field.related) if field.related else None,
             'readonly': bool(field.readonly),
             'required': bool(field.required),
