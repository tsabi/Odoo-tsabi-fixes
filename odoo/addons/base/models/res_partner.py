# -*- coding: utf-8 -*-
# Part of Odoo. See LICENSE file for full copyright and licensing details.

import base64
import collections
import datetime
import hashlib
import pytz
import threading
import re

from email.utils import formataddr

import requests
from lxml import etree
from werkzeug import urls

from odoo import api, fields, models, tools, SUPERUSER_ID, _
from odoo.modules import get_module_resource
from odoo.osv.expression import get_unaccent_wrapper
from odoo.exceptions import UserError, ValidationError

# Global variables used for the warning fields declared on the res.partner
# in the following modules : sale, purchase, account, stock
WARNING_MESSAGE = [
                   ('no-message','No Message'),
                   ('warning','Warning'),
                   ('block','Blocking Message')
                   ]
WARNING_HELP = _('Selecting the "Warning" option will notify user with the message, Selecting "Blocking Message" will throw an exception with the message and block the flow. The Message has to be written in the next field.')


ADDRESS_FIELDS = ('street', 'street2', 'zip', 'city', 'state_id', 'country_id')
@api.model
def _lang_get(self):
    return self.env['res.lang'].get_installed()


# put POSIX 'Etc/*' entries at the end to avoid confusing users - see bug 1086728
_tzs = [(tz, tz) for tz in sorted(pytz.all_timezones, key=lambda tz: tz if not tz.startswith('Etc/') else '_')]
def _tz_get(self):
    return _tzs


class FormatAddressMixin(models.AbstractModel):
    _name = "format.address.mixin"
    _description = 'Fomat Address'

    def _fields_view_get_address(self, arch):
        # consider the country of the user, not the country of the partner we want to display
        address_view_id = self.env.user.company_id.country_id.address_view_id
        if address_view_id and not self._context.get('no_address_format'):
            #render the partner address accordingly to address_view_id
            doc = etree.fromstring(arch)
            for address_node in doc.xpath("//div[hasclass('o_address_format')]"):
                Partner = self.env['res.partner'].with_context(no_address_format=True)
                sub_view = Partner.fields_view_get(
                    view_id=address_view_id.id, view_type='form', toolbar=False, submenu=False)
                sub_view_node = etree.fromstring(sub_view['arch'])
                #if the model is different than res.partner, there are chances that the view won't work
                #(e.g fields not present on the model). In that case we just return arch
                if self._name != 'res.partner':
                    try:
                        self.env['ir.ui.view'].postprocess_and_fields(self._name, sub_view_node, None)
                    except ValueError:
                        return arch
                address_node.getparent().replace(address_node, sub_view_node)
            arch = etree.tostring(doc, encoding='unicode')
        return arch

class PartnerCategory(models.Model):
    _description = 'Partner Tags'
    _name = 'res.partner.category'
    _order = 'name'
    _parent_store = True

    name = fields.Char(string='Tag Name', required=True, translate=True)
    color = fields.Integer(string='Color Index')
    parent_id = fields.Many2one('res.partner.category', string='Parent Category', index=True, ondelete='cascade')
    child_ids = fields.One2many('res.partner.category', 'parent_id', string='Child Tags')
    active = fields.Boolean(default=True, help="The active field allows you to hide the category without removing it.")
    parent_path = fields.Char(index=True)
    partner_ids = fields.Many2many('res.partner', column1='category_id', column2='partner_id', string='Partners')

    @api.constrains('parent_id')
    def _check_parent_id(self):
        if not self._check_recursion():
            raise ValidationError(_('You can not create recursive tags.'))

    @api.multi
    def name_get(self):
        """ Return the categories' display name, including their direct
            parent by default.

            If ``context['partner_category_display']`` is ``'short'``, the short
            version of the category name (without the direct parent) is used.
            The default is the long version.
        """
        if self._context.get('partner_category_display') == 'short':
            return super(PartnerCategory, self).name_get()

        res = []
        for category in self:
            names = []
            current = category
            while current:
                names.append(current.name)
                current = current.parent_id
            res.append((category.id, ' / '.join(reversed(names))))
        return res

    @api.model
    def _name_search(self, name, args=None, operator='ilike', limit=100, name_get_uid=None):
        args = args or []
        if name:
            # Be sure name_search is symetric to name_get
            name = name.split(' / ')[-1]
            args = [('name', operator, name)] + args
        partner_category_ids = self._search(args, limit=limit, access_rights_uid=name_get_uid)
        return self.browse(partner_category_ids).name_get()


class PartnerTitle(models.Model):
    _name = 'res.partner.title'
    _order = 'name'
    _description = 'Partner Title'

    name = fields.Char(string='Title', required=True, translate=True)
    shortcut = fields.Char(string='Abbreviation', translate=True)


class Partner(models.Model):
    _description = 'Contact'
    _inherit = ['format.address.mixin']
    _name = "res.partner"
    _order = "display_name"

    def _default_category(self):
        return self.env['res.partner.category'].browse(self._context.get('category_id'))

    def _default_company(self):
        return self.env['res.company']._company_default_get('res.partner')

    def _split_street_with_params(self, street_raw, street_format):
        return {'street': street_raw}

    name = fields.Char(index=True)
    display_name = fields.Char(compute='_compute_display_name', store=True, index=True)
    date = fields.Date(index=True)
    title = fields.Many2one('res.partner.title')
    parent_id = fields.Many2one('res.partner', string='Related Company', index=True)
    parent_name = fields.Char(related='parent_id.name', readonly=True, string='Parent name')
    child_ids = fields.One2many('res.partner', 'parent_id', string='Contacts', domain=[('active', '=', True)])  # force "active_test" domain to bypass _search() override
    ref = fields.Char(string='Reference', index=True)
    lang = fields.Selection(_lang_get, string='Language', default=lambda self: self.env.lang,
                            help="All the emails and documents sent to this contact will be translated in this language.")
    tz = fields.Selection(_tz_get, string='Timezone', default=lambda self: self._context.get('tz'),
                          help="The partner's timezone, used to output proper date and time values "
                               "inside printed reports. It is important to set a value for this field. "
                               "You should use the same timezone that is otherwise used to pick and "
                               "render date and time values: your computer's timezone.")
    tz_offset = fields.Char(compute='_compute_tz_offset', string='Timezone offset', invisible=True)
    user_id = fields.Many2one('res.users', string='Salesperson',
      help='The internal user in charge of this contact.')
    vat = fields.Char(string='Tax ID', help="The Tax Identification Number. Complete it if the contact is subjected to government taxes. Used in some legal statements.")
    bank_ids = fields.One2many('res.partner.bank', 'partner_id', string='Banks')
    website = fields.Char()
    comment = fields.Text(string='Notes')

    category_id = fields.Many2many('res.partner.category', column1='partner_id',
                                    column2='category_id', string='Tags', default=_default_category)
    credit_limit = fields.Float(string='Credit Limit')
    barcode = fields.Char(oldname='ean13', help="Use a barcode to identify this contact from the Point of Sale.")
    active = fields.Boolean(default=True)
    customer = fields.Boolean(string='Is a Customer', default=True,
                               help="Check this box if this contact is a customer. It can be selected in sales orders.")
    supplier = fields.Boolean(string='Is a Vendor',
                               help="Check this box if this contact is a vendor. It can be selected in purchase orders.")
    employee = fields.Boolean(help="Check this box if this contact is an Employee.")
    function = fields.Char(string='Job Position')
    type = fields.Selection(
        [('contact', 'Contact'),
         ('invoice', 'Invoice Address'),
         ('delivery', 'Shipping Address'),
         ('other', 'Other Address'),
         ("private", "Private Address"),
        ], string='Address Type',
        default='contact',
        help="Invoice & Shipping addresses are used in sales orders. Private addresses are only visible by authorized users.")
    street = fields.Char()
    street2 = fields.Char()
    zip = fields.Char(change_default=True)
    city = fields.Char()
    state_id = fields.Many2one("res.country.state", string='State', ondelete='restrict', domain="[('country_id', '=?', country_id)]")
    country_id = fields.Many2one('res.country', string='Country', ondelete='restrict')
    email = fields.Char()
    email_formatted = fields.Char(
        'Formatted Email', compute='_compute_email_formatted',
        help='Format email address "Name <email@domain>"')
    phone = fields.Char()
    mobile = fields.Char()
    is_company = fields.Boolean(string='Is a Company', default=False,
        help="Check if the contact is a company, otherwise it is a person")
    industry_id = fields.Many2one('res.partner.industry', 'Industry')
    # company_type is only an interface field, do not use it in business logic
    company_type = fields.Selection(string='Company Type',
        selection=[('person', 'Individual'), ('company', 'Company')],
        compute='_compute_company_type', inverse='_write_company_type')
    company_id = fields.Many2one('res.company', 'Company', index=True, default=_default_company)
    color = fields.Integer(string='Color Index', default=0)
    user_ids = fields.One2many('res.users', 'partner_id', string='Users', auto_join=True)
    partner_share = fields.Boolean(
        'Share Partner', compute='_compute_partner_share', store=True,
        help="Either customer (not a user), either shared user. Indicated the current partner is a customer without "
             "access or with a limited access created for sharing data.")
    contact_address = fields.Char(compute='_compute_contact_address', string='Complete Address')

    # technical field used for managing commercial fields
    commercial_partner_id = fields.Many2one('res.partner', compute='_compute_commercial_partner',
                                             string='Commercial Entity', store=True, index=True)
    commercial_company_name = fields.Char('Company Name Entity', compute='_compute_commercial_company_name',
                                          store=True)
    company_name = fields.Char('Company Name')

    # image: all image fields are base64 encoded and PIL-supported
    image = fields.Binary("Image", attachment=True,
        help="This field holds the image used as avatar for this contact, limited to 1024x1024px",)
    image_medium = fields.Binary("Medium-sized image", attachment=True,
        help="Medium-sized image of this contact. It is automatically "\
             "resized as a 128x128px image, with aspect ratio preserved. "\
             "Use this field in form views or some kanban views.")
    image_small = fields.Binary("Small-sized image", attachment=True,
        help="Small-sized image of this contact. It is automatically "\
             "resized as a 64x64px image, with aspect ratio preserved. "\
             "Use this field anywhere a small image is required.")
    # hack to allow using plain browse record in qweb views, and used in ir.qweb.field.contact
    self = fields.Many2one(comodel_name=_name, compute='_compute_get_ids')

    _sql_constraints = [
        ('check_name', "CHECK( (type='contact' AND name IS NOT NULL) or (type!='contact') )", 'Contacts require a name.'),
    ]

    @api.model_cr
    def init(self):
        self._cr.execute("""SELECT indexname FROM pg_indexes WHERE indexname = 'res_partner_vat_index'""")
        if not self._cr.fetchone():
            self._cr.execute("""CREATE INDEX res_partner_vat_index ON res_partner (regexp_replace(upper(vat), '[^A-Z0-9]+', '', 'g'))""")

    @api.depends('is_company', 'name', 'parent_id.name', 'type', 'company_name')
    def _compute_display_name(self):
        diff = dict(show_address=None, show_address_only=None, show_email=None)
        names = dict(self.with_context(**diff).name_get())
        for partner in self:
            partner.display_name = names.get(partner.id)

    @api.depends('tz')
    def _compute_tz_offset(self):
        for partner in self:
            partner.tz_offset = datetime.datetime.now(pytz.timezone(partner.tz or 'GMT')).strftime('%z')

    @api.depends('user_ids.share', 'user_ids.active')
    def _compute_partner_share(self):
        for partner in self:
            partner.partner_share = not partner.user_ids or not any(not user.share for user in partner.user_ids)

    @api.depends(lambda self: self._display_address_depends())
    def _compute_contact_address(self):
        for partner in self:
            partner.contact_address = partner._display_address()

    @api.one
    def _compute_get_ids(self):
        self.self = self.id

    @api.depends('is_company', 'parent_id.commercial_partner_id')
    def _compute_commercial_partner(self):
        self.env.cr.execute("""
        WITH RECURSIVE cpid(id, parent_id, commercial_partner_id, final) AS (
            SELECT
                id, parent_id, id,
                (coalesce(is_company, false) OR parent_id IS NULL) as final
            FROM res_partner
            WHERE id = ANY(%s)
        UNION
            SELECT
                cpid.id, p.parent_id, p.id,
                (coalesce(is_company, false) OR p.parent_id IS NULL) as final
            FROM res_partner p
            JOIN cpid ON (cpid.parent_id = p.id)
            WHERE NOT cpid.final
        )
        SELECT cpid.id, cpid.commercial_partner_id
        FROM cpid
        WHERE final AND id = ANY(%s);
        """, [self.ids, self.ids])

        d = dict(self.env.cr.fetchall())
        for partner in self:
            fetched = d.get(partner.id)
            if fetched is not None:
                partner.commercial_partner_id = fetched
            elif partner.is_company or not partner.parent_id:
                partner.commercial_partner_id = partner
            else:
                partner.commercial_partner_id = partner.parent_id.commercial_partner_id

    @api.depends('company_name', 'parent_id.is_company', 'commercial_partner_id.name')
    def _compute_commercial_company_name(self):
        for partner in self:
            p = partner.commercial_partner_id
            partner.commercial_company_name = p.is_company and p.name or partner.company_name

    @api.model
    def _get_default_image(self, partner_type, is_company, parent_id):
        if getattr(threading.currentThread(), 'testing', False) or self._context.get('install_mode'):
            return False

        colorize, img_path, image = False, False, False

        if partner_type in ['other'] and parent_id:
            parent_image = self.browse(parent_id).image
            image = parent_image and base64.b64decode(parent_image) or None

        if not image and partner_type == 'invoice':
            img_path = get_module_resource('base', 'static/img', 'money.png')
        elif not image and partner_type == 'delivery':
            img_path = get_module_resource('base', 'static/img', 'truck.png')
        elif not image and is_company:
            img_path = get_module_resource('base', 'static/img', 'company_image.png')
        elif not image:
            img_path = get_module_resource('base', 'static/img', 'avatar.png')
            colorize = True

        if img_path:
            with open(img_path, 'rb') as f:
                image = f.read()
        if image and colorize:
            image = tools.image_colorize(image)

        return tools.image_resize_image_big(base64.b64encode(image))

    @api.model
    def _fields_view_get(self, view_id=None, view_type='form', toolbar=False, submenu=False):
        if (not view_id) and (view_type == 'form') and self._context.get('force_email'):
            view_id = self.env.ref('base.view_partner_simple_form').id
        res = super(Partner, self)._fields_view_get(view_id=view_id, view_type=view_type, toolbar=toolbar, submenu=submenu)
        if view_type == 'form':
            res['arch'] = self._fields_view_get_address(res['arch'])
        return res

    @api.constrains('parent_id')
    def _check_parent_id(self):
        if not self._check_recursion():
            raise ValidationError(_('You cannot create recursive Partner hierarchies.'))

    @api.multi
    def copy(self, default=None):
        self.ensure_one()
        chosen_name = default.get('name') if default else ''
        new_name = chosen_name or _('%s (copy)') % self.name
        default = dict(default or {}, name=new_name)
        return super(Partner, self).copy(default)

    @api.onchange('parent_id')
    def onchange_parent_id(self):
        # return values in result, as this method is used by _fields_sync()
        if not self.parent_id:
            return
        result = {}
        partner = getattr(self, '_origin', self)
        if partner.parent_id and partner.parent_id != self.parent_id:
            result['warning'] = {
                'title': _('Warning'),
                'message': _('Changing the company of a contact should only be done if it '
                             'was never correctly set. If an existing contact starts working for a new '
                             'company then a new contact should be created under that new '
                             'company. You can use the "Discard" button to abandon this change.')}
        if partner.type == 'contact' or self.type == 'contact':
            # for contacts: copy the parent address, if set (aka, at least one
            # value is set in the address: otherwise, keep the one from the
            # contact)
            address_fields = self._address_fields()
            if any(self.parent_id[key] for key in address_fields):
                def convert(value):
                    return value.id if isinstance(value, models.BaseModel) else value
                result['value'] = {key: convert(self.parent_id[key]) for key in address_fields}
        return result

    @api.onchange('country_id')
    def _onchange_country_id(self):
        if self.country_id and self.country_id != self.state_id.country_id:
            self.state_id = False

    @api.onchange('state_id')
    def _onchange_state(self):
        if self.state_id.country_id:
            self.country_id = self.state_id.country_id

    @api.onchange('email')
    def onchange_email(self):
        if not self.image and self._context.get('gravatar_image') and self.email:
            self.image = self._get_gravatar_image(self.email)

    @api.depends('name', 'email')
    def _compute_email_formatted(self):
        for partner in self:
            if partner.email:
                partner.email_formatted = formataddr((partner.name or u"False", partner.email or u"False"))
            else:
                partner.email_formatted = ''

    @api.depends('is_company')
    def _compute_company_type(self):
        for partner in self:
            partner.company_type = 'company' if partner.is_company else 'person'

    def _write_company_type(self):
        for partner in self:
            partner.is_company = partner.company_type == 'company'

    @api.onchange('company_type')
    def onchange_company_type(self):
        self.is_company = (self.company_type == 'company')

    @api.multi
    def _update_fields_values(self, fields):
        """ Returns dict of write() values for synchronizing ``fields`` """
        values = {}
        for fname in fields:
            field = self._fields[fname]
            if field.type == 'many2one':
                values[fname] = self[fname].id
            elif field.type == 'one2many':
                raise AssertionError(_('One2Many fields cannot be synchronized as part of `commercial_fields` or `address fields`'))
            elif field.type == 'many2many':
                values[fname] = [(6, 0, self[fname].ids)]
            else:
                values[fname] = self[fname]
        return values

    @api.model
    def _address_fields(self):
        """Returns the list of address fields that are synced from the parent."""
        return list(ADDRESS_FIELDS)

    @api.multi
    def update_address(self, vals):
        addr_vals = {key: vals[key] for key in self._address_fields() if key in vals}
        if addr_vals:
            return super(Partner, self).write(addr_vals)

    @api.model
    def _commercial_fields(self):
        """ Returns the list of fields that are managed by the commercial entity
        to which a partner belongs. These fields are meant to be hidden on
        partners that aren't `commercial entities` themselves, and will be
        delegated to the parent `commercial entity`. The list is meant to be
        extended by inheriting classes. """
        return ['vat', 'credit_limit']

    @api.multi
    def _commercial_sync_from_company(self):
        """ Handle sync of commercial fields when a new parent commercial entity is set,
        as if they were related fields """
        commercial_partner = self.commercial_partner_id
        if commercial_partner != self:
            sync_vals = commercial_partner.with_prefetch()._update_fields_values(self._commercial_fields())
            self.write(sync_vals)

    @api.multi
    def _commercial_sync_to_children(self):
        """ Handle sync of commercial fields to descendants """
        commercial_partner = self.commercial_partner_id
        sync_vals = commercial_partner._update_fields_values(self._commercial_fields())
        sync_children = self.child_ids.filtered(lambda c: not c.is_company)
        for child in sync_children:
            child._commercial_sync_to_children()
        sync_children._compute_commercial_partner()
        return sync_children.write(sync_vals)

    @api.multi
    def _fields_sync(self, values):
        """ Sync commercial fields and address fields from company and to children after create/update,
        just as if those were all modeled as fields.related to the parent """
        # 1. From UPSTREAM: sync from parent
        if values.get('parent_id') or values.get('type') == 'contact':
            # 1a. Commercial fields: sync if parent changed
            if values.get('parent_id'):
                self._commercial_sync_from_company()
            # 1b. Address fields: sync if parent or use_parent changed *and* both are now set
            if self.parent_id and self.type == 'contact':
                onchange_vals = self.onchange_parent_id().get('value', {})
                self.update_address(onchange_vals)

        # 2. To DOWNSTREAM: sync children
        self._children_sync(values)

    def _children_sync(self, values):
        if not self.child_ids:
            return
        # 2a. Commercial Fields: sync if commercial entity
        if self.commercial_partner_id == self:
            commercial_fields = self._commercial_fields()
            if any(field in values for field in commercial_fields):
                self._commercial_sync_to_children()
        for child in self.child_ids.filtered(lambda c: not c.is_company):
            if child.commercial_partner_id != self.commercial_partner_id:
                self._commercial_sync_to_children()
                break
        # 2b. Address fields: sync if address changed
        address_fields = self._address_fields()
        if any(field in values for field in address_fields):
            contacts = self.child_ids.filtered(lambda c: c.type == 'contact')
            contacts.update_address(values)

    @api.multi
    def _handle_first_contact_creation(self):
        """ On creation of first contact for a company (or root) that has no address, assume contact address
        was meant to be company address """
        parent = self.parent_id
        address_fields = self._address_fields()
        if (parent.is_company or not parent.parent_id) and len(parent.child_ids) == 1 and \
            any(self[f] for f in address_fields) and not any(parent[f] for f in address_fields):
            addr_vals = self._update_fields_values(address_fields)
            parent.update_address(addr_vals)

    def _clean_website(self, website):
        url = urls.url_parse(website)
        if not url.scheme:
            if not url.netloc:
                url = url.replace(netloc=url.path, path='')
            website = url.replace(scheme='http').to_url()
        return website

    @api.multi
    def write(self, vals):
        if vals.get('active') is False:
            for partner in self:
                if partner.active and partner.user_ids:
                    raise ValidationError(_('You cannot archive a contact linked to an internal user.'))
        # res.partner must only allow to set the company_id of a partner if it
        # is the same as the company of all users that inherit from this partner
        # (this is to allow the code from res_users to write to the partner!) or
        # if setting the company_id to False (this is compatible with any user
        # company)
        if vals.get('website'):
            vals['website'] = self._clean_website(vals['website'])
        if vals.get('parent_id'):
            vals['company_name'] = False
        if vals.get('company_id'):
            company = self.env['res.company'].browse(vals['company_id'])
            for partner in self:
                if partner.user_ids:
                    companies = set(user.company_id for user in partner.user_ids)
                    if len(companies) > 1 or company not in companies:
                        raise UserError(
                            ("The selected company is not compatible with the companies of the related user(s)"))
        tools.image_resize_images(vals, sizes={'image': (1024, None)})

        result = True
        # To write in SUPERUSER on field is_company and avoid access rights problems.
        if 'is_company' in vals and self.user_has_groups('base.group_partner_manager') and not self.env.uid == SUPERUSER_ID:
            result = super(Partner, self.sudo()).write({'is_company': vals.get('is_company')})
            del vals['is_company']
        result = result and super(Partner, self).write(vals)
        for partner in self:
            if any(u.has_group('base.group_user') for u in partner.user_ids if u != self.env.user):
                self.env['res.users'].check_access_rights('write')
            partner._fields_sync(vals)
        return result

    @api.model_create_multi
    def create(self, vals_list):
        if self.env.context.get('import_file'):
            self._check_import_consistency(vals_list)
        for vals in vals_list:
            if vals.get('website'):
                vals['website'] = self._clean_website(vals['website'])
            if vals.get('parent_id'):
                vals['company_name'] = False
            # compute default image in create, because computing gravatar in the onchange
            # cannot be easily performed if default images are in the way
            if not vals.get('image'):
                vals['image'] = self._get_default_image(vals.get('type'), vals.get('is_company'), vals.get('parent_id'))
            tools.image_resize_images(vals, sizes={'image': (1024, None)})
        partners = super(Partner, self).create(vals_list)
<<<<<<< HEAD
        for partner, vals in zip(partners, vals_list):
=======

        if self.env.context.get('_partners_skip_fields_sync'):
            return partners

        for partner, vals in pycompat.izip(partners, vals_list):
>>>>>>> 25102179
            partner._fields_sync(vals)
            partner._handle_first_contact_creation()
        return partners

    def _load_records_create(self, vals_list):
        partners = super(Partner, self.with_context(_partners_skip_fields_sync=True))._load_records_create(vals_list)

        # batch up first part of _fields_sync
        # group partners by commercial_partner_id (if not self) and parent_id (if type == contact)
        groups = collections.defaultdict(list)
        for partner, vals in pycompat.izip(partners, vals_list):
            cp_id = None
            if vals.get('parent_id') and partner.commercial_partner_id != partner:
                cp_id = partner.commercial_partner_id.id

            add_id = None
            if partner.parent_id and partner.type == 'contact':
                add_id = partner.parent_id.id
            groups[(cp_id, add_id)].append(partner.id)

        for (cp_id, add_id), children in groups.items():
            # values from parents (commercial, regular) written to their common children
            to_write = {} 
            # commercial fields from commercial partner
            if cp_id:
                to_write = self.browse(cp_id)._update_fields_values(self._commercial_fields())
            # address fields from parent
            if add_id:
                parent = self.browse(add_id)
                for f in self._address_fields():
                    v = parent[f]
                    if v:
                        to_write[f] = v.id if isinstance(v, models.BaseModel) else v
            if to_write:
                self.browse(children).write(to_write)

        # do the second half of _fields_sync the "normal" way
        for partner, vals in pycompat.izip(partners, vals_list):
            partner._children_sync(vals)
            partner._handle_first_contact_creation()
        return partners

    @api.multi
    def create_company(self):
        self.ensure_one()
        if self.company_name:
            # Create parent company
            values = dict(name=self.company_name, is_company=True, vat=self.vat)
            values.update(self._update_fields_values(self._address_fields()))
            new_company = self.create(values)
            # Set new company as my parent
            self.write({
                'parent_id': new_company.id,
                'child_ids': [(1, partner_id, dict(parent_id=new_company.id)) for partner_id in self.child_ids.ids]
            })
        return True

    @api.multi
    def open_commercial_entity(self):
        """ Utility method used to add an "Open Company" button in partner views """
        self.ensure_one()
        return {'type': 'ir.actions.act_window',
                'res_model': 'res.partner',
                'view_mode': 'form',
                'res_id': self.commercial_partner_id.id,
                'target': 'current',
                'flags': {'form': {'action_buttons': True}}}

    @api.multi
    def open_parent(self):
        """ Utility method used to add an "Open Parent" button in partner views """
        self.ensure_one()
        address_form_id = self.env.ref('base.view_partner_address_form').id
        return {'type': 'ir.actions.act_window',
                'res_model': 'res.partner',
                'view_mode': 'form',
                'views': [(address_form_id, 'form')],
                'res_id': self.parent_id.id,
                'target': 'new',
                'flags': {'form': {'action_buttons': True}}}

    def _get_name(self):
        """ Utility method to allow name_get to be overrided without re-browse the partner """
        partner = self
        name = partner.name or ''

        if partner.company_name or partner.parent_id:
            if not name and partner.type in ['invoice', 'delivery', 'other']:
                name = dict(self.fields_get(['type'])['type']['selection'])[partner.type]
            if not partner.is_company:
                name = "%s, %s" % (partner.commercial_company_name or partner.parent_id.name, name)
        if self._context.get('show_address_only'):
            name = partner._display_address(without_company=True)
        if self._context.get('show_address'):
            name = name + "\n" + partner._display_address(without_company=True)
        name = name.replace('\n\n', '\n')
        name = name.replace('\n\n', '\n')
        if self._context.get('address_inline'):
            name = name.replace('\n', ', ')
        if self._context.get('show_email') and partner.email:
            name = "%s <%s>" % (name, partner.email)
        if self._context.get('html_format'):
            name = name.replace('\n', '<br/>')
        if self._context.get('show_vat') and partner.vat:
            name = "%s ‒ %s" % (name, partner.vat)
        return name

    @api.multi
    def name_get(self):
        res = []
        for partner in self:
            name = partner._get_name()
            res.append((partner.id, name))
        return res

    def _parse_partner_name(self, text, context=None):
        """ Supported syntax:
            - 'Raoul <raoul@grosbedon.fr>': will find name and email address
            - otherwise: default, everything is set as the name """
        emails = tools.email_split(text.replace(' ', ','))
        if emails:
            email = emails[0]
            name = text[:text.index(email)].replace('"', '').replace('<', '').strip()
        else:
            name, email = text, ''
        return name, email

    @api.model
    def name_create(self, name):
        """ Override of orm's name_create method for partners. The purpose is
            to handle some basic formats to create partners using the
            name_create.
            If only an email address is received and that the regex cannot find
            a name, the name will have the email value.
            If 'force_email' key in context: must find the email address. """
        name, email = self._parse_partner_name(name)
        if self._context.get('force_email') and not email:
            raise UserError(_("Couldn't create contact without email address!"))
        if not name and email:
            name = email
        partner = self.create({self._rec_name: name or email, 'email': email or self.env.context.get('default_email', False)})
        return partner.name_get()[0]

    @api.model
    def _search(self, args, offset=0, limit=None, order=None, count=False, access_rights_uid=None):
        """ Override search() to always show inactive children when searching via ``child_of`` operator. The ORM will
        always call search() with a simple domain of the form [('parent_id', 'in', [ids])]. """
        # a special ``domain`` is set on the ``child_ids`` o2m to bypass this logic, as it uses similar domain expressions
        if len(args) == 1 and len(args[0]) == 3 and args[0][:2] == ('parent_id','in') \
                and args[0][2] != [False]:
            self = self.with_context(active_test=False)
        return super(Partner, self)._search(args, offset=offset, limit=limit, order=order,
                                            count=count, access_rights_uid=access_rights_uid)

    @api.model
    def _name_search(self, name, args=None, operator='ilike', limit=100, name_get_uid=None):
        self = self.sudo(name_get_uid or self.env.uid)
        if args is None:
            args = []
        if name and operator in ('=', 'ilike', '=ilike', 'like', '=like'):
            self.check_access_rights('read')
            where_query = self._where_calc(args)
            self._apply_ir_rules(where_query, 'read')
            from_clause, where_clause, where_clause_params = where_query.get_sql()
            from_str = from_clause if from_clause else 'res_partner'
            where_str = where_clause and (" WHERE %s AND " % where_clause) or ' WHERE '

            # search on the name of the contacts and of its company
            search_name = name
            if operator in ('ilike', 'like'):
                search_name = '%%%s%%' % name
            if operator in ('=ilike', '=like'):
                operator = operator[1:]

            unaccent = get_unaccent_wrapper(self.env.cr)

            query = """SELECT res_partner.id
                         FROM {from_str}
                      {where} ({email} {operator} {percent}
                           OR {display_name} {operator} {percent}
                           OR {reference} {operator} {percent}
                           OR {vat} {operator} {percent})
                           -- don't panic, trust postgres bitmap
                     ORDER BY {display_name} {operator} {percent} desc,
                              {display_name}
                    """.format(from_str=from_str,
                               where=where_str,
                               operator=operator,
                               email=unaccent('res_partner.email'),
                               display_name=unaccent('res_partner.display_name'),
                               reference=unaccent('res_partner.ref'),
                               percent=unaccent('%s'),
                               vat=unaccent('res_partner.vat'),)

            where_clause_params += [search_name]*3  # for email / display_name, reference
            where_clause_params += [re.sub('[^a-zA-Z0-9]+', '', search_name) or None]  # for vat
            where_clause_params += [search_name]  # for order by
            if limit:
                query += ' limit %s'
                where_clause_params.append(limit)
            self.env.cr.execute(query, where_clause_params)
            partner_ids = [row[0] for row in self.env.cr.fetchall()]

            if partner_ids:
                return models.lazy_name_get(self.browse(partner_ids))
            else:
                return []
        return super(Partner, self)._name_search(name, args, operator=operator, limit=limit, name_get_uid=name_get_uid)

    @api.model
    def find_or_create(self, email):
        """ Find a partner with the given ``email`` or use :py:method:`~.name_create`
            to create one

            :param str email: email-like string, which should contain at least one email,
                e.g. ``"Raoul Grosbedon <r.g@grosbedon.fr>"``"""
        assert email, 'an email is required for find_or_create to work'
        emails = tools.email_split(email)
        if emails:
            email = emails[0]
        partners = self.search([('email', '=ilike', email)], limit=1)
        return partners.id or self.name_create(email)[0]

    def _get_gravatar_image(self, email):
        email_hash = hashlib.md5(email.lower().encode('utf-8')).hexdigest()
        url = "https://www.gravatar.com/avatar/" + email_hash
        try:
            res = requests.get(url, params={'d': '404', 's': '128'}, timeout=5)
            if res.status_code != requests.codes.ok:
                return False
        except requests.exceptions.ConnectionError as e:
            return False
        except requests.exceptions.Timeout as e:
            return False
        return base64.b64encode(res.content)

    @api.multi
    def _email_send(self, email_from, subject, body, on_error=None):
        for partner in self.filtered('email'):
            tools.email_send(email_from, [partner.email], subject, body, on_error)
        return True

    @api.multi
    def address_get(self, adr_pref=None):
        """ Find contacts/addresses of the right type(s) by doing a depth-first-search
        through descendants within company boundaries (stop at entities flagged ``is_company``)
        then continuing the search at the ancestors that are within the same company boundaries.
        Defaults to partners of type ``'default'`` when the exact type is not found, or to the
        provided partner itself if no type ``'default'`` is found either. """
        adr_pref = set(adr_pref or [])
        if 'contact' not in adr_pref:
            adr_pref.add('contact')
        result = {}
        visited = set()
        for partner in self:
            current_partner = partner
            while current_partner:
                to_scan = [current_partner]
                # Scan descendants, DFS
                while to_scan:
                    record = to_scan.pop(0)
                    visited.add(record)
                    if record.type in adr_pref and not result.get(record.type):
                        result[record.type] = record.id
                    if len(result) == len(adr_pref):
                        return result
                    to_scan = [c for c in record.child_ids
                                 if c not in visited
                                 if not c.is_company] + to_scan

                # Continue scanning at ancestor if current_partner is not a commercial entity
                if current_partner.is_company or not current_partner.parent_id:
                    break
                current_partner = current_partner.parent_id

        # default to type 'contact' or the partner itself
        default = result.get('contact', self.id or False)
        for adr_type in adr_pref:
            result[adr_type] = result.get(adr_type) or default
        return result

    @api.model
    def view_header_get(self, view_id, view_type):
        res = super(Partner, self).view_header_get(view_id, view_type)
        if res: return res
        if not self._context.get('category_id'):
            return False
        return _('Partners: ') + self.env['res.partner.category'].browse(self._context['category_id']).name

    @api.model
    @api.returns('self')
    def main_partner(self):
        ''' Return the main partner '''
        return self.env.ref('base.main_partner')

    @api.model
    def _get_default_address_format(self):
        return "%(street)s\n%(street2)s\n%(city)s %(state_code)s %(zip)s\n%(country_name)s"

    @api.model
    def _get_address_format(self):
        return self.country_id.address_format or self._get_default_address_format()

    @api.multi
    def _display_address(self, without_company=False):

        '''
        The purpose of this function is to build and return an address formatted accordingly to the
        standards of the country where it belongs.

        :param address: browse record of the res.partner to format
        :returns: the address formatted in a display that fit its country habits (or the default ones
            if not country is specified)
        :rtype: string
        '''
        # get the information that will be injected into the display format
        # get the address format
        address_format = self._get_address_format()
        args = {
            'state_code': self.state_id.code or '',
            'state_name': self.state_id.name or '',
            'country_code': self.country_id.code or '',
            'country_name': self._get_country_name(),
            'company_name': self.commercial_company_name or '',
        }
        for field in self._address_fields():
            args[field] = getattr(self, field) or ''
        if without_company:
            args['company_name'] = ''
        elif self.commercial_company_name:
            address_format = '%(company_name)s\n' + address_format
        return address_format % args

    def _display_address_depends(self):
        # field dependencies of method _display_address()
        return self._address_fields() + [
            'country_id.address_format', 'country_id.code', 'country_id.name',
            'company_name', 'state_id.code', 'state_id.name',
        ]

    @api.model
    def get_import_templates(self):
        return [{
            'label': _('Import Template for Customers'),
            'template': '/base/static/xls/res_partner.xls'
        }]

    @api.model
    def _check_import_consistency(self, vals_list):
        """
        The values created by an import are generated by a name search, field by field.
        As a result there is no check that the field values are consistent with each others.
        We check that if the state is given a value, it does belong to the given country, or we remove it.
        """
        States = self.env['res.country.state']
        states_ids = {vals['state_id'] for vals in vals_list if vals.get('state_id')}
        state_to_country = States.search([('id', 'in', list(states_ids))]).read(['country_id'])
        for vals in vals_list:
            if vals.get('state_id'):
                country_id = next(c['country_id'][0] for c in state_to_country if c['id'] == vals.get('state_id'))
                state = States.browse(vals['state_id'])
                if state.country_id.id != country_id:
                    state_domain = [('code', '=', state.code),
                                    ('country_id', '=', country_id)]
                    state = States.search(state_domain, limit=1)
                    vals['state_id'] = state.id  # replace state or remove it if not found

    @api.multi
    def _get_country_name(self):
        return self.country_id.name or ''

    @api.multi
    def get_base_url(self):
        """Get the base URL for the current partner."""
        self.ensure_one()
        return self.env['ir.config_parameter'].sudo().get_param('web.base.url')


class ResPartnerIndustry(models.Model):
    _description = 'Industry'
    _name = "res.partner.industry"
    _order = "name"

    name = fields.Char('Name', translate=True)
    full_name = fields.Char('Full Name', translate=True)
    active = fields.Boolean('Active', default=True)<|MERGE_RESOLUTION|>--- conflicted
+++ resolved
@@ -584,15 +584,11 @@
                 vals['image'] = self._get_default_image(vals.get('type'), vals.get('is_company'), vals.get('parent_id'))
             tools.image_resize_images(vals, sizes={'image': (1024, None)})
         partners = super(Partner, self).create(vals_list)
-<<<<<<< HEAD
-        for partner, vals in zip(partners, vals_list):
-=======
 
         if self.env.context.get('_partners_skip_fields_sync'):
             return partners
 
-        for partner, vals in pycompat.izip(partners, vals_list):
->>>>>>> 25102179
+        for partner, vals in zip(partners, vals_list):
             partner._fields_sync(vals)
             partner._handle_first_contact_creation()
         return partners
@@ -603,7 +599,7 @@
         # batch up first part of _fields_sync
         # group partners by commercial_partner_id (if not self) and parent_id (if type == contact)
         groups = collections.defaultdict(list)
-        for partner, vals in pycompat.izip(partners, vals_list):
+        for partner, vals in zip(partners, vals_list):
             cp_id = None
             if vals.get('parent_id') and partner.commercial_partner_id != partner:
                 cp_id = partner.commercial_partner_id.id
@@ -615,7 +611,7 @@
 
         for (cp_id, add_id), children in groups.items():
             # values from parents (commercial, regular) written to their common children
-            to_write = {} 
+            to_write = {}
             # commercial fields from commercial partner
             if cp_id:
                 to_write = self.browse(cp_id)._update_fields_values(self._commercial_fields())
@@ -630,7 +626,7 @@
                 self.browse(children).write(to_write)
 
         # do the second half of _fields_sync the "normal" way
-        for partner, vals in pycompat.izip(partners, vals_list):
+        for partner, vals in zip(partners, vals_list):
             partner._children_sync(vals)
             partner._handle_first_contact_creation()
         return partners
