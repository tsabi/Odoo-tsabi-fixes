--- conflicted
+++ resolved
@@ -287,7 +287,7 @@
             'arch': archf % terms,
         })
         for lang, trans_terms in kwargs.items():
-            for src, val in zip(terms, trans_terms):
+            for src, val in pycompat.izip(terms, trans_terms):
                 self.env['ir.translation'].create({
                     'type': 'model',
                     'name': 'ir.ui.view,arch_db',
@@ -304,27 +304,10 @@
         archf = '<form string="%s"><div>%s</div><div>%s</div></form>'
         terms_en = ('Knife', 'Fork', 'Spoon')
         terms_fr = ('Couteau', 'Fourchette', 'Cuiller')
-<<<<<<< HEAD
-        view0 = self.env['ir.ui.view'].create({
-            'name': 'test',
-            'model': 'res.partner',
-            'arch': archf % terms_en,
-        })
-        for src, value in list(pycompat.izip(terms_en, terms_fr)):
-            self.env['ir.translation'].create({
-                'type': 'model',
-                'name': 'ir.ui.view,arch_db',
-                'lang': 'fr_FR',
-                'res_id': view0.id,
-                'src': src,
-                'value': value,
-            })
-=======
         view0 = self.create_view(archf, terms_en, fr_FR=terms_fr)
 
         env_en = self.env(context={})
         env_fr = self.env(context={'lang': 'fr_FR'})
->>>>>>> 92521071
 
         # check translated field
         self.assertEqual(view0.with_env(env_en).arch_db, archf % terms_en)
@@ -351,22 +334,6 @@
         archf = '<form string="%s"><div>%s</div><div>%s</div></form>'
         terms_en = ('Knife', 'Fork', 'Spoon')
         terms_fr = (' Couteau', 'Fourchette ', ' Cuiller ')
-<<<<<<< HEAD
-        view0 = self.env['ir.ui.view'].create({
-            'name': 'test',
-            'model': 'res.partner',
-            'arch': archf % terms_en,
-        })
-        for src, value in list(pycompat.izip(terms_en, terms_fr)):
-            self.env['ir.translation'].create({
-                'type': 'model',
-                'name': 'ir.ui.view,arch_db',
-                'lang': 'fr_FR',
-                'res_id': view0.id,
-                'src': src,
-                'value': value,
-            })
-=======
         self.create_view(archf, terms_en, fr_FR=terms_fr)
 
     def test_sync(self):
@@ -392,5 +359,4 @@
         # check whether translations have been synchronized
         self.assertEqual(view.with_env(env_en).arch_db, archf % terms_en)
         self.assertEqual(view.with_env(env_fr).arch_db, archf % terms_fr)
-        self.assertEqual(view.with_env(env_nl).arch_db, archf % terms_nl)
->>>>>>> 92521071
+        self.assertEqual(view.with_env(env_nl).arch_db, archf % terms_nl)