--- conflicted
+++ resolved
@@ -4035,14 +4035,9 @@
             for id in ids_to_update:
                 if id not in done[key]:
                     done[key][id] = True
-<<<<<<< HEAD
-                    todo.append(id)
-            self.pool[model_name]._store_set_values(cr, user, todo, fields_to_recompute, context)
-=======
                     if id not in deleted_related[object]:
                         todo.append(id)
-            self.pool.get(object)._store_set_values(cr, user, todo, fields_to_recompute, context)
->>>>>>> f5f76094
+            self.pool[model_name]._store_set_values(cr, user, todo, fields_to_recompute, context)
 
         self.step_workflow(cr, user, ids, context=context)
         return True
