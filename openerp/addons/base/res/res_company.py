--- conflicted
+++ resolved
@@ -113,13 +113,8 @@
         'rml_footer2': fields.char('Bank Accounts Footer', size=250, help="Write here your bank accounts for customer payments."),
         'rml_header': fields.text('RML Header', required=True),
         'rml_header2': fields.text('RML Internal Header', required=True),
-<<<<<<< HEAD
-        'rml_header3': fields.text('RML Internal Header', required=True),
+        'rml_header3': fields.text('RML Internal Header for Landscape Reports', required=True),
         'logo': fields.related('partner_id', 'image', string="Logo", type="binary"),
-=======
-        'rml_header3': fields.text('RML Internal Header for Landscape Reports', required=True),
-        'logo': fields.related('partner_id', 'photo', string="Logo", type="binary"),
->>>>>>> f167f30b
         'currency_id': fields.many2one('res.currency', 'Currency', required=True),
         'currency_ids': fields.one2many('res.currency', 'company_id', 'Currency'),
         'user_ids': fields.many2many('res.users', 'res_company_users_rel', 'cid', 'user_id', 'Accepted Users'),
