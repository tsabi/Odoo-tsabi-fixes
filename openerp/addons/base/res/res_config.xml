<openerp>
  <data>
    <record id="res_config_view_base" model="ir.ui.view">
      <field name="name">res.config.view.base</field>
      <field name="model">res.config</field>
      <field name="type">form</field>
      <field name="arch" type="xml">
          <form>
             <header>
               <button name="action_skip" icon="gtk-jump-to" special="cancel"
                       type="object" string="Cancel" colspan="1"/>
               <button name="action_next" icon="gtk-go-forward"
                       type="object" string="Apply" colspan="1"/>
             </header>
             <group string="res_config_contents" col="4"/>
          </form>
      </field>
    </record>

    <record id="view_config_wizard_form" model="ir.ui.view">
      <field name="name">Compabitiliby configuration wizard</field>
      <field name="model">ir.actions.configuration.wizard</field>
      <field name="type">form</field>
      <field name="arch" type="xml">
        <form string="Next Configuration Step">
<<<<<<< HEAD
            <header>
=======
          <image name="gtk-dialog-info"/>
          <group>
            <field name="note" nolabel="1" colspan="4" width="500"/>
            <group colspan="4" col="8">
              <label string="" colspan="4"/>
              <group colspan="1" col="2">
>>>>>>> d2252dba
                <button name="action_next" icon="gtk-go-forward"
                        type="object" string="Continue"/>

            </header>
            <field name="note"/>
        </form>
      </field>
    </record>

    <record id="res_config_installer" model="ir.ui.view">
      <field name="name">Inheritable view for installer objects</field>
      <field name="model">res.config.installer</field>
      <field name="type">form</field>
      <field name="arch" type="xml">
        <form>
            <header>
                <button name="action_skip" icon="gtk-jump-to" special="cancel"
                        type="object" string="Cancel" colspan="1"/>
                <button name="action_next" icon="gtk-go-forward"
                        type="object" string="Install Modules" colspan="1"/>
            </header>
            <separator string="title" colspan="4"/>
        </form>
      </field>
    </record>

  </data>
</openerp><|MERGE_RESOLUTION|>--- conflicted
+++ resolved
@@ -23,19 +23,9 @@
       <field name="type">form</field>
       <field name="arch" type="xml">
         <form string="Next Configuration Step">
-<<<<<<< HEAD
             <header>
-=======
-          <image name="gtk-dialog-info"/>
-          <group>
-            <field name="note" nolabel="1" colspan="4" width="500"/>
-            <group colspan="4" col="8">
-              <label string="" colspan="4"/>
-              <group colspan="1" col="2">
->>>>>>> d2252dba
                 <button name="action_next" icon="gtk-go-forward"
                         type="object" string="Continue"/>
-
             </header>
             <field name="note"/>
         </form>
