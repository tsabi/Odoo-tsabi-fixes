# -*- coding: utf-8 -*-
# Part of Odoo. See LICENSE file for full copyright and licensing details.

import logging
from collections import defaultdict
from difflib import get_close_matches

from odoo import api, fields, models, tools, _
from odoo.exceptions import AccessError, UserError, ValidationError
from odoo.modules import get_module_path, get_module_resource

_logger = logging.getLogger(__name__)

TRANSLATION_TYPE = [
    ('field', 'Field'),                         # deprecated
    ('model', 'Object'),
    ('report', 'Report/Template'),
    ('selection', 'Selection'),
    ('view', 'View'),                           # deprecated
    ('help', 'Help'),                           # deprecated
    ('code', 'Code'),
    ('constraint', 'Constraint'),
    ('sql_constraint', 'SQL Constraint')
]


class IrTranslationImport(object):
    """ Temporary cursor for optimizing mass insert into model 'ir.translation'.

    Open it (attached to a sql cursor), feed it with translation data and
    finish() it in order to insert multiple translations in a batch.
    """
    _table = 'tmp_ir_translation_import'

    def __init__(self, model):
        """ Store some values, and also create a temporary SQL table to accept
        the data.

        :param model: the model to insert the data into (as a recordset)
        """
        self._cr = model._cr
        self._model_table = model._table
        self._overwrite = model._context.get('overwrite', False)
        self._debug = False

        # Note that Postgres will NOT inherit the constraints or indexes
        # of ir_translation, so this copy will be much faster.
        query = """ CREATE TEMP TABLE %s (
                        imd_model VARCHAR(64),
                        imd_name VARCHAR(128)
                    ) INHERITS (%s) """ % (self._table, self._model_table)
        self._cr.execute(query)

    def push(self, trans_dict):
        """ Feed a translation, as a dictionary, into the cursor """
        if not trans_dict['value']:
            return

        params = dict(trans_dict, state="translated")

        if params['type'] == 'view':
            # ugly hack for QWeb views - pending refactoring of translations in master
            if params['imd_model'] == 'website':
                params['imd_model'] = "ir.ui.view"
            # non-QWeb views do not need a matching res_id in case they do not
            # have an xml id -> force to 0 to avoid dropping them
            elif params['res_id'] is None and not params['imd_name']:
                # maybe we should insert this translation for all views of the
                # given model?
                params['res_id'] = 0

        # backward compatibility: convert 'field', 'help', 'view' into 'model'
        if params['type'] == 'field':
            model, field = params['name'].split(',')
            params['type'] = 'model'
            params['name'] = 'ir.model.fields,field_description'
            params['imd_model'] = 'ir.model.fields'
            params['imd_name'] = 'field_%s_%s' % (model.replace('.', '_'), field)

        elif params['type'] == 'help':
            model, field = params['name'].split(',')
            params['type'] = 'model'
            params['name'] = 'ir.model.fields,help'
            params['imd_model'] = 'ir.model.fields'
            params['imd_name'] = 'field_%s_%s' % (model.replace('.', '_'), field)

        elif params['type'] == 'view':
            params['type'] = 'model'
            params['name'] = 'ir.ui.view,arch_db'
            params['imd_model'] = "ir.ui.view"

        query = """ INSERT INTO %s (name, lang, res_id, src, type, imd_model, module, imd_name, value, state, comments)
                    VALUES (%%(name)s, %%(lang)s, %%(res_id)s, %%(src)s, %%(type)s, %%(imd_model)s, %%(module)s,
                            %%(imd_name)s, %%(value)s, %%(state)s, %%(comments)s) """ % self._table
        self._cr.execute(query, params)

    def finish(self):
        """ Transfer the data from the temp table to ir.translation """
        cr = self._cr
        if self._debug:
            cr.execute("SELECT count(*) FROM %s" % self._table)
            count = cr.fetchone()[0]
            _logger.debug("ir.translation.cursor: We have %d entries to process", count)

        # Step 1: resolve ir.model.data references to res_ids
        cr.execute(""" UPDATE %s AS ti
                       SET res_id = imd.res_id
                       FROM ir_model_data AS imd
                       WHERE ti.res_id IS NULL
                       AND ti.module IS NOT NULL AND ti.imd_name IS NOT NULL
                       AND ti.module = imd.module AND ti.imd_name = imd.name
                       AND ti.imd_model = imd.model; """ % self._table)

        if self._debug:
            cr.execute(""" SELECT module, imd_name, imd_model FROM %s
                           WHERE res_id IS NULL AND module IS NOT NULL """ % self._table)
            for row in cr.fetchall():
                _logger.info("ir.translation.cursor: missing res_id for %s.%s <%s> ", *row)

        # Records w/o res_id must _not_ be inserted into our db, because they are
        # referencing non-existent data.
        cr.execute("DELETE FROM %s WHERE res_id IS NULL AND module IS NOT NULL" % self._table)

        find_expr = """
                irt.lang = ti.lang
            AND irt.type = ti.type
            AND irt.name = ti.name
            AND (
                    (ti.type = 'model' AND ti.res_id = irt.res_id AND irt.src = ti.src)
                 OR (ti.type = 'view' AND (irt.res_id IS NULL OR ti.res_id = irt.res_id) AND irt.src = ti.src)
                 OR (ti.type = 'field')
                 OR (ti.type = 'help')
                 OR (ti.type NOT IN ('model', 'view', 'field', 'help') AND irt.src = ti.src)
            )
        """

        # Step 2: update existing (matching) translations
        if self._overwrite:
            cr.execute(""" UPDATE ONLY %s AS irt
                           SET value = ti.value,
                               src = ti.src,
                               state = 'translated'
                           FROM %s AS ti
                           WHERE %s AND ti.value IS NOT NULL AND ti.value != ''
                       """ % (self._model_table, self._table, find_expr))

        # Step 3: insert new translations
        cr.execute(""" INSERT INTO %s(name, lang, res_id, src, type, value, module, state, comments)
                       SELECT name, lang, res_id, src, type, value, module, state, comments
                       FROM %s AS ti
                       WHERE NOT EXISTS(SELECT 1 FROM ONLY %s AS irt WHERE %s);
                   """ % (self._model_table, self._table, self._model_table, find_expr))

        if self._debug:
            cr.execute("SELECT COUNT(*) FROM ONLY %s" % self._model_table)
            total = cr.fetchone()[0]
            cr.execute("SELECT COUNT(*) FROM ONLY %s AS irt, %s AS ti WHERE %s" % \
                       (self._model_table, self._table, find_expr))
            count = cr.fetchone()[0]
            _logger.debug("ir.translation.cursor: %d entries now in ir.translation, %d common entries with tmp", total, count)

        # Step 4: cleanup
        cr.execute("DROP TABLE %s" % self._table)
        return True


class IrTranslation(models.Model):
    _name = "ir.translation"
    _log_access = False

    name = fields.Char(string='Translated field', required=True)
    res_id = fields.Integer(string='Record ID', index=True)
    lang = fields.Selection(selection='_get_languages', string='Language')
    type = fields.Selection(TRANSLATION_TYPE, string='Type', index=True)
    src = fields.Text(string='Internal Source')  # stored in database, kept for backward compatibility
    source = fields.Text(string='Source term', compute='_compute_source',
                         inverse='_inverse_source', search='_search_source')
    value = fields.Text(string='Translation Value')
    module = fields.Char(index=True, help="Module this term belongs to")

    state = fields.Selection([('to_translate', 'To Translate'),
                              ('inprogress', 'Translation in Progress'),
                              ('translated', 'Translated')],
                             string="Status", default='to_translate',
                             help="Automatically set to let administators find new terms that might need to be translated")

    # aka gettext extracted-comments - we use them to flag openerp-web translation
    # cfr: http://www.gnu.org/savannah-checkouts/gnu/gettext/manual/html_node/PO-Files.html
    comments = fields.Text(string='Translation comments', index=True)

    _sql_constraints = [
        ('lang_fkey_res_lang', 'FOREIGN KEY(lang) REFERENCES res_lang(code)',
         'Language code of translation item must be among known languages'),
    ]

    @api.model
    def _get_languages(self):
        langs = self.env['res.lang'].search([('translatable', '=', True)])
        return [(lang.code, lang.name) for lang in langs]

    @api.depends('type', 'name', 'res_id')
    def _compute_source(self):
        ''' Get source name for the translation. If object type is model, return
        the value stored in db. Otherwise, return value store in src field.
        '''
        for record in self:
            record.source = record.src
            if record.type != 'model':
                continue
            model_name, field_name = record.name.split(',')
            if model_name not in self.env:
                continue
            model = self.env[model_name]
            field = model._fields.get(field_name)
            if field is None:
                continue
            if not callable(field.translate):
                # Pass context without lang, need to read real stored field, not translation
                result = model.browse(record.res_id).with_context(lang=None).read([field_name])
                record.source = result[0][field_name] if result else False

    def _inverse_source(self):
        ''' When changing source term of a translation, change its value in db
        for the associated object, and the src field.
        '''
        for record in self:
            if record.type == 'model':
                model_name, field_name = record.name.split(',')
                model = self.env[model_name]
                field = model._fields[field_name]
                if not callable(field.translate):
                    # Make a context without language information, because we want
                    # to write on the value stored in db and not on the one
                    # associated with the current language. Also not removing lang
                    # from context trigger an error when lang is different.
                    model.browse(record.res_id).with_context(lang=None).write({field_name: record.source})
        return self.write({'src': self.source})

    def _search_source(self, operator, value):
        ''' the source term is stored on 'src' field '''
<<<<<<< HEAD
        return [('src', operator, value)]

    @api.model_cr_context
    def _auto_init(self):
        super(IrTranslation, self)._auto_init()
        cr = self._cr
=======
        res = []
        for field, operator, value in args:
            res.append(('src', operator, value))
        return res

    _columns = {
        'name': fields.char('Translated field', required=True),
        'res_id': fields.integer('Record ID', select=True),
        'lang': fields.selection(_get_language, string='Language'),
        'type': fields.selection(TRANSLATION_TYPE, string='Type', select=True),
        'src': fields.text('Internal Source'),  # stored in database, kept for backward compatibility
        'source': fields.function(_get_src, fnct_inv=_set_src, fnct_search=_search_src,
            type='text', string='Source term'),
        'value': fields.text('Translation Value'),
        'module': fields.char('Module', help="Module this term belongs to", select=True),

        'state': fields.selection(
            [('to_translate','To Translate'),
             ('inprogress','Translation in Progress'),
             ('translated','Translated')],
            string="Status",
            help="Automatically set to let administators find new terms that might need to be translated"),

        # aka gettext extracted-comments - we use them to flag openerp-web translation
        # cfr: http://www.gnu.org/savannah-checkouts/gnu/gettext/manual/html_node/PO-Files.html
        'comments': fields.text('Translation comments', select=True),
    }

    _defaults = {
        'state': 'to_translate',
    }

    _sql_constraints = [ ('lang_fkey_res_lang', 'FOREIGN KEY(lang) REFERENCES res_lang(code)',
        'Language code of translation item must be among known languages' ), ]

    def _auto_init(self, cr, context=None):
        res = super(ir_translation, self)._auto_init(cr, context)
>>>>>>> b26fd225

        cr.execute("SELECT indexname FROM pg_indexes WHERE indexname LIKE 'ir_translation_%'")
        indexes = [row[0] for row in cr.fetchall()]

        # Removed because there is a size limit on btree indexed values (problem with column src):
        # cr.execute('CREATE INDEX ir_translation_ltns ON ir_translation (name, lang, type, src)')
        # cr.execute('CREATE INDEX ir_translation_lts ON ir_translation (lang, type, src)')
        #
        # Removed because hash indexes are not compatible with postgres streaming replication:
        # cr.execute('CREATE INDEX ir_translation_src_hash_idx ON ir_translation USING hash (src)')
        if set(indexes) & set(['ir_translation_ltns', 'ir_translation_lts', 'ir_translation_src_hash_idx']):
            cr.execute('DROP INDEX IF EXISTS ir_translation_ltns, ir_translation_lts, ir_translation_src_hash_idx')
            cr.commit()

        # Add separate md5 index on src (no size limit on values, and good performance).
        if 'ir_translation_src_md5' not in indexes:
            cr.execute('CREATE INDEX ir_translation_src_md5 ON ir_translation (md5(src))')
            cr.commit()

        if 'ir_translation_ltn' not in indexes:
            cr.execute('CREATE INDEX ir_translation_ltn ON ir_translation (name, lang, type)')
            cr.commit()

<<<<<<< HEAD
    @api.model
    def _check_selection_field_value(self, field, value):
=======
        return res

    def _check_selection_field_value(self, cr, uid, field, value, context=None):
>>>>>>> b26fd225
        if field == 'lang':
            return
        return super(IrTranslation, self)._check_selection_field_value(field, value)

    @api.model
    def _get_ids(self, name, tt, lang, ids):
        """ Return the translations of records.

        :param name: a string defined as "<model_name>,<field_name>"
        :param tt: the type of translation (should always be "model")
        :param lang: the language code
        :param ids: the ids of the given records
        """
        translations = dict.fromkeys(ids, False)
        if ids:
            self._cr.execute("""SELECT res_id, value FROM ir_translation
                                WHERE lang=%s AND type=%s AND name=%s AND res_id IN %s""",
                             (lang, tt, name, tuple(ids)))
            for res_id, value in self._cr.fetchall():
                translations[res_id] = value
        return translations

    CACHED_MODELS = {'ir.model.fields', 'ir.ui.view'}

    def _modified_model(self, model_name):
        """ Invalidate the ormcache if necessary, depending on ``model_name``.
        This should be called when modifying translations of type 'model'.
        """
        if model_name in self.CACHED_MODELS:
            self.clear_caches()

    @api.multi
    def _modified(self):
        """ Invalidate the ormcache if necessary, depending on the translations ``self``. """
        for trans in self:
            if trans.type != 'model' or trans.name.split(',')[0] in self.CACHED_MODELS:
                self.clear_caches()
                break

    @api.model
    def _set_ids(self, name, tt, lang, ids, value, src=None):
        """ Update the translations of records.

        :param name: a string defined as "<model_name>,<field_name>"
        :param tt: the type of translation (should always be "model")
        :param lang: the language code
        :param ids: the ids of the given records
        :param value: the value of the translation
        :param src: the source of the translation
        """
        self._modified_model(name.split(',')[0])

        # update existing translations
        self._cr.execute("""UPDATE ir_translation
                            SET value=%s, src=%s, state=%s
                            WHERE lang=%s AND type=%s AND name=%s AND res_id IN %s
                            RETURNING res_id""",
                         (value, src, 'translated', lang, tt, name, tuple(ids)))
        existing_ids = [row[0] for row in self._cr.fetchall()]

        # create missing translations
        for res_id in set(ids) - set(existing_ids):
            self.create({
                'lang': lang,
                'type': tt,
                'name': name,
                'res_id': res_id,
                'value': value,
                'src': src,
                'state': 'translated',
            })
        return len(ids)

    @api.model
    def _get_source_query(self, name, types, lang, source, res_id):
        if source:
            # Note: the extra test on md5(src) is a hint for postgres to use the
            # index ir_translation_src_md5
            query = """SELECT value FROM ir_translation
                       WHERE lang=%s AND type in %s AND src=%s AND md5(src)=md5(%s)"""
            source = tools.ustr(source)
            params = (lang or '', types, source, source)
            if res_id:
                query += " AND res_id in %s"
                params += (res_id,)
            if name:
                query += " AND name=%s"
                params += (tools.ustr(name),)
        else:
            query = """ SELECT value FROM ir_translation
                        WHERE lang=%s AND type in %s AND name=%s """
            params = (lang or '', types, tools.ustr(name))

        return (query, params)

    @tools.ormcache('name', 'types', 'lang', 'source', 'res_id')
    def __get_source(self, name, types, lang, source, res_id):
        # res_id is a tuple or None, otherwise ormcache cannot cache it!
        query, params = self._get_source_query(name, types, lang, source, res_id)
        self._cr.execute(query, params)
        res = self._cr.fetchone()
        trad = res and res[0] or u''
        if source and not trad:
            return tools.ustr(source)
        return trad

    @api.model
    def _get_source(self, name, types, lang, source=None, res_id=None):
        """ Return the translation for the given combination of ``name``,
        ``type``, ``language`` and ``source``. All values passed to this method
        should be unicode (not byte strings), especially ``source``.

        :param name: identification of the term to translate, such as field name (optional if source is passed)
        :param types: single string defining type of term to translate (see ``type`` field on ir.translation), or sequence of allowed types (strings)
        :param lang: language code of the desired translation
        :param source: optional source term to translate (should be unicode)
        :param res_id: optional resource id or a list of ids to translate (if used, ``source`` should be set)
        :rtype: unicode
        :return: the request translation, or an empty unicode string if no translation was
                 found and `source` was not passed
        """
        # FIXME: should assert that `source` is unicode and fix all callers to
        # always pass unicode so we can remove the string encoding/decoding.
        if not lang:
            return tools.ustr(source or '')
        if isinstance(types, basestring):
            types = (types,)
        if res_id:
            if isinstance(res_id, (int, long)):
                res_id = (res_id,)
            else:
                res_id = tuple(res_id)
        return self.__get_source(name, types, lang, source, res_id)

    @api.model
    def _get_terms_query(self, field, records):
        """ Utility function that makes the query for field terms. """
        query = """ SELECT * FROM ir_translation
                    WHERE lang=%s AND type=%s AND name=%s AND res_id IN %s """
        name = "%s,%s" % (field.model_name, field.name)
        params = (records.env.lang, 'model', name, tuple(records.ids))
        return query, params

    @api.model
    def _get_terms_mapping(self, field, records):
        """ Return a function mapping a ir_translation row (dict) to a value.
        This method is called before querying the database for translations.
        """
        return lambda data: data['value']

    @api.model
    def _get_terms_translations(self, field, records):
        """ Return the terms and translations of a given `field` on `records`.

        :return: {record_id: {source: value}}
        """
        result = {rid: {} for rid in records.ids}
        if records:
            map_trans = self._get_terms_mapping(field, records)
            query, params = self._get_terms_query(field, records)
            self._cr.execute(query, params)
            for data in self._cr.dictfetchall():
                result[data['res_id']][data['src']] = map_trans(data)
        return result

    @api.model
    def _sync_terms_translations(self, field, records):
        """ Synchronize the translations to the terms to translate, after the
        English value of a field is modified. The algorithm tries to match
        existing translations to the terms to translate, provided the distance
        between modified strings is not too large. It allows to not retranslate
        data where a typo has been fixed in the English value.
        """
        if not callable(getattr(field, 'translate', None)):
            return

        trans = self.env['ir.translation']
        outdated = trans
        discarded = trans

        for record in records:
            # get field value and terms to translate
            value = record[field.name]
            terms = set(field.get_trans_terms(value))
            record_trans = trans.search([
                ('type', '=', 'model'),
                ('name', '=', "%s,%s" % (field.model_name, field.name)),
                ('res_id', '=', record.id),
            ])

            if not terms:
                # discard all translations for that field
                discarded += record_trans
                continue

            # remap existing translations on terms when possible
            for trans in record_trans:
                if trans.src == trans.value:
                    discarded += trans
                elif trans.src not in terms:
                    matches = get_close_matches(trans.src, terms, 1, 0.9)
                    if matches:
                        trans.write({'src': matches[0], 'state': trans.state})
                    else:
                        outdated += trans

        # process outdated and discarded translations
        outdated.write({'state': 'to_translate'})
        discarded.unlink()

    @api.model
    @tools.ormcache_context('model_name', keys=('lang',))
    def get_field_string(self, model_name):
        """ Return the translation of fields strings in the context's language.
        Note that the result contains the available translations only.

        :param model_name: the name of a model
        :return: the model's fields' strings as a dictionary `{field_name: field_string}`
        """
        fields = self.env['ir.model.fields'].search([('model', '=', model_name)])
        return {field.name: field.field_description for field in fields}

    @api.model
    @tools.ormcache_context('model_name', keys=('lang',))
    def get_field_help(self, model_name):
        """ Return the translation of fields help in the context's language.
        Note that the result contains the available translations only.

        :param model_name: the name of a model
        :return: the model's fields' help as a dictionary `{field_name: field_help}`
        """
        fields = self.env['ir.model.fields'].search([('model', '=', model_name)])
        return {field.name: field.help for field in fields}

    @api.multi
    def check(self, mode):
        """ Check access rights of operation ``mode`` on ``self`` for the
        current user. Raise an AccessError in case conditions are not met.
        """
        if self.env.user._is_admin():
            return

        # collect translated field records (model_ids) and other translations
        trans_ids = []
        model_ids = defaultdict(list)
        model_fields = defaultdict(list)
        for trans in self:
            if trans.type == 'model':
                mname, fname = trans.name.split(',')
                model_ids[mname].append(trans.res_id)
                model_fields[mname].append(fname)
            else:
                trans_ids.append(trans.id)

        # check for regular access rights on other translations
        if trans_ids:
            records = self.browse(trans_ids)
            records.check_access_rights(mode)
            records.check_access_rule(mode)

        # check for read/write access on translated field records
        fmode = 'read' if mode == 'read' else 'write'
        for mname, ids in model_ids.iteritems():
            records = self.env[mname].browse(ids)
            records.check_access_rights(fmode)
            records.check_field_access_rights(fmode, model_fields[mname])
            records.check_access_rule(fmode)

    @api.constrains('type', 'name', 'value')
    def _check_value(self):
        for trans in self.with_context(lang=None):
            if trans.type == 'model' and trans.value:
                mname, fname = trans.name.split(',')
                record = trans.env[mname].browse(trans.res_id)
                field = record._fields[fname]
                if callable(field.translate):
                    # check whether applying (trans.src -> trans.value) then
                    # (trans.value -> trans.src) gives the original value back
                    value0 = field.translate(lambda term: None, record[fname])
                    value1 = field.translate({trans.src: trans.value}.get, value0)
                    value2 = field.translate({trans.value: trans.src}.get, value1)
                    if value2 != value0:
                        raise ValidationError(_("Translation is not valid:\n%s") % trans.value)

    @api.model
    def create(self, vals):
        record = super(IrTranslation, self.sudo()).create(vals).with_env(self.env)
        record.check('create')
        record._modified()
        return record

    @api.multi
    def write(self, vals):
        if vals.get('value'):
            vals.setdefault('state', 'translated')
        elif vals.get('src') or not vals.get('value', True):
            vals.setdefault('state', 'to_translate')
        self.check('write')
        result = super(IrTranslation, self.sudo()).write(vals)
        self.check('write')
        self._modified()
        return result

    @api.multi
    def unlink(self):
        self.check('unlink')
        self._modified()
        return super(IrTranslation, self.sudo()).unlink()

    @api.model
    def insert_missing(self, field, records):
        """ Insert missing translations for `field` on `records`. """
        records = records.with_context(lang=None)
        external_ids = records.get_external_id()  # if no xml_id, empty string
        if callable(field.translate):
            # insert missing translations for each term in src
            query = """ INSERT INTO ir_translation (lang, type, name, res_id, src, value, module)
                        SELECT l.code, 'model', %(name)s, %(res_id)s, %(src)s, %(src)s, %(module)s
                        FROM res_lang l
                        WHERE l.active AND NOT EXISTS (
                            SELECT 1 FROM ir_translation
                            WHERE lang=l.code AND type='model' AND name=%(name)s AND res_id=%(res_id)s AND src=%(src)s AND module=%(module)s
                        );
                    """
            for record in records:
                module = external_ids[record.id].split('.')[0]
                src = record[field.name] or None
                for term in set(field.get_trans_terms(src)):
                    self._cr.execute(query, {
                        'name': "%s,%s" % (field.model_name, field.name),
                        'res_id': record.id,
                        'src': term,
                        'module': module
                    })
        else:
            # insert missing translations for src
            query = """ INSERT INTO ir_translation (lang, type, name, res_id, src, value, module)
                        SELECT l.code, 'model', %(name)s, %(res_id)s, %(src)s, %(src)s, %(module)s
                        FROM res_lang l
                        WHERE l.active AND l.code != 'en_US' AND NOT EXISTS (
                            SELECT 1 FROM ir_translation
                            WHERE lang=l.code AND type='model' AND name=%(name)s AND res_id=%(res_id)s
                        );
                        UPDATE ir_translation SET src=%(src)s
                        WHERE type='model' AND name=%(name)s AND res_id=%(res_id)s AND module=%(module)s;
                    """
            for record in records:
                module = external_ids[record.id].split('.')[0]
                self._cr.execute(query, {
                    'name': "%s,%s" % (field.model_name, field.name),
                    'res_id': record.id,
                    'src': record[field.name] or None,
                    'module': module
                })
        self._modified_model(field.model_name)

    @api.model
    def translate_fields(self, model, id, field=None):
        """ Open a view for translating the field(s) of the record (model, id). """
        main_lang = 'en_US'
        if not self.env['res.lang'].search_count([('code', '!=', main_lang)]):
            raise UserError(_("Translation features are unavailable until you install an extra translation."))

        # determine domain for selecting translations
        record = self.env[model].with_context(lang=main_lang).browse(id)
        domain = ['&', ('res_id', '=', id), ('name', '=like', model + ',%')]

        def make_domain(fld, rec):
            name = "%s,%s" % (fld.model_name, fld.name)
            return ['&', ('res_id', '=', rec.id), ('name', '=', name)]

        # insert missing translations, and extend domain for related fields
        for name, fld in record._fields.items():
            if not getattr(fld, 'translate', False):
                continue

            rec = record
            if fld.related:
                try:
                    # traverse related fields up to their data source
                    while fld.related:
                        rec, fld = fld.traverse_related(rec)
                    if rec:
                        domain = ['|'] + domain + make_domain(fld, rec)
                except AccessError:
                    continue

            assert fld.translate and rec._name == fld.model_name
            self.insert_missing(fld, rec)

        action = {
            'name': 'Translate',
            'res_model': 'ir.translation',
            'type': 'ir.actions.act_window',
            'view_mode': 'tree',
            'view_id': self.env.ref('base.view_translation_dialog_tree').id,
            'target': 'current',
            'flags': {'search_view': True, 'action_buttons': True},
            'domain': domain,
        }
        if field:
            fld = record._fields[field]
            if not fld.related:
                action['context'] = {
                    'search_default_name': "%s,%s" % (fld.model_name, fld.name),
                }
        return action

    @api.model
    def _get_import_cursor(self):
        """ Return a cursor-like object for fast inserting translations """
        return IrTranslationImport(self)

    @api.model_cr_context
    def load_module_terms(self, modules, langs):
        """ Load PO files of the given modules for the given languages. """
        # make sure the given languages are active
        res_lang = self.env['res.lang'].sudo()
        for lang in langs:
            res_lang.load_lang(lang)
        # load i18n files
        for module_name in modules:
            modpath = get_module_path(module_name)
            if not modpath:
                continue
            for lang in langs:
                context = dict(self._context)
                lang_code = tools.get_iso_codes(lang)
                base_lang_code = None
                if '_' in lang_code:
                    base_lang_code = lang_code.split('_')[0]

                # Step 1: for sub-languages, load base language first (e.g. es_CL.po is loaded over es.po)
                if base_lang_code:
                    base_trans_file = get_module_resource(module_name, 'i18n', base_lang_code + '.po')
                    if base_trans_file:
                        _logger.info('module %s: loading base translation file %s for language %s', module_name, base_lang_code, lang)
                        tools.trans_load(self._cr, base_trans_file, lang, verbose=False, module_name=module_name, context=context)
                        context['overwrite'] = True  # make sure the requested translation will override the base terms later

                    # i18n_extra folder is for additional translations handle manually (eg: for l10n_be)
                    base_trans_extra_file = get_module_resource(module_name, 'i18n_extra', base_lang_code + '.po')
                    if base_trans_extra_file:
                        _logger.info('module %s: loading extra base translation file %s for language %s', module_name, base_lang_code, lang)
                        tools.trans_load(self._cr, base_trans_extra_file, lang, verbose=False, module_name=module_name, context=context)
                        context['overwrite'] = True  # make sure the requested translation will override the base terms later

                # Step 2: then load the main translation file, possibly overriding the terms coming from the base language
                trans_file = get_module_resource(module_name, 'i18n', lang_code + '.po')
                if trans_file:
                    _logger.info('module %s: loading translation file (%s) for language %s', module_name, lang_code, lang)
                    tools.trans_load(self._cr, trans_file, lang, verbose=False, module_name=module_name, context=context)
                elif lang_code != 'en_US':
                    _logger.info('module %s: no translation for language %s', module_name, lang_code)

                trans_extra_file = get_module_resource(module_name, 'i18n_extra', lang_code + '.po')
                if trans_extra_file:
                    _logger.info('module %s: loading extra translation file (%s) for language %s', module_name, lang_code, lang)
                    tools.trans_load(self._cr, trans_extra_file, lang, verbose=False, module_name=module_name, context=context)
        return True

    @api.model
    def get_technical_translations(self, model_name):
        """ Find the translations for the fields of `model_name`

        Find the technical translations for the fields of the model, including
        string, tooltip and available selections.

        :return: action definition to open the list of available translations
        """
        fields = self.env['ir.model.fields'].search([('model', '=', model_name)])
        view = self.env.ref("base.view_translation_tree", False) or self.env['ir.ui.view']
        return {
            'name': _("Technical Translations"),
            'view_mode': 'tree',
            'views': [(view.id, "list")],
            'res_model': 'ir.translation',
            'type': 'ir.actions.act_window',
            'domain': [
                '|',
                    '&', ('type', '=', 'model'),
                        '&', ('res_id', 'in', fields.ids),
                             ('name', 'like', 'ir.model.fields,'),
                    '&', ('type', '=', 'selection'),
                         ('name', 'like', model_name+','),
            ],
        }<|MERGE_RESOLUTION|>--- conflicted
+++ resolved
@@ -238,52 +238,12 @@
 
     def _search_source(self, operator, value):
         ''' the source term is stored on 'src' field '''
-<<<<<<< HEAD
         return [('src', operator, value)]
 
     @api.model_cr_context
     def _auto_init(self):
-        super(IrTranslation, self)._auto_init()
+        res = super(IrTranslation, self)._auto_init()
         cr = self._cr
-=======
-        res = []
-        for field, operator, value in args:
-            res.append(('src', operator, value))
-        return res
-
-    _columns = {
-        'name': fields.char('Translated field', required=True),
-        'res_id': fields.integer('Record ID', select=True),
-        'lang': fields.selection(_get_language, string='Language'),
-        'type': fields.selection(TRANSLATION_TYPE, string='Type', select=True),
-        'src': fields.text('Internal Source'),  # stored in database, kept for backward compatibility
-        'source': fields.function(_get_src, fnct_inv=_set_src, fnct_search=_search_src,
-            type='text', string='Source term'),
-        'value': fields.text('Translation Value'),
-        'module': fields.char('Module', help="Module this term belongs to", select=True),
-
-        'state': fields.selection(
-            [('to_translate','To Translate'),
-             ('inprogress','Translation in Progress'),
-             ('translated','Translated')],
-            string="Status",
-            help="Automatically set to let administators find new terms that might need to be translated"),
-
-        # aka gettext extracted-comments - we use them to flag openerp-web translation
-        # cfr: http://www.gnu.org/savannah-checkouts/gnu/gettext/manual/html_node/PO-Files.html
-        'comments': fields.text('Translation comments', select=True),
-    }
-
-    _defaults = {
-        'state': 'to_translate',
-    }
-
-    _sql_constraints = [ ('lang_fkey_res_lang', 'FOREIGN KEY(lang) REFERENCES res_lang(code)',
-        'Language code of translation item must be among known languages' ), ]
-
-    def _auto_init(self, cr, context=None):
-        res = super(ir_translation, self)._auto_init(cr, context)
->>>>>>> b26fd225
 
         cr.execute("SELECT indexname FROM pg_indexes WHERE indexname LIKE 'ir_translation_%'")
         indexes = [row[0] for row in cr.fetchall()]
@@ -306,15 +266,10 @@
         if 'ir_translation_ltn' not in indexes:
             cr.execute('CREATE INDEX ir_translation_ltn ON ir_translation (name, lang, type)')
             cr.commit()
-
-<<<<<<< HEAD
+        return res
+
     @api.model
     def _check_selection_field_value(self, field, value):
-=======
-        return res
-
-    def _check_selection_field_value(self, cr, uid, field, value, context=None):
->>>>>>> b26fd225
         if field == 'lang':
             return
         return super(IrTranslation, self)._check_selection_field_value(field, value)
