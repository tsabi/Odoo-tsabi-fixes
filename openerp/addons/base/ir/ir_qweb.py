--- conflicted
+++ resolved
@@ -671,13 +671,8 @@
 
     @api.model
     def value_to_html(self, value, field, options=None):
-        return self.user_lang().format('%d', value, grouping=True)
-
-<<<<<<< HEAD
-=======
-        lang_code = context.get('lang') or 'en_US'
-        return self.pool['res.lang'].format(cr, uid, [lang_code], '%d', value, grouping=True).replace(r'-', u'\u2011')
->>>>>>> af64780a
+        return self.user_lang().format('%d', value, grouping=True).replace(r'-', u'\u2011')
+
 
 class FloatConverter(models.AbstractModel):
     _name = 'ir.qweb.field.float'
@@ -692,15 +687,8 @@
     def value_to_html(self, value, field, options=None):
         precision = self.precision(field, options=options)
         fmt = '%f' if precision is None else '%.{precision}f'
-<<<<<<< HEAD
         lang = self.user_lang()
-        formatted = lang.format(fmt.format(precision=precision), value, grouping=True)
-=======
-
-        lang_code = context.get('lang') or 'en_US'
-        lang = self.pool['res.lang']
-        formatted = lang.format(cr, uid, [lang_code], fmt.format(precision=precision), value, grouping=True).replace(r'-', u'\u2011')
->>>>>>> af64780a
+        formatted = lang.format(fmt.format(precision=precision), value, grouping=True).replace(r'-', u'\u2011')
 
         # %f does not strip trailing zeroes. %g does but its precision causes
         # it to switch to scientific notation starting at a million *and* to
@@ -887,17 +875,9 @@
             from_currency = self.display_currency(options['from_currency'], options)
             from_amount = from_currency.compute(from_amount, display_currency)
 
-<<<<<<< HEAD
         lang = self.user_lang()
         formatted_amount = lang.format(fmt, display_currency.round(from_amount),
-                                       grouping=True, monetary=True).replace(r' ', u'\N{NO-BREAK SPACE}')
-=======
-        lang_code = context.get('lang') or 'en_US'
-        lang = self.pool['res.lang']
-        formatted_amount = lang.format(cr, uid, [lang_code],
-            fmt, Currency.round(cr, uid, display_currency, from_amount),
-            grouping=True, monetary=True).replace(r' ', u'\N{NO-BREAK SPACE}').replace(r'-', u'\u2011')
->>>>>>> af64780a
+                                       grouping=True, monetary=True).replace(r' ', u'\N{NO-BREAK SPACE}').replace(r'-', u'\u2011')
 
         pre = post = u''
         if display_currency.position == 'before':
@@ -1066,14 +1046,8 @@
         precision = int(round(math.log10(display.rounding)))
         fmt = "%.{0}f".format(-precision if precision < 0 else 0)
         lang_code = qwebcontext.context.get('lang') or 'en_US'
-<<<<<<< HEAD
         lang = qwebcontext.env['res.lang']._lang_get(lang_code)
-        formatted_amount = lang.format(fmt, inner, grouping=True, monetary=True).replace(r' ', u'\N{NO-BREAK SPACE}')
-=======
-        formatted_amount = self.pool['res.lang'].format(
-            qwebcontext.cr, qwebcontext.uid, [lang_code], fmt, inner, grouping=True, monetary=True
-        ).replace(r' ', u'\N{NO-BREAK SPACE}').replace(r'-', u'\u2011')
->>>>>>> af64780a
+        formatted_amount = lang.format(fmt, inner, grouping=True, monetary=True).replace(r' ', u'\N{NO-BREAK SPACE}').replace(r'-', u'\u2011')
         pre = post = u''
         if display.position == 'before':
             pre = u'{symbol}\N{NO-BREAK SPACE}'
