# -*- coding: utf-8 -*-
import collections
import cStringIO
import datetime
import hashlib
import json
import logging
import math
import os
import re
import sys
import xml  # FIXME use lxml and etree
import itertools
import lxml.html
from urlparse import urlparse

import babel
import babel.dates
<<<<<<< HEAD
import werkzeug
=======
>>>>>>> ad4c6cae
from PIL import Image

import openerp.http
import openerp.tools
<<<<<<< HEAD
import openerp.tools.func
import openerp.tools.lru
from openerp.http import request
from openerp.tools.safe_eval import safe_eval as eval
=======
>>>>>>> ad4c6cae
from openerp.osv import osv, orm, fields
from openerp.tools import html_escape as escape
from openerp.tools.safe_eval import safe_eval as eval
from openerp.tools.translate import _
from openerp import SUPERUSER_ID

_logger = logging.getLogger(__name__)

#--------------------------------------------------------------------
# QWeb template engine
#--------------------------------------------------------------------
class QWebException(Exception):
    def __init__(self, message, **kw):
        Exception.__init__(self, message)
        self.qweb = dict(kw)

class QWebTemplateNotFound(QWebException):
    pass

def raise_qweb_exception(etype=None, **kw):
    if etype is None:
        etype = QWebException
    orig_type, original, tb = sys.exc_info()
    try:
        raise etype, original, tb
    except etype, e:
        for k, v in kw.items():
            e.qweb[k] = v
        # Will use `raise foo from bar` in python 3 and rename cause to __cause__
        e.qweb['cause'] = original
        raise

class QWebContext(dict):
    def __init__(self, cr, uid, data, loader=None, templates=None, context=None):
        self.cr = cr
        self.uid = uid
        self.loader = loader
        self.templates = templates or {}
        self.context = context
        dic = dict(data)
        super(QWebContext, self).__init__(dic)
        self['defined'] = lambda key: key in self

    def safe_eval(self, expr):
        locals_dict = collections.defaultdict(lambda: None)
        locals_dict.update(self)
        locals_dict.pop('cr', None)
        locals_dict.pop('loader', None)
        return eval(expr, None, locals_dict, nocopy=True, locals_builtins=True)

    def copy(self):
        return QWebContext(self.cr, self.uid, dict.copy(self),
                           loader=self.loader,
                           templates=self.templates,
                           context=self.context)

    def __copy__(self):
        return self.copy()

class QWeb(orm.AbstractModel):
    """QWeb Xml templating engine

    The templating engine use a very simple syntax based "magic" xml
    attributes, to produce textual output (even non-xml).

    The core magic attributes are:

    flow attributes:
        t-if t-foreach t-call

    output attributes:
        t-att t-raw t-esc t-trim

    assignation attribute:
        t-set

    QWeb can be extended like any OpenERP model and new attributes can be
    added.

    If you need to customize t-fields rendering, subclass the ir.qweb.field
    model (and its sub-models) then override :meth:`~.get_converter_for` to
    fetch the right field converters for your qweb model.

    Beware that if you need extensions or alterations which could be
    incompatible with other subsystems, you should create a local object
    inheriting from ``ir.qweb`` and customize that.
    """

    _name = 'ir.qweb'

    node = xml.dom.Node
    _void_elements = frozenset([
        'area', 'base', 'br', 'col', 'embed', 'hr', 'img', 'input', 'keygen',
        'link', 'menuitem', 'meta', 'param', 'source', 'track', 'wbr'])
    _format_regex = re.compile(
        '(?:'
            # ruby-style pattern
            '#\{(.+?)\}'
        ')|(?:'
            # jinja-style pattern
            '\{\{(.+?)\}\}'
        ')')

    def __init__(self, pool, cr):
        super(QWeb, self).__init__(pool, cr)

        self._render_tag = self.prefixed_methods('render_tag_')
        self._render_att = self.prefixed_methods('render_att_')

    def prefixed_methods(self, prefix):
        """ Extracts all methods prefixed by ``prefix``, and returns a mapping
        of (t-name, method) where the t-name is the method name with prefix
        removed and underscore converted to dashes

        :param str prefix:
        :return: dict
        """
        n_prefix = len(prefix)
        return dict(
            (name[n_prefix:].replace('_', '-'), getattr(type(self), name))
            for name in dir(self)
            if name.startswith(prefix)
        )

    def register_tag(self, tag, func):
        self._render_tag[tag] = func

    def add_template(self, qwebcontext, name, node):
        """Add a parsed template in the context. Used to preprocess templates."""
        qwebcontext.templates[name] = node

    def load_document(self, document, res_id, qwebcontext):
        """
        Loads an XML document and installs any contained template in the engine
        """
        if hasattr(document, 'documentElement'):
            dom = document
        elif document.startswith("<?xml"):
            dom = xml.dom.minidom.parseString(document)
        else:
            dom = xml.dom.minidom.parse(document)

        for node in dom.documentElement.childNodes:
            if node.nodeType == self.node.ELEMENT_NODE:
                if node.getAttribute('t-name'):
                    name = str(node.getAttribute("t-name"))
                    self.add_template(qwebcontext, name, node)
                if res_id and node.tagName == "t":
                    self.add_template(qwebcontext, res_id, node)
                    res_id = None

    def get_template(self, name, qwebcontext):
        origin_template = qwebcontext.get('__caller__') or qwebcontext['__stack__'][0]
        if qwebcontext.loader and name not in qwebcontext.templates:
            try:
                xml_doc = qwebcontext.loader(name)
            except ValueError:
                raise_qweb_exception(QWebTemplateNotFound, message="Loader could not find template %r" % name, template=origin_template)
            self.load_document(xml_doc, isinstance(name, (int, long)) and name or None, qwebcontext=qwebcontext)

        if name in qwebcontext.templates:
            return qwebcontext.templates[name]

        raise QWebTemplateNotFound("Template %r not found" % name, template=origin_template)

    def eval(self, expr, qwebcontext):
        try:
            return qwebcontext.safe_eval(expr)
        except Exception:
            template = qwebcontext.get('__template__')
            raise_qweb_exception(message="Could not evaluate expression %r" % expr, expression=expr, template=template)

    def eval_object(self, expr, qwebcontext):
        return self.eval(expr, qwebcontext)

    def eval_str(self, expr, qwebcontext):
        if expr == "0":
            return qwebcontext.get(0, '')
        val = self.eval(expr, qwebcontext)
        if isinstance(val, unicode):
            return val.encode("utf8")
        if val is False or val is None:
            return ''
        return str(val)

    def eval_format(self, expr, qwebcontext):
        expr, replacements = self._format_regex.subn(
            lambda m: self.eval_str(m.group(1) or m.group(2), qwebcontext),
            expr
        )

        if replacements:
            return expr

        try:
            return str(expr % qwebcontext)
        except Exception:
            template = qwebcontext.get('__template__')
            raise_qweb_exception(message="Format error for expression %r" % expr, expression=expr, template=template)

    def eval_bool(self, expr, qwebcontext):
        return int(bool(self.eval(expr, qwebcontext)))

    def render(self, cr, uid, id_or_xml_id, qwebcontext=None, loader=None, context=None):
        if qwebcontext is None:
            qwebcontext = {}

        if not isinstance(qwebcontext, QWebContext):
            qwebcontext = QWebContext(cr, uid, qwebcontext, loader=loader, context=context)

        qwebcontext['__template__'] = id_or_xml_id
        stack = qwebcontext.get('__stack__', [])
        if stack:
            qwebcontext['__caller__'] = stack[-1]
        stack.append(id_or_xml_id)
        qwebcontext['__stack__'] = stack
        qwebcontext['xmlid'] = str(stack[0]) # Temporary fix
        return self.render_node(self.get_template(id_or_xml_id, qwebcontext), qwebcontext)

    def render_node(self, element, qwebcontext):
        result = ""
        if element.nodeType == self.node.TEXT_NODE or element.nodeType == self.node.CDATA_SECTION_NODE:
            result = element.data.encode("utf8")
        elif element.nodeType == self.node.ELEMENT_NODE:
            generated_attributes = ""
            t_render = None
            template_attributes = {}
            for (attribute_name, attribute_value) in element.attributes.items():
                attribute_name = str(attribute_name)
                if attribute_name == "groups":
                    cr = qwebcontext.get('request') and qwebcontext['request'].cr or None
                    uid = qwebcontext.get('request') and qwebcontext['request'].uid or None
                    can_see = self.user_has_groups(cr, uid, groups=attribute_value) if cr and uid else False
                    if not can_see:
                        return ''
                    continue

                if isinstance(attribute_value, unicode):
                    attribute_value = attribute_value.encode("utf8")
                else:
                    attribute_value = attribute_value.nodeValue.encode("utf8")

                if attribute_name.startswith("t-"):
                    for attribute in self._render_att:
                        if attribute_name[2:].startswith(attribute):
                            att, val = self._render_att[attribute](self, element, attribute_name, attribute_value, qwebcontext)
                            generated_attributes += val and ' %s="%s"' % (att, escape(val)) or " "
                            break
                    else:
                        if attribute_name[2:] in self._render_tag:
                            t_render = attribute_name[2:]
                        template_attributes[attribute_name[2:]] = attribute_value
                else:
                    generated_attributes += ' %s="%s"' % (attribute_name, escape(attribute_value))

            if 'debug' in template_attributes:
                debugger = template_attributes.get('debug', 'pdb')
                __import__(debugger).set_trace()  # pdb, ipdb, pudb, ...
            if t_render:
                result = self._render_tag[t_render](self, element, template_attributes, generated_attributes, qwebcontext)
            else:
                result = self.render_element(element, template_attributes, generated_attributes, qwebcontext)
        if isinstance(result, unicode):
            return result.encode('utf-8')
        return result

    def render_element(self, element, template_attributes, generated_attributes, qwebcontext, inner=None):
        # element: element
        # template_attributes: t-* attributes
        # generated_attributes: generated attributes
        # qwebcontext: values
        # inner: optional innerXml
        if inner:
            g_inner = inner
        else:
            g_inner = []
            for current_node in element.childNodes:
                try:
                    g_inner.append(self.render_node(current_node, qwebcontext))
                except QWebException:
                    raise
                except Exception:
                    template = qwebcontext.get('__template__')
                    raise_qweb_exception(message="Could not render element %r" % element.nodeName, node=element, template=template)
        name = str(element.nodeName)
        inner = "".join(g_inner)
        trim = template_attributes.get("trim", 0)
        if trim == 0:
            pass
        elif trim == 'left':
            inner = inner.lstrip()
        elif trim == 'right':
            inner = inner.rstrip()
        elif trim == 'both':
            inner = inner.strip()
        if name == "t":
            return inner
        elif len(inner) or name not in self._void_elements:
            return "<%s%s>%s</%s>" % tuple(
                qwebcontext if isinstance(qwebcontext, str) else qwebcontext.encode('utf-8')
                for qwebcontext in (name, generated_attributes, inner, name)
            )
        else:
            return "<%s%s/>" % (name, generated_attributes)

    # Attributes
    def render_att_att(self, element, attribute_name, attribute_value, qwebcontext):
        if attribute_name.startswith("t-attf-"):
            att, val = attribute_name[7:], self.eval_format(attribute_value, qwebcontext)
        elif attribute_name.startswith("t-att-"):
            att, val = attribute_name[6:], self.eval(attribute_value, qwebcontext)
        else:
            att, val = self.eval_object(attribute_value, qwebcontext)
        if val and not isinstance(val, str):
            val = unicode(val).encode("utf8")
        return att, val

    # Tags
    def render_tag_raw(self, element, template_attributes, generated_attributes, qwebcontext):
        inner = self.eval_str(template_attributes["raw"], qwebcontext)
        return self.render_element(element, template_attributes, generated_attributes, qwebcontext, inner)

    def render_tag_esc(self, element, template_attributes, generated_attributes, qwebcontext):
        options = json.loads(template_attributes.get('esc-options') or '{}')
        widget = self.get_widget_for(options.get('widget', ''))
        inner = widget.format(template_attributes['esc'], options, qwebcontext)
        return self.render_element(element, template_attributes, generated_attributes, qwebcontext, inner)

    def render_tag_foreach(self, element, template_attributes, generated_attributes, qwebcontext):
        expr = template_attributes["foreach"]
        enum = self.eval_object(expr, qwebcontext)
        if enum is not None:
            var = template_attributes.get('as', expr).replace('.', '_')
            copy_qwebcontext = qwebcontext.copy()
            size = -1
            if isinstance(enum, (list, tuple)):
                size = len(enum)
            elif hasattr(enum, 'count'):
                size = enum.count()
            copy_qwebcontext["%s_size" % var] = size
            copy_qwebcontext["%s_all" % var] = enum
            index = 0
            ru = []
            for i in enum:
                copy_qwebcontext["%s_value" % var] = i
                copy_qwebcontext["%s_index" % var] = index
                copy_qwebcontext["%s_first" % var] = index == 0
                copy_qwebcontext["%s_even" % var] = index % 2
                copy_qwebcontext["%s_odd" % var] = (index + 1) % 2
                copy_qwebcontext["%s_last" % var] = index + 1 == size
                if index % 2:
                    copy_qwebcontext["%s_parity" % var] = 'odd'
                else:
                    copy_qwebcontext["%s_parity" % var] = 'even'
                if 'as' in template_attributes:
                    copy_qwebcontext[var] = i
                elif isinstance(i, dict):
                    copy_qwebcontext.update(i)
                ru.append(self.render_element(element, template_attributes, generated_attributes, copy_qwebcontext))
                index += 1
            return "".join(ru)
        else:
            template = qwebcontext.get('__template__')
            raise QWebException("foreach enumerator %r is not defined while rendering template %r" % (expr, template), template=template)

    def render_tag_if(self, element, template_attributes, generated_attributes, qwebcontext):
        if self.eval_bool(template_attributes["if"], qwebcontext):
            return self.render_element(element, template_attributes, generated_attributes, qwebcontext)
        return ""

    def render_tag_call(self, element, template_attributes, generated_attributes, qwebcontext):
        d = qwebcontext.copy()
        d[0] = self.render_element(element, template_attributes, generated_attributes, d)
        cr = d.get('request') and d['request'].cr or None
        uid = d.get('request') and d['request'].uid or None

        template = self.eval_format(template_attributes["call"], d)
        try:
            template = int(template)
        except ValueError:
            pass
        return self.render(cr, uid, template, d)

    def render_tag_call_assets(self, element, template_attributes, generated_attributes, qwebcontext):
        """ This special 't-call' tag can be used in order to aggregate/minify javascript and css assets"""
        name = template_attributes['call-assets']

        # Backward compatibility hack for manifest usage
        qwebcontext['manifest_list'] = openerp.addons.web.controllers.main.manifest_list

        d = qwebcontext.copy()
        d.context['inherit_branding'] = False
        content = self.render_tag_call(
            element, {'call': name}, generated_attributes, d)
        bundle = AssetsBundle(name, html=content)
        css = self.get_attr_bool(template_attributes.get('css'), default=True)
        js = self.get_attr_bool(template_attributes.get('js'), default=True)
        return bundle.to_html(css=css, js=js, debug=bool(qwebcontext.get('debug')))

    def render_tag_set(self, element, template_attributes, generated_attributes, qwebcontext):
        if "value" in template_attributes:
            qwebcontext[template_attributes["set"]] = self.eval_object(template_attributes["value"], qwebcontext)
        elif "valuef" in template_attributes:
            qwebcontext[template_attributes["set"]] = self.eval_format(template_attributes["valuef"], qwebcontext)
        else:
            qwebcontext[template_attributes["set"]] = self.render_element(element, template_attributes, generated_attributes, qwebcontext)
        return ""

    def render_tag_field(self, element, template_attributes, generated_attributes, qwebcontext):
        """ eg: <span t-record="browse_record(res.partner, 1)" t-field="phone">+1 555 555 8069</span>"""
        node_name = element.nodeName
        assert node_name not in ("table", "tbody", "thead", "tfoot", "tr", "td",
                                 "li", "ul", "ol", "dl", "dt", "dd"),\
            "RTE widgets do not work correctly on %r elements" % node_name
        assert node_name != 't',\
            "t-field can not be used on a t element, provide an actual HTML node"

        record, field_name = template_attributes["field"].rsplit('.', 1)
        record = self.eval_object(record, qwebcontext)

        column = record._model._all_columns[field_name].column
        options = json.loads(template_attributes.get('field-options') or '{}')
        field_type = get_field_type(column, options)

        converter = self.get_converter_for(field_type)

        return converter.to_html(qwebcontext.cr, qwebcontext.uid, field_name, record, options,
                                 element, template_attributes, generated_attributes, qwebcontext, context=qwebcontext.context)

    def get_converter_for(self, field_type):
        return self.pool.get('ir.qweb.field.' + field_type, self.pool['ir.qweb.field'])

    def get_widget_for(self, widget):
        return self.pool.get('ir.qweb.widget.' + widget, self.pool['ir.qweb.widget'])

    def get_attr_bool(self, attr, default=False):
        if attr:
            attr = attr.lower()
            if attr in ('false', '0'):
                return False
            elif attr in ('true', '1'):
                return True
        return default

#--------------------------------------------------------------------
# QWeb Fields converters
#--------------------------------------------------------------------

class FieldConverter(osv.AbstractModel):
    """ Used to convert a t-field specification into an output HTML field.

    :meth:`~.to_html` is the entry point of this conversion from QWeb, it:

    * converts the record value to html using :meth:`~.record_to_html`
    * generates the metadata attributes (``data-oe-``) to set on the root
      result node
    * generates the root result node itself through :meth:`~.render_element`
    """
    _name = 'ir.qweb.field'

    def attributes(self, cr, uid, field_name, record, options,
                   source_element, g_att, t_att, qweb_context,
                   context=None):
        """
        Generates the metadata attributes (prefixed by ``data-oe-`` for the
        root node of the field conversion. Attribute values are escaped by the
        parent.

        The default attributes are:

        * ``model``, the name of the record's model
        * ``id`` the id of the record to which the field belongs
        * ``field`` the name of the converted field
        * ``type`` the logical field type (widget, may not match the column's
          ``type``, may not be any _column subclass name)
        * ``translate``, a boolean flag (``0`` or ``1``) denoting whether the
          column is translatable
        * ``expression``, the original expression

        :returns: iterable of (attribute name, attribute value) pairs.
        """
        column = record._model._all_columns[field_name].column
        field_type = get_field_type(column, options)
        return [
            ('data-oe-model', record._model._name),
            ('data-oe-id', record.id),
            ('data-oe-field', field_name),
            ('data-oe-type', field_type),
            ('data-oe-expression', t_att['field']),
        ]

    def value_to_html(self, cr, uid, value, column, options=None, context=None):
        """ Converts a single value to its HTML version/output
        """
        if not value: return ''
        return value

    def record_to_html(self, cr, uid, field_name, record, column, options=None, context=None):
        """ Converts the specified field of the browse_record ``record`` to
        HTML
        """
        return self.value_to_html(
            cr, uid, record[field_name], column, options=options, context=context)

    def to_html(self, cr, uid, field_name, record, options,
                source_element, t_att, g_att, qweb_context, context=None):
        """ Converts a ``t-field`` to its HTML output. A ``t-field`` may be
        extended by a ``t-field-options``, which is a JSON-serialized mapping
        of configuration values.

        A default configuration key is ``widget`` which can override the
        field's own ``_type``.
        """
        try:
            content = self.record_to_html(
                cr, uid, field_name, record,
                record._model._all_columns[field_name].column,
                options, context=context)
            if options.get('html-escape', True):
                content = escape(content)
            elif hasattr(content, '__html__'):
                content = content.__html__()
        except Exception:
            _logger.warning("Could not get field %s for model %s",
                            field_name, record._model._name, exc_info=True)
            content = None

        if context and context.get('inherit_branding'):
            # add branding attributes
            g_att += ''.join(
                ' %s="%s"' % (name, escape(value))
                for name, value in self.attributes(
                    cr, uid, field_name, record, options,
                    source_element, g_att, t_att, qweb_context)
            )

        return self.render_element(cr, uid, source_element, t_att, g_att,
                                   qweb_context, content)

    def qweb_object(self):
        return self.pool['ir.qweb']

    def render_element(self, cr, uid, source_element, t_att, g_att,
                       qweb_context, content):
        """ Final rendering hook, by default just calls ir.qweb's ``render_element``
        """
        return self.qweb_object().render_element(
            source_element, t_att, g_att, qweb_context, content or '')

    def user_lang(self, cr, uid, context):
        """
        Fetches the res.lang object corresponding to the language code stored
        in the user's context. Fallbacks to en_US if no lang is present in the
        context *or the language code is not valid*.

        :returns: res.lang browse_record
        """
        if context is None: context = {}

        lang_code = context.get('lang') or 'en_US'
        Lang = self.pool['res.lang']

        lang_ids = Lang.search(cr, uid, [('code', '=', lang_code)], context=context) \
               or  Lang.search(cr, uid, [('code', '=', 'en_US')], context=context)

        return Lang.browse(cr, uid, lang_ids[0], context=context)

class FloatConverter(osv.AbstractModel):
    _name = 'ir.qweb.field.float'
    _inherit = 'ir.qweb.field'

    def precision(self, cr, uid, column, options=None, context=None):
        _, precision = column.digits or (None, None)
        return precision

    def value_to_html(self, cr, uid, value, column, options=None, context=None):
        if context is None:
            context = {}
        precision = self.precision(cr, uid, column, options=options, context=context)
        fmt = '%f' if precision is None else '%.{precision}f'

        lang_code = context.get('lang') or 'en_US'
        lang = self.pool['res.lang']
        formatted = lang.format(cr, uid, [lang_code], fmt.format(precision=precision), value, grouping=True)

        # %f does not strip trailing zeroes. %g does but its precision causes
        # it to switch to scientific notation starting at a million *and* to
        # strip decimals. So use %f and if no precision was specified manually
        # strip trailing 0.
        if precision is None:
            formatted = re.sub(r'(?:(0|\d+?)0+)$', r'\1', formatted)
        return formatted

class DateConverter(osv.AbstractModel):
    _name = 'ir.qweb.field.date'
    _inherit = 'ir.qweb.field'

    def value_to_html(self, cr, uid, value, column, options=None, context=None):
        if not value: return ''
        lang = self.user_lang(cr, uid, context=context)
        locale = babel.Locale.parse(lang.code)

        if isinstance(value, basestring):
            value = datetime.datetime.strptime(
                value, openerp.tools.DEFAULT_SERVER_DATE_FORMAT)

        if options and 'format' in options:
            pattern = options['format']
        else:
            strftime_pattern = lang.date_format
            pattern = openerp.tools.posix_to_ldml(strftime_pattern, locale=locale)

        return babel.dates.format_date(
            value, format=pattern,
            locale=locale)

class DateTimeConverter(osv.AbstractModel):
    _name = 'ir.qweb.field.datetime'
    _inherit = 'ir.qweb.field'

    def value_to_html(self, cr, uid, value, column, options=None, context=None):
        if not value: return ''
        lang = self.user_lang(cr, uid, context=context)
        locale = babel.Locale.parse(lang.code)

        if isinstance(value, basestring):
            value = datetime.datetime.strptime(
                value, openerp.tools.DEFAULT_SERVER_DATETIME_FORMAT)
        value = fields.datetime.context_timestamp(
            cr, uid, timestamp=value, context=context)

        if options and 'format' in options:
            pattern = options['format']
        else:
            strftime_pattern = (u"%s %s" % (lang.date_format, lang.time_format))
            pattern = openerp.tools.posix_to_ldml(strftime_pattern, locale=locale)

        if options and options.get('hide_seconds'):
            pattern = pattern.replace(":ss", "").replace(":s", "")
        
        return babel.dates.format_datetime(value, format=pattern, locale=locale)

class TextConverter(osv.AbstractModel):
    _name = 'ir.qweb.field.text'
    _inherit = 'ir.qweb.field'

    def value_to_html(self, cr, uid, value, column, options=None, context=None):
        """
        Escapes the value and converts newlines to br. This is bullshit.
        """
        if not value: return ''

        return nl2br(value, options=options)

class SelectionConverter(osv.AbstractModel):
    _name = 'ir.qweb.field.selection'
    _inherit = 'ir.qweb.field'

    def record_to_html(self, cr, uid, field_name, record, column, options=None, context=None):
        value = record[field_name]
        if not value: return ''
        selection = dict(fields.selection.reify(
            cr, uid, record._model, column))
        return self.value_to_html(
            cr, uid, selection[value], column, options=options)

class ManyToOneConverter(osv.AbstractModel):
    _name = 'ir.qweb.field.many2one'
    _inherit = 'ir.qweb.field'

    def record_to_html(self, cr, uid, field_name, record, column, options=None, context=None):
        [read] = record.read([field_name])
        if not read[field_name]: return ''
        _, value = read[field_name]
        return nl2br(value, options=options)

class HTMLConverter(osv.AbstractModel):
    _name = 'ir.qweb.field.html'
    _inherit = 'ir.qweb.field'

    def value_to_html(self, cr, uid, value, column, options=None, context=None):
        return HTMLSafe(value or '')

class ImageConverter(osv.AbstractModel):
    """ ``image`` widget rendering, inserts a data:uri-using image tag in the
    document. May be overridden by e.g. the website module to generate links
    instead.

    .. todo:: what happens if different output need different converters? e.g.
              reports may need embedded images or FS links whereas website
              needs website-aware
    """
    _name = 'ir.qweb.field.image'
    _inherit = 'ir.qweb.field'

    def value_to_html(self, cr, uid, value, column, options=None, context=None):
        try:
            image = Image.open(cStringIO.StringIO(value.decode('base64')))
            image.verify()
        except IOError:
            raise ValueError("Non-image binary fields can not be converted to HTML")
        except: # image.verify() throws "suitable exceptions", I have no idea what they are
            raise ValueError("Invalid image content")

        return HTMLSafe('<img src="data:%s;base64,%s">' % (Image.MIME[image.format], value))

class MonetaryConverter(osv.AbstractModel):
    """ ``monetary`` converter, has a mandatory option
    ``display_currency``.

    The currency is used for formatting *and rounding* of the float value. It
    is assumed that the linked res_currency has a non-empty rounding value and
    res.currency's ``round`` method is used to perform rounding.

    .. note:: the monetary converter internally adds the qweb context to its
              options mapping, so that the context is available to callees.
              It's set under the ``_qweb_context`` key.
    """
    _name = 'ir.qweb.field.monetary'
    _inherit = 'ir.qweb.field'

    def to_html(self, cr, uid, field_name, record, options,
                source_element, t_att, g_att, qweb_context, context=None):
        options['_qweb_context'] = qweb_context
        return super(MonetaryConverter, self).to_html(
            cr, uid, field_name, record, options,
            source_element, t_att, g_att, qweb_context, context=context)

    def record_to_html(self, cr, uid, field_name, record, column, options, context=None):
        if context is None:
            context = {}
        Currency = self.pool['res.currency']
        display = self.display_currency(cr, uid, options)

        # lang.format mandates a sprintf-style format. These formats are non-
        # minimal (they have a default fixed precision instead), and
        # lang.format will not set one by default. currency.round will not
        # provide one either. So we need to generate a precision value
        # (integer > 0) from the currency's rounding (a float generally < 1.0).
        #
        # The log10 of the rounding should be the number of digits involved if
        # negative, if positive clamp to 0 digits and call it a day.
        # nb: int() ~ floor(), we want nearest rounding instead
        precision = int(round(math.log10(display.rounding)))
        fmt = "%.{0}f".format(-precision if precision < 0 else 0)

        lang_code = context.get('lang') or 'en_US'
        lang = self.pool['res.lang']
        formatted_amount = lang.format(cr, uid, [lang_code], 
            fmt, Currency.round(cr, uid, display, record[field_name]),
            grouping=True, monetary=True)

        pre = post = u''
        if display.position == 'before':
            pre = u'{symbol} '
        else:
            post = u' {symbol}'

        return HTMLSafe(u'{pre}<span class="oe_currency_value">{0}</span>{post}'.format(
            formatted_amount,
            pre=pre, post=post,
        ).format(
            symbol=display.symbol,
        ))

    def display_currency(self, cr, uid, options):
        return self.qweb_object().eval_object(
            options['display_currency'], options['_qweb_context'])

TIMEDELTA_UNITS = (
    ('year',   3600 * 24 * 365),
    ('month',  3600 * 24 * 30),
    ('week',   3600 * 24 * 7),
    ('day',    3600 * 24),
    ('hour',   3600),
    ('minute', 60),
    ('second', 1)
)
class DurationConverter(osv.AbstractModel):
    """ ``duration`` converter, to display integral or fractional values as
    human-readable time spans (e.g. 1.5 as "1 hour 30 minutes").

    Can be used on any numerical field.

    Has a mandatory option ``unit`` which can be one of ``second``, ``minute``,
    ``hour``, ``day``, ``week`` or ``year``, used to interpret the numerical
    field value before converting it.

    Sub-second values will be ignored.
    """
    _name = 'ir.qweb.field.duration'
    _inherit = 'ir.qweb.field'

    def value_to_html(self, cr, uid, value, column, options=None, context=None):
        units = dict(TIMEDELTA_UNITS)
        if value < 0:
            raise ValueError(_("Durations can't be negative"))
        if not options or options.get('unit') not in units:
            raise ValueError(_("A unit must be provided to duration widgets"))

        locale = babel.Locale.parse(
            self.user_lang(cr, uid, context=context).code)
        factor = units[options['unit']]

        sections = []
        r = value * factor
        for unit, secs_per_unit in TIMEDELTA_UNITS:
            v, r = divmod(r, secs_per_unit)
            if not v: continue
            section = babel.dates.format_timedelta(
                v*secs_per_unit, threshold=1, locale=locale)
            if section:
                sections.append(section)
        return ' '.join(sections)


class RelativeDatetimeConverter(osv.AbstractModel):
    _name = 'ir.qweb.field.relative'
    _inherit = 'ir.qweb.field'

    def value_to_html(self, cr, uid, value, column, options=None, context=None):
        parse_format = openerp.tools.DEFAULT_SERVER_DATETIME_FORMAT
        locale = babel.Locale.parse(
            self.user_lang(cr, uid, context=context).code)

        if isinstance(value, basestring):
            value = datetime.datetime.strptime(value, parse_format)

        # value should be a naive datetime in UTC. So is fields.datetime.now()
        reference = datetime.datetime.strptime(column.now(), parse_format)

        return babel.dates.format_timedelta(
            value - reference, add_direction=True, locale=locale)

class Contact(orm.AbstractModel):
    _name = 'ir.qweb.field.contact'
    _inherit = 'ir.qweb.field.many2one'

    def record_to_html(self, cr, uid, field_name, record, column, options=None, context=None):
        if options is None:
            options = {}
        opf = options.get('fields') or ["name", "address", "phone", "mobile", "fax", "email"]

        if not getattr(record, field_name):
            return None

        id = getattr(record, field_name).id
        field_browse = self.pool[column._obj].browse(cr, openerp.SUPERUSER_ID, id, context={"show_address": True})
        value = field_browse.name_get()[0][1]

        val = {
            'name': value.split("\n")[0],
            'address': escape("\n".join(value.split("\n")[1:])),
            'phone': field_browse.phone,
            'mobile': field_browse.mobile,
            'fax': field_browse.fax,
            'city': field_browse.city,
            'country_id': field_browse.country_id and field_browse.country_id.name_get()[0][1],
            'website': field_browse.website,
            'email': field_browse.email,
            'fields': opf,
            'object': field_browse,
            'options': options
        }

        html = self.pool["ir.ui.view"].render(cr, uid, "base.contact", val, engine='ir.qweb', context=context).decode('utf8')

        return HTMLSafe(html)

class QwebView(orm.AbstractModel):
    _name = 'ir.qweb.field.qweb'
    _inherit = 'ir.qweb.field.many2one'

    def record_to_html(self, cr, uid, field_name, record, column, options=None, context=None):
        if not getattr(record, field_name):
            return None

        view = getattr(record, field_name)

        if view._model._name != "ir.ui.view":
            _logger.warning("%s.%s must be a 'ir.ui.view' model." % (record, field_name))
            return None

        ctx = (context or {}).copy()
        ctx['object'] = record
        html = view.render(ctx, engine='ir.qweb', context=ctx).decode('utf8')

        return HTMLSafe(html)

class QwebWidget(osv.AbstractModel):
    _name = 'ir.qweb.widget'

    def _format(self, inner, options, qwebcontext):
        return self.pool['ir.qweb'].eval_str(inner, qwebcontext)

    def format(self, inner, options, qwebcontext):
        return escape(self._format(inner, options, qwebcontext))

class QwebWidgetMonetary(osv.AbstractModel):
    _name = 'ir.qweb.widget.monetary'
    _inherit = 'ir.qweb.widget'

    def _format(self, inner, options, qwebcontext):
        inner = self.pool['ir.qweb'].eval(inner, qwebcontext)
        display = self.pool['ir.qweb'].eval_object(options['display_currency'], qwebcontext)
        precision = int(round(math.log10(display.rounding)))
        fmt = "%.{0}f".format(-precision if precision < 0 else 0)
        lang_code = qwebcontext.context.get('lang') or 'en_US'
        formatted_amount = self.pool['res.lang'].format(
            qwebcontext.cr, qwebcontext.uid, [lang_code], fmt, inner, grouping=True, monetary=True
        )
        pre = post = u''
        if display.position == 'before':
            pre = u'{symbol} '
        else:
            post = u' {symbol}'

        return u'{pre}{0}{post}'.format(
            formatted_amount, pre=pre, post=post
        ).format(symbol=display.symbol,)

class HTMLSafe(object):
    """ HTMLSafe string wrapper, Werkzeug's escape() has special handling for
    objects with a ``__html__`` methods but AFAIK does not provide any such
    object.

    Wrapping a string in HTML will prevent its escaping
    """
    __slots__ = ['string']
    def __init__(self, string):
        self.string = string
    def __html__(self):
        return self.string
    def __str__(self):
        s = self.string
        if isinstance(s, unicode):
            return s.encode('utf-8')
        return s
    def __unicode__(self):
        s = self.string
        if isinstance(s, str):
            return s.decode('utf-8')
        return s

def nl2br(string, options=None):
    """ Converts newlines to HTML linebreaks in ``string``. Automatically
    escapes content unless options['html-escape'] is set to False, and returns
    the result wrapped in an HTMLSafe object.

    :param str string:
    :param dict options:
    :rtype: HTMLSafe
    """
    if options is None: options = {}

    if options.get('html-escape', True):
        string = escape(string)
    return HTMLSafe(string.replace('\n', '<br>\n'))

def get_field_type(column, options):
    """ Gets a t-field's effective type from the field's column and its options
    """
    return options.get('widget', column._type)

class AssetsBundle(object):
    cache = openerp.tools.lru.LRU(32)
    rx_css_import = re.compile("(@import[^;{]+;?)", re.M)

    def __init__(self, xmlid, html=None, debug=False):
        self.debug = debug
        self.xmlid = xmlid
        self.javascripts = []
        self.stylesheets = []
        self.remains = []
        self._checksum = None
        if html:
            self.parse(html)

    def parse(self, html):
        fragments = lxml.html.fragments_fromstring(html)
        for el in fragments:
            if isinstance(el, basestring):
                self.remains.append(el)
            elif isinstance(el, lxml.html.HtmlElement):
                src = el.get('src')
                href = el.get('href')
                if el.tag == 'style':
                    self.stylesheets.append(StylesheetAsset(source=el.text))
                elif el.tag == 'link' and el.get('rel') == 'stylesheet' and self.can_aggregate(href):
                    self.stylesheets.append(StylesheetAsset(url=href))
                elif el.tag == 'script' and not src:
                    self.javascripts.append(JavascriptAsset(source=el.text))
                elif el.tag == 'script' and self.can_aggregate(src):
                    self.javascripts.append(JavascriptAsset(url=src))
                else:
                    self.remains.append(lxml.html.tostring(el))
            else:
                try:
                    self.remains.append(lxml.html.tostring(el))
                except Exception:
                    # notYETimplementederror
                    raise NotImplementedError

    def can_aggregate(self, url):
        return not urlparse(url).netloc and not url.startswith(('/web/css', '/web/js'))

    def to_html(self, sep='\n            ', css=True, js=True, debug=False):
        response = []
        if debug:
            if css:
                for style in self.stylesheets:
                    response.append(style.to_html())
            if js:
                for jscript in self.javascripts:
                    response.append(jscript.to_html())
        else:
            if css and self.stylesheets:
                response.append('<link href="/web/css/%s" rel="stylesheet"/>' % self.xmlid)
            if js and self.javascripts:
                response.append('<script type="text/javascript" src="/web/js/%s"></script>' % self.xmlid)
        response.extend(self.remains)
        return sep + sep.join(response)

    @openerp.tools.func.lazy_property
    def last_modified(self):
        return max(itertools.chain(
            (asset.last_modified for asset in self.javascripts),
            (asset.last_modified for asset in self.stylesheets),
            [datetime.datetime(1970, 1, 1)],
        ))

    @openerp.tools.func.lazy_property
    def checksum(self):
        checksum = hashlib.new('sha1')
        for asset in itertools.chain(self.javascripts, self.stylesheets):
            checksum.update(asset.content.encode("utf-8"))
        return checksum.hexdigest()

    def js(self):
        key = 'js_' + self.checksum
        if key not in self.cache:
            content =';\n'.join(asset.minify() for asset in self.javascripts)
            self.cache[key] = content
        if self.debug:
            return "/*\n%s\n*/\n" % '\n'.join(
                [asset.url for asset in self.javascripts if asset.url]) + self.cache[key]
        return self.cache[key]

    def css(self):
        key = 'css_' + self.checksum
        if key not in self.cache:
            content = '\n'.join(asset.minify() for asset in self.stylesheets)
            # move up all @import rules to the top
            matches = []
            def push(matchobj):
                matches.append(matchobj.group(0))
                return ''

            content = re.sub(self.rx_css_import, push, content)

            matches.append(content)
            content = u'\n'.join(matches)
            self.cache[key] = content
        if self.debug:
            return "/*\n%s\n*/\n" % '\n'.join(
                [asset.url for asset in self.javascripts if asset.url]) + self.cache[key]
        return self.cache[key]

class WebAsset(object):
    def __init__(self, source=None, url=None):
        self.source = source
        self.url = url
        self._irattach = None
        self._content = None
        self.filename = None
        self.last_modified = None
        if source:
            self.last_modified = datetime.datetime(1970, 1, 1)
        if url:
            module = filter(None, self.url.split('/'))[0]
            try:
                # Test url against modules static assets
                mpath = openerp.http.addons_manifest[module]['addons_path']
                self.filename = mpath + self.url.replace('/', os.path.sep)
                self.last_modified = datetime.datetime.fromtimestamp(os.path.getmtime(self.filename))
            except Exception:
                try:
                    # Test url against ir.attachments
                    domain = [('type', '=', 'binary'), ('url', '=', self.url)]
                    attach = request.registry['ir.attachment'].search_read(request.cr, SUPERUSER_ID, domain, ['__last_update', 'datas', 'mimetype'], context=request.context)
                    self._irattach = attach[0]
                    server_format = openerp.tools.misc.DEFAULT_SERVER_DATETIME_FORMAT
                    try:
                        self.last_modified =  datetime.datetime.strptime(attach[0]['__last_update'], server_format + '.%f')
                    except ValueError:
                        self.last_modified =  datetime.datetime.strptime(attach[0]['__last_update'], server_format)
                except Exception:
                    raise KeyError("Could not find asset '%s' for '%s' addon" % (self.url, module))

    @openerp.tools.func.lazy_property
    def content(self):
        if self.source:
            return self.source
        if self._irattach:
            return self._irattach['datas'].decode('base64')
        return self.get_content()

    def get_content(self):
        with open(self.filename, 'rb') as fp:
            return fp.read().decode('utf-8')

    def minify(self):
        return self.content

class JavascriptAsset(WebAsset):
    def minify(self):
        return rjsmin(self.content)

    def to_html(self):
        if self.url:
            return '<script type="text/javascript" src="%s"></script>' % self.url
        else:
            return '<script type="text/javascript" charset="utf-8">%s</script>' % self.source

class StylesheetAsset(WebAsset):
    rx_import = re.compile(r"""@import\s+('|")(?!'|"|/|https?://)""", re.U)
    rx_url = re.compile(r"""url\s*\(\s*('|"|)(?!'|"|/|https?://|data:)""", re.U)
    rx_sourceMap = re.compile(r'(/\*# sourceMappingURL=.*)', re.U)

    def _get_content(self):
        with open(self.filename, 'rb') as fp:
            firstline = fp.readline()
            m = re.match(r'@charset "([^"]+)";', firstline)
            if m:
                encoding = m.group(1)
            else:
                encoding = "utf-8"
                # "reinject" first line as it's not @charset
                fp.seek(0)

            return fp.read().decode(encoding)

    def get_content(self):
        content = self._get_content()
        if self.url:
            web_dir = os.path.dirname(self.url)

            content = self.rx_import.sub(
                r"""@import \1%s/""" % (web_dir,),
                content,
            )

            content = self.rx_url.sub(
                r"url(\1%s/" % (web_dir,),
                content,
            )
        return content

    def minify(self):
        # remove existing sourcemaps, make no sense after re-mini
        content = self.rx_sourceMap.sub('', self.content)
        # comments
        content = re.sub(r'/\*.*?\*/', '', content, flags=re.S)
        # space
        content = re.sub(r'\s+', ' ', content)
        content = re.sub(r' *([{}]) *', r'\1', content)
        return content

    def to_html(self):
        if self.url:
            return '<link rel="stylesheet" href="%s" type="text/css"/>' % self.url
        else:
            return '<style type="text/css">%s</style>' % self.source

def rjsmin(script):
    """ Minify js with a clever regex.
    Taken from http://opensource.perlig.de/rjsmin
    Apache License, Version 2.0 """
    def subber(match):
        """ Substitution callback """
        groups = match.groups()
        return (
            groups[0] or
            groups[1] or
            groups[2] or
            groups[3] or
            (groups[4] and '\n') or
            (groups[5] and ' ') or
            (groups[6] and ' ') or
            (groups[7] and ' ') or
            ''
        )

    result = re.sub(
        r'([^\047"/\000-\040]+)|((?:(?:\047[^\047\\\r\n]*(?:\\(?:[^\r\n]|\r?'
        r'\n|\r)[^\047\\\r\n]*)*\047)|(?:"[^"\\\r\n]*(?:\\(?:[^\r\n]|\r?\n|'
        r'\r)[^"\\\r\n]*)*"))[^\047"/\000-\040]*)|(?:(?<=[(,=:\[!&|?{};\r\n]'
        r')(?:[\000-\011\013\014\016-\040]|(?:/\*[^*]*\*+(?:[^/*][^*]*\*+)*/'
        r'))*((?:/(?![\r\n/*])[^/\\\[\r\n]*(?:(?:\\[^\r\n]|(?:\[[^\\\]\r\n]*'
        r'(?:\\[^\r\n][^\\\]\r\n]*)*\]))[^/\\\[\r\n]*)*/)[^\047"/\000-\040]*'
        r'))|(?:(?<=[\000-#%-,./:-@\[-^`{-~-]return)(?:[\000-\011\013\014\01'
        r'6-\040]|(?:/\*[^*]*\*+(?:[^/*][^*]*\*+)*/))*((?:/(?![\r\n/*])[^/'
        r'\\\[\r\n]*(?:(?:\\[^\r\n]|(?:\[[^\\\]\r\n]*(?:\\[^\r\n][^\\\]\r\n]'
        r'*)*\]))[^/\\\[\r\n]*)*/)[^\047"/\000-\040]*))|(?<=[^\000-!#%&(*,./'
        r':-@\[\\^`{|~])(?:[\000-\011\013\014\016-\040]|(?:/\*[^*]*\*+(?:[^/'
        r'*][^*]*\*+)*/))*(?:((?:(?://[^\r\n]*)?[\r\n]))(?:[\000-\011\013\01'
        r'4\016-\040]|(?:/\*[^*]*\*+(?:[^/*][^*]*\*+)*/))*)+(?=[^\000-\040"#'
        r'%-\047)*,./:-@\\-^`|-~])|(?<=[^\000-#%-,./:-@\[-^`{-~-])((?:[\000-'
        r'\011\013\014\016-\040]|(?:/\*[^*]*\*+(?:[^/*][^*]*\*+)*/)))+(?=[^'
        r'\000-#%-,./:-@\[-^`{-~-])|(?<=\+)((?:[\000-\011\013\014\016-\040]|'
        r'(?:/\*[^*]*\*+(?:[^/*][^*]*\*+)*/)))+(?=\+)|(?<=-)((?:[\000-\011\0'
        r'13\014\016-\040]|(?:/\*[^*]*\*+(?:[^/*][^*]*\*+)*/)))+(?=-)|(?:[\0'
        r'00-\011\013\014\016-\040]|(?:/\*[^*]*\*+(?:[^/*][^*]*\*+)*/))+|(?:'
        r'(?:(?://[^\r\n]*)?[\r\n])(?:[\000-\011\013\014\016-\040]|(?:/\*[^*'
        r']*\*+(?:[^/*][^*]*\*+)*/))*)+', subber, '\n%s\n' % script
    ).strip()
    return result

# vim:et:<|MERGE_RESOLUTION|>--- conflicted
+++ resolved
@@ -16,24 +16,16 @@
 
 import babel
 import babel.dates
-<<<<<<< HEAD
-import werkzeug
-=======
->>>>>>> ad4c6cae
 from PIL import Image
 
 import openerp.http
 import openerp.tools
-<<<<<<< HEAD
 import openerp.tools.func
 import openerp.tools.lru
 from openerp.http import request
 from openerp.tools.safe_eval import safe_eval as eval
-=======
->>>>>>> ad4c6cae
 from openerp.osv import osv, orm, fields
 from openerp.tools import html_escape as escape
-from openerp.tools.safe_eval import safe_eval as eval
 from openerp.tools.translate import _
 from openerp import SUPERUSER_ID
 
