--- conflicted
+++ resolved
@@ -449,9 +449,6 @@
         # pass no groups -> no access
         return False
 
-<<<<<<< HEAD
-    @tools.ormcache()
-=======
     def group_names_with_access(self, cr, model_name, access_mode):
         """Returns the names of visible groups which have been granted ``access_mode`` on
            the model ``model_name``.
@@ -469,7 +466,7 @@
                         a.perm_''' + access_mode, (model_name,))
         return [x[0] for x in cr.fetchall()]
 
->>>>>>> 764de992
+    @tools.ormcache()
     def check(self, cr, uid, model, mode='read', raise_exception=True, context=None):
         if uid==1:
             # User root have all accesses
