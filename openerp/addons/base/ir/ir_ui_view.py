# -*- coding: utf-8 -*-
# Part of Odoo. See LICENSE file for full copyright and licensing details.
import collections
import copy
import datetime
import fnmatch
import logging
import os
import re
import time
from dateutil.relativedelta import relativedelta
from operator import itemgetter

import json
import werkzeug
from lxml import etree
from lxml.builder import E

from odoo import api, fields, models, tools, SUPERUSER_ID, _
from odoo.exceptions import ValidationError
from odoo.http import request
from odoo.modules.module import get_resource_from_path, get_resource_path
from odoo.osv import orm
from odoo.tools import config, graph, ConstantMapping, SKIPPED_ELEMENT_TYPES
from odoo.tools.convert import _fix_multiple_roots
from odoo.tools.parse_version import parse_version
from odoo.tools.safe_eval import safe_eval as eval
from odoo.tools.view_validation import valid_view
from odoo.tools.translate import encode, xml_translate, TRANSLATED_ATTRS

_logger = logging.getLogger(__name__)

MOVABLE_BRANDING = ['data-oe-model', 'data-oe-id', 'data-oe-field', 'data-oe-xpath', 'data-oe-source-id']


def keep_query(*keep_params, **additional_params):
    """
    Generate a query string keeping the current request querystring's parameters specified
    in ``keep_params`` and also adds the parameters specified in ``additional_params``.

    Multiple values query string params will be merged into a single one with comma seperated
    values.

    The ``keep_params`` arguments can use wildcards too, eg:

        keep_query('search', 'shop_*', page=4)
    """
    if not keep_params and not additional_params:
        keep_params = ('*',)
    params = additional_params.copy()
    qs_keys = request.httprequest.args.keys()
    for keep_param in keep_params:
        for param in fnmatch.filter(qs_keys, keep_param):
            if param not in additional_params and param in qs_keys:
                params[param] = request.httprequest.args.getlist(param)
    return werkzeug.urls.url_encode(params)


class ViewCustom(models.Model):
    _name = 'ir.ui.view.custom'
    _order = 'create_date desc'  # search(limit=1) should return the last customization

    ref_id = fields.Many2one('ir.ui.view', string='Original View', index=True, required=True, ondelete='cascade')
    user_id = fields.Many2one('res.users', string='User', index=True, required=True, ondelete='cascade')
    arch = fields.Text(string='View Architecture', required=True)

    @api.multi
    def name_get(self):
        return [(rec.id, rec.user_id.name) for rec in self]

    @api.model
    def name_search(self, name, args=None, operator='ilike', limit=100):
        if name:
            recs = self.search([('user_id', operator, name)] + (args or []), limit=limit)
            return recs.name_get()
        return super(ViewCustom, self).name_search(name, args=args, operator=operator, limit=limit)

    @api.model_cr_context
    def _auto_init(self):
        super(ViewCustom, self)._auto_init()
        self._cr.execute("SELECT indexname FROM pg_indexes WHERE indexname = 'ir_ui_view_custom_user_id_ref_id'")
        if not self._cr.fetchone():
            self._cr.execute("CREATE INDEX ir_ui_view_custom_user_id_ref_id ON ir_ui_view_custom (user_id, ref_id)")


def _hasclass(context, *cls):
    """ Checks if the context node has all the classes passed as arguments
    """
    node_classes = set(context.context_node.attrib.get('class', '').split())
    return node_classes.issuperset(cls)


def get_view_arch_from_file(filename, xmlid):
    doc = etree.parse(filename)
    node = None
    for n in doc.xpath('//*[@id="%s"]' % (xmlid)):
        if n.tag in ('template', 'record'):
            node = n
            break
    if node is None:
        # fallback search on template with implicit module name
        for n in doc.xpath('//*[@id="%s"]' % (xmlid.split('.')[1])):
            if n.tag in ('template', 'record'):
                node = n
                break
    if node is not None:
        if node.tag == 'record':
            field = node.find('field[@name="arch"]')
            _fix_multiple_roots(field)
            inner = ''.join([etree.tostring(child) for child in field.iterchildren()])
            return field.text + inner
        elif node.tag == 'template':
            # The following dom operations has been copied from convert.py's _tag_template()
            if not node.get('inherit_id'):
                node.set('t-name', xmlid)
                node.tag = 't'
            else:
                node.tag = 'data'
            node.attrib.pop('id', None)
            return etree.tostring(node)
    _logger.warning("Could not find view arch definition in file '%s' for xmlid '%s'", filename, xmlid)
    return None

xpath_utils = etree.FunctionNamespace(None)
xpath_utils['hasclass'] = _hasclass

TRANSLATED_ATTRS_RE = re.compile(r"@(%s)\b" % "|".join(TRANSLATED_ATTRS))


class View(models.Model):
    _name = 'ir.ui.view'
    _order = "priority,name"

    # Holds the RNG schema
    _relaxng_validator = None

    name = fields.Char(string='View Name', required=True)
    model = fields.Char(index=True)
    key = fields.Char()
    priority = fields.Integer(string='Sequence', default=16, required=True)
    type = fields.Selection([('tree', 'Tree'),
                             ('form', 'Form'),
                             ('graph', 'Graph'),
                             ('pivot', 'Pivot'),
                             ('calendar', 'Calendar'),
                             ('diagram', 'Diagram'),
                             ('gantt', 'Gantt'),
                             ('kanban', 'Kanban'),
                             ('sales_team_dashboard', 'Sales Team Dashboard'),
                             ('search', 'Search'),
                             ('qweb', 'QWeb')], string='View Type')
    arch = fields.Text(compute='_compute_arch', inverse='_inverse_arch', string='View Architecture', nodrop=True)
    arch_base = fields.Text(compute='_compute_arch_base', inverse='_inverse_arch_base', string='View Architecture')
    arch_db = fields.Text(string='Arch Blob', translate=xml_translate, oldname='arch')
    arch_fs = fields.Char(string='Arch Filename')
    inherit_id = fields.Many2one('ir.ui.view', string='Inherited View', ondelete='restrict', index=True)
    inherit_children_ids = fields.One2many('ir.ui.view', 'inherit_id', string='Views which inherit from this one')
    field_parent = fields.Char(string='Child Field')
    model_data_id = fields.Many2one('ir.model.data', compute='_compute_model_data_id', string="Model Data", store=True)
    xml_id = fields.Char(string="External ID", compute='_compute_xml_id',
                         help="ID of the view defined in xml file")
    groups_id = fields.Many2many('res.groups', 'ir_ui_view_group_rel', 'view_id', 'group_id',
                                 string='Groups', help="If this field is empty, the view applies to all users. Otherwise, the view applies to the users of those groups only.")
    model_ids = fields.One2many('ir.model.data', 'res_id', domain=[('model', '=', 'ir.ui.view')], auto_join=True)
    create_date = fields.Datetime(readonly=True)
    write_date = fields.Datetime(string='Last Modification Date', readonly=True)

    mode = fields.Selection([('primary', "Base view"), ('extension', "Extension View")],
                            string="View inheritance mode", default='primary', required=True,
                            help="""Only applies if this view inherits from an other one (inherit_id is not False/Null).

* if extension (default), if this view is requested the closest primary view
is looked up (via inherit_id), then all views inheriting from it with this
view's model are applied
* if primary, the closest primary view is fully resolved (even if it uses a
different model than this one), then this view's inheritance specs
(<xpath/>) are applied, and the result is used as if it were this view's
actual arch.
""")
    active = fields.Boolean(default=True,
                            help="""If this view is inherited,
* if True, the view always extends its parent
* if False, the view currently does not extend its parent but can be enabled
         """)

    @api.depends('arch_db', 'arch_fs')
    def _compute_arch(self):
        def resolve_external_ids(arch_fs, view_xml_id):
            def replacer(m):
                xmlid = m.group('xmlid')
                if '.' not in xmlid:
                    xmlid = '%s.%s' % (view_xml_id.split('.')[0], xmlid)
                return m.group('prefix') + str(self.env['ir.model.data'].xmlid_to_res_id(xmlid))
            return re.sub(r'(?P<prefix>[^%])%\((?P<xmlid>.*?)\)[ds]', replacer, arch_fs)

        for view in self:
            arch_fs = None
            if 'xml' in config['dev_mode'] and view.arch_fs and view.xml_id:
                # It is safe to split on / herebelow because arch_fs is explicitely stored with '/'
                fullpath = get_resource_path(*view.arch_fs.split('/'))
                arch_fs = get_view_arch_from_file(fullpath, view.xml_id)
                # replace %(xml_id)s, %(xml_id)d, %%(xml_id)s, %%(xml_id)d by the res_id
                arch_fs = arch_fs and resolve_external_ids(arch_fs, view.xml_id)
            view.arch = arch_fs or view.arch_db

    def _inverse_arch(self):
        for view in self:
            data = dict(arch_db=view.arch)
            if 'install_mode_data' in self._context:
                imd = self._context['install_mode_data']
                if '.' not in imd['xml_id']:
                    imd['xml_id'] = '%s.%s' % (imd['module'], imd['xml_id'])
                if self._name == imd['model'] and (not view.xml_id or view.xml_id == imd['xml_id']):
                    # we store the relative path to the resource instead of the absolute path, if found
                    # (it will be missing e.g. when importing data-only modules using base_import_module)
                    path_info = get_resource_from_path(imd['xml_file'])
                    if path_info:
                        data['arch_fs'] = '/'.join(path_info[0:2])
            view.write(data)

    @api.depends('arch')
    def _compute_arch_base(self):
        # 'arch_base' is the same as 'arch' without translation
        for view, view_wo_lang in zip(self, self.with_context(lang=None)):
            view.arch_base = view_wo_lang.arch

    def _inverse_arch_base(self):
        for view, view_wo_lang in zip(self, self.with_context(lang=None)):
            view_wo_lang.arch = view.arch_base

    def _compute_model_data_id(self):
        # get the last ir_model_data record corresponding to self
        domain = [('model', '=', 'ir.ui.view'), ('res_id', 'in', self.ids)]
        for data in self.env['ir.model.data'].search_read(domain, ['res_id']):
            view = self.browse(data['res_id'])
            view.model_data_id = data['id']

    def _compute_xml_id(self):
        xml_ids = collections.defaultdict(list)
        domain = [('model', '=', 'ir.ui.view'), ('res_id', 'in', self.ids)]
        for data in self.env['ir.model.data'].search_read(domain, ['module', 'name', 'res_id']):
            xml_ids[data['res_id']].append("%s.%s" % (data['module'], data['name']))
        for view in self:
            view.xml_id = xml_ids.get(view.id, [''])[0]

    def _relaxng(self):
        if not self._relaxng_validator:
            with tools.file_open(os.path.join('base', 'rng', 'view.rng')) as frng:
                try:
                    relaxng_doc = etree.parse(frng)
                    self._relaxng_validator = etree.RelaxNG(relaxng_doc)
                except Exception:
                    _logger.exception('Failed to load RelaxNG XML schema for views validation')
        return self._relaxng_validator

    def _valid_inheritance(self, arch):
        """ Check whether view inheritance is based on translated attribute. """
        for node in arch.xpath('//*[@position]'):
            # inheritance may not use a translated attribute as selector
            if node.tag == 'xpath':
                match = TRANSLATED_ATTRS_RE.search(node.get('expr', ''))
                if match:
                    message = "View inheritance may not use attribute %r as a selector." % match.group(1)
                    self.raise_view_error(message, self.id)
            else:
                for attr in TRANSLATED_ATTRS:
                    if node.get(attr):
                        message = "View inheritance may not use attribute %r as a selector." % attr
                        self.raise_view_error(message, self.id)
        return True

    @api.constrains('arch', 'arch_base')
    def _check_xml(self):
        # Sanity checks: the view should not break anything upon rendering!
        # Any exception raised below will cause a transaction rollback.
        for view in self:
            view_arch = etree.fromstring(encode(view.arch))
            view._valid_inheritance(view_arch)
            view_def = view.read_combined(['arch'])
            view_arch_utf8 = view_def['arch']
            if view.type != 'qweb':
                view_doc = etree.fromstring(view_arch_utf8)
                # verify that all fields used are valid, etc.
                self.postprocess_and_fields(view.model, view_doc, view.id)
                # RNG-based validation is not possible anymore with 7.0 forms
                view_docs = [view_doc]
                if view_docs[0].tag == 'data':
                    # A <data> element is a wrapper for multiple root nodes
                    view_docs = view_docs[0]
                validator = self._relaxng()
                for view_arch in view_docs:
                    version = view_arch.get('version', '7.0')
                    if parse_version(version) < parse_version('7.0') and validator and not validator.validate(view_arch):
                        for error in validator.error_log:
                            _logger.error(tools.ustr(error))
                        raise ValidationError(_('Invalid view definition'))
                    if not valid_view(view_arch):
                        raise ValidationError(_('Invalid view definition'))
        return True

    _sql_constraints = [
        ('inheritance_mode',
         "CHECK (mode != 'extension' OR inherit_id IS NOT NULL)",
         "Invalid inheritance mode: if the mode is 'extension', the view must"
         " extend an other view"),
    ]

    @api.model_cr_context
    def _auto_init(self):
        super(View, self)._auto_init()
        self._cr.execute('SELECT indexname FROM pg_indexes WHERE indexname = \'ir_ui_view_model_type_inherit_id\'')
        if not self._cr.fetchone():
            self._cr.execute('CREATE INDEX ir_ui_view_model_type_inherit_id ON ir_ui_view (model, inherit_id)')

    def _compute_defaults(self, values):
        if 'inherit_id' in values:
            values.setdefault('mode', 'extension' if values['inherit_id'] else 'primary')
        return values

    @api.model
    def create(self, values):
        if not values.get('type'):
            if values.get('inherit_id'):
                values['type'] = self.browse(values['inherit_id']).type
            else:
                values['type'] = etree.fromstring(values['arch']).tag

        if not values.get('name'):
            values['name'] = "%s %s" % (values.get('model'), values['type'])

        self.clear_caches()
        return super(View, self).create(self._compute_defaults(values))

    @api.multi
    def write(self, vals):
        # If view is modified we remove the arch_fs information thus activating the arch_db
        # version. An `init` of the view will restore the arch_fs for the --dev mode
        if 'arch' in vals and 'install_mode_data' not in self._context:
            vals['arch_fs'] = False

        # drop the corresponding view customizations (used for dashboards for example), otherwise
        # not all users would see the updated views
        custom_view = self.env['ir.ui.view.custom'].search([('ref_id', 'in', self.ids)])
        if custom_view:
            custom_view.unlink()

        self.clear_caches()
        return super(View, self).write(self._compute_defaults(vals))

    @api.multi
    def toggle(self):
        """ Switches between enabled and disabled statuses
        """
        for view in self:
            view.write({'active': not view.active})

    # default view selection
    @api.model
    def default_view(self, model, view_type):
        """ Fetches the default view for the provided (model, view_type) pair:
         primary view with the lowest priority.

        :param str model:
        :param int view_type:
        :return: id of the default view of False if none found
        :rtype: int
        """
        domain = [('model', '=', model), ('type', '=', view_type), ('mode', '=', 'primary')]
        return self.search(domain, limit=1).id

    #------------------------------------------------------
    # Inheritance mecanism
    #------------------------------------------------------
    @api.model
    def get_inheriting_views_arch(self, view_id, model):
        """Retrieves the architecture of views that inherit from the given view, from the sets of
           views that should currently be used in the system. During the module upgrade phase it
           may happen that a view is present in the database but the fields it relies on are not
           fully loaded yet. This method only considers views that belong to modules whose code
           is already loaded. Custom views defined directly in the database are loaded only
           after the module initialization phase is completely finished.

           :param int view_id: id of the view whose inheriting views should be retrieved
           :param str model: model identifier of the inheriting views.
           :rtype: list of tuples
           :return: [(view_arch,view_id), ...]
        """
        user_groups = self.env.user.groups_id

        conditions = [
            ['inherit_id', '=', view_id],
            ['model', '=', model],
            ['mode', '=', 'extension'],
            ['active', '=', True],
        ]
        if self.pool._init and not self._context.get('load_all_views'):
            # Module init currently in progress, only consider views from
            # modules whose code is already loaded
            conditions.extend([
                '|',
                ('model_ids.module', 'in', tuple(self.pool._init_modules)),
                ('id', 'in', self._context.get('check_view_ids') or (0,)),
            ])
        views = self.search(conditions)

        return [(view.arch, view.id)
                for view in views.sudo()
                if not view.groups_id or (view.groups_id & user_groups)]

    @api.model
    def raise_view_error(self, message, view_id):
        view = self.browse(view_id)
        not_avail = _('n/a')
        message = (
            "%(msg)s\n\n" +
            _("Error context:\nView `%(view_name)s`") +
            "\n[view_id: %(viewid)s, xml_id: %(xmlid)s, "
            "model: %(model)s, parent_id: %(parent)s]"
        ) % {
            'view_name': view.name or not_avail,
            'viewid': view_id or not_avail,
            'xmlid': view.xml_id or not_avail,
            'model': view.model or not_avail,
            'parent': view.inherit_id.id or not_avail,
            'msg': message,
        }
        _logger.info(message)
        raise ValueError(message)

    def locate_node(self, arch, spec):
        """ Locate a node in a source (parent) architecture.

        Given a complete source (parent) architecture (i.e. the field
        `arch` in a view), and a 'spec' node (a node in an inheriting
        view that specifies the location in the source view of what
        should be changed), return (if it exists) the node in the
        source view matching the specification.

        :param arch: a parent architecture to modify
        :param spec: a modifying node in an inheriting view
        :return: a node in the source matching the spec
        """
        if spec.tag == 'xpath':
            nodes = arch.xpath(spec.get('expr'))
            return nodes[0] if nodes else None
        elif spec.tag == 'field':
            # Only compare the field name: a field can be only once in a given view
            # at a given level (and for multilevel expressions, we should use xpath
            # inheritance spec anyway).
            for node in arch.iter('field'):
                if node.get('name') == spec.get('name'):
                    return node
            return None

        for node in arch.iter(spec.tag):
            if isinstance(node, SKIPPED_ELEMENT_TYPES):
                continue
            if all(node.get(attr) == spec.get(attr) for attr in spec.attrib
                   if attr not in ('position', 'version')):
                # Version spec should match parent's root element's version
                if spec.get('version') and spec.get('version') != arch.get('version'):
                    return None
                return node
        return None

    def inherit_branding(self, specs_tree, view_id, root_id):
        for node in specs_tree.iterchildren(tag=etree.Element):
            xpath = node.getroottree().getpath(node)
            if node.tag == 'data' or node.tag == 'xpath' or node.get('position') or node.get('t-field'):
                self.inherit_branding(node, view_id, root_id)
            else:
                node.set('data-oe-id', str(view_id))
                node.set('data-oe-xpath', xpath)
                node.set('data-oe-model', 'ir.ui.view')
                node.set('data-oe-field', 'arch')
        return specs_tree

    @api.model
    def apply_inheritance_specs(self, source, specs_tree, inherit_id):
        """ Apply an inheriting view (a descendant of the base view)

        Apply to a source architecture all the spec nodes (i.e. nodes
        describing where and what changes to apply to some parent
        architecture) given by an inheriting view.

        :param Element source: a parent architecture to modify
        :param Elepect specs_tree: a modifying architecture in an inheriting view
        :param inherit_id: the database id of specs_arch
        :return: a modified source where the specs are applied
        :rtype: Element
        """
        # Queue of specification nodes (i.e. nodes describing where and
        # changes to apply to some parent architecture).
        specs = [specs_tree]

        while len(specs):
            spec = specs.pop(0)
            if isinstance(spec, SKIPPED_ELEMENT_TYPES):
                continue
            if spec.tag == 'data':
                specs += [c for c in spec]
                continue
            node = self.locate_node(source, spec)
            if node is not None:
                pos = spec.get('position', 'inside')
                if pos == 'replace':
                    for loc in spec.xpath(".//*[text()='$0']"):
                        loc.text = ''
                        loc.append(copy.deepcopy(node))
                    if node.getparent() is None:
                        source = copy.deepcopy(spec[0])
                    else:
                        for child in spec:
                            node.addprevious(child)
                        node.getparent().remove(node)
                elif pos == 'attributes':
                    for child in spec.getiterator('attribute'):
                        attribute = child.get('name')
                        value = child.text or ''
                        if child.get('add') or child.get('remove'):
                            assert not child.text
                            separator = child.get('separator', ',')
                            if separator == ' ':
                                separator = None    # squash spaces
                            to_add = filter(bool, map(str.strip, child.get('add', '').split(separator)))
                            to_remove = map(str.strip, child.get('remove', '').split(separator))
                            values = map(str.strip, node.get(attribute, '').split(separator))
                            value = (separator or ' ').join(filter(lambda s: s not in to_remove, values) + to_add)
                        if value:
                            node.set(attribute, value)
                        elif attribute in node.attrib:
                            del node.attrib[attribute]
                else:
                    sib = node.getnext()
                    for child in spec:
                        if pos == 'inside':
                            node.append(child)
                        elif pos == 'after':
                            if sib is None:
                                node.addnext(child)
                                node = child
                            else:
                                sib.addprevious(child)
                        elif pos == 'before':
                            node.addprevious(child)
                        else:
                            self.raise_view_error(_("Invalid position attribute: '%s'") % pos, inherit_id)
            else:
                attrs = ''.join([
                    ' %s="%s"' % (attr, spec.get(attr))
                    for attr in spec.attrib
                    if attr != 'position'
                ])
                tag = "<%s%s>" % (spec.tag, attrs)
                self.raise_view_error(_("Element '%s' cannot be located in parent view") % tag, inherit_id)

        return source

    @api.model
    def apply_view_inheritance(self, source, source_id, model, root_id=None):
        """ Apply all the (directly and indirectly) inheriting views.

        :param source: a parent architecture to modify (with parent modifications already applied)
        :param source_id: the database view_id of the parent view
        :param model: the original model for which we create a view (not
            necessarily the same as the source's model); only the inheriting
            views with that specific model will be applied.
        :return: a modified source where all the modifying architecture are applied
        """
        if root_id is None:
            root_id = source_id
        sql_inherit = self.get_inheriting_views_arch(source_id, model)
        for (specs, view_id) in sql_inherit:
            specs_tree = etree.fromstring(specs.encode('utf-8'))
            if self._context.get('inherit_branding'):
                self.inherit_branding(specs_tree, view_id, root_id)
            source = self.apply_inheritance_specs(source, specs_tree, view_id)
            source = self.apply_view_inheritance(source, view_id, model, root_id=root_id)
        return source

    @api.multi
    def read_combined(self, fields=None):
        """
        Utility function to get a view combined with its inherited views.

        * Gets the top of the view tree if a sub-view is requested
        * Applies all inherited archs on the root view
        * Returns the view with all requested fields
          .. note:: ``arch`` is always added to the fields list even if not
                    requested (similar to ``id``)
        """
        # introduce check_view_ids in context
        if 'check_view_ids' not in self._context:
            self = self.with_context(check_view_ids=[])

        check_view_ids = self._context['check_view_ids']

        # if view_id is not a root view, climb back to the top.
        root = self
        while root.mode != 'primary':
            # Add inherited views to the list of loading forced views
            # Otherwise, inherited views could not find elements created in their direct parents if that parent is defined in the same module
            check_view_ids.append(root.id)
            root = root.inherit_id

        # arch and model fields are always returned
        if fields:
            fields = list({'arch', 'model'}.union(fields))

        # read the view arch
        [view_data] = root.read(fields=fields)
        view_arch = etree.fromstring(view_data['arch'].encode('utf-8'))
        if not root.inherit_id:
            arch_tree = view_arch
        else:
            parent_view = root.inherit_id.read_combined(fields=fields)
            arch_tree = etree.fromstring(parent_view['arch'])
            arch_tree = self.apply_inheritance_specs(arch_tree, view_arch, parent_view['id'])

        if self._context.get('inherit_branding'):
            arch_tree.attrib.update({
                'data-oe-model': 'ir.ui.view',
                'data-oe-id': str(root.id),
                'data-oe-field': 'arch',
            })

        # and apply inheritance
        arch = self.apply_view_inheritance(arch_tree, root.id, self.model)

        return dict(view_data, arch=etree.tostring(arch, encoding='utf-8'))

    #------------------------------------------------------
    # Postprocessing: translation, groups and modifiers
    #------------------------------------------------------
    # TODO: remove group processing from ir_qweb
    #------------------------------------------------------
    @api.model
    def postprocess(self, model, node, view_id, in_tree_view, model_fields):
        """Return the description of the fields in the node.

        In a normal call to this method, node is a complete view architecture
        but it is actually possible to give some sub-node (this is used so
        that the method can call itself recursively).

        Originally, the field descriptions are drawn from the node itself.
        But there is now some code calling fields_get() in order to merge some
        of those information in the architecture.

        """
        result = False
        fields = {}
        children = True

        modifiers = {}
        if model not in self.env:
            self.raise_view_error(_('Model not found: %(model)s') % dict(model=model), view_id)
        Model = self.env[model]

        def check_group(node):
            """Apply group restrictions,  may be set at view level or model level::
               * at view level this means the element should be made invisible to
                 people who are not members
               * at model level (exclusively for fields, obviously), this means
                 the field should be completely removed from the view, as it is
                 completely unavailable for non-members

               :return: True if field should be included in the result of fields_view_get
            """
            if node.tag == 'field' and node.get('name') in Model._fields:
                field = Model._fields[node.get('name')]
                if field.groups and not self.user_has_groups(groups=field.groups):
                    node.getparent().remove(node)
                    fields.pop(node.get('name'), None)
                    # no point processing view-level ``groups`` anymore, return
                    return False
            if node.get('groups'):
                can_see = self.user_has_groups(groups=node.get('groups'))
                if not can_see:
                    node.set('invisible', '1')
                    modifiers['invisible'] = True
                    if 'attrs' in node.attrib:
                        del node.attrib['attrs']    # avoid making field visible later
                del node.attrib['groups']
            return True

        if node.tag in ('field', 'node', 'arrow'):
            if node.get('object'):
                attrs = {}
                views = {}
                xml_form = E.form(*(f for f in node if f.tag == 'field'))
                xarch, xfields = self.with_context(base_model_name=model).postprocess_and_fields(node.get('object'), xml_form, view_id)
                views['form'] = {
                    'arch': xarch,
                    'fields': xfields,
                }
                attrs = {'views': views}
                fields = xfields
            if node.get('name'):
                attrs = {}
                field = Model._fields.get(node.get('name'))
                if field:
                    children = False
                    views = {}
                    for f in node:
                        if f.tag in ('form', 'tree', 'graph', 'kanban', 'calendar'):
                            node.remove(f)
                            xarch, xfields = self.with_context(base_model_name=model).postprocess_and_fields(field.comodel_name, f, view_id)
                            views[str(f.tag)] = {
                                'arch': xarch,
                                'fields': xfields,
                            }
                    attrs = {'views': views}
                    if field.comodel_name in self.env and field.type in ('many2one', 'many2many'):
                        Comodel = self.env[field.comodel_name]
                        node.set('can_create', 'true' if Comodel.check_access_rights('create', raise_exception=False) else 'false')
                        node.set('can_write', 'true' if Comodel.check_access_rights('write', raise_exception=False) else 'false')
                fields[node.get('name')] = attrs

                field = model_fields.get(node.get('name'))
                if field:
                    orm.transfer_field_to_modifiers(field, modifiers)

        elif node.tag in ('form', 'tree'):
            result = Model.view_header_get(False, node.tag)
            if result:
                node.set('string', result)
            in_tree_view = node.tag == 'tree'

        elif node.tag == 'calendar':
            for additional_field in ('date_start', 'date_delay', 'date_stop', 'color', 'all_day', 'attendee'):
                if node.get(additional_field):
                    fields[node.get(additional_field)] = {}

        if not check_group(node):
            # node must be removed, no need to proceed further with its children
            return fields

        # The view architeture overrides the python model.
        # Get the attrs before they are (possibly) deleted by check_group below
        orm.transfer_node_to_modifiers(node, modifiers, self._context, in_tree_view)

        for f in node:
            if children or (node.tag == 'field' and f.tag in ('filter', 'separator')):
                fields.update(self.postprocess(model, f, view_id, in_tree_view, model_fields))

        orm.transfer_modifiers_to_node(modifiers, node)
        return fields

    def add_on_change(self, model_name, arch):
        """ Add attribute on_change="1" on fields that are dependencies of
            computed fields on the same view.
        """
        # map each field object to its corresponding nodes in arch
        field_nodes = collections.defaultdict(list)

        def collect(node, model):
            if node.tag == 'field':
                field = model._fields.get(node.get('name'))
                if field:
                    field_nodes[field].append(node)
                    if field.relational:
                        model = self.env[field.comodel_name]
            for child in node:
                collect(child, model)

        collect(arch, self.env[model_name])

        for field, nodes in field_nodes.iteritems():
            # if field should trigger an onchange, add on_change="1" on the
            # nodes referring to field
            model = self.env[field.model_name]
            if model._has_onchange(field, field_nodes):
                for node in nodes:
                    if not node.get('on_change'):
                        node.set('on_change', '1')

        return arch

    @api.model
    def _disable_workflow_buttons(self, model, node):
        """ Set the buttons in node to readonly if the user can't activate them. """
        if model is None or self.env.user.id == SUPERUSER_ID:
            # admin user can always activate workflow buttons
            return node

        # TODO handle the case of more than one workflow for a model or multiple
        # transitions with different groups and same signal
        user_group_ids = set(self.env.user.groups_id.ids)
        buttons = (n for n in node.getiterator('button') if n.get('type') != 'object')
        for button in buttons:
            query = """SELECT DISTINCT t.group_id
                         FROM wkf
                   INNER JOIN wkf_activity a ON a.wkf_id = wkf.id
                   INNER JOIN wkf_transition t ON (t.act_to = a.id)
                        WHERE wkf.osv = %s
                          AND t.signal = %s
                          AND t.group_id is NOT NULL"""
            self._cr.execute(query, (model, button.get('name')))
            group_ids = set(row[0] for row in self._cr.fetchall() if row[0])
            can_click = not group_ids or bool(user_group_ids & group_ids)
            button.set('readonly', str(int(not can_click)))
        return node

    @api.model
    def postprocess_and_fields(self, model, node, view_id):
        """ Return an architecture and a description of all the fields.

        The field description combines the result of fields_get() and
        postprocess().

        :param node: the architecture as as an etree
        :return: a tuple (arch, fields) where arch is the given node as a
            string and fields is the description of all the fields.

        """
        fields = {}
        if model not in self.env:
            self.raise_view_error(_('Model not found: %(model)s') % dict(model=model), view_id)
        Model = self.env[model]

        is_base_model = self.env.context.get('base_model_name', model) == model

        if node.tag == 'diagram':
            if node.getchildren()[0].tag == 'node':
                node_model = self.env[node.getchildren()[0].get('object')]
                node_fields = node_model.fields_get(None)
                fields.update(node_fields)
                if (not node.get("create") and
                        not node_model.check_access_rights('create', raise_exception=False) or
                        not self._context.get("create", True) and is_base_model):
                    node.set("create", 'false')
            if node.getchildren()[1].tag == 'arrow':
                arrow_fields = self.env[node.getchildren()[1].get('object')].fields_get(None)
                fields.update(arrow_fields)
        else:
            fields = Model.fields_get(None)

        node = self.add_on_change(model, node)
        fields_def = self.postprocess(model, node, view_id, False, fields)
        node = self._disable_workflow_buttons(model, node)
        if node.tag in ('kanban', 'tree', 'form', 'gantt'):
            for action, operation in (('create', 'create'), ('delete', 'unlink'), ('edit', 'write')):
                if (not node.get(action) and
                        not Model.check_access_rights(operation, raise_exception=False) or
                        not self._context.get(action, True) and is_base_model):
                    node.set(action, 'false')
        if node.tag in ('kanban',):
            group_by_name = node.get('default_group_by')
            if group_by_name in Model._fields:
                group_by_field = Model._fields[group_by_name]
                if group_by_field.type == 'many2one':
                    group_by_model = Model.env[group_by_field.comodel_name]
                    for action, operation in (('group_create', 'create'), ('group_delete', 'unlink'), ('group_edit', 'write')):
                        if (not node.get(action) and
                                not group_by_model.check_access_rights(operation, raise_exception=False) or
                                not self._context.get(action, True) and is_base_model):
                            node.set(action, 'false')

        arch = etree.tostring(node, encoding="utf-8").replace('\t', '')
        for k in fields.keys():
            if k not in fields_def:
                del fields[k]
        for field in fields_def:
            if field in fields:
                fields[field].update(fields_def[field])
            else:
                message = _("Field `%(field_name)s` does not exist") % dict(field_name=field)
                self.raise_view_error(message, view_id)
        return arch, fields

    #------------------------------------------------------
    # QWeb template views
    #------------------------------------------------------

    def _read_template_keys(self):
        """ Return the list of context keys to use for caching ``_read_template``. """
        return ['lang', 'inherit_branding', 'editable', 'translatable', 'edit_translations']

    # apply ormcache_context decorator unless in dev mode...
<<<<<<< HEAD
    @api.model
    @tools.conditional(
        'xml' not in config['dev_mode'],
        tools.ormcache('self._uid', 'view_id',
                       'tuple(map(self._context.get, self._read_template_keys()))'),
    )
    def _read_template(self, view_id):
        arch = self.browse(view_id).read_combined(['arch'])['arch']
=======
    @tools.conditional(not config['dev_mode'],
        tools.ormcache_context('frozenset(self.pool["res.users"].browse(cr, uid, uid).groups_id.ids)', 'view_id',
            keys=('lang', 'inherit_branding', 'editable', 'translatable', 'edit_translations')))
    def _read_template(self, cr, uid, view_id, context=None):
        arch = self.read_combined(cr, uid, view_id, fields=['arch'], context=context)['arch']
>>>>>>> 1e867742
        arch_tree = etree.fromstring(arch)
        self.distribute_branding(arch_tree)
        root = E.templates(arch_tree)
        arch = etree.tostring(root, encoding='utf-8', xml_declaration=True)
        return arch

    @api.model
    def read_template(self, xml_id):
        return self._read_template(self.get_view_id(xml_id))

    @api.model
    def get_view_id(self, template):
        """ Return the view ID corresponding to ``template``, which may be a
        view ID or an XML ID. Note that this method may be overridden for other
        kinds of template values.
        """
        if isinstance(template, (int, long)):
            return template
        if '.' not in template:
            raise ValueError('Invalid template id: %r' % template)
        return self.env['ir.model.data'].xmlid_to_res_id(template, raise_if_not_found=True)

    def clear_cache(self):
        """ Deprecated, use `clear_caches` instead. """
        if 'xml' not in config['dev_mode']:
            self.clear_caches()

    def _contains_branded(self, node):
        return node.tag == 't'\
            or 't-raw' in node.attrib\
            or any(self.is_node_branded(child) for child in node.iterdescendants())

    def _pop_view_branding(self, element):
        distributed_branding = dict(
            (attribute, element.attrib.pop(attribute))
            for attribute in MOVABLE_BRANDING
            if element.get(attribute))
        return distributed_branding

    def distribute_branding(self, e, branding=None, parent_xpath='',
                            index_map=ConstantMapping(1)):
        if e.get('t-ignore') or e.tag == 'head':
            # remove any view branding possibly injected by inheritance
            attrs = set(MOVABLE_BRANDING)
            for descendant in e.iterdescendants(tag=etree.Element):
                if not attrs.intersection(descendant.attrib):
                    continue
                self._pop_view_branding(descendant)
            # TODO: find a better name and check if we have a string to boolean helper
            return

        node_path = e.get('data-oe-xpath')
        if node_path is None:
            node_path = "%s/%s[%d]" % (parent_xpath, e.tag, index_map[e.tag])
        if branding and not (e.get('data-oe-model') or e.get('t-field')):
            e.attrib.update(branding)
            e.set('data-oe-xpath', node_path)
        if not e.get('data-oe-model'):
            return

        if {'t-esc', 't-raw'}.intersection(e.attrib):
            # nodes which fully generate their content and have no reason to
            # be branded because they can not sensibly be edited
            self._pop_view_branding(e)
        elif self._contains_branded(e):
            # if a branded element contains branded elements distribute own
            # branding to children unless it's t-raw, then just remove branding
            # on current element
            distributed_branding = self._pop_view_branding(e)

            if 't-raw' not in e.attrib:
                # TODO: collections.Counter if remove p2.6 compat
                # running index by tag type, for XPath query generation
                indexes = collections.defaultdict(lambda: 0)
                for child in e.iterchildren(tag=etree.Element):
                    if child.get('data-oe-xpath'):
                        # injected by view inheritance, skip otherwise
                        # generated xpath is incorrect
                        self.distribute_branding(child)
                    else:
                        indexes[child.tag] += 1
                        self.distribute_branding(
                            child, distributed_branding,
                            parent_xpath=node_path, index_map=indexes)

    def is_node_branded(self, node):
        """ Finds out whether a node is branded or qweb-active (bears a
        @data-oe-model or a @t-* *which is not t-field* as t-field does not
        section out views)

        :param node: an etree-compatible element to test
        :type node: etree._Element
        :rtype: boolean
        """
        return any(
            (attr in ('data-oe-model', 'group') or (attr.startswith('t-')))
            for attr in node.attrib
        )

    @api.multi
    def translate_qweb(self, arch, lang):
        # Deprecated: templates are translated once read from database
        return arch

<<<<<<< HEAD
    @api.multi
    @tools.ormcache('self._uid', 'self.id')
    def get_view_xmlid(self):
        domain = [('model', '=', 'ir.ui.view'), ('res_id', '=', self.id)]
        xmlid = self.env['ir.model.data'].search_read(domain, ['module', 'name'])[0]
=======
    @openerp.tools.ormcache('id')
    def get_view_xmlid(self, cr, uid, id):
        imd = self.pool['ir.model.data']
        domain = [('model', '=', 'ir.ui.view'), ('res_id', '=', id)]
        xmlid = imd.search_read(cr, uid, domain, ['module', 'name'])[0]
>>>>>>> 1e867742
        return '%s.%s' % (xmlid['module'], xmlid['name'])

    @api.model
    def render_template(self, template, values=None, engine='ir.qweb'):
        return self.browse(self.get_view_id(template)).render(values, engine)

    @api.multi
    def render(self, values=None, engine='ir.qweb'):
        assert isinstance(self.id, (int, long))

        qcontext = dict(
            env=self.env,
            keep_query=keep_query,
            request=request, # might be unbound if we're not in an httprequest context
            debug=request.debug if request else False,
            json=json,
            quote_plus=werkzeug.url_quote_plus,
            time=time,
            datetime=datetime,
            relativedelta=relativedelta,
        )
        qcontext.update(values or {})

        # TODO: This helper can be used by any template that wants to embedd the backend.
        #       It is currently necessary because the ir.ui.view bundle inheritance does not
        #       match the module dependency graph.
        def get_modules_order():
            if request:
                from odoo.addons.web.controllers.main import module_boot
                return json.dumps(module_boot())
            return '[]'
        qcontext['get_modules_order'] = get_modules_order

        return self.env[engine].render(self.id, qcontext, loader=self.read_template)

    #------------------------------------------------------
    # Misc
    #------------------------------------------------------

    @api.multi
    def open_translations(self):
        """ Open a view for editing the translations of field 'arch_db'. """
        return self.env['ir.translation'].translate_fields('ir.ui.view', self.id, 'arch_db')

    @api.model
    def graph_get(self, id, model, node_obj, conn_obj, src_node, des_node, label, scale):
        def rec_name(rec):
            return (rec.name if 'name' in rec else
                    rec.x_name if 'x_name' in rec else
                    None)

        nodes = []
        nodes_name = []
        transitions = []
        start = []
        tres = {}
        labels = {}
        no_ancester = []
        blank_nodes = []

        Model = self.env[model]
        Node = self.env[node_obj]

        for model_key, model_value in Model._fields.iteritems():
            if model_value.type == 'one2many':
                if model_value.comodel_name == node_obj:
                    _Node_Field = model_key
                    _Model_Field = model_value.inverse_name
                for node_key, node_value in Node._fields.iteritems():
                    if node_value.type == 'one2many':
                        if node_value.comodel_name == conn_obj:
                             # _Source_Field = "Incoming Arrows" (connected via des_node)
                            if node_value.inverse_name == des_node:
                                _Source_Field = node_key
                             # _Destination_Field = "Outgoing Arrows" (connected via src_node)
                            if node_value.inverse_name == src_node:
                                _Destination_Field = node_key

        record = Model.browse(id)
        for line in record[_Node_Field]:
            if line[_Source_Field] or line[_Destination_Field]:
                nodes_name.append((line.id, rec_name(line)))
                nodes.append(line.id)
            else:
                blank_nodes.append({'id': line.id, 'name': rec_name(line)})

            if 'flow_start' in line and line.flow_start:
                start.append(line.id)
            elif not line[_Source_Field]:
                no_ancester.append(line.id)

            for t in line[_Destination_Field]:
                transitions.append((line.id, t[des_node].id))
                tres[str(t['id'])] = (line.id, t[des_node].id)
                label_string = ""
                if label:
                    for lbl in eval(label):
                        if tools.ustr(lbl) in t and tools.ustr(t[lbl]) == 'False':
                            label_string += ' '
                        else:
                            label_string = label_string + " " + tools.ustr(t[lbl])
                labels[str(t['id'])] = (line.id, label_string)

        g = graph(nodes, transitions, no_ancester)
        g.process(start)
        g.scale(*scale)
        result = g.result_get()
        results = {}
        for node_id, node_name in nodes_name:
            results[str(node_id)] = result[node_id]
            results[str(node_id)]['name'] = node_name
        return {'nodes': results,
                'transitions': tres,
                'label': labels,
                'blank_nodes': blank_nodes,
                'node_parent_field': _Model_Field}

    @api.model
    def _validate_custom_views(self, model):
        """Validate architecture of custom views (= without xml id) for a given model.
            This method is called at the end of registry update.
        """
        query = """SELECT max(v.id)
                     FROM ir_ui_view v
                LEFT JOIN ir_model_data md ON (md.model = 'ir.ui.view' AND md.res_id = v.id)
                    WHERE md.module IS NULL
                      AND v.model = %s
                      AND v.active = true
                 GROUP BY coalesce(v.inherit_id, v.id)"""
        self._cr.execute(query, [model])

        rec = self.browse(map(itemgetter(0), self._cr.fetchall()))
        return rec.with_context({'load_all_views': True})._check_xml()

    @api.model
    def _validate_module_views(self, module):
        """Validate architecture of all the views of a given module"""
        assert not self.pool._init or module in self.pool._init_modules
        xmlid_filter = ''
        params = (module,)
        if self.pool._init:
            # only validate the views that are still existing...
            xmlid_filter = "AND md.name IN %s"
            names = tuple(
                name
                for (xmod, name), (model, res_id) in self.pool.model_data_reference_ids.items()
                if xmod == module and model == self._name
            )
            if not names:
                # no views for this module, nothing to validate
                return
            params += (names,)

        query = """SELECT max(v.id)
                     FROM ir_ui_view v
                LEFT JOIN ir_model_data md ON (md.model = 'ir.ui.view' AND md.res_id = v.id)
                    WHERE md.module = %s {0}
                 GROUP BY coalesce(v.inherit_id, v.id)""".format(xmlid_filter)
        self._cr.execute(query, params)

        for vid, in self._cr.fetchall():
            try:
                self.browse(vid)._check_xml()
            except Exception as e:
                self.raise_view_error("Can't validate view: %s" % e.message, vid)<|MERGE_RESOLUTION|>--- conflicted
+++ resolved
@@ -877,22 +877,14 @@
         return ['lang', 'inherit_branding', 'editable', 'translatable', 'edit_translations']
 
     # apply ormcache_context decorator unless in dev mode...
-<<<<<<< HEAD
     @api.model
     @tools.conditional(
         'xml' not in config['dev_mode'],
-        tools.ormcache('self._uid', 'view_id',
+        tools.ormcache('frozenset(self.env.user.groups_id.ids)', 'view_id',
                        'tuple(map(self._context.get, self._read_template_keys()))'),
     )
     def _read_template(self, view_id):
         arch = self.browse(view_id).read_combined(['arch'])['arch']
-=======
-    @tools.conditional(not config['dev_mode'],
-        tools.ormcache_context('frozenset(self.pool["res.users"].browse(cr, uid, uid).groups_id.ids)', 'view_id',
-            keys=('lang', 'inherit_branding', 'editable', 'translatable', 'edit_translations')))
-    def _read_template(self, cr, uid, view_id, context=None):
-        arch = self.read_combined(cr, uid, view_id, fields=['arch'], context=context)['arch']
->>>>>>> 1e867742
         arch_tree = etree.fromstring(arch)
         self.distribute_branding(arch_tree)
         root = E.templates(arch_tree)
@@ -997,19 +989,11 @@
         # Deprecated: templates are translated once read from database
         return arch
 
-<<<<<<< HEAD
     @api.multi
-    @tools.ormcache('self._uid', 'self.id')
+    @tools.ormcache('self.id')
     def get_view_xmlid(self):
         domain = [('model', '=', 'ir.ui.view'), ('res_id', '=', self.id)]
         xmlid = self.env['ir.model.data'].search_read(domain, ['module', 'name'])[0]
-=======
-    @openerp.tools.ormcache('id')
-    def get_view_xmlid(self, cr, uid, id):
-        imd = self.pool['ir.model.data']
-        domain = [('model', '=', 'ir.ui.view'), ('res_id', '=', id)]
-        xmlid = imd.search_read(cr, uid, domain, ['module', 'name'])[0]
->>>>>>> 1e867742
         return '%s.%s' % (xmlid['module'], xmlid['name'])
 
     @api.model
