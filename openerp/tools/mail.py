# -*- coding: utf-8 -*-
##############################################################################
#
#    OpenERP, Open Source Business Applications
#    Copyright (C) 2012-TODAY OpenERP S.A. (<http://openerp.com>).
#
#    This program is free software: you can redistribute it and/or modify
#    it under the terms of the GNU Affero General Public License as
#    published by the Free Software Foundation, either version 3 of the
#    License, or (at your option) any later version.
#
#    This program is distributed in the hope that it will be useful,
#    but WITHOUT ANY WARRANTY; without even the implied warranty of
#    MERCHANTABILITY or FITNESS FOR A PARTICULAR PURPOSE.  See the
#    GNU Affero General Public License for more details.
#
#    You should have received a copy of the GNU Affero General Public License
#    along with this program.  If not, see <http://www.gnu.org/licenses/>.
#
##############################################################################

from lxml import etree
import cgi
import logging
import lxml.html
import lxml.html.clean as clean
import random
import re
import socket
import threading
import time
from email.utils import getaddresses

import openerp
from openerp.loglevels import ustr

_logger = logging.getLogger(__name__)


#----------------------------------------------------------
# HTML Sanitizer
#----------------------------------------------------------

tags_to_kill = ["script", "head", "meta", "title", "link", "style", "frame", "iframe", "base", "object", "embed"]
tags_to_remove = ['html', 'body', 'font']

# allow new semantic HTML5 tags
allowed_tags = clean.defs.tags | frozenset('article section header footer hgroup nav aside figure main'.split() + [etree.Comment])
safe_attrs = clean.defs.safe_attrs | frozenset(
    ['style',
     'data-oe-model', 'data-oe-id', 'data-oe-field', 'data-oe-type', 'data-oe-expression', 'data-oe-translate', 'data-oe-nodeid',
     'data-snippet-id', 'data-publish', 'data-id', 'data-res_id', 'data-member_id', 'data-view-id'
     ])


def html_sanitize(src, silent=True, strict=False):
    if not src:
        return src
    src = ustr(src, errors='replace')

    logger = logging.getLogger(__name__ + '.html_sanitize')

    # html encode email tags
    part = re.compile(r"(<(([^a<>]|a[^<>\s])[^<>]*)@[^<>]+>)", re.IGNORECASE | re.DOTALL)
    src = part.sub(lambda m: cgi.escape(m.group(1)), src)

    kwargs = {
        'page_structure': True,
        'style': False,             # do not remove style attributes
        'forms': True,              # remove form tags
        'remove_unknown_tags': False,
        'allow_tags': allowed_tags,
        'comments': False,
        'processing_instructions' : False
    }
    if etree.LXML_VERSION >= (2, 3, 1):
        # kill_tags attribute has been added in version 2.3.1
        kwargs.update({
            'kill_tags': tags_to_kill,
            'remove_tags': tags_to_remove,
        })
    else:
        kwargs['remove_tags'] = tags_to_kill + tags_to_remove

    if strict:
        if etree.LXML_VERSION >= (3, 1, 0):
            # lxml < 3.1.0 does not allow to specify safe_attrs. We keep all attributes in order to keep "style"
            kwargs.update({
                'safe_attrs_only': True,
                'safe_attrs': safe_attrs,
            })
    else:
        kwargs['safe_attrs_only'] = False    # keep oe-data attributes + style
        kwargs['frames'] = False,            # do not remove frames (embbed video in CMS blogs)

    try:
        # some corner cases make the parser crash (such as <SCRIPT/XSS SRC=\"http://ha.ckers.org/xss.js\"></SCRIPT> in test_mail)
        cleaner = clean.Cleaner(**kwargs)
        cleaned = cleaner.clean_html(src)
        # MAKO compatibility: $, { and } inside quotes are escaped, preventing correct mako execution
        cleaned = cleaned.replace('%24', '$')
        cleaned = cleaned.replace('%7B', '{')
        cleaned = cleaned.replace('%7D', '}')
        cleaned = cleaned.replace('%20', ' ')
        cleaned = cleaned.replace('%5B', '[')
        cleaned = cleaned.replace('%5D', ']')
    except etree.ParserError, e:
        if 'empty' in str(e):
            return ""
        if not silent:
            raise
        logger.warning('ParserError obtained when sanitizing %r', src, exc_info=True)
        cleaned = '<p>ParserError when sanitizing</p>'
    except Exception:
        if not silent:
            raise
        logger.warning('unknown error obtained when sanitizing %r', src, exc_info=True)
        cleaned = '<p>Unknown error when sanitizing</p>'

    # this is ugly, but lxml/etree tostring want to put everything in a 'div' that breaks the editor -> remove that
    if cleaned.startswith('<div>') and cleaned.endswith('</div>'):
        cleaned = cleaned[5:-6]

    return cleaned


#----------------------------------------------------------
# HTML Cleaner
#----------------------------------------------------------

def html_email_clean(html, remove=False, shorten=False, max_length=300, expand_options=None,
                     protect_sections=False):
    """ html_email_clean: clean the html by doing the following steps:

     - try to strip email quotes, by removing blockquotes or having some client-
       specific heuristics
     - try to strip signatures
     - shorten the html to a maximum number of characters if requested

    Some specific use case:

     - MsOffice: ``div.style = border-top:solid;`` delimitates the beginning of
       a quote; detecting by finding WordSection1 of MsoNormal
     - Hotmail: ``hr.stopSpelling`` delimitates the beginning of a quote; detect
       Hotmail by funding ``SkyDrivePlaceholder``

    :param string html: sanitized html; tags like html or head should not
                        be present in the html string. This method therefore
                        takes as input html code coming from a sanitized source,
                        like fields.html.
    :param boolean remove: remove the html code that is unwanted; otherwise it
                           is only flagged and tagged
    :param boolean shorten: shorten the html; every excessing content will
                            be flagged as to remove
    :param int max_length: if shortening, maximum number of characters before
                           shortening
    :param dict expand_options: options for the read more link when shortening
                                the content.The used keys are the following:

                                 - oe_expand_container_tag: class applied to the
                                   container of the whole read more link
                                 - oe_expand_container_class: class applied to the
                                   link container (default: oe_mail_expand)
                                 - oe_expand_container_content: content of the
                                   container (default: ...)
                                 - oe_expand_separator_node: optional separator, like
                                   adding ... <br /><br /> <a ...>read more</a> (default: void)
                                 - oe_expand_a_href: href of the read more link itself
                                   (default: #)
                                 - oe_expand_a_class: class applied to the <a> containing
                                   the link itself (default: oe_mail_expand)
                                 - oe_expand_a_content: content of the <a> (default: read more)

                                The formatted read more link is the following:
                                <cont_tag class="oe_expand_container_class">
                                    oe_expand_container_content
                                    if expand_options.get('oe_expand_separator_node'):
                                        <oe_expand_separator_node/>
                                    <a href="oe_expand_a_href" class="oe_expand_a_class">
                                        oe_expand_a_content
                                    </a>
                                </span>
    """
    def _replace_matching_regex(regex, source, replace=''):
        """ Replace all matching expressions in source by replace """
        if not source:
            return source
        dest = ''
        idx = 0
        for item in re.finditer(regex, source):
            dest += source[idx:item.start()] + replace
            idx = item.end()
        dest += source[idx:]
        return dest

    def _create_node(tag, text, tail=None, attrs={}):
        new_node = etree.Element(tag)
        new_node.text = text
        new_node.tail = tail
        for key, val in attrs.iteritems():
            new_node.set(key, val)
        return new_node

    def _insert_new_node(node, index, new_node_tag, new_node_text, new_node_tail=None, new_node_attrs={}):
        new_node = _create_node(new_node_tag, new_node_text, new_node_tail, new_node_attrs)
        node.insert(index, new_node)
        return new_node

    def _tag_matching_regex_in_text(regex, node, new_node_tag='span', new_node_attrs={}):
        text = node.text or ''
        if not re.search(regex, text):
            return

        cur_node = node
        node.text = ''
        idx, iteration = 0, 0
        for item in re.finditer(regex, text):
            if iteration == 0:
                cur_node.text = text[idx:item.start()]
            else:
                _insert_new_node(node, (iteration - 1) * 2 + 1, new_node_tag, text[idx:item.start()])
            new_node = _insert_new_node(node, iteration * 2, new_node_tag, text[item.start():item.end()], None, new_node_attrs)

            cur_node = new_node
            idx = item.end()
            iteration += 1
        new_node = _insert_new_node(node, -1, new_node_tag, text[idx:] + (cur_node.tail or ''), None, {})

    def _truncate_node(node, position, simplify_whitespaces=True):
        """ Truncate a node text at a given position. This algorithm will shorten
        at the end of the word whose ending character exceeds position.

            :param bool simplify_whitespaces: whether to try to count all successive
                                              whitespaces as one character. This
                                              option should not be True when trying
                                              to keep 'pre' consistency.
        """
        if node.text is None:
            node.text = ''

        truncate_idx = -1
        if simplify_whitespaces:
            cur_char_nbr = 0
            word = None
            node_words = node.text.strip(' \t\r\n').split()
            for word in node_words:
                cur_char_nbr += len(word)
                if cur_char_nbr >= position:
                    break
            if word:
                truncate_idx = node.text.find(word) + len(word)
        else:
            truncate_idx = position
        if truncate_idx == -1 or truncate_idx > len(node.text):
            truncate_idx = len(node.text)

        # compose new text bits
        innertext = node.text[0:truncate_idx]
        outertext = node.text[truncate_idx:]
        node.text = innertext

        # create <span> ... <a href="#">read more</a></span> node
        read_more_node = _create_node(
            expand_options.get('oe_expand_container_tag', 'span'),
            expand_options.get('oe_expand_container_content', ' ... '),
            None,
            {'class': expand_options.get('oe_expand_container_class', 'oe_mail_expand')}
        )
        if expand_options.get('oe_expand_separator_node'):
            read_more_separator_node = _create_node(
                expand_options.get('oe_expand_separator_node'),
                '',
                None,
                {}
            )
            read_more_node.append(read_more_separator_node)
        read_more_link_node = _create_node(
            'a',
            expand_options.get('oe_expand_a_content', 'read more'),
            None,
            {
                'href': expand_options.get('oe_expand_a_href', '#'),
                'class': expand_options.get('oe_expand_a_class', 'oe_mail_expand'),
            }
        )
        read_more_node.append(read_more_link_node)
        # create outertext node
        overtext_node = _create_node('span', outertext)
        # tag node
        overtext_node.set('in_overlength', '1')
        # add newly created nodes in dom
        node.append(read_more_node)
        node.append(overtext_node)

    if expand_options is None:
        expand_options = {}

    if not html or not isinstance(html, basestring):
        return html
    html = ustr(html)

    # Pre processing
    # ------------------------------------------------------------
    # TDE TODO: --- MAIL ORIGINAL ---: '[\-]{4,}([^\-]*)[\-]{4,}'

    # html: remove encoding attribute inside tags
    doctype = re.compile(r'(<[^>]*\s)(encoding=(["\'][^"\']*?["\']|[^\s\n\r>]+)(\s[^>]*|/)?>)', re.IGNORECASE | re.DOTALL)
    html = doctype.sub(r"", html)

    # html: ClEditor seems to love using <div><br /><div> -> replace with <br />
    br_div_tags = re.compile(r'(<div>\s*<br\s*\/>\s*<\/div>)', re.IGNORECASE)
    html = _replace_matching_regex(br_div_tags, html, '<br />')

    # form a tree
    root = lxml.html.fromstring(html)
    if not len(root) and root.text is None and root.tail is None:
        html = '<div>%s</div>' % html
        root = lxml.html.fromstring(html)

    quote_tags = re.compile(r'(\n(>)+[^\n\r]*)')
    signature = re.compile(r'([-]{2,}[\s]?[\r\n]{1,2}[\s\S]+)')
    for node in root.iter():
        # remove all tails and replace them by a span element, because managing text and tails can be a pain in the ass
        if node.tail:
            tail_node = _create_node('span', node.tail)
            node.tail = None
            node.addnext(tail_node)

        # form node and tag text-based quotes and signature
        _tag_matching_regex_in_text(quote_tags, node, 'span', {'text_quote': '1'})
        _tag_matching_regex_in_text(signature, node, 'span', {'text_signature': '1'})

    # Processing
    # ------------------------------------------------------------

    # tree: tag nodes
    # signature_begin = False  # try dynamic signature recognition
    quote_begin = False
    overlength = False
    overlength_section_id = None
    overlength_section_count = 0
    cur_char_nbr = 0
    for node in root.iter():
        # comments do not need processing
        # note: bug in node.get(value, default) for HtmlComments, default never returned
        if node.tag == etree.Comment:
            continue
        # do not take into account multiple spaces that are displayed as max 1 space in html
        node_text = ' '.join((node.text and node.text.strip(' \t\r\n') or '').split())

        # root: try to tag the client used to write the html
        if 'WordSection1' in node.get('class', '') or 'MsoNormal' in node.get('class', ''):
            root.set('msoffice', '1')
        if 'SkyDrivePlaceholder' in node.get('class', '') or 'SkyDrivePlaceholder' in node.get('id', ''):
            root.set('hotmail', '1')

        # protect sections by tagging section limits and blocks contained inside sections, using an increasing id to re-find them later
        if node.tag == 'section':
            overlength_section_count += 1
            node.set('section_closure', str(overlength_section_count))
        if node.getparent() is not None and (node.getparent().get('section_closure') or node.getparent().get('section_inner')):
            node.set('section_inner', str(overlength_section_count))

        # state of the parsing: flag quotes and tails to remove
        if quote_begin:
            node.set('in_quote', '1')
            node.set('tail_remove', '1')
        # state of the parsing: flag when being in over-length content, depending on section content if defined (only when having protect_sections)
        if overlength:
            if not overlength_section_id or int(node.get('section_inner', overlength_section_count + 1)) > overlength_section_count:
                node.set('in_overlength', '1')
                node.set('tail_remove', '1')

        # find quote in msoffice / hotmail / blockquote / text quote and signatures
        if root.get('msoffice') and node.tag == 'div' and 'border-top:solid' in node.get('style', ''):
            quote_begin = True
            node.set('in_quote', '1')
            node.set('tail_remove', '1')
        if root.get('hotmail') and node.tag == 'hr' and ('stopSpelling' in node.get('class', '') or 'stopSpelling' in node.get('id', '')):
            quote_begin = True
            node.set('in_quote', '1')
            node.set('tail_remove', '1')
        if node.tag == 'blockquote' or node.get('text_quote') or node.get('text_signature'):
            node.set('in_quote', '1')

        # shorten:
        # if protect section:
        #   1/ find the first parent not being inside a section
        #   2/ add the read more link
        # else:
        #   1/ truncate the text at the next available space
        #   2/ create a 'read more' node, next to current node
        #   3/ add the truncated text in a new node, next to 'read more' node
        node_text = (node.text or '').strip().strip('\n').strip()
        if shorten and not overlength and cur_char_nbr + len(node_text) > max_length:
            node_to_truncate = node
            while node_to_truncate.getparent() is not None:
                if node_to_truncate.get('in_quote'):
                    node_to_truncate = node_to_truncate.getparent()
                elif protect_sections and (node_to_truncate.getparent().get('section_inner') or node_to_truncate.getparent().get('section_closure')):
                    node_to_truncate = node_to_truncate.getparent()
                    overlength_section_id = node_to_truncate.get('section_closure')
                else:
                    break

            overlength = True
            node_to_truncate.set('truncate', '1')
            if node_to_truncate == node:
                node_to_truncate.set('truncate_position', str(max_length - cur_char_nbr))
            else:
                node_to_truncate.set('truncate_position', str(len(node.text or '')))
        cur_char_nbr += len(node_text)

    # Tree modification
    # ------------------------------------------------------------

    for node in root.iter():
        if node.get('truncate'):
            _truncate_node(node, int(node.get('truncate_position', '0')), node.tag != 'pre')

    # Post processing
    # ------------------------------------------------------------

    to_remove = []
    for node in root.iter():
        if node.get('in_quote') or node.get('in_overlength'):
            # copy the node tail into parent text
            if node.tail and not node.get('tail_remove'):
                parent = node.getparent()
                parent.tail = node.tail + (parent.tail or '')
            to_remove.append(node)
        if node.get('tail_remove'):
            node.tail = ''
        # clean node
        for attribute_name in ['in_quote', 'tail_remove', 'in_overlength', 'msoffice', 'hotmail', 'truncate', 'truncate_position']:
            node.attrib.pop(attribute_name, None)
    for node in to_remove:
        if remove:
            node.getparent().remove(node)
        else:
            if not expand_options.get('oe_expand_a_class', 'oe_mail_expand') in node.get('class', ''):  # trick: read more link should be displayed even if it's in overlength
                node_class = node.get('class', '') + ' oe_mail_cleaned'
                node.set('class', node_class)

<<<<<<< HEAD
    # html: \n that were tail of elements have been encapsulated into <span> -> back to \n
    html = etree.tostring(root, pretty_print=False)
    linebreaks = re.compile(r'<span[^>]*>([\s]*[\r\n]+[\s]*)<\/span>', re.IGNORECASE | re.DOTALL)
    html = _replace_matching_regex(linebreaks, html, '\n')
=======
    # 3. remove blockquotes
    quotes = [el for el in root.getiterator(tag='blockquote')]
    for node in quotes:
        # copy the node tail into parent text
        if node.tail:
            parent = node.getparent()
            parent.text = parent.text or '' + node.tail
        # remove the node
        node.getparent().remove(node)

    # 4. strip signatures
    signature = re.compile(r'(^[-]{2,}[\s]?[\r\n]{1,2}[\s\S]+)', re.M)
    for elem in root.getiterator():
        if elem.text:
            match = re.search(signature, elem.text)
            if match:
                elem.text = elem.text[:match.start()] + elem.text[match.end():]
        if elem.tail:
            match = re.search(signature, elem.tail)
            if match:
                elem.tail = elem.tail[:match.start()] + elem.tail[match.end():]

    # 5. \n back to <br/>
    html = etree.tostring(root, pretty_print=True)
    html = html.replace('__BR_TAG__', '<br />')

    # 6. Misc cleaning :
    # - ClEditor seems to love using <div><br /><div> -> replace with <br />
    br_div_tags = re.compile(r'(<div>\s*<br\s*\/>\s*<\/div>)')
    html = _replace_matching_regex(br_div_tags, html, '<br />')
>>>>>>> 3a1c6932

    return html


#----------------------------------------------------------
# HTML/Text management
#----------------------------------------------------------

def html2plaintext(html, body_id=None, encoding='utf-8'):
    """ From an HTML text, convert the HTML to plain text.
    If @param body_id is provided then this is the tag where the
    body (not necessarily <body>) starts.
    """
    ## (c) Fry-IT, www.fry-it.com, 2007
    ## <peter@fry-it.com>
    ## download here: http://www.peterbe.com/plog/html2plaintext

    html = ustr(html)
    tree = etree.fromstring(html, parser=etree.HTMLParser())

    if body_id is not None:
        source = tree.xpath('//*[@id=%s]' % (body_id,))
    else:
        source = tree.xpath('//body')
    if len(source):
        tree = source[0]

    url_index = []
    i = 0
    for link in tree.findall('.//a'):
        url = link.get('href')
        if url:
            i += 1
            link.tag = 'span'
            link.text = '%s [%s]' % (link.text, i)
            url_index.append(url)

    html = ustr(etree.tostring(tree, encoding=encoding))
    # \r char is converted into &#13;, must remove it
    html = html.replace('&#13;', '')

    html = html.replace('<strong>', '*').replace('</strong>', '*')
    html = html.replace('<b>', '*').replace('</b>', '*')
    html = html.replace('<h3>', '*').replace('</h3>', '*')
    html = html.replace('<h2>', '**').replace('</h2>', '**')
    html = html.replace('<h1>', '**').replace('</h1>', '**')
    html = html.replace('<em>', '/').replace('</em>', '/')
    html = html.replace('<tr>', '\n')
    html = html.replace('</p>', '\n')
    html = re.sub('<br\s*/?>', '\n', html)
    html = re.sub('<.*?>', ' ', html)
    html = html.replace(' ' * 2, ' ')
    html = html.replace('&gt;', '>')
    html = html.replace('&lt;', '<')
    html = html.replace('&amp;', '&')

    # strip all lines
    html = '\n'.join([x.strip() for x in html.splitlines()])
    html = html.replace('\n' * 2, '\n')

    for i, url in enumerate(url_index):
        if i == 0:
            html += '\n\n'
        html += ustr('[%s] %s\n') % (i + 1, url)

    return html

def plaintext2html(text, container_tag=False):
    """ Convert plaintext into html. Content of the text is escaped to manage
        html entities, using cgi.escape().
        - all \n,\r are replaced by <br />
        - enclose content into <p>
        - 2 or more consecutive <br /> are considered as paragraph breaks

        :param string container_tag: container of the html; by default the
            content is embedded into a <div>
    """
    text = cgi.escape(ustr(text))

    # 1. replace \n and \r
    text = text.replace('\n', '<br/>')
    text = text.replace('\r', '<br/>')

    # 2-3: form paragraphs
    idx = 0
    final = '<p>'
    br_tags = re.compile(r'(([<]\s*[bB][rR]\s*\/?[>]\s*){2,})')
    for item in re.finditer(br_tags, text):
        final += text[idx:item.start()] + '</p><p>'
        idx = item.end()
    final += text[idx:] + '</p>'

    # 4. container
    if container_tag:
        final = '<%s>%s</%s>' % (container_tag, final, container_tag)
    return ustr(final)

def append_content_to_html(html, content, plaintext=True, preserve=False, container_tag=False):
    """ Append extra content at the end of an HTML snippet, trying
        to locate the end of the HTML document (</body>, </html>, or
        EOF), and converting the provided content in html unless ``plaintext``
        is False.
        Content conversion can be done in two ways:
        - wrapping it into a pre (preserve=True)
        - use plaintext2html (preserve=False, using container_tag to wrap the
            whole content)
        A side-effect of this method is to coerce all HTML tags to
        lowercase in ``html``, and strip enclosing <html> or <body> tags in
        content if ``plaintext`` is False.

        :param str html: html tagsoup (doesn't have to be XHTML)
        :param str content: extra content to append
        :param bool plaintext: whether content is plaintext and should
            be wrapped in a <pre/> tag.
        :param bool preserve: if content is plaintext, wrap it into a <pre>
            instead of converting it into html
    """
    html = ustr(html)
    if plaintext and preserve:
        content = u'\n<pre>%s</pre>\n' % ustr(content)
    elif plaintext:
        content = '\n%s\n' % plaintext2html(content, container_tag)
    else:
        content = re.sub(r'(?i)(</?(?:html|body|head|!\s*DOCTYPE)[^>]*>)', '', content)
        content = u'\n%s\n' % ustr(content)
    # Force all tags to lowercase
    html = re.sub(r'(</?)\W*(\w+)([ >])',
        lambda m: '%s%s%s' % (m.group(1), m.group(2).lower(), m.group(3)), html)
    insert_location = html.find('</body>')
    if insert_location == -1:
        insert_location = html.find('</html>')
    if insert_location == -1:
        return '%s%s' % (html, content)
    return '%s%s%s' % (html[:insert_location], content, html[insert_location:])

#----------------------------------------------------------
# Emails
#----------------------------------------------------------

# matches any email in a body of text
email_re = re.compile(r"""([a-zA-Z0-9._%+-]+@[a-zA-Z0-9.-]+\.[a-zA-Z]{2,6})""", re.VERBOSE) 

# matches a string containing only one email
single_email_re = re.compile(r"""^[a-zA-Z0-9._%+-]+@[a-zA-Z0-9.-]+\.[a-zA-Z]{2,6}$""", re.VERBOSE)

res_re = re.compile(r"\[([0-9]+)\]", re.UNICODE)
command_re = re.compile("^Set-([a-z]+) *: *(.+)$", re.I + re.UNICODE)

# Updated in 7.0 to match the model name as well
# Typical form of references is <timestamp-openerp-record_id-model_name@domain>
# group(1) = the record ID ; group(2) = the model (if any) ; group(3) = the domain
reference_re = re.compile("<.*-open(?:object|erp)-(\\d+)(?:-([\w.]+))?[^>]*@([^>]*)>", re.UNICODE)

# Bounce regex
# Typical form of bounce is bounce-128-crm.lead-34@domain
# group(1) = the mail ID; group(2) = the model (if any); group(3) = the record ID
bounce_re = re.compile("[\w]+-(\d+)-?([\w.]+)?-?(\d+)?", re.UNICODE)

def generate_tracking_message_id(res_id):
    """Returns a string that can be used in the Message-ID RFC822 header field

       Used to track the replies related to a given object thanks to the "In-Reply-To"
       or "References" fields that Mail User Agents will set.
    """
    try:
        rnd = random.SystemRandom().random()
    except NotImplementedError:
        rnd = random.random()
    rndstr = ("%.15f" % rnd)[2:]
    return "<%.15f.%s-openerp-%s@%s>" % (time.time(), rndstr, res_id, socket.gethostname())

def email_send(email_from, email_to, subject, body, email_cc=None, email_bcc=None, reply_to=False,
               attachments=None, message_id=None, references=None, openobject_id=False, debug=False, subtype='plain', headers=None,
               smtp_server=None, smtp_port=None, ssl=False, smtp_user=None, smtp_password=None, cr=None, uid=None):
    """Low-level function for sending an email (deprecated).

    :deprecate: since OpenERP 6.1, please use ir.mail_server.send_email() instead.
    :param email_from: A string used to fill the `From` header, if falsy,
                       config['email_from'] is used instead.  Also used for
                       the `Reply-To` header if `reply_to` is not provided
    :param email_to: a sequence of addresses to send the mail to.
    """

    # If not cr, get cr from current thread database
    local_cr = None
    if not cr:
        db_name = getattr(threading.currentThread(), 'dbname', None)
        if db_name:
            local_cr = cr = openerp.registry(db_name).db.cursor()
        else:
            raise Exception("No database cursor found, please pass one explicitly")

    # Send Email
    try:
        mail_server_pool = openerp.registry(cr.dbname)['ir.mail_server']
        res = False
        # Pack Message into MIME Object
        email_msg = mail_server_pool.build_email(email_from, email_to, subject, body, email_cc, email_bcc, reply_to,
                   attachments, message_id, references, openobject_id, subtype, headers=headers)

        res = mail_server_pool.send_email(cr, uid or 1, email_msg, mail_server_id=None,
                       smtp_server=smtp_server, smtp_port=smtp_port, smtp_user=smtp_user, smtp_password=smtp_password,
                       smtp_encryption=('ssl' if ssl else None), smtp_debug=debug)
    except Exception:
        _logger.exception("tools.email_send failed to deliver email")
        return False
    finally:
        if local_cr:
            cr.close()
    return res

def email_split(text):
    """ Return a list of the email addresses found in ``text`` """
    if not text:
        return []
    return [addr[1] for addr in getaddresses([text])
                # getaddresses() returns '' when email parsing fails, and
                # sometimes returns emails without at least '@'. The '@'
                # is strictly required in RFC2822's `addr-spec`.
                if addr[1]
                if '@' in addr[1]]<|MERGE_RESOLUTION|>--- conflicted
+++ resolved
@@ -318,7 +318,7 @@
         root = lxml.html.fromstring(html)
 
     quote_tags = re.compile(r'(\n(>)+[^\n\r]*)')
-    signature = re.compile(r'([-]{2,}[\s]?[\r\n]{1,2}[\s\S]+)')
+    signature = re.compile(r'(^[-]{2,}[\s]?[\r\n]{1,2}[\s\S]+)', re.M)
     for node in root.iter():
         # remove all tails and replace them by a span element, because managing text and tails can be a pain in the ass
         if node.tail:
@@ -442,43 +442,10 @@
                 node_class = node.get('class', '') + ' oe_mail_cleaned'
                 node.set('class', node_class)
 
-<<<<<<< HEAD
     # html: \n that were tail of elements have been encapsulated into <span> -> back to \n
     html = etree.tostring(root, pretty_print=False)
     linebreaks = re.compile(r'<span[^>]*>([\s]*[\r\n]+[\s]*)<\/span>', re.IGNORECASE | re.DOTALL)
     html = _replace_matching_regex(linebreaks, html, '\n')
-=======
-    # 3. remove blockquotes
-    quotes = [el for el in root.getiterator(tag='blockquote')]
-    for node in quotes:
-        # copy the node tail into parent text
-        if node.tail:
-            parent = node.getparent()
-            parent.text = parent.text or '' + node.tail
-        # remove the node
-        node.getparent().remove(node)
-
-    # 4. strip signatures
-    signature = re.compile(r'(^[-]{2,}[\s]?[\r\n]{1,2}[\s\S]+)', re.M)
-    for elem in root.getiterator():
-        if elem.text:
-            match = re.search(signature, elem.text)
-            if match:
-                elem.text = elem.text[:match.start()] + elem.text[match.end():]
-        if elem.tail:
-            match = re.search(signature, elem.tail)
-            if match:
-                elem.tail = elem.tail[:match.start()] + elem.tail[match.end():]
-
-    # 5. \n back to <br/>
-    html = etree.tostring(root, pretty_print=True)
-    html = html.replace('__BR_TAG__', '<br />')
-
-    # 6. Misc cleaning :
-    # - ClEditor seems to love using <div><br /><div> -> replace with <br />
-    br_div_tags = re.compile(r'(<div>\s*<br\s*\/>\s*<\/div>)')
-    html = _replace_matching_regex(br_div_tags, html, '<br />')
->>>>>>> 3a1c6932
 
     return html
 
