--- conflicted
+++ resolved
@@ -28,10 +28,7 @@
 import netsvc
 import re
 import copy
-<<<<<<< HEAD
 import os
-=======
->>>>>>> b6b618c6
 from xml import dom
 from report.report_sxw import report_sxw, report_rml
 
