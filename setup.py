#!/usr/bin/env python
# -*- coding: utf-8 -*-
##############################################################################
#
#    OpenERP, Open Source Management Solution
#    Copyright (C) 2004-2010 Tiny SPRL (<http://tiny.be>).
#
#    This program is free software: you can redistribute it and/or modify
#    it under the terms of the GNU Affero General Public License as
#    published by the Free Software Foundation, either version 3 of the
#    License, or (at your option) any later version.
#
#    This program is distributed in the hope that it will be useful,
#    but WITHOUT ANY WARRANTY; without even the implied warranty of
#    MERCHANTABILITY or FITNESS FOR A PARTICULAR PURPOSE.  See the
#    GNU Affero General Public License for more details.
#
#    You should have received a copy of the GNU Affero General Public License
#    along with this program.  If not, see <http://www.gnu.org/licenses/>.
#
##############################################################################

# setup from TinERP
#   taken from straw http://www.nongnu.org/straw/index.html
#   taken from gnomolicious http://www.nongnu.org/gnomolicious/
#   adapted by Nicolas Évrard <nicoe@altern.org>
#
# doc/migrate is not included since about 6.1-dev
# doc/tests is not included
# python25-compat/*py should be in the openerp (and imported appropriately)

import sys
import os
from os.path import join, isfile
import glob

from setuptools import setup, find_packages

# Backports os.walk with followlinks from python 2.6.
# Needed to add all addons files to data_files for Windows packaging.
def walk_followlinks(top, topdown=True, onerror=None, followlinks=False):
    from os.path import join, isdir, islink
    from os import listdir, error

    try:
        names = listdir(top)
    except error, err:
        if onerror is not None:
            onerror(err)
        return

    dirs, nondirs = [], []
    for name in names:
        if isdir(join(top, name)):
            dirs.append(name)
        else:
            nondirs.append(name)

    if topdown:
        yield top, dirs, nondirs
    for name in dirs:
        path = join(top, name)
        if followlinks or not islink(path):
            for x in walk_followlinks(path, topdown, onerror, followlinks):
                yield x
    if not topdown:
        yield top, dirs, nondirs

if sys.version_info < (2, 6):
    os.walk = walk_followlinks

py2exe_keywords = {}
py2exe_data_files = []
if os.name == 'nt':
    import py2exe
    py2exe_keywords['console'] = [
        { "script": "openerp-server",
          "icon_resources": [(1, join("pixmaps","openerp-icon.ico"))],
        }]
    py2exe_keywords['options'] = {
        "py2exe": {
            "skip_archive": 1,
            "optimize": 2,
            "dist_dir": 'dist',
            "packages": [
                "lxml", "lxml.builder", "lxml._elementpath", "lxml.etree",
                "lxml.objectify", "decimal", "xml", "xml", "xml.dom", "xml.xpath",
                "encodings", "dateutil", "pychart", "PIL", "pyparsing",
                "pydot", "asyncore","asynchat", "reportlab", "vobject",
                "HTMLParser", "select", "mako", "poplib",
                "imaplib", "smtplib", "email", "yaml", "DAV",
<<<<<<< HEAD
                "uuid", "commands", "openerp",
=======
                "uuid", "commands", "openerp", # TODO is it necessary to include cgitb?
>>>>>>> b867961c
            ],
            "excludes" : ["Tkconstants","Tkinter","tcl"],
        }
    }
    # TODO is it still necessary now that we don't use the library.zip file?
    def data_files():
        '''For Windows, we consider all the addons as data files.
           It seems also that package_data below isn't honored by py2exe.'''
        files = []
        os.chdir('openerp')
        for (dp, dn, names) in os.walk('addons'):
            files.append((join('openerp',dp), map(lambda x: join('openerp', dp, x), names)))
        os.chdir('..')
        files.append(('openerp', [join('openerp', 'import_xml.rng'),]))

        # copy pytz/timzeone
        # TODO check if we have to also copy dateutil's timezone data.
        import pytz
        # Make sure the layout of pytz hasn't changed
        assert (pytz.__file__.endswith('__init__.pyc') or
                pytz.__file__.endswith('__init__.py')), pytz.__file__
        pytz_dir = os.path.dirname(pytz.__file__)

        saved_dir = os.getcwd()
        os.chdir(pytz_dir)
        for dp, dn, names in os.walk('zoneinfo'):
            files.append((join('pytz',dp), map(lambda x: join(pytz_dir, dp, x), names)))
        os.chdir(saved_dir)

        return files
    py2exe_data_files = data_files()

execfile(join('openerp', 'release.py'))

setup(name             = name,
      version          = version,
      description      = description,
      long_description = long_desc,
      url              = url,
      author           = author,
      author_email     = author_email,
      classifiers      = filter(None, classifiers.split("\n")),
      license          = license,
      data_files       = [
        (join('man', 'man1'), ['man/openerp-server.1']),
        (join('man', 'man5'), ['man/openerp_serverrc.5']),
        ('doc', filter(isfile, glob.glob('doc/*'))),
      ] + py2exe_data_files,
      scripts          = ['openerp-server'],
      packages = find_packages(),
      include_package_data = True,
      package_data = {
          '': ['*.yml', '*.xml', '*.po', '*.pot', '*.csv'],
      },
      dependency_links = ['http://download.gna.org/pychart/'],
      install_requires = [
       # We require the same version as caldav for lxml.
          'lxml==2.1.5',
          'mako',
          'python-dateutil',
          'psycopg2',
        # TODO the pychart package we include in openerp corresponds to PyChart 1.37.
        # It seems there is a single difference, which is a spurious print in generate_docs.py.
        # It is probably safe to move to PyChart 1.39 (the latest one).
        # (Let setup.py choose the latest one, and we should check we can remove pychart from
        # our tree.)
          'pychart',
          'pydot',
          'pytz',
          'reportlab',
          'caldav',
          'pyyaml',
          'pywebdav',
          'feedparser',
      ],
      extras_require = {
          'SSL' : ['pyopenssl'],
      },
      **py2exe_keywords
)
<|MERGE_RESOLUTION|>--- conflicted
+++ resolved
@@ -89,11 +89,7 @@
                 "pydot", "asyncore","asynchat", "reportlab", "vobject",
                 "HTMLParser", "select", "mako", "poplib",
                 "imaplib", "smtplib", "email", "yaml", "DAV",
-<<<<<<< HEAD
-                "uuid", "commands", "openerp",
-=======
                 "uuid", "commands", "openerp", # TODO is it necessary to include cgitb?
->>>>>>> b867961c
             ],
             "excludes" : ["Tkconstants","Tkinter","tcl"],
         }
