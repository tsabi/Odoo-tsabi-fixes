# -*- coding: utf-8 -*-
# Part of Odoo. See LICENSE file for full copyright and licensing details.

from odoo import api, fields, models, _
from odoo.tools.misc import formatLang


class SaleOrder(models.Model):
    _inherit = "sale.order"

    applied_coupon_ids = fields.One2many('sale.coupon', 'sales_order_id', string="Applied Coupons", copy=False)
    generated_coupon_ids = fields.One2many('sale.coupon', 'order_id', string="Offered Coupons", copy=False)
    reward_amount = fields.Float(compute='_compute_reward_total')
    no_code_promo_program_ids = fields.Many2many('sale.coupon.program', string="Applied Immediate Promo Programs",
        domain=[('promo_code_usage', '=', 'no_code_needed')], copy=False)
    code_promo_program_id = fields.Many2one('sale.coupon.program', string="Applied Promo Program",
        domain=[('promo_code_usage', '=', 'code_needed')], copy=False)
    promo_code = fields.Char(related='code_promo_program_id.promo_code', help="Applied program code")

    @api.depends('order_line')
    def _compute_reward_total(self):
        for order in self:
            order.reward_amount = sum([line.price_subtotal for line in order._get_reward_lines()])

    def _get_no_effect_on_threshold_lines(self):
        self.ensure_one()
        lines = self.env['sale.order.line']
        # Do not count already applied promo_code discount; Do not substract itself
        if self.code_promo_program_id and self.code_promo_program_id.reward_type == 'discount':
            lines = self.order_line.filtered(lambda l: l.product_id == self.code_promo_program_id.discount_line_product_id)
        return lines

    @api.multi
    def recompute_coupon_lines(self):
        for order in self:
            order._remove_invalid_reward_lines()
            order._create_new_no_code_promo_reward_lines()
            order._update_existing_reward_lines()

    def copy(self, default=None):
        order = super(SaleOrder, self).copy(default)
        order._get_reward_lines().unlink()
        order._create_new_no_code_promo_reward_lines()
        return order

    def action_confirm(self):
        self.recompute_coupon_lines()
        self.generated_coupon_ids.write({'state': 'new'})
        self.applied_coupon_ids.write({'state': 'used'})
        self._send_reward_coupon_mail()
        return super(SaleOrder, self).action_confirm()

    def action_cancel(self):
        res = super(SaleOrder, self).action_cancel()
        self.generated_coupon_ids.write({'state': 'expired'})
        self.applied_coupon_ids.write({'state': 'new'})
        return res

    def action_draft(self):
        res = super(SaleOrder, self).action_draft()
        self.generated_coupon_ids.write({'state': 'reserved'})
        return res

    def _get_reward_lines(self):
        self.ensure_one()
        return self.order_line.filtered(lambda line: line.is_reward_line)

    def _is_reward_in_order_lines(self, program):
        self.ensure_one()
        return self.order_line.filtered(lambda line:
            line.product_id == program.reward_product_id and
            line.product_uom_qty >= program.reward_product_quantity)

    def _is_global_discount_already_applied(self):
        applied_programs = self.no_code_promo_program_ids + \
                           self.code_promo_program_id + \
                           self.applied_coupon_ids.mapped('program_id')
        return applied_programs.filtered(lambda program: program._is_global_discount_program())

    def _get_reward_values_product(self, program):
        price_unit = self.order_line.filtered(lambda line: program.reward_product_id == line.product_id)[0].price_unit

        order_lines = (self.order_line - self._get_reward_lines()).filtered(lambda x: program._is_valid_product(x.product_id))
        max_product_qty = sum(order_lines.mapped('product_uom_qty')) or 1
        # Remove needed quantity from reward quantity if same reward and rule product
        if program._is_valid_product(program.reward_product_id):
            reward_product_qty = max_product_qty // (program.rule_min_quantity + program.reward_product_quantity)
        else:
            reward_product_qty = min(max_product_qty, self.order_line.filtered(lambda x: x.product_id == program.reward_product_id).product_uom_qty)

        reward_qty = min(int(int(max_product_qty / program.rule_min_quantity) * program.reward_product_quantity), reward_product_qty)
        # Take the default taxes on the reward product, mapped with the fiscal position
        taxes = program.reward_product_id.taxes_id
        if self.fiscal_position_id:
            taxes = self.fiscal_position_id.map_tax(taxes)
        return {
            'product_id': program.discount_line_product_id.id,
            'price_unit': - price_unit,
            'product_uom_qty': reward_qty,
            'is_reward_line': True,
            'name': _("Free Product") + " - " + program.reward_product_id.name,
            'product_uom': program.reward_product_id.uom_id.id,
            'tax_id': [(4, tax.id, False) for tax in taxes],
        }

    def _get_paid_order_lines(self):
        """ Returns the sale order lines that are not reward lines.
            It will also return reward lines being free product lines. """
        free_reward_product = self.env['sale.coupon.program'].search([('reward_type', '=', 'product')]).mapped('discount_line_product_id')
        return self.order_line.filtered(lambda x: not x.is_reward_line or x.product_id in free_reward_product)

    def _get_reward_values_discount_fixed_amount(self, program):
        total_amount = sum(self._get_paid_order_lines().mapped('price_total'))
        fixed_amount = program._compute_program_amount('discount_fixed_amount', self.currency_id)
        if total_amount < fixed_amount:
            return total_amount
        else:
            return fixed_amount

    def _get_cheapest_line(self):
        # Unit prices tax included
        return min(self.order_line.filtered(lambda x: not x.is_reward_line and x.price_unit > 0), key=lambda x: x['price_unit'])

    def _get_reward_values_discount_percentage_per_line(self, program, line):
        discount_amount = line.product_uom_qty * line.price_unit * (program.discount_percentage / 100)
        return discount_amount

    def _get_reward_values_discount(self, program):
        if program.discount_type == 'fixed_amount':
            return [{
                'name': _("Discount: ") + program.name,
                'product_id': program.discount_line_product_id.id,
                'price_unit': - self._get_reward_values_discount_fixed_amount(program),
                'product_uom_qty': 1.0,
                'product_uom': program.discount_line_product_id.uom_id.id,
                'is_reward_line': True,
                'tax_id': [(4, tax.id, False) for tax in program.discount_line_product_id.taxes_id],
            }]
        reward_dict = {}
        lines = self._get_paid_order_lines()
        if program.discount_apply_on == 'cheapest_product':
            line = self._get_cheapest_line()
            if line:
                discount_line_amount = line.price_unit * (program.discount_percentage / 100)
                if discount_line_amount:
                    taxes = line.tax_id
                    if self.fiscal_position_id:
                        taxes = self.fiscal_position_id.map_tax(taxes)

                    reward_dict[line.tax_id] = {
                        'name': _("Discount: ") + program.name,
                        'product_id': program.discount_line_product_id.id,
                        'price_unit': - discount_line_amount,
                        'product_uom_qty': 1.0,
                        'product_uom': program.discount_line_product_id.uom_id.id,
                        'is_reward_line': True,
                        'tax_id': [(4, tax.id, False) for tax in taxes],
                    }
        elif program.discount_apply_on in ['specific_product', 'on_order']:
            if program.discount_apply_on == 'specific_product':
                # We should not exclude reward line that offer this product since we need to offer only the discount on the real paid product (regular product - free product)
                free_product_lines = self.env['sale.coupon.program'].search([('reward_type', '=', 'product'), ('reward_product_id', '=', program.discount_specific_product_id.id)]).mapped('discount_line_product_id')
                lines = lines.filtered(lambda x: x.product_id == program.discount_specific_product_id or x.product_id in free_product_lines)

            for line in lines:
                discount_line_amount = self._get_reward_values_discount_percentage_per_line(program, line)

                if discount_line_amount:

                    if line.tax_id in reward_dict:
                        reward_dict[line.tax_id]['price_unit'] -= discount_line_amount
                    else:
                        taxes = line.tax_id
                        if self.fiscal_position_id:
                            taxes = self.fiscal_position_id.map_tax(taxes)

                        tax_name = ""
                        if len(taxes) == 1:
                            tax_name = " - " + _("On product with following tax: ") + ', '.join(taxes.mapped('name'))
                        elif len(taxes) > 1:
                            tax_name = " - " + _("On product with following taxes: ") + ', '.join(taxes.mapped('name'))

                        reward_dict[line.tax_id] = {
                            'name': _("Discount: ") + program.name + tax_name,
                            'product_id': program.discount_line_product_id.id,
                            'price_unit': - discount_line_amount,
                            'product_uom_qty': 1.0,
                            'product_uom': program.discount_line_product_id.uom_id.id,
                            'is_reward_line': True,
                            'tax_id': [(4, tax.id, False) for tax in taxes],
                        }

        # If there is a max amount for discount, we might have to limit some discount lines or completely remove some lines
        max_amount = program._compute_program_amount('discount_max_amount', self.currency_id)
        if max_amount > 0:
            amount_already_given = 0
            for val in list(reward_dict):
                amount_to_discount = amount_already_given + reward_dict[val]["price_unit"]
                if abs(amount_to_discount) > max_amount:
                    reward_dict[val]["price_unit"] = - (max_amount - abs(amount_already_given))
                    add_name = formatLang(self.env, max_amount, currency_obj=self.currency_id)
                    reward_dict[val]["name"] += "( " + _("limited to ") + add_name + ")"
                amount_already_given += reward_dict[val]["price_unit"]
                if reward_dict[val]["price_unit"] == 0:
                    del reward_dict[val]
        return reward_dict.values()

    def _get_reward_line_values(self, program):
        self.ensure_one()
        if program.reward_type == 'discount':
            return self._get_reward_values_discount(program)
        elif program.reward_type == 'product':
            return [self._get_reward_values_product(program)]

    def _create_reward_line(self, program):
        self.write({'order_line': [(0, False, value) for value in self._get_reward_line_values(program)]})

    def _create_reward_coupon(self, program):
        # if there is already a coupon that was set as expired, reactivate that one instead of creating a new one
        coupon = self.env['sale.coupon'].search([
            ('program_id', '=', program.id),
            ('state', '=', 'expired'),
            ('partner_id', '=', self.partner_id.id),
            ('order_id', '=', self.id),
            ('discount_line_product_id', '=', program.discount_line_product_id.id),
        ], limit=1)
        if coupon:
            coupon.write({'state': 'reserved'})
        else:
            coupon = self.env['sale.coupon'].create({
                'program_id': program.id,
                'state': 'reserved',
                'partner_id': self.partner_id.id,
                'order_id': self.id,
                'discount_line_product_id': program.discount_line_product_id.id
            })
        self.generated_coupon_ids |= coupon
        return coupon

    def _send_reward_coupon_mail(self):
        self.ensure_one()
        for coupon in self.generated_coupon_ids:
            subject = _('%(partner_name)s, a coupon has been generated from your order %(order_name)s') % {
                'partner_name': self.partner_id.name,
                'order_name': self.name,
            }
            body = self.env.ref('sale_coupon.sale_coupon_created_coupon_email_template').render({
                'code': coupon.code,
                'reward_description': coupon.program_id.discount_line_product_id.name
            })
            self.message_post(body=body, subject=subject, subtype='mail.mt_comment', partner_ids=[(4, self.partner_id.id)])

    def _get_applicable_programs(self):
        """
        This method is used to return the valid applicable programs on given order.
        param: order - The sale order for which method will get applicable programs.
        """
        self.ensure_one()
        programs = self.env['sale.coupon.program'].search([
        ])._filter_programs_from_common_rules(self)
        if self.promo_code:
            programs._filter_promo_programs_with_code(self)
        return programs

    def _get_applicable_no_code_promo_program(self):
        self.ensure_one()
        programs = self.env['sale.coupon.program'].search([
            ('promo_code_usage', '=', 'no_code_needed'),
        ])._filter_programs_from_common_rules(self)
        return programs

    def _get_applied_coupon_program_coming_from_another_so(self):
        # TODO: Remove me in master as no more used
        pass

    def _get_valid_applied_coupon_program(self):
        self.ensure_one()
        # applied_coupon_ids's coupons might be coming from:
        #   * a coupon generated from a previous order that benefited from a promotion_program that rewarded the next sale order.
        #     In that case requirements to benefit from the program (Quantity and price) should not be checked anymore
        #   * a coupon_program, in that case the promo_applicability is always for the current order and everything should be checked (filtered)
        programs = self.applied_coupon_ids.mapped('program_id').filtered(lambda p: p.promo_applicability == 'on_next_order')._filter_programs_from_common_rules(self, True)
        programs += self.applied_coupon_ids.mapped('program_id').filtered(lambda p: p.promo_applicability == 'on_current_order')._filter_programs_from_common_rules(self)
        return programs

    def _create_new_no_code_promo_reward_lines(self):
        '''Apply new programs that are applicable'''
        self.ensure_one()
        order = self
        programs = order._get_applicable_no_code_promo_program()
        for program in programs:
            error_status = program._check_promo_code(order, False)
            if not error_status.get('error'):
                if program.promo_applicability == 'on_next_order':
                    order._create_reward_coupon(program)
                elif program.discount_line_product_id.id not in self.order_line.mapped('product_id').ids:
                    self.write({'order_line': [(0, False, value) for value in self._get_reward_line_values(program)]})
                order.no_code_promo_program_ids |= program

    def _update_existing_reward_lines(self):
        '''Update values for already applied rewards'''
        def update_line(order, lines, values):
            '''Update the lines and return them if they should be deleted'''
            lines_to_remove = self.env['sale.order.line']
            # Check commit 6bb42904a03 for next if/else
            # Remove reward line if price or qty equal to 0
            if values['product_uom_qty'] and values['price_unit']:
                order.write({'order_line': [(1, line.id, values) for line in lines]})
            else:
                if program.reward_type != 'free_shipping':
                    # Can't remove the lines directly as we might be in a recordset loop
                    lines_to_remove += lines
                else:
                    value.update(price_unit=0.0)
                    order.write({'order_line': [(1, line.id, values) for line in lines]})
            return lines_to_remove

        self.ensure_one()
        order = self
        applied_programs = order._get_applied_programs_with_rewards_on_current_order()
        for program in applied_programs:
            values = order._get_reward_line_values(program)
            lines = order.order_line.filtered(lambda line: line.product_id == program.discount_line_product_id)
            if program.reward_type == 'discount' and program.discount_type == 'percentage':
                lines_to_remove = lines
                # Values is what discount lines should really be, lines is what we got in the SO at the moment
                # 1. If values & lines match, we should update the line (or delete it if no qty or price?)
                # 2. If the value is not in the lines, we should add it
                # 3. if the lines contains a tax not in value, we should remove it
                for value in values:
                    value_found = False
                    for line in lines:
                        # Case 1.
                        if not len(set(line.tax_id.mapped('id')).symmetric_difference(set([v[1] for v in value['tax_id']]))):
                            value_found = True
                            # Working on Case 3.
                            lines_to_remove -= line
                            lines_to_remove += update_line(order, line, value)
                            continue
                    # Case 2.
                    if not value_found:
                        order.write({'order_line': [(0, False, value)]})
                # Case 3.
                lines_to_remove.unlink()
            else:
                update_line(order, lines, values[0]).unlink()

    def _remove_invalid_reward_lines(self):
        """ Find programs & coupons that are not applicable anymore.
            It will then unlink the related reward order lines.
            It will also unset the order's fields that are storing
            the applied coupons & programs.
            Note: It will also remove a reward line coming from an archive program.
        """
        self.ensure_one()
        order = self

        applicable_programs = order._get_applicable_no_code_promo_program() + order._get_applicable_programs() + order._get_valid_applied_coupon_program()
        applied_programs = order._get_applied_programs_with_rewards_on_current_order() + order._get_applied_programs_with_rewards_on_next_order()
        programs_to_remove = applied_programs - applicable_programs
        products_to_remove = programs_to_remove.mapped('discount_line_product_id')

        # delete reward line coming from an archived coupon (it will never be updated/removed when recomputing the order)
        invalid_lines = order.order_line.filtered(lambda line: line.is_reward_line and line.product_id.id not in (applied_programs).mapped('discount_line_product_id').ids)

        # Invalid generated coupon for which we are not eligible anymore ('expired' since it is specific to this SO and we may again met the requirements)
        self.generated_coupon_ids.filtered(lambda coupon: coupon.program_id.discount_line_product_id.id in products_to_remove.ids).write({'state': 'expired'})
        # Reset applied coupons for which we are not eligible anymore ('valid' so it can be use on another )
        coupons_to_remove = order.applied_coupon_ids.filtered(lambda coupon: coupon.program_id in programs_to_remove)
        coupons_to_remove.write({'state': 'new'})

        # Unbind promotion and coupon programs which requirements are not met anymore
        order.no_code_promo_program_ids -= programs_to_remove
        order.code_promo_program_id -= programs_to_remove
<<<<<<< HEAD
        order.applied_coupon_ids -= order.applied_coupon_ids.filtered(lambda coupon: coupon.program_id in programs_to_remove)
=======
        order.applied_coupon_ids -= coupons_to_remove

        # Remove their reward lines
>>>>>>> c4f95c92
        invalid_lines |= order.order_line.filtered(lambda line: line.product_id.id in products_to_remove.ids)
        invalid_lines.unlink()

    def _get_applied_programs_with_rewards_on_current_order(self):
        # Need to add filter on current order. Indeed, it has always been calculating reward line even if on next order (which is useless and do calculation for nothing)
        # This problem could not be noticed since it would only update or delete existing lines related to that program, it would not find the line to update since not in the order
        # But now if we dont find the reward line in the order, we add it (since we can now have multiple line per  program in case of discount on different vat), thus the bug
        # mentionned ahead will be seen now
        return self.no_code_promo_program_ids.filtered(lambda p: p.promo_applicability == 'on_current_order') + \
               self.applied_coupon_ids.mapped('program_id') + \
               self.code_promo_program_id.filtered(lambda p: p.promo_applicability == 'on_current_order')

    def _get_applied_programs_with_rewards_on_next_order(self):
        return self.no_code_promo_program_ids.filtered(lambda p: p.promo_applicability == 'on_next_order') + \
            self.code_promo_program_id.filtered(lambda p: p.promo_applicability == 'on_next_order')


class SaleOrderLine(models.Model):
    _inherit = "sale.order.line"

    is_reward_line = fields.Boolean('Is a program reward line')

    def unlink(self):
        related_program_lines = self.env['sale.order.line']
        # Reactivate coupons related to unlinked reward line
        for line in self.filtered(lambda line: line.is_reward_line):
            coupons_to_reactivate = line.order_id.applied_coupon_ids.filtered(
                lambda coupon: coupon.program_id.discount_line_product_id == line.product_id
            )
            coupons_to_reactivate.write({'state': 'new'})
            line.order_id.applied_coupon_ids -= coupons_to_reactivate
            # Remove the program from the order if the deleted line is the reward line of the program
            # And delete the other lines from this program (It's the case when discount is split per different taxes)
            related_program = self.env['sale.coupon.program'].search([('discount_line_product_id', '=', line.product_id.id)])
            if related_program:
                line.order_id.no_code_promo_program_ids -= related_program
                line.order_id.code_promo_program_id -= related_program
                related_program_lines |= line.order_id.order_line.filtered(lambda l: l.product_id.id == related_program.discount_line_product_id.id) - line
        return super(SaleOrderLine, self | related_program_lines).unlink()

    @api.multi
    def _compute_tax_id(self):
        reward_lines = self.filtered('is_reward_line')
        super(SaleOrderLine, self - reward_lines)._compute_tax_id()
        # Discount reward line is split per tax, the discount is set on the line but not on the product
        # as the product is the generic discount line.
        # In case of a free product, retrieving the tax on the line instead of the product won't affect the behavior.
        for line in reward_lines:
            fpos = line.order_id.fiscal_position_id or line.order_id.partner_id.property_account_position_id
            # If company_id is set, always filter taxes by the company
            taxes = line.tax_id.filtered(lambda r: not line.company_id or r.company_id == line.company_id)
            line.tax_id = fpos.map_tax(taxes, line.product_id, line.order_id.partner_shipping_id) if fpos else taxes<|MERGE_RESOLUTION|>--- conflicted
+++ resolved
@@ -372,13 +372,9 @@
         # Unbind promotion and coupon programs which requirements are not met anymore
         order.no_code_promo_program_ids -= programs_to_remove
         order.code_promo_program_id -= programs_to_remove
-<<<<<<< HEAD
-        order.applied_coupon_ids -= order.applied_coupon_ids.filtered(lambda coupon: coupon.program_id in programs_to_remove)
-=======
         order.applied_coupon_ids -= coupons_to_remove
 
         # Remove their reward lines
->>>>>>> c4f95c92
         invalid_lines |= order.order_line.filtered(lambda line: line.product_id.id in products_to_remove.ids)
         invalid_lines.unlink()
 
