# -*- coding: utf-8 -*-
##############################################################################
#
#    OpenERP, Open Source Management Solution
#    Copyright (C) 2004-2010 Tiny SPRL (<http://tiny.be>).
#
#    This program is free software: you can redistribute it and/or modify
#    it under the terms of the GNU Affero General Public License as
#    published by the Free Software Foundation, either version 3 of the
#    License, or (at your option) any later version.
#
#    This program is distributed in the hope that it will be useful,
#    but WITHOUT ANY WARRANTY; without even the implied warranty of
#    MERCHANTABILITY or FITNESS FOR A PARTICULAR PURPOSE.  See the
#    GNU Affero General Public License for more details.
#
#    You should have received a copy of the GNU Affero General Public License
#    along with this program.  If not, see <http://www.gnu.org/licenses/>.
#
##############################################################################

from openerp.osv import fields,osv
from openerp.tools.translate import _

WARNING_MESSAGE = [
                   ('no-message','No Message'),
                   ('warning','Warning'),
                   ('block','Blocking Message')
                   ]

WARNING_HELP = _('Selecting the "Warning" option will notify user with the message, Selecting "Blocking Message" will throw an exception with the message and block the flow. The Message has to be written in the next field.')

class res_partner(osv.osv):
    _inherit = 'res.partner'
    _columns = {
        'sale_warn' : fields.selection(WARNING_MESSAGE, 'Sales Order', help=WARNING_HELP, required=True),
        'sale_warn_msg' : fields.text('Message for Sales Order'),
        'purchase_warn' : fields.selection(WARNING_MESSAGE, 'Purchase Order', help=WARNING_HELP, required=True),
        'purchase_warn_msg' : fields.text('Message for Purchase Order'),
        'picking_warn' : fields.selection(WARNING_MESSAGE, 'Stock Picking', help=WARNING_HELP, required=True),
        'picking_warn_msg' : fields.text('Message for Stock Picking'),
        'invoice_warn' : fields.selection(WARNING_MESSAGE, 'Invoice', help=WARNING_HELP, required=True),
        'invoice_warn_msg' : fields.text('Message for Invoice'),
    }
    _defaults = {
         'sale_warn' : 'no-message',
         'purchase_warn' : 'no-message',
         'picking_warn' : 'no-message',
         'invoice_warn' : 'no-message',
    }



class sale_order(osv.osv):
    _inherit = 'sale.order'
    def onchange_partner_id(self, cr, uid, ids, part, context=None):
        if not part:
            return {'value':{'partner_invoice_id': False, 'partner_shipping_id':False, 'payment_term' : False}}
        warning = {}
        title = False
        message = False
        partner = self.pool.get('res.partner').browse(cr, uid, part, context=context)
        if partner.sale_warn != 'no-message':
            title =  _("Warning for %s") % partner.name
            message = partner.sale_warn_msg
            warning = {
                    'title': title,
                    'message': message,
            }
            if partner.sale_warn == 'block':
                return {'value': {'partner_id': False, 'partner_invoice_id': False, 'partner_shipping_id':False, 'pricelist_id' : False}, 'warning': warning}

        result =  super(sale_order, self).onchange_partner_id(cr, uid, ids, part, context=context)

        if result.get('warning',False):
            warning['title'] = title and title +' & '+ result['warning']['title'] or result['warning']['title']
            warning['message'] = message and message + ' ' + result['warning']['message'] or result['warning']['message']

        if warning:
            result['warning'] = warning
        return result


class purchase_order(osv.osv):
    _inherit = 'purchase.order'
    def onchange_partner_id(self, cr, uid, ids, part, context=None):
        if not part:
            return {'value':{'partner_address_id': False}}
        warning = {}
        title = False
        message = False
        partner = self.pool.get('res.partner').browse(cr, uid, part, context=context)
        if partner.purchase_warn != 'no-message':
            title = _("Warning for %s") % partner.name
            message = partner.purchase_warn_msg
            warning = {
                'title': title,
                'message': message
                }
            if partner.purchase_warn == 'block':
                return {'value': {'partner_id': False}, 'warning': warning}

        result =  super(purchase_order, self).onchange_partner_id(cr, uid, ids, part, context=context)

        if result.get('warning',False):
            warning['title'] = title and title +' & '+ result['warning']['title'] or result['warning']['title']
            warning['message'] = message and message + ' ' + result['warning']['message'] or result['warning']['message']

        if warning:
            result['warning'] = warning
        return result



class account_invoice(osv.osv):
    _inherit = 'account.invoice'
    def onchange_partner_id(self, cr, uid, ids, type, partner_id,
                            date_invoice=False, payment_term=False,
                            partner_bank_id=False, company_id=False,
                            context=None):
        if not partner_id:
            return {'value': {
            'account_id': False,
            'payment_term': False,
            }
        }
        warning = {}
        title = False
        message = False
        partner = self.pool.get('res.partner').browse(cr, uid, partner_id, context=context)
        if partner.invoice_warn != 'no-message':
            title = _("Warning for %s") % partner.name
            message = partner.invoice_warn_msg
            warning = {
                'title': title,
                'message': message
                }

            if partner.invoice_warn == 'block':
                return {'value': {'partner_id': False}, 'warning': warning}

        result =  super(account_invoice, self).onchange_partner_id(cr, uid, ids, type, partner_id,
            date_invoice=date_invoice, payment_term=payment_term, 
            partner_bank_id=partner_bank_id, company_id=company_id, context=context)

        if result.get('warning',False):
            warning['title'] = title and title +' & '+ result['warning']['title'] or result['warning']['title']
            warning['message'] = message and message + ' ' + result['warning']['message'] or result['warning']['message']

        if warning:
            result['warning'] = warning
        return result


class stock_picking(osv.osv):
    _inherit = 'stock.picking'

    def onchange_partner_id(self, cr, uid, ids, partner_id=None, context=None):
        if not partner_id:
            return {}
        partner = self.pool.get('res.partner').browse(cr, uid, partner_id, context=context)
        warning = {}
        title = False
        message = False
        if partner.picking_warn != 'no-message':
            title = _("Warning for %s") % partner.name
            message = partner.picking_warn_msg
            warning = {
                'title': title,
                'message': message
            }
            if partner.picking_warn == 'block':
                return {'value': {'partner_id': False}, 'warning': warning}

<<<<<<< HEAD
        result = {}
        if result.get('warning',False):
            warning['title'] = title and title +' & '+ result['warning']['title'] or result['warning']['title']
            warning['message'] = message and message + ' ' + result['warning']['message'] or result['warning']['message']
=======
        result = {'value': {}}
>>>>>>> dc41a9b6

        if warning:
            result['warning'] = warning
        return result

class product_product(osv.osv):
    _inherit = 'product.template'
    _columns = {
         'sale_line_warn' : fields.selection(WARNING_MESSAGE,'Sales Order Line', help=WARNING_HELP, required=True),
         'sale_line_warn_msg' : fields.text('Message for Sales Order Line'),
         'purchase_line_warn' : fields.selection(WARNING_MESSAGE,'Purchase Order Line', help=WARNING_HELP, required=True),
         'purchase_line_warn_msg' : fields.text('Message for Purchase Order Line'),
     }

    _defaults = {
         'sale_line_warn' : 'no-message',
         'purchase_line_warn' : 'no-message',
    }


class sale_order_line(osv.osv):
    _inherit = 'sale.order.line'
    def product_id_change_with_wh(self, cr, uid, ids, pricelist, product, qty=0,
            uom=False, qty_uos=0, uos=False, name='', partner_id=False,
            lang=False, update_tax=True, date_order=False, packaging=False,
            fiscal_position=False, flag=False, warehouse_id=False, context=None):
        warning = {}
        if not product:
            return {'value': {'th_weight' : 0, 'product_packaging': False,
                'product_uos_qty': qty}, 'domain': {'product_uom': [],
                   'product_uos': []}}
        product_obj = self.pool.get('product.product')
        product_info = product_obj.browse(cr, uid, product)
        title = False
        message = False

        if product_info.sale_line_warn != 'no-message':
            title = _("Warning for %s") % product_info.name
            message = product_info.sale_line_warn_msg
            warning['title'] = title
            warning['message'] = message
            if product_info.sale_line_warn == 'block':
                return {'value': {'product_id': False}, 'warning': warning}

        result =  super(sale_order_line, self).product_id_change_with_wh( cr, uid, ids, pricelist, product, qty,
            uom, qty_uos, uos, name, partner_id,
            lang, update_tax, date_order, packaging, fiscal_position, flag, warehouse_id=warehouse_id, context=context)

        if result.get('warning',False):
            warning['title'] = title and title +' & '+result['warning']['title'] or result['warning']['title']
            warning['message'] = message and message +'\n\n'+result['warning']['message'] or result['warning']['message']

        if warning:
            result['warning'] = warning
        return result


class purchase_order_line(osv.osv):
    _inherit = 'purchase.order.line'
    def onchange_product_id(self,cr, uid, ids, pricelist, product, qty, uom,
            partner_id, date_order=False, fiscal_position_id=False, date_planned=False,
            name=False, price_unit=False, state='draft', replace=True, context=None):
        warning = {}
        if not product:
            return {'value': {'price_unit': price_unit or 0.0, 'name': name or '', 'product_uom' : uom or False}, 'domain':{'product_uom':[]}}
        product_obj = self.pool.get('product.product')
        product_info = product_obj.browse(cr, uid, product)
        title = False
        message = False

        if product_info.purchase_line_warn != 'no-message':
            title = _("Warning for %s") % product_info.name
            message = product_info.purchase_line_warn_msg
            warning['title'] = title
            warning['message'] = message
            if product_info.purchase_line_warn == 'block':
                return {'value': {'product_id': False}, 'warning': warning}

        result =  super(purchase_order_line, self).onchange_product_id(cr, uid, ids, pricelist, product, qty, uom,
            partner_id, date_order=date_order, fiscal_position_id=fiscal_position_id, date_planned=date_planned,
            name=name, price_unit=price_unit, state=state, replace=replace, context=context)

        if result.get('warning',False):
            warning['title'] = title and title +' & '+result['warning']['title'] or result['warning']['title']
            warning['message'] = message and message +'\n\n'+result['warning']['message'] or result['warning']['message']

        if warning:
            result['warning'] = warning
        return result<|MERGE_RESOLUTION|>--- conflicted
+++ resolved
@@ -172,14 +172,7 @@
             if partner.picking_warn == 'block':
                 return {'value': {'partner_id': False}, 'warning': warning}
 
-<<<<<<< HEAD
-        result = {}
-        if result.get('warning',False):
-            warning['title'] = title and title +' & '+ result['warning']['title'] or result['warning']['title']
-            warning['message'] = message and message + ' ' + result['warning']['message'] or result['warning']['message']
-=======
         result = {'value': {}}
->>>>>>> dc41a9b6
 
         if warning:
             result['warning'] = warning
