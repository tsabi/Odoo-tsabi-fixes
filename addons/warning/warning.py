--- conflicted
+++ resolved
@@ -192,15 +192,11 @@
             
         result =  super(sale_order_line, self).product_id_change( cr, uid, ids, pricelist, product, qty,
             uom, qty_uos, uos, name, partner_id,
-<<<<<<< HEAD
             lang, update_tax, date_order, packaging, fiscal_position, flag)
         if title and message:
              warning['title']=title[0]
              warning['message']=message
-=======
-            lang, update_tax, date_order, packaging, fiscal_position)
-
->>>>>>> 272b3b65
+
         if result.get('warning',False):
             warning['title'] = title and title[0]+' & '+result['warning']['title'] or result['warning']['title']
             warning['message'] = message and message +'\n\n'+result['warning']['message'] or result['warning']['message']
