--- conflicted
+++ resolved
@@ -192,15 +192,11 @@
             'body_html': body_html,
             'recipient_ids': [(4, id) for id in partners_to_notify]
         }
-<<<<<<< HEAD
         if msg.email_from:
             mail_values['email_from'] = msg.email_from
         if msg.reply_to:
             mail_values['reply_to'] = msg.reply_to
-
-=======
         mail_mail = self.pool.get('mail.mail')
->>>>>>> 00bb2273
         email_notif_id = mail_mail.create(cr, uid, mail_values, context=context)
         try:
             return mail_mail.send(cr, uid, [email_notif_id], context=context)
