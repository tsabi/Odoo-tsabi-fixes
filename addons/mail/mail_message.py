# -*- coding: utf-8 -*-
##############################################################################
#
#    OpenERP, Open Source Management Solution
#    Copyright (C) 2010-today OpenERP SA (<http://www.openerp.com>)
#
#    This program is free software: you can redistribute it and/or modify
#    it under the terms of the GNU Affero General Public License as
#    published by the Free Software Foundation, either version 3 of the
#    License, or (at your option) any later version
#
#    This program is distributed in the hope that it will be useful,
#    but WITHOUT ANY WARRANTY; without even the implied warranty of
#    MERCHANTABILITY or FITNESS FOR A PARTICULAR PURPOSE.  See the
#    GNU Affero General Public License for more details
#
#    You should have received a copy of the GNU Affero General Public License
#    along with this program.  If not, see <http://www.gnu.org/licenses/>
#
##############################################################################

# FP Note: can we remove some dependencies ? Use lint

import base64
import dateutil.parser
import email
import logging
import re
import time
import datetime
from email.header import decode_header
from email.message import Message

from osv import osv
from osv import fields
import pytz
from tools import DEFAULT_SERVER_DATETIME_FORMAT
import tools

_logger = logging.getLogger(__name__)

""" Some tools for parsing / creating email fields """
def decode(text):
    """Returns unicode() string conversion of the the given encoded smtp header text"""
    if text:
        text = decode_header(text.replace('\r', ''))
        return ''.join([tools.ustr(x[0], x[1]) for x in text])

def mail_tools_to_email(text):
    """Return a list of the email addresses found in ``text``"""
    if not text: return []
    return re.findall(r'([^ ,<@]+@[^> ,]+)', text)

class mail_message(osv.Model):
    """Model holding messages: system notification (replacing res.log
    notifications), comments (for OpenChatter feature). This model also
    provides facilities to parse new email messages. Type of messages are
    differentiated using the 'type' column. """

    _name = 'mail.message'
    _description = 'Message'
    _order = 'id desc'

    def get_record_name(self, cr, uid, ids, name, arg, context=None):
        result = dict.fromkeys(ids, '')
        for message in self.browse(cr, uid, ids, context=context):
            if not message.model or not message.res_id:
                continue
            result[message.id] = self.pool.get(message.model).name_get(cr, uid, [message.res_id], context=context)[0][1]
        return result

    def name_get(self, cr, uid, ids, context=None):
        # name_get may receive int id instead of an id list
        if isinstance(ids, (int, long)):
            ids = [ids]
        res = []
        for message in self.browse(cr, uid, ids, context=context):
            name = ''
            if message.subject:
                name = '%s: ' % (message.subject)
            if message.body_text:
                name = name + message.body_text[0:20]
            res.append((message.id, name))
        return res


    _columns = {
        # should we keep a distinction between email and comment ?
        'type': fields.selection([
                        ('email', 'email'),
                        ('comment', 'Comment'),
                        ('notification', 'System notification'),
                        ], 'Type',
            help="Message type: email for email message, notification for system "\
                  "message, comment for other messages such as user replies"),

        # partner_id should be renamed into author_id, user_id removed
        'author_id': fields.many2one('res.partner', 'Author', required=True),

        # this is redundant with notifications ? Yes
        'partner_ids': fields.many2many('res.partner',
            'mail_message_res_partner_rel',
            'message_id', 'partner_id', 'Destination partners',
            help="When sending emails through the social network composition wizard"\
                 "you may choose to send a copy of the mail to partners."),
<<<<<<< HEAD

        'attachment_ids': fields.one2many('ir.attachment', 'res_id', 'Attachments'
            domain=[('res_model','=','mail.message')]),

=======
        'user_id': fields.many2one('res.users', 'Related User', readonly=1),
        'attachment_ids': fields.many2many('ir.attachment', 'message_attachment_rel',
            'message_id', 'attachment_id', 'Attachments'),
        'mail_server_id': fields.many2one('ir.mail_server', 'Outgoing mail server', readonly=1),
        'state': fields.selection([
                        ('outgoing', 'Outgoing'),
                        ('sent', 'Sent'),
                        ('received', 'Received'),
                        ('exception', 'Delivery Failed'),
                        ('cancel', 'Cancelled'),
                        ], 'Status', readonly=True),
        'auto_delete': fields.boolean('Auto Delete',
            help="Permanently delete this email after sending it, to save space"),
        'original': fields.binary('Original', readonly=1,
            help="Original version of the message, as it was sent on the network"),
>>>>>>> 50275e9e
        'parent_id': fields.many2one('mail.message', 'Parent Message',
            select=True, ondelete='set null',
            help="Parent message, used for displaying as threads with hierarchy"),
        'child_ids': fields.one2many('mail.message', 'parent_id', 'Child Messages'),


        'model': fields.char('Related Document Model', size=128, select=1),
        'res_id': fields.integer('Related Document ID', select=1),
        'record_name': fields.function(get_record_name, type='string',
            string='Message Record Name',
            help="Name get of the related document."),

        'subject': fields.char('Subject', size=128),
        'date': fields.datetime('Date'),

        # FP Note: do we need this ?
        'references': fields.text('References', help='Message references, such as identifiers of previous messages', readonly=1),

        # END FP Note

        'message_id': fields.char('Message-Id', size=256, help='Message unique identifier', select=1, readonly=1),
        'body': fields.text('Content', help="Content of Message", required=True),

    }
    _defaults = {
        'type': 'email',
        'date': (lambda *a: fields.datetime.now()),
    }

    #------------------------------------------------------
    # Email api
    #------------------------------------------------------

    def init(self, cr):
        cr.execute("""SELECT indexname FROM pg_indexes WHERE indexname = 'mail_message_model_res_id_idx'""")
        if not cr.fetchone():
            cr.execute("""CREATE INDEX mail_message_model_res_id_idx ON mail_message (model, res_id)""")

    def check(self, cr, uid, ids, mode, context=None):
        """
        You can access a message if:
          - you received it (a notification exists) or
          - you can read the related document (res_model, res_id)
        If a message is not attached to a document, normal access rights apply.
        """
        if not ids:
            return
        res_ids = {}
        if isinstance(ids, (int, long)):
            ids = [ids]
        cr.execute('SELECT DISTINCT model, res_id FROM mail_message WHERE id = ANY (%s)', (ids,))
        for rmod, rid in cr.fetchall():
            if not (rmod and rid):
                continue
            res_ids.setdefault(rmod,set()).add(rid)

        ima_obj = self.pool.get('ir.model.access')
        for model, mids in res_ids.items():
            # ignore mail messages that are not attached to a resource anymore when checking access rights
            # (resource was deleted but message was not)
            mids = self.pool.get(model).exists(cr, uid, mids)
            ima_obj.check(cr, uid, model, mode)
            self.pool.get(model).check_access_rule(cr, uid, mids, mode, context=context)

    def create(self, cr, uid, values, context=None):
        newid = super(mail_message, self).create(cr, uid, values, context)
        self.check(cr, uid, [newid], mode='create', context=context)

        # notify all followers
        if values.get('model') and values.get('res_id'):
            notification_obj = self.pool.get('mail.notification')
            modobj = self.pool.get(values.get('model'))
            follower_notify = []
            for follower in modobj.follower_ids:
                if follower.id <> uid:
                    follower_notify.append(follower.id)
            self.pool.get('mail.notification').notify(cr, uid, follower_notify, newid, context=context)
        return newid

    def read(self, cr, uid, ids, fields_to_read=None, context=None, load='_classic_read'):
        self.check(cr, uid, ids, 'read', context=context)
        return super(mail_message, self).read(cr, uid, ids, fields_to_read, context, load)

    def copy(self, cr, uid, id, default=None, context=None):
        """Overridden to avoid duplicating fields that are unique to each email"""
        if default is None:
            default = {}
        self.check(cr, uid, [id], 'read', context=context)
        default.update(message_id=False, headers=False)
        return super(mail_message,self).copy(cr, uid, id, default=default, context=context)

    def write(self, cr, uid, ids, vals, context=None):
        result = super(mail_message, self).write(cr, uid, ids, vals, context)
        self.check(cr, uid, ids, 'write', context=context)
        return result

    def unlink(self, cr, uid, ids, context=None):
        self.check(cr, uid, ids, 'unlink', context=context)
        return super(mail_message, self).unlink(cr, uid, ids, context)

<<<<<<< HEAD
    # FP Note: to be simplified, mail.message fields only, not mail.mail
=======
    def schedule_with_attach(self, cr, uid, email_from, email_to, subject, body, model=False, type='email',
                             email_cc=None, email_bcc=None, reply_to=False, partner_ids=None, attachments=None,
                             message_id=False, references=False, res_id=False, content_subtype='plain',
                             headers=None, mail_server_id=False, auto_delete=False, context=None):
        """ Schedule sending a new email message, to be sent the next time the
            mail scheduler runs, or the next time :meth:`process_email_queue` is
            called explicitly.

            :param string email_from: sender email address
            :param list email_to: list of recipient addresses (to be joined with commas) 
            :param string subject: email subject (no pre-encoding/quoting necessary)
            :param string body: email body, according to the ``content_subtype`` 
                (by default, plaintext). If html content_subtype is used, the
                message will be automatically converted to plaintext and wrapped
                in multipart/alternative.
            :param list email_cc: optional list of string values for CC header
                (to be joined with commas)
            :param list email_bcc: optional list of string values for BCC header
                (to be joined with commas)
            :param string model: optional model name of the document this mail
                is related to (this will also be used to generate a tracking id,
                used to match any response related to the same document)
            :param int res_id: optional resource identifier this mail is related
                to (this will also be used to generate a tracking id, used to
                match any response related to the same document)
            :param string reply_to: optional value of Reply-To header
            :param partner_ids: destination partner_ids
            :param string content_subtype: optional mime content_subtype for
                the text body (usually 'plain' or 'html'), must match the format
                of the ``body`` parameter. Default is 'plain', making the content
                part of the mail "text/plain".
            :param dict attachments: map of filename to filecontents, where
                filecontents is a string containing the bytes of the attachment
            :param dict headers: optional map of headers to set on the outgoing
                mail (may override the other headers, including Subject,
                Reply-To, Message-Id, etc.)
            :param int mail_server_id: optional id of the preferred outgoing
                mail server for this mail
            :param bool auto_delete: optional flag to turn on auto-deletion of
                the message after it has been successfully sent (default to False)
        """
        if context is None:
            context = {}
        if attachments is None:
            attachments = {}
        if partner_ids is None:
            partner_ids = []
        attachment_obj = self.pool.get('ir.attachment')
        for param in (email_to, email_cc, email_bcc):
            if param and not isinstance(param, list):
                param = [param]
        msg_vals = {
                'subject': subject,
                'date': fields.datetime.now(),
                'user_id': uid,
                'model': model,
                'res_id': res_id,
                'type': type,
                'body_text': body if content_subtype != 'html' else False,
                'body_html': body if content_subtype == 'html' else False,
                'email_from': email_from,
                'email_to': email_to and ','.join(email_to) or '',
                'email_cc': email_cc and ','.join(email_cc) or '',
                'email_bcc': email_bcc and ','.join(email_bcc) or '',
                'partner_ids': partner_ids,
                'reply_to': reply_to,
                'message_id': message_id,
                'references': references,
                'content_subtype': content_subtype,
                'headers': headers, # serialize the dict on the fly
                'mail_server_id': mail_server_id,
                'state': 'outgoing',
                'auto_delete': auto_delete
            }
        email_msg_id = self.create(cr, uid, msg_vals, context)
        attachment_ids = []
        for attachment in attachments:
            fname, fcontent = attachment
            attachment_data = {
                    'name': fname,
                    'datas_fname': fname,
                    'datas': fcontent and fcontent.encode('base64'),
                    'res_model': self._name,
                    'res_id': email_msg_id,
            }
            if context.has_key('default_type'):
                del context['default_type']
            attachment_ids.append(attachment_obj.create(cr, uid, attachment_data, context))
        if attachment_ids:
            self.write(cr, uid, email_msg_id, { 'attachment_ids': [(6, 0, attachment_ids)]}, context=context)
        return email_msg_id

    def mark_outgoing(self, cr, uid, ids, context=None):
        return self.write(cr, uid, ids, {'state':'outgoing'}, context=context)

    def cancel(self, cr, uid, ids, context=None):
        return self.write(cr, uid, ids, {'state':'cancel'}, context=context)

    def process_email_queue(self, cr, uid, ids=None, context=None):
        """Send immediately queued messages, committing after each
           message is sent - this is not transactional and should
           not be called during another transaction!

           :param list ids: optional list of emails ids to send. If passed
                            no search is performed, and these ids are used
                            instead.
           :param dict context: if a 'filters' key is present in context,
                                this value will be used as an additional
                                filter to further restrict the outgoing
                                messages to send (by default all 'outgoing'
                                messages are sent).
        """
        if context is None:
            context = {}
        if not ids:
            filters = ['&', ('state', '=', 'outgoing'), ('type', '=', 'email')]
            if 'filters' in context:
                filters.extend(context['filters'])
            ids = self.search(cr, uid, filters, context=context)
        res = None
        try:
            # Force auto-commit - this is meant to be called by
            # the scheduler, and we can't allow rolling back the status
            # of previously sent emails!
            res = self.send(cr, uid, ids, auto_commit=True, context=context)
        except Exception:
            _logger.exception("Failed processing mail queue")
        return res

>>>>>>> 50275e9e
    def parse_message(self, message, save_original=False, context=None):
        """Parses a string or email.message.Message representing an
           RFC-2822 email, and returns a generic dict holding the
           message details.

           :param message: the message to parse
           :type message: email.message.Message | string | unicode
           :param bool save_original: whether the returned dict
               should include an ``original`` entry with the base64
               encoded source of the message.
           :rtype: dict
           :return: A dict with the following structure, where each
                    field may not be present if missing in original
                    message::

                    { 'message-id': msg_id,
                      'subject': subject,
                      'from': from,
                      'to': to,
                      'cc': cc,
                      'headers' : { 'X-Mailer': mailer,
                                    #.. all X- headers...
                                  },
                      'content_subtype': msg_mime_subtype,
                      'body_text': plaintext_body
                      'body_html': html_body,
                      'attachments': [('file1', 'bytes'),
                                       ('file2', 'bytes') }
                       # ...
                       'original': source_of_email,
                    }
        """
        msg_txt = message
        if isinstance(message, str):
            msg_txt = email.message_from_string(message)

        # Warning: message_from_string doesn't always work correctly on unicode,
        # we must use utf-8 strings here :-(
        if isinstance(message, unicode):
            message = message.encode('utf-8')
            msg_txt = email.message_from_string(message)

        message_id = msg_txt.get('message-id', False)
        msg = {}

        if save_original:
            # save original, we need to be able to read the original email sometimes
            msg['original'] = message.as_string() if isinstance(message, Message) \
                                                  else message
            msg['original'] = base64.b64encode(msg['original']) # binary fields are b64

        if not message_id:
            # Very unusual situation, be we should be fault-tolerant here
            message_id = time.time()
            msg_txt['message-id'] = message_id
            _logger.info('Parsing Message without message-id, generating a random one: %s', message_id)

        msg_fields = msg_txt.keys()
        msg['id'] = message_id
        msg['message-id'] = message_id

        if 'Subject' in msg_fields:
            msg['subject'] = decode(msg_txt.get('Subject'))

        if 'Content-Type' in msg_fields:
            msg['content-type'] = msg_txt.get('Content-Type')

        if 'From' in msg_fields:
            msg['from'] = decode(msg_txt.get('From') or msg_txt.get_unixfrom())

        if 'To' in msg_fields:
            msg['to'] = decode(msg_txt.get('To'))

        if 'Delivered-To' in msg_fields:
            msg['to'] = decode(msg_txt.get('Delivered-To'))

        if 'CC' in msg_fields:
            msg['cc'] = decode(msg_txt.get('CC'))

        if 'Cc' in msg_fields:
            msg['cc'] = decode(msg_txt.get('Cc'))

        if 'Reply-To' in msg_fields:
            msg['reply'] = decode(msg_txt.get('Reply-To'))

        if 'Date' in msg_fields:
            date_hdr = decode(msg_txt.get('Date'))
            # convert from email timezone to server timezone
            date_server_datetime = dateutil.parser.parse(date_hdr).astimezone(pytz.timezone(tools.get_server_timezone()))
            date_server_datetime_str = date_server_datetime.strftime(DEFAULT_SERVER_DATETIME_FORMAT)
            msg['date'] = date_server_datetime_str

        if 'Content-Transfer-Encoding' in msg_fields:
            msg['encoding'] = msg_txt.get('Content-Transfer-Encoding')

        if 'References' in msg_fields:
            msg['references'] = msg_txt.get('References')

        if 'In-Reply-To' in msg_fields:
            msg['in-reply-to'] = msg_txt.get('In-Reply-To')

        msg['headers'] = {}
        msg['content_subtype'] = 'plain'
        for item in msg_txt.items():
            if item[0].startswith('X-'):
                msg['headers'].update({item[0]: item[1]})
        if not msg_txt.is_multipart() or 'text/plain' in msg.get('content-type', ''):
            encoding = msg_txt.get_content_charset()
            body = msg_txt.get_payload(decode=True)
            if 'text/html' in msg.get('content-type', ''):
                msg['body_html'] =  body
                msg['content_subtype'] = 'html'
                if body:
                    body = tools.html2plaintext(body)
            msg['body_text'] = tools.ustr(body, encoding)

        attachments = []
        if msg_txt.is_multipart() or 'multipart/alternative' in msg.get('content-type', ''):
            body = ""
            if 'multipart/alternative' in msg.get('content-type', ''):
                msg['content_subtype'] = 'alternative'
            else:
                msg['content_subtype'] = 'mixed'
            for part in msg_txt.walk():
                if part.get_content_maintype() == 'multipart':
                    continue

                encoding = part.get_content_charset()
                filename = part.get_filename()
                if part.get_content_maintype()=='text':
                    content = part.get_payload(decode=True)
                    if filename:
                        attachments.append((filename, content))
                    content = tools.ustr(content, encoding)
                    if part.get_content_subtype() == 'html':
                        msg['body_html'] = content
                        msg['content_subtype'] = 'html' # html version prevails
                        body = tools.ustr(tools.html2plaintext(content))
                        body = body.replace('&#13;', '')
                    elif part.get_content_subtype() == 'plain':
                        body = content
                elif part.get_content_maintype() in ('application', 'image'):
                    if filename :
                        attachments.append((filename,part.get_payload(decode=True)))
                    else:
                        res = part.get_payload(decode=True)
                        body += tools.ustr(res, encoding)

            msg['body_text'] = body
        msg['attachments'] = attachments

        # for backwards compatibility:
        msg['body'] = msg['body_text']
        msg['sub_type'] = msg['content_subtype'] or 'plain'
        return msg

<|MERGE_RESOLUTION|>--- conflicted
+++ resolved
@@ -103,28 +103,9 @@
             'message_id', 'partner_id', 'Destination partners',
             help="When sending emails through the social network composition wizard"\
                  "you may choose to send a copy of the mail to partners."),
-<<<<<<< HEAD
-
         'attachment_ids': fields.one2many('ir.attachment', 'res_id', 'Attachments'
             domain=[('res_model','=','mail.message')]),
 
-=======
-        'user_id': fields.many2one('res.users', 'Related User', readonly=1),
-        'attachment_ids': fields.many2many('ir.attachment', 'message_attachment_rel',
-            'message_id', 'attachment_id', 'Attachments'),
-        'mail_server_id': fields.many2one('ir.mail_server', 'Outgoing mail server', readonly=1),
-        'state': fields.selection([
-                        ('outgoing', 'Outgoing'),
-                        ('sent', 'Sent'),
-                        ('received', 'Received'),
-                        ('exception', 'Delivery Failed'),
-                        ('cancel', 'Cancelled'),
-                        ], 'Status', readonly=True),
-        'auto_delete': fields.boolean('Auto Delete',
-            help="Permanently delete this email after sending it, to save space"),
-        'original': fields.binary('Original', readonly=1,
-            help="Original version of the message, as it was sent on the network"),
->>>>>>> 50275e9e
         'parent_id': fields.many2one('mail.message', 'Parent Message',
             select=True, ondelete='set null',
             help="Parent message, used for displaying as threads with hierarchy"),
@@ -225,139 +206,6 @@
         self.check(cr, uid, ids, 'unlink', context=context)
         return super(mail_message, self).unlink(cr, uid, ids, context)
 
-<<<<<<< HEAD
-    # FP Note: to be simplified, mail.message fields only, not mail.mail
-=======
-    def schedule_with_attach(self, cr, uid, email_from, email_to, subject, body, model=False, type='email',
-                             email_cc=None, email_bcc=None, reply_to=False, partner_ids=None, attachments=None,
-                             message_id=False, references=False, res_id=False, content_subtype='plain',
-                             headers=None, mail_server_id=False, auto_delete=False, context=None):
-        """ Schedule sending a new email message, to be sent the next time the
-            mail scheduler runs, or the next time :meth:`process_email_queue` is
-            called explicitly.
-
-            :param string email_from: sender email address
-            :param list email_to: list of recipient addresses (to be joined with commas) 
-            :param string subject: email subject (no pre-encoding/quoting necessary)
-            :param string body: email body, according to the ``content_subtype`` 
-                (by default, plaintext). If html content_subtype is used, the
-                message will be automatically converted to plaintext and wrapped
-                in multipart/alternative.
-            :param list email_cc: optional list of string values for CC header
-                (to be joined with commas)
-            :param list email_bcc: optional list of string values for BCC header
-                (to be joined with commas)
-            :param string model: optional model name of the document this mail
-                is related to (this will also be used to generate a tracking id,
-                used to match any response related to the same document)
-            :param int res_id: optional resource identifier this mail is related
-                to (this will also be used to generate a tracking id, used to
-                match any response related to the same document)
-            :param string reply_to: optional value of Reply-To header
-            :param partner_ids: destination partner_ids
-            :param string content_subtype: optional mime content_subtype for
-                the text body (usually 'plain' or 'html'), must match the format
-                of the ``body`` parameter. Default is 'plain', making the content
-                part of the mail "text/plain".
-            :param dict attachments: map of filename to filecontents, where
-                filecontents is a string containing the bytes of the attachment
-            :param dict headers: optional map of headers to set on the outgoing
-                mail (may override the other headers, including Subject,
-                Reply-To, Message-Id, etc.)
-            :param int mail_server_id: optional id of the preferred outgoing
-                mail server for this mail
-            :param bool auto_delete: optional flag to turn on auto-deletion of
-                the message after it has been successfully sent (default to False)
-        """
-        if context is None:
-            context = {}
-        if attachments is None:
-            attachments = {}
-        if partner_ids is None:
-            partner_ids = []
-        attachment_obj = self.pool.get('ir.attachment')
-        for param in (email_to, email_cc, email_bcc):
-            if param and not isinstance(param, list):
-                param = [param]
-        msg_vals = {
-                'subject': subject,
-                'date': fields.datetime.now(),
-                'user_id': uid,
-                'model': model,
-                'res_id': res_id,
-                'type': type,
-                'body_text': body if content_subtype != 'html' else False,
-                'body_html': body if content_subtype == 'html' else False,
-                'email_from': email_from,
-                'email_to': email_to and ','.join(email_to) or '',
-                'email_cc': email_cc and ','.join(email_cc) or '',
-                'email_bcc': email_bcc and ','.join(email_bcc) or '',
-                'partner_ids': partner_ids,
-                'reply_to': reply_to,
-                'message_id': message_id,
-                'references': references,
-                'content_subtype': content_subtype,
-                'headers': headers, # serialize the dict on the fly
-                'mail_server_id': mail_server_id,
-                'state': 'outgoing',
-                'auto_delete': auto_delete
-            }
-        email_msg_id = self.create(cr, uid, msg_vals, context)
-        attachment_ids = []
-        for attachment in attachments:
-            fname, fcontent = attachment
-            attachment_data = {
-                    'name': fname,
-                    'datas_fname': fname,
-                    'datas': fcontent and fcontent.encode('base64'),
-                    'res_model': self._name,
-                    'res_id': email_msg_id,
-            }
-            if context.has_key('default_type'):
-                del context['default_type']
-            attachment_ids.append(attachment_obj.create(cr, uid, attachment_data, context))
-        if attachment_ids:
-            self.write(cr, uid, email_msg_id, { 'attachment_ids': [(6, 0, attachment_ids)]}, context=context)
-        return email_msg_id
-
-    def mark_outgoing(self, cr, uid, ids, context=None):
-        return self.write(cr, uid, ids, {'state':'outgoing'}, context=context)
-
-    def cancel(self, cr, uid, ids, context=None):
-        return self.write(cr, uid, ids, {'state':'cancel'}, context=context)
-
-    def process_email_queue(self, cr, uid, ids=None, context=None):
-        """Send immediately queued messages, committing after each
-           message is sent - this is not transactional and should
-           not be called during another transaction!
-
-           :param list ids: optional list of emails ids to send. If passed
-                            no search is performed, and these ids are used
-                            instead.
-           :param dict context: if a 'filters' key is present in context,
-                                this value will be used as an additional
-                                filter to further restrict the outgoing
-                                messages to send (by default all 'outgoing'
-                                messages are sent).
-        """
-        if context is None:
-            context = {}
-        if not ids:
-            filters = ['&', ('state', '=', 'outgoing'), ('type', '=', 'email')]
-            if 'filters' in context:
-                filters.extend(context['filters'])
-            ids = self.search(cr, uid, filters, context=context)
-        res = None
-        try:
-            # Force auto-commit - this is meant to be called by
-            # the scheduler, and we can't allow rolling back the status
-            # of previously sent emails!
-            res = self.send(cr, uid, ids, auto_commit=True, context=context)
-        except Exception:
-            _logger.exception("Failed processing mail queue")
-        return res
-
->>>>>>> 50275e9e
     def parse_message(self, message, save_original=False, context=None):
         """Parses a string or email.message.Message representing an
            RFC-2822 email, and returns a generic dict holding the
