# -*- coding: utf-8 -*-
##############################################################################
#
#    OpenERP, Open Source Management Solution
#    Copyright (C) 2009-today OpenERP SA (<http://www.openerp.com>)
#
#    This program is free software: you can redistribute it and/or modify
#    it under the terms of the GNU Affero General Public License as
#    published by the Free Software Foundation, either version 3 of the
#    License, or (at your option) any later version
#
#    This program is distributed in the hope that it will be useful,
#    but WITHOUT ANY WARRANTY; without even the implied warranty of
#    MERCHANTABILITY or FITNESS FOR A PARTICULAR PURPOSE.  See the
#    GNU Affero General Public License for more details
#
#    You should have received a copy of the GNU Affero General Public License
#    along with this program.  If not, see <http://www.gnu.org/licenses/>
#
##############################################################################

import base64
import email
from email.utils import parsedate
import logging
from mail_message import decode, to_email
from operator import itemgetter
from osv import osv, fields
import re
import time
import tools
from tools.translate import _
import xmlrpclib

_logger = logging.getLogger(__name__)

class mail_thread(osv.Model):
    '''Mixin model, meant to be inherited by any model that needs to
       act as a discussion topic on which messages can be attached.
       Public methods are prefixed with ``message_`` in order to avoid
       name collisions with methods of the models that will inherit
       from this mixin.

       ``mail.thread`` is designed to work without adding any field
       to the extended models. All functionalities and expected behavior
       are managed by mail.thread, using model name and record ids.
       A widget has been designed for the 6.1 and following version of OpenERP
       web-client. However, due to technical limitations, ``mail.thread``
       adds a simulated one2many field, to display the web widget by
       overriding the default field displayed. Using this field
       is not recommanded has it will disappeear in future version
       of OpenERP, leading to a pure mixin class.

       Inheriting classes are not required to implement any method, as the
       default implementation will work for any model. However it is common
       to override at least the ``message_new`` and ``message_update``
       methods (calling ``super``) to add model-specific behavior at
       creation and update of a thread; and ``message_get_subscribers``
       to manage more precisely the social aspect of the thread through
       the followers.
    '''
    _name = 'mail.thread'
    _description = 'Email Thread'

    def _get_message_ids(self, cr, uid, ids, name, args, context=None):
        res = {}
        for id in ids:
<<<<<<< HEAD
            res[id] = self._message_load_ids(cr, uid, [id], context=context)
=======
            message_ids = self.message_load_ids(cr, uid, [id], context=context)
            subscriber_ids = self.message_get_subscribers(cr, uid, [id], context=context)
            res[id] = {
                'message_ids': message_ids,
                'message_summary': "<span>Msg: %d</span> . <span>Fol: %d</span>" % (len(message_ids), len(subscriber_ids)),
            }
>>>>>>> 13e23dba
        return res

    _columns = {
        'message_ids': fields.function(_get_message_ids, method=True,
            type='one2many', obj='mail.message', _fields_id = 'res_id',
            string='Temp messages', multi="_get_message_ids",
            help="Functional field holding messages related to the current document."),
        'message_state': fields.boolean('Read',
            help="When checked, new messages require your attention."),
        'message_summary': fields.function(_get_message_ids, method=True,
            type='text', string='Summary', multi="_get_message_ids",
            help="Holds the Chatter summary (number of messages, ...). "\
                 "This summary is directly in html format in order to "\
                 "be inserted in kanban views."),
    }
    
    _defaults = {
        'message_state': True,
    }

    #------------------------------------------------------
    # Automatic subscription when creating/reading
    #------------------------------------------------------

    def create(self, cr, uid, vals, context=None):
        """Automatically subscribe the creator """
        thread_id = super(mail_thread, self).create(cr, uid, vals, context=context)
        if thread_id:
            self.message_subscribe(cr, uid, [thread_id], [uid], context=context)
        return thread_id

    def write(self, cr, uid, ids, vals, context=None):
        """Automatically subscribe the writer"""
        if isinstance(ids, (int, long)):
            ids = [ids]
        write_res = super(mail_thread, self).write(cr, uid, ids, vals, context=context);
        if write_res:
            self.message_subscribe(cr, uid, ids, [uid], context=context)
        return write_res;

    def unlink(self, cr, uid, ids, context=None):
        """Override unlink, to automatically delete
           - subscriptions
           - messages
           that are linked with res_model and res_id, not through
           a foreign key with a 'cascade' ondelete attribute.
           Notifications will be deleted with messages
        """
        subscr_obj = self.pool.get('mail.subscription')
        msg_obj = self.pool.get('mail.message')
        # delete subscriptions
        subscr_to_del_ids = subscr_obj.search(cr, uid, [('res_model', '=', self._name), ('res_id', 'in', ids)], context=context)
        subscr_obj.unlink(cr, uid, subscr_to_del_ids, context=context)
        # delete messages and notifications
        msg_to_del_ids = msg_obj.search(cr, uid, [('model', '=', self._name), ('res_id', 'in', ids)], context=context)
        msg_obj.unlink(cr, uid, msg_to_del_ids, context=context)

        return super(mail_thread, self).unlink(cr, uid, ids, context=context)

    #------------------------------------------------------
    # mail.message wrappers and tools
    #------------------------------------------------------

    def message_create(self, cr, uid, thread_id, vals, context=None):
        """ OpenChatter: wrapper of mail.message create method
           - creates the mail.message
           - automatically subscribe the message writer
           - push the message to subscribed users
        """
        if context is None:
            context = {}
        
        message_obj = self.pool.get('mail.message')
        notification_obj = self.pool.get('mail.notification')
        body = vals.get('body_html', '') if vals.get('content_subtype') == 'html' else vals.get('body_text', '')
        
        # automatically subscribe the writer of the message
        if vals['user_id']:
            self.message_subscribe(cr, uid, [thread_id], [vals['user_id']], context=context)
        
        # create message
        msg_id = message_obj.create(cr, uid, vals, context=context)
        
        # Set as unread if writer is not the document responsible
<<<<<<< HEAD
        #model_pool.message_mark_as_unread(cr, uid, [res_id], context=context)
=======
        self.message_create_check_state(cr, uid, [thread_id], context=context)
        
        # special: if install mode, do not push demo data
        if context.get('install_mode', False):
            return True
>>>>>>> 13e23dba

        # special: if install mode, do not push (demo data: avoid crowdy Wall)
        if context.get('install_mode', False):
            return msg_id
        
        # get users that will get a notification pushed
        user_to_push_ids = self.message_get_user_ids_to_notify(cr, uid, [thread_id], vals, context=context)
        for id in user_to_push_ids:
            notification_obj.create(cr, uid, {'user_id': id, 'message_id': msg_id}, context=context)
        
        # create the email to send
        email_id = self.message_create_notify_by_email(cr, uid, vals, user_to_push_ids, context=context)
        
        return msg_id
    
    def message_get_user_ids_to_notify(self, cr, uid, thread_ids, new_msg_vals, context=None):
        subscription_obj = self.pool.get('mail.subscription')
        hide_obj = self.pool.get('mail.subscription.hide')
        # get body
        body = new_msg_vals.get('body_html', '') if new_msg_vals.get('content_subtype') == 'html' else new_msg_vals.get('body_text', '')
        
        # get subscribers
        user_sub_ids = self.message_get_subscribers(cr, uid, thread_ids, context=context)
        
        # get hiden subscriptions
        subscription_ids = subscription_obj.search(cr, uid, [('res_model', '=', self._name), ('res_id', 'in', thread_ids), ('user_id', 'in', user_sub_ids)], context=context)
        hide_ids = hide_obj.search(cr, uid, [('subscription_id', 'in', subscription_ids), ('subtype', '=', new_msg_vals.get('subtype'))], context=context)
        if hide_ids:
            hiden_subscriptions = hide_obj.browse(cr, uid, hide_ids, context=context)
            hiden_user_ids = [hiden_subscription.subscription_id.user_id.id for hiden_subscription in hiden_subscriptions]
            notif_user_ids = [user_id for user_id in user_sub_ids if not user_id in hiden_user_ids]
        else:
            notif_user_ids = user_sub_ids
        
        # add users requested via parsing message (@login)
        notif_user_ids += self.message_parse_users(cr, uid, body, context=context)
        
        # add users requested to perform an action (need_action mechanism)
        if hasattr(self, 'get_needaction_user_ids'):
            user_ids_dict = self.get_needaction_user_ids(cr, uid, thread_ids, context=context)
            for id, user_ids in user_ids_dict.iteritems():
                notif_user_ids += user_ids
        
        # add users notified of the parent messages (because: if parent message contains @login, login must receive the replies)
        if new_msg_vals.get('parent_id'):
            notif_obj = self.pool.get('mail.notification')
            parent_notif_ids = notif_obj.search(cr, uid, [('message_id', '=', new_msg_vals.get('parent_id'))], context=context)
            parent_notifs = notif_obj.read(cr, uid, parent_notif_ids, context=context)
            notif_user_ids += [parent_notif['user_id'][0] for parent_notif in parent_notifs]

        # remove duplicate entries
        notif_user_ids = list(set(notif_user_ids))
        return notif_user_ids

    def message_parse_users(self, cr, uid, string, context=None):
        """Parse message content
           - if find @login -(^|\s)@((\w|@|\.)*)-: returns the related ids
             this supports login that are emails (such as @raoul@grobedon.net)
        """
        regex = re.compile('(^|\s)@((\w|@|\.)*)')
        login_lst = [item[1] for item in regex.findall(string)]
        if not login_lst: return []
        user_ids = self.pool.get('res.users').search(cr, uid, [('login', 'in', login_lst)], context=context)
        return user_ids
<<<<<<< HEAD
    
=======

    #------------------------------------------------------
    # Generic message api
    #------------------------------------------------------

>>>>>>> 13e23dba
    def message_capable_models(self, cr, uid, context=None):
        ret_dict = {}
        for model_name in self.pool.obj_list():
            model = self.pool.get(model_name)
            if 'mail.thread' in getattr(model, '_inherit', []):
                ret_dict[model_name] = model._description
        return ret_dict

    def message_append(self, cr, uid, threads, subject, body_text=None, body_html=None,
                        type='email', subtype=None, email_date=None, parent_id=False,
                        content_subtype='plain', state=None, email_from=False, email_to=False,
                        email_cc=None, email_bcc=None, reply_to=None,
                        headers=None, message_id=False, references=None,
                        attachments=None, original=None, context=None):
        """Creates a new mail.message through message_create. The new message
           is attached to the current mail.thread, containing all the details 
           passed as parameters. All attachments will be attached to the 
           thread record as well as to the actual message.
           
           This method calls message_create that will handle management of
           subscription and notifications, and effectively create the message.
           
           If ``email_from`` is not set or ``type`` not set as 'email',
           a note message is created (comment or system notification), 
           without the usual envelope attributes (sender, recipients, etc.).

        :param threads: list of thread ids, or list of browse_records representing
                        threads to which a new message should be attached
        :param subject: subject of the message, or description of the event if this
                        is an *event log* entry.
        :param body_text: plaintext contents of the mail or log message
        :param body_html: html contents of the mail or log message
        :param type: optional type of message: 'email', 'comment', 'notification'
        :param subtype: optional subtype of message, such as 'create' or 'cancel'
        :param email_date: email date string if different from now, in server timezone
        :param parent_id: id of the parent message (threaded messaging model)
        :param content_subtype: optional content_subtype of message: 'plain' or 'html', corresponding to the main
                        body contents (body_text or body_html).
        :param state: optional state of message; 'received' by default
        :param email_from: Email From / Sender address if any
        :param email_to: Email-To / Recipient address
        :param email_cc: Comma-Separated list of Carbon Copy Emails To addresse if any
        :param email_bcc: Comma-Separated list of Blind Carbon Copy Emails To addresses if any
        :param reply_to: reply_to header
        :param headers: mail headers to store
        :param message_id: optional email identifier
        :param references: optional email references
        :param dict attachments: map of attachment filenames to binary contents, if any.
        :param str original: optional full source of the RFC2822 email, for reference
        :param dict context: if a ``thread_model`` value is present
                             in the context, its value will be used
                             to determine the model of the thread to
                             update (instead of the current model).
        """
        if context is None:
            context = {}
        if attachments is None:
            attachments = {}

        if email_date:
            edate = parsedate(email_date)
            if edate is not None:
                email_date = time.strftime('%Y-%m-%d %H:%M:%S', edate)

        if all(isinstance(thread_id, (int, long)) for thread_id in threads):
            model = context.get('thread_model') or self._name
            model_pool = self.pool.get(model)
            threads = model_pool.browse(cr, uid, threads, context=context)

        ir_attachment = self.pool.get('ir.attachment')
        mail_message = self.pool.get('mail.message')

        new_msg_ids = []
        for thread in threads:
            to_attach = []
            for attachment in attachments:
                fname, fcontent = attachment
                if isinstance(fcontent, unicode):
                    fcontent = fcontent.encode('utf-8')
                data_attach = {
                    'name': fname,
                    'datas': base64.b64encode(str(fcontent)),
                    'datas_fname': fname,
                    'description': _('Mail attachment'),
                    'res_model': thread._name,
                    'res_id': thread.id,
                }
                to_attach.append(ir_attachment.create(cr, uid, data_attach, context=context))

            partner_id = hasattr(thread, 'partner_id') and (thread.partner_id and thread.partner_id.id or False) or False
            if not partner_id and thread._name == 'res.partner':
                partner_id = thread.id
            data = {
                'subject': subject,
                'body_text': body_text or (hasattr(thread, 'description') and thread.description or ''),
                'body_html': body_html or '',
                'parent_id': parent_id,
                'date': email_date or fields.datetime.now(),
                'type': type,
                'subtype': subtype,
                'content_subtype': content_subtype,
                'state': state,
                'message_id': message_id,
                'attachment_ids': [(6, 0, to_attach)],
                'user_id': uid,
                'model' : thread._name,
                'res_id': thread.id,
                'partner_id': partner_id,
            }

            if email_from or type == 'email':
                for param in (email_to, email_cc, email_bcc):
                    if isinstance(param, list):
                        param = ", ".join(param)
                data.update({
                    'subject': subject or _('History'),
                    'email_to': email_to,
                    'email_from': email_from or \
                        (hasattr(thread, 'user_id') and thread.user_id and thread.user_id.user_email),
                    'email_cc': email_cc,
                    'email_bcc': email_bcc,
                    'references': references,
                    'headers': headers,
                    'reply_to': reply_to,
                    'original': original, })

            new_msg_ids.append(self.message_create(cr, uid, thread.id, data, context=context))
        return new_msg_ids

    def message_append_dict(self, cr, uid, ids, msg_dict, context=None):
        """Creates a new mail.message attached to the given threads (``ids``),
           with the contents of ``msg_dict``, by calling ``message_append``
           with the mail details. All attachments in msg_dict will be
           attached to the object record as well as to the actual
           mail message.

           :param dict msg_dict: a map containing the email details and
                                 attachments. See ``message_process()`` and
                                ``mail.message.parse()`` for details on
                                the dict structure.
           :param dict context: if a ``thread_model`` value is present
                                in the context, its value will be used
                                to determine the model of the thread to
                                update (instead of the current model).
        """
        return self.message_append(cr, uid, ids,
                            subject = msg_dict.get('subject'),
                            body_text = msg_dict.get('body_text'),
                            body_html= msg_dict.get('body_html'),
                            parent_id = msg_dict.get('parent_id', False),
                            type = msg_dict.get('type', 'email'),
                            subtype = msg_dict.get('subtype'),
                            content_subtype = msg_dict.get('content_subtype'),
                            state = msg_dict.get('state'),
                            email_from = msg_dict.get('from', msg_dict.get('email_from')),
                            email_to = msg_dict.get('to', msg_dict.get('email_to')),
                            email_cc = msg_dict.get('cc', msg_dict.get('email_cc')),
                            email_bcc = msg_dict.get('bcc', msg_dict.get('email_bcc')),
                            reply_to = msg_dict.get('reply', msg_dict.get('reply_to')),
                            email_date = msg_dict.get('date'),
                            message_id = msg_dict.get('message-id', msg_dict.get('message_id')),
                            references = msg_dict.get('references')\
                                      or msg_dict.get('in-reply-to'),
                            attachments = msg_dict.get('attachments'),
                            headers = msg_dict.get('headers'),
                            original = msg_dict.get('original'),
                            context = context)

<<<<<<< HEAD
    # Message loading
    def _message_load_add_ancestor_ids(self, cr, uid, ids, child_ids, ancestor_ids, context=None):
        """ Given message child_ids ids, find their ancestors until ancestor_ids
            using their parent_id relationship."""
=======
    def _message_add_ancestor_ids(self, cr, uid, ids, child_ids, root_ids, context=None):
        """ Given message child_ids
            Find their ancestors until root ids"""
        if context is None:
            context = {}
>>>>>>> 13e23dba
        msg_obj = self.pool.get('mail.message')
        tmp_msgs = msg_obj.read(cr, uid, child_ids, ['id', 'parent_id'], context=context)
        parent_ids = [msg['parent_id'][0] for msg in tmp_msgs if msg['parent_id'] and msg['parent_id'][0] not in ancestor_ids and msg['parent_id'][0] not in child_ids]
        child_ids += parent_ids
        cur_iter = 0; max_iter = 100; # avoid infinite loop
        while (parent_ids and (cur_iter < max_iter)):
            cur_iter += 1
            tmp_msgs = msg_obj.read(cr, uid, parent_ids, ['id', 'parent_id'], context=context)
            parent_ids = [msg['parent_id'][0] for msg in tmp_msgs if msg['parent_id'] and msg['parent_id'][0] not in ancestor_ids and msg['parent_id'][0] not in child_ids]
            child_ids += parent_ids
        if (cur_iter > max_iter):
            _logger.warning("Possible infinite loop in _message_add_ancestor_ids. \
                            Note that this algorithm is intended to check for cycle \
                            in message graph, leading to a curious error. Have fun.")
        return child_ids
    
    def _message_load_ids(self, cr, uid, ids, fetch_ancestors=False, ancestor_ids=None, 
                            limit=100, offset=0, domain=None, count=False, context=None):
        """ OpenChatter feature: returns thread messages ids. It searches in
            mail.messages where ``res_id = ids, (res_)model = current model``.
            
            It is possible to add in the search the parent of messages by
            setting the fetch_ancestors flag to True. In that case, using
            the parent_id relationship, the method returns the id list according
            to the search domain, but then calls ``_message_load_add_ancestor_ids``
            that will add to the list the ancestors ids. The search is limited
            to parent messages having an id in ancestor_ids or having
            parent_id set to False.
            
            If ``count==True``, the number of ids is returned instead of the
            id list. The count is done by hand instead of passing it as an 
            argument to the search call because we might want to perform
            a research including parent messages until some ancestor_ids.
            
            :param fetch_ancestors: performs an ascended search; will add 
                                    to fetched msgs all their parents until
                                    ancestor_ids
            :param ancestor_ids: used when fetching ancestors
            :param domain: domain to add to the search; especially child_of
                           is interesting when dealing with threaded display.
                           Note that the added domain is anded with the 
                           default domain.
            :param limit, offset, count, context: as usual
        """
        msg_obj = self.pool.get('mail.message')
        search_domain = ['&', ('res_id', 'in', ids), ('model', '=', self._name)]
        if domain:
            search_domain += domain
        msg_ids = msg_obj.search(cr, uid, search_domain, limit=limit, offset=offset, context=context)
        if (fetch_ancestors): msg_ids = self._message_load_add_ancestor_ids(cr, uid, ids, msg_ids, ancestor_ids, context=context)
        if count:
            return len(msg_ids)
        else:
            return msg_ids
        
    def message_load(self, cr, uid, ids, fetch_ancestors=False, ancestor_ids=None, 
                        limit=100, offset=0, domain=None, count=False,
                        get_ids=False, context=None):
        """ OpenChatter feature: return thread messages. This method calls
            ``_message_load_ids`` to separate the search from the read.
            
            :param fetch_ancestors: performs an ascended search; will add
                                    to fetched msgs all their parents until
                                    ancestor_ids
            :param ancestor_ids: used when fetching ancestors
            :param domain: domain to add to the search; especially child_of
                           is interesting when dealing with threaded display
            :param root_ids: root_ids when performing an ascended search
            :param limit, offset, count, context: as usual
            :param get_ids: return ids instead of a read
        """
<<<<<<< HEAD
        load_res = self._message_load_ids(cr, uid, ids, fetch_ancestors, ancestor_ids, limit, offset, domain, count, context=context)
        if count or get_ids:
            return load_res
        else:
			messages = self.pool.get('mail.message').read(cr, uid, load_res, context=context)
			messages = sorted(messages, key=lambda d: (-d['id']))
			return messages
    
    def get_pushed_messages(self, cr, uid, ids, fetch_ancestors=False, ancestor_ids=None,
                            limit=100, offset=0, msg_search_domain=[], context=None):
        """ OpenChatter: wall: get messages to display (=pushed notifications).
            
            :param fetch_ancestors: performs an ascended search; will add
                                    to fetched msgs all their parents until
                                    ancestor_ids
            :param ancestor_ids: used when fetching ancestors
=======
        msg_ids = self.message_load_ids(cr, uid, ids, limit, offset, domain, ascent, root_ids, context=context)
        msgs = self.pool.get('mail.message').read(cr, uid, msg_ids, context=context)
        msgs = sorted(msgs, key=lambda d: (-d['id']))
        print 'tatayoyo'
        return msgs

    def get_pushed_messages(self, cr, uid, ids, limit=100, offset=0, msg_search_domain=[], ascent=False, root_ids=[], context=None):
        """ OpenChatter: wall: get messages to display (=pushed notifications)
>>>>>>> 13e23dba
            :param domain: domain to add to the search; especially child_of
                           is interesting when dealing with threaded display
            :param ascent: performs an ascended search; will add to fetched msgs
                           all their parents until root_ids
            :param root_ids: for ascent search
            :return list of mail.messages sorted by date
        """
        notification_obj = self.pool.get('mail.notification')
        msg_obj = self.pool.get('mail.message')
        # update message search
        for arg in msg_search_domain:
            if isinstance(arg, (tuple, list)):
                arg[0] = 'message_id.' + arg[0]
        # compose final domain
        domain = [('user_id', '=', uid)] + msg_search_domain
        # get notifications
        notification_ids = notification_obj.search(cr, uid, domain, limit=limit, offset=offset, context=context)
        notifications = notification_obj.browse(cr, uid, notification_ids, context=context)
        msg_ids = [notification.message_id.id for notification in notifications]
        # get messages
        msg_ids = msg_obj.search(cr, uid, [('id', 'in', msg_ids)], context=context)
        if (fetch_ancestors): msg_ids = self._message_load_add_ancestor_ids(cr, uid, ids, msg_ids, ancestor_ids, context=context)
        msgs = msg_obj.read(cr, uid, msg_ids, context=context)
        return msgs

    #------------------------------------------------------
    # Mail gateway
    #------------------------------------------------------
    # message_process will call either message_new or message_update.

    def message_process(self, cr, uid, model, message, custom_values=None,
                        save_original=False, strip_attachments=False,
                        context=None):
        """Process an incoming RFC2822 email message related to the
           given thread model, relying on ``mail.message.parse()``
           for the parsing operation, and then calling ``message_new``
           (if the thread record did not exist) or ``message_update``
           (if it did), then calling ``message_forward`` to automatically
           notify other people that should receive this message.

           :param string model: the thread model for which a new message
                                must be processed
           :param message: source of the RFC2822 mail
           :type message: string or xmlrpclib.Binary
           :type dict custom_values: optional dictionary of field values
                                    to pass to ``message_new`` if a new
                                    record needs to be created. Ignored
                                    if the thread record already exists.
           :param bool save_original: whether to keep a copy of the original
               email source attached to the message after it is imported.
           :param bool strip_attachments: whether to strip all attachments
               before processing the message, in order to save some space.
        """
        # extract message bytes - we are forced to pass the message as binary because
        # we don't know its encoding until we parse its headers and hence can't
        # convert it to utf-8 for transport between the mailgate script and here.
        if isinstance(message, xmlrpclib.Binary):
            message = str(message.data)

        model_pool = self.pool.get(model)
        if self._name != model:
            if context is None: context = {}
            context.update({'thread_model': model})

        mail_message = self.pool.get('mail.message')

        # Parse Message
        # Warning: message_from_string doesn't always work correctly on unicode,
        # we must use utf-8 strings here :-(
        if isinstance(message, unicode):
            message = message.encode('utf-8')
        msg_txt = email.message_from_string(message)
        msg = mail_message.parse_message(msg_txt, save_original=save_original, context=context)

        # update state
        msg['state'] = 'received'
        
        if strip_attachments and 'attachments' in msg:
            del msg['attachments']

        # Create New Record into particular model
        def create_record(msg):
            if hasattr(model_pool, 'message_new'):
                return model_pool.message_new(cr, uid, msg,
                                              custom_values,
                                              context=context)
        res_id = False
        if msg.get('references') or msg.get('in-reply-to'):
            references = msg.get('references') or msg.get('in-reply-to')
            if '\r\n' in references:
                references = references.split('\r\n')
            else:
                references = references.split(' ')
            for ref in references:
                ref = ref.strip()
                res_id = tools.reference_re.search(ref)
                if res_id:
                    res_id = res_id.group(1)
                else:
                    res_id = tools.res_re.search(msg['subject'])
                    if res_id:
                        res_id = res_id.group(1)
                if res_id:
                    res_id = res_id
                    if model_pool.exists(cr, uid, res_id):
                        if hasattr(model_pool, 'message_update'):
                            model_pool.message_update(cr, uid, [res_id], msg, {}, context=context)
                    else:
                        # referenced thread was not found, we'll have to create a new one
                        res_id = False
        if not res_id:
            res_id = create_record(msg)
        # To forward the email to other followers
        self.message_forward(cr, uid, model, [res_id], msg_txt, context=context)
        # Set as Unread
        model_pool.message_mark_as_unread(cr, uid, [res_id], context=context)
        return res_id

    def message_new(self, cr, uid, msg_dict, custom_values=None, context=None):
        """Called by ``message_process`` when a new message is received
           for a given thread model, if the message did not belong to
           an existing thread.
           The default behavior is to create a new record of the corresponding
           model (based on some very basic info extracted from the message),
           then attach the message to the newly created record
           (by calling ``message_append_dict``).
           Additional behavior may be implemented by overriding this method.

           :param dict msg_dict: a map containing the email details and
                                 attachments. See ``message_process`` and
                                ``mail.message.parse`` for details.
           :param dict custom_values: optional dictionary of additional
                                      field values to pass to create()
                                      when creating the new thread record.
                                      Be careful, these values may override
                                      any other values coming from the message.
           :param dict context: if a ``thread_model`` value is present
                                in the context, its value will be used
                                to determine the model of the record
                                to create (instead of the current model).
           :rtype: int
           :return: the id of the newly created thread object
        """
        if context is None:
            context = {}
        model = context.get('thread_model') or self._name
        model_pool = self.pool.get(model)
        fields = model_pool.fields_get(cr, uid, context=context)
        data = model_pool.default_get(cr, uid, fields, context=context)
        if 'name' in fields and not data.get('name'):
            data['name'] = msg_dict.get('from', '')
        if custom_values and isinstance(custom_values, dict):
            data.update(custom_values)
        res_id = model_pool.create(cr, uid, data, context=context)
        self.message_append_dict(cr, uid, [res_id], msg_dict, context=context)
        return res_id

    def message_update(self, cr, uid, ids, msg_dict, update_vals=None, context=None):
        """ Called by ``message_process`` when a new message is received
            for an existing thread. The default behavior is to create a
            new mail.message in the given thread (by calling
            ``message_append_dict``)
            Additional behavior may be implemented by overriding this
            method.

            :param dict msg_dict: a map containing the email details and
                                attachments. See ``message_process`` and
                                ``mail.message.parse()`` for details.
            :param dict vals: a dict containing values to update records
                              given their ids; if the dict is None or is
                              void, no write operation is performed.
            :param dict context: if a ``thread_model`` value is present
                                in the context, its value will be used
                                to determine the model of the thread to
                                update (instead of the current model).
        """
        if update_vals:
            self.write(cr, uid, ids, update_vals, context=context)
        return self.message_append_dict(cr, uid, ids, msg_dict, context=context)

    def message_thread_followers(self, cr, uid, ids, context=None):
        """ Returns a list of email addresses of the people following
            this thread, including the sender of each mail, and the
            people who were in CC of the messages, if any.
        """
        res = {}
        if isinstance(ids, (str, int, long)):
            ids = [long(ids)]
        for thread in self.browse(cr, uid, ids, context=context):
            l = set()
            for message in thread.message_ids:
                l.add((message.user_id and message.user_id.user_email) or '')
                l.add(message.email_from or '')
                l.add(message.email_cc or '')
            res[thread.id] = filter(None, l)
        return res

    def message_forward(self, cr, uid, model, thread_ids, msg, email_error=False, context=None):
        """Sends an email to all people following the given threads.
           The emails are forwarded immediately, not queued for sending,
           and not archived.

        :param str model: thread model
        :param list thread_ids: ids of the thread records
        :param msg: email.message.Message object to forward
        :param email_error: optional email address to notify in case
                            of any delivery error during the forward.
        :return: True
        """
        model_pool = self.pool.get(model)
        smtp_server_obj = self.pool.get('ir.mail_server')
        mail_message = self.pool.get('mail.message')
        for res in model_pool.browse(cr, uid, thread_ids, context=context):
            if hasattr(model_pool, 'message_thread_followers'):
                followers = model_pool.message_thread_followers(cr, uid, [res.id])[res.id]
            else:
                followers = self.message_thread_followers(cr, uid, [res.id])[res.id]
            message_followers_emails = to_email(','.join(filter(None, followers)))
            message_recipients = to_email(','.join(filter(None,
                                                                       [decode(msg['from']),
                                                                        decode(msg['to']),
                                                                        decode(msg['cc'])])))
            forward_to = [i for i in message_followers_emails if (i and (i not in message_recipients))]
            if forward_to:
                # TODO: we need an interface for this for all types of objects, not just leads
                if hasattr(res, 'section_id'):
                    del msg['reply-to']
                    msg['reply-to'] = res.section_id.reply_to

                smtp_from, = to_email(msg['from'])
                msg['from'] = smtp_from
                msg['to'] =  ", ".join(forward_to)
                msg['message-id'] = tools.generate_tracking_message_id(res.id)
                if not smtp_server_obj.send_email(cr, uid, msg) and email_error:
                    subj = msg['subject']
                    del msg['subject'], msg['to'], msg['cc'], msg['bcc']
                    msg['subject'] = _('[OpenERP-Forward-Failed] %s') % subj
                    msg['to'] = email_error
                    smtp_server_obj.send_email(cr, uid, msg)
        return True

    def message_partner_by_email(self, cr, uid, email, context=None):
        """Attempts to return the id of a partner address matching
           the given ``email``, and the corresponding partner id.
           Can be used by classes using the ``mail.thread`` mixin
           to lookup the partner and use it in their implementation
           of ``message_new`` to link the new record with a
           corresponding partner.
           The keys used in the returned dict are meant to map
           to usual names for relationships towards a partner
           and one of its addresses.

           :param email: email address for which a partner
                         should be searched for.
           :rtype: dict
           :return: a map of the following form::

                      { 'partner_address_id': id or False,
                        'partner_id': pid or False }
        """
        partner_pool = self.pool.get('res.partner')
        res = {'partner_id': False}
        if email:
            email = to_email(email)[0]
            contact_ids = partner_pool.search(cr, uid, [('email', '=', email)])
            if contact_ids:
                contact = partner_pool.browse(cr, uid, contact_ids[0])
                res['partner_id'] = contact.id
        return res

    # for backwards-compatibility with old scripts
    process_email = message_process

    #------------------------------------------------------
    # Note specific
    #------------------------------------------------------
    
    def message_broadcast(self, cr, uid, ids, subject=None, body=None, parent_id=False, type='notification', content_subtype='html', context=None):
        if context is None:
            context = {}
        notification_obj = self.pool.get('mail.notification')
        # write message
        msg_ids = self.message_append_note(cr, uid, ids, subject=subject, body=body, parent_id=parent_id, type=type, content_subtype=content_subtype, context=context)
        # escape if in install mode or note writing was not successfull
        if 'install_mode' in context:
            return True
        if not isinstance(msg_ids, (list)):
            return True
        # get already existing notigications
        notification_ids = notification_obj.search(cr, uid, [('message_id', 'in', msg_ids)], context=context)
        already_pushed_user_ids = map(itemgetter('user_id'), notification_obj.read(cr, uid, notification_ids, context=context))
        # get base.group_user group
        res = self.pool.get('ir.model.data').get_object_reference(cr, uid, 'base', 'group_user') or False
        group_id = res and res[1] or False
        if not group_id: return True
        group = self.pool.get('res.groups').browse(cr, uid, [group_id], context=context)[0]
        for user in group.users:
            if user.id in already_pushed_user_ids: continue
            for msg_id in msg_ids:
                notification_obj.create(cr, uid, {'user_id': user.id, 'message_id': msg_id}, context=context)
        return True

    def log(self, cr, uid, id, message, secondary=False, context=None):
        _logger.warning("log() is deprecated. As this module inherit from \
                        mail.thread, the message will be managed by this \
                        module instead of by the res.log mechanism. Please \
                        use the mail.thread OpenChatter API instead of the \
                        now deprecated res.log.")
        self.message_append_note(cr, uid, [id], 'res.log', message, context=context)
    
    def message_append_note(self, cr, uid, ids, subject=None, body=None, parent_id=False,
                            type='notification', content_subtype='html', subtype=None, context=None):
        if subject is None:
            if type == 'notification':
                subject = _('System notification')
            elif type == 'comment' and not parent_id:
                subject = _('Comment')
            elif type == 'comment' and parent_id:
                subject = _('Reply')
        if content_subtype == 'html':
            body_html = body
            body_text = body
        else:
            body_html = body
            body_text = body
        return self.message_append(cr, uid, ids, subject, body_html, body_text,
                                    type, subtype, parent_id=parent_id,
                                    content_subtype=content_subtype, context=context)

    #------------------------------------------------------
    # Subscription mechanism
    #------------------------------------------------------

    def message_get_subscribers(self, cr, uid, ids, context=None):
        """ Returns the current document followers. Basically this method
            checks in mail.subscription for entries with matching res_model,
            res_id.
            This method can be overriden to add implicit subscribers, such
            as project managers, by adding their user_id to the list of
            ids returned by this method.
        """
        subscr_obj = self.pool.get('mail.subscription')
        subscr_ids = subscr_obj.search(cr, uid, ['&', ('res_model', '=', self._name), ('res_id', 'in', ids)], context=context)
        return [sub['user_id'][0] for sub in subscr_obj.read(cr, uid, subscr_ids, ['user_id'], context=context)]

    def message_read_subscribers(self, cr, uid, ids, fields=['id', 'name', 'avatar'], context=None):
        """ Returns the current document followers as a read result. Used
            mainly for Chatter having only one method to call to have
            details about users.
        """
        user_ids = self.message_get_subscribers(cr, uid, ids, context=context)
        return self.pool.get('res.users').read(cr, uid, user_ids, fields=fields, context=context)

    def message_is_subscriber(self, cr, uid, ids, user_id = None, context=None):
        """ Check if uid or user_id (if set) is a subscriber to the current
            document.
            
            :param user_id: if set, check is done on user_id; if not set
                            check is done on uid
        """
        sub_user_id = uid if user_id is None else user_id
        if sub_user_id in self.message_get_subscribers(cr, uid, ids, context=context):
            return True
        return False

    def message_subscribe(self, cr, uid, ids, user_ids = None, context=None):
        """ Subscribe the user (or user_ids) to the current document.
            
            :param user_ids: a list of user_ids; if not set, subscribe
                             uid instead
        """
        subscription_obj = self.pool.get('mail.subscription')
        to_subscribe_uids = [uid] if user_ids is None else user_ids
        create_ids = []
        for id in ids:
            already_subscribed_user_ids = self.message_get_subscribers(cr, uid, [id], context=context)
            for user_id in to_subscribe_uids:
                if user_id in already_subscribed_user_ids: continue
                create_ids.append(subscription_obj.create(cr, uid, {'res_model': self._name, 'res_id': id, 'user_id': user_id}, context=context))
        return create_ids

    def message_unsubscribe(self, cr, uid, ids, user_ids = None, context=None):
        """ Unsubscribe the user (or user_ids) from the current document.
            
            :param user_ids: a list of user_ids; if not set, subscribe
                             uid instead
        """
        # Trying to unsubscribe somebody not in subscribers: returns False
        # if special management is needed; allows to know that an automatically
        # subscribed user tries to unsubscribe and allows to warn him
        mail_thread_model = self.pool.get('mail.thread')
        if not user_ids and not uid in mail_thread_model.message_get_subscribers(cr, uid, ids, context=context):
            return False
        subscription_obj = self.pool.get('mail.subscription')
        to_unsubscribe_uids = [uid] if user_ids is None else user_ids
        to_delete_sub_ids = subscription_obj.search(cr, uid,
                        ['&', '&', ('res_model', '=', self._name), ('res_id', 'in', ids), ('user_id', 'in', to_unsubscribe_uids)], context=context)
        return subscription_obj.unlink(cr, uid, to_delete_sub_ids, context=context)

    def message_subscription_hide(self, cr, uid, ids, subtype=None, context=None):
        """Hide notifications, allowing to tune the messages displayed on
           the Wall.
           :param subtype: a mail.message subtype. If None, it is means the
                           user wants to hide all notifications coming from
                           the document.
        """
        subscription_obj = self.pool.get('mail.subscription')
        subscription_hide_obj = self.pool.get('mail.subscription.hide')
        # find the related subscriptions
        subscription_ids = subscription_obj.search(cr, uid, [('res_model', '=', self._name), ('res_id', 'in', ids), ('user_id', '=', uid)], context=context)
        # hide it
        for subscription_id in subscription_ids:
            subscription_hide_obj.create(cr, uid, {'subscription_id': subscription_id, 'subtype': subtype}, context=context)
        return True

    #------------------------------------------------------
    # Notification API
    #------------------------------------------------------

    def message_create_notify_by_email(self, cr, uid, new_msg_values, user_to_notify_ids, context=None):
        """ When creating a new message and pushing notifications, emails
            must be send if users have chosen to receive notifications
            by email via the notification_email_pref field.
            
            ``notification_email_pref`` can have 3 values :
            - all: receive all notification by email (for example for shared
              users)
            - to_me: messages send directly to me (@login, messages on res.users)
            - never: never receive notifications
            Note that an user should never receive notifications for messages
            he has created.
            
            :param new_msg_values: dictionary of message values, those that
                                   are given to the create method
            :param user_to_notify_ids: list of user_ids, user that will
                                       receive a notification on their Wall
        """
        message_obj = self.pool.get('mail.message')
        res_users_obj = self.pool.get('res.users')
        body = new_msg_values.get('body_html', '') if new_msg_values.get('content_subtype') == 'html' else new_msg_values.get('body_text', '')
        
        # remove message writer
        if user_to_notify_ids.count(new_msg_values.get('user_id')) > 0:
            user_to_notify_ids.remove(new_msg_values.get('user_id'))
        
        # get user_ids directly asked
        user_to_push_from_parse_ids = self.message_parse_users(cr, uid, body, context=context)
        
        # try to find an email_to
        email_to = ''
        for user in res_users_obj.browse(cr, uid, user_to_notify_ids, context=context):
            if not user.notification_email_pref == 'all' and \
                not (user.notification_email_pref == 'to_me' and user.id in user_to_push_from_parse_ids):
                continue
            if not user.user_email:
                continue
            email_to = '%s, %s' % (email_to, user.user_email)
            email_to = email_to.lstrip(', ')
        
        # did not find any email address: not necessary to create an email
        if not email_to:
            return
        
        # try to find an email_from
        current_user = res_users_obj.browse(cr, uid, [uid], context=context)[0]
        email_from = new_msg_values.get('email_from')
        if not email_from:
            email_from = current_user.user_email
        
        # get email content, create it (with mail_message.create)
        email_values = self.message_create_notify_get_email_dict(cr, uid, new_msg_values, email_from, email_to, context)
        email_id = message_obj.create(cr, uid, email_values, context=context)
        return email_id
    
    def message_create_notify_get_email_dict(self, cr, uid, new_msg_values, email_from, email_to, context=None):
        values = dict(new_msg_values)
        
        body_html = new_msg_values.get('body_html', '')
        if body_html:
            body_html += '\n\n----------\nThis email was send automatically by OpenERP, because you have subscribed to a document.'
        body_text = new_msg_values.get('body_text', '')
        if body_text:
            body_text += '\n\n----------\nThis email was send automatically by OpenERP, because you have subscribed to a document.'
        values.update({
            'type': 'email',
            'state': 'outgoing',
            'email_from': email_from,
            'email_to': email_to,
            'subject': 'New message',
            'content_subtype': new_msg_values.get('content_subtype', 'plain'),
            'body_html': body_html,
            'body_text': body_text,
            'auto_delete': True,
            'res_model': '',
            'res_id': False,
        })
        return values

    def message_remove_pushed_notifications(self, cr, uid, ids, msg_ids, remove_childs=True, context=None):
        notif_obj = self.pool.get('mail.notification')
        msg_obj = self.pool.get('mail.message')
        if remove_childs:
            notif_msg_ids = msg_obj.search(cr, uid, [('id', 'child_of', msg_ids)], context=context)
        else:
            notif_msg_ids = msg_ids
        to_del_notif_ids = notif_obj.search(cr, uid, ['&', ('user_id', '=', uid), ('message_id', 'in', notif_msg_ids)], context=context)
        return notif_obj.unlink(cr, uid, to_del_notif_ids, context=context)

    #------------------------------------------------------
    # Thread_state
    #------------------------------------------------------

<<<<<<< HEAD
    def message_mark_as_read(self, cr, uid, ids, context=None):
        return self.write(cr, uid, ids, {'message_thread_read': True}, context=context)

    def message_create_mark_as_unread(self, cr, uid, ids, context=None):
        for obj in self.browse(cr, uid, ids, context=context):
            if hasattr(obj, 'user_id') and (not obj.user_id or (obj.user_id and obj.user_id.id != uid)):
                self.mark_as_unread(cr, uid, [obj.id], context=None)

=======
    def message_create_check_state(self, cr, uid, ids, context=None):
        for obj in self.browse(cr, uid, ids, context=context):
            if hasattr(obj, 'user_id') and (not obj.user_id or (obj.user_id and obj.user_id.id != uid)):
                print 'poinpoinponi'
                self.message_mark_as_unread(cr, uid, [obj.id], context=context)

    def message_mark_as_read(self, cr, uid, ids, context=None):
        return self.write(cr, uid, ids, {'message_state': True}, context=context)
    
>>>>>>> 13e23dba
    def message_mark_as_unread(self, cr, uid, ids, context=None):
        return self.write(cr, uid, ids, {'message_state': False}, context=context)


# vim:expandtab:smartindent:tabstop=4:softtabstop=4:shiftwidth=4:<|MERGE_RESOLUTION|>--- conflicted
+++ resolved
@@ -65,16 +65,12 @@
     def _get_message_ids(self, cr, uid, ids, name, args, context=None):
         res = {}
         for id in ids:
-<<<<<<< HEAD
-            res[id] = self._message_load_ids(cr, uid, [id], context=context)
-=======
             message_ids = self.message_load_ids(cr, uid, [id], context=context)
             subscriber_ids = self.message_get_subscribers(cr, uid, [id], context=context)
             res[id] = {
                 'message_ids': message_ids,
                 'message_summary': "<span>Msg: %d</span> . <span>Fol: %d</span>" % (len(message_ids), len(subscriber_ids)),
             }
->>>>>>> 13e23dba
         return res
 
     _columns = {
@@ -159,17 +155,9 @@
         msg_id = message_obj.create(cr, uid, vals, context=context)
         
         # Set as unread if writer is not the document responsible
-<<<<<<< HEAD
-        #model_pool.message_mark_as_unread(cr, uid, [res_id], context=context)
-=======
         self.message_create_check_state(cr, uid, [thread_id], context=context)
         
         # special: if install mode, do not push demo data
-        if context.get('install_mode', False):
-            return True
->>>>>>> 13e23dba
-
-        # special: if install mode, do not push (demo data: avoid crowdy Wall)
         if context.get('install_mode', False):
             return msg_id
         
@@ -232,15 +220,11 @@
         if not login_lst: return []
         user_ids = self.pool.get('res.users').search(cr, uid, [('login', 'in', login_lst)], context=context)
         return user_ids
-<<<<<<< HEAD
-    
-=======
 
     #------------------------------------------------------
     # Generic message api
     #------------------------------------------------------
 
->>>>>>> 13e23dba
     def message_capable_models(self, cr, uid, context=None):
         ret_dict = {}
         for model_name in self.pool.obj_list():
@@ -409,18 +393,10 @@
                             original = msg_dict.get('original'),
                             context = context)
 
-<<<<<<< HEAD
     # Message loading
     def _message_load_add_ancestor_ids(self, cr, uid, ids, child_ids, ancestor_ids, context=None):
         """ Given message child_ids ids, find their ancestors until ancestor_ids
             using their parent_id relationship."""
-=======
-    def _message_add_ancestor_ids(self, cr, uid, ids, child_ids, root_ids, context=None):
-        """ Given message child_ids
-            Find their ancestors until root ids"""
-        if context is None:
-            context = {}
->>>>>>> 13e23dba
         msg_obj = self.pool.get('mail.message')
         tmp_msgs = msg_obj.read(cr, uid, child_ids, ['id', 'parent_id'], context=context)
         parent_ids = [msg['parent_id'][0] for msg in tmp_msgs if msg['parent_id'] and msg['parent_id'][0] not in ancestor_ids and msg['parent_id'][0] not in child_ids]
@@ -492,7 +468,6 @@
             :param limit, offset, count, context: as usual
             :param get_ids: return ids instead of a read
         """
-<<<<<<< HEAD
         load_res = self._message_load_ids(cr, uid, ids, fetch_ancestors, ancestor_ids, limit, offset, domain, count, context=context)
         if count or get_ids:
             return load_res
@@ -509,16 +484,6 @@
                                     to fetched msgs all their parents until
                                     ancestor_ids
             :param ancestor_ids: used when fetching ancestors
-=======
-        msg_ids = self.message_load_ids(cr, uid, ids, limit, offset, domain, ascent, root_ids, context=context)
-        msgs = self.pool.get('mail.message').read(cr, uid, msg_ids, context=context)
-        msgs = sorted(msgs, key=lambda d: (-d['id']))
-        print 'tatayoyo'
-        return msgs
-
-    def get_pushed_messages(self, cr, uid, ids, limit=100, offset=0, msg_search_domain=[], ascent=False, root_ids=[], context=None):
-        """ OpenChatter: wall: get messages to display (=pushed notifications)
->>>>>>> 13e23dba
             :param domain: domain to add to the search; especially child_of
                            is interesting when dealing with threaded display
             :param ascent: performs an ascended search; will add to fetched msgs
@@ -1031,16 +996,6 @@
     # Thread_state
     #------------------------------------------------------
 
-<<<<<<< HEAD
-    def message_mark_as_read(self, cr, uid, ids, context=None):
-        return self.write(cr, uid, ids, {'message_thread_read': True}, context=context)
-
-    def message_create_mark_as_unread(self, cr, uid, ids, context=None):
-        for obj in self.browse(cr, uid, ids, context=context):
-            if hasattr(obj, 'user_id') and (not obj.user_id or (obj.user_id and obj.user_id.id != uid)):
-                self.mark_as_unread(cr, uid, [obj.id], context=None)
-
-=======
     def message_create_check_state(self, cr, uid, ids, context=None):
         for obj in self.browse(cr, uid, ids, context=context):
             if hasattr(obj, 'user_id') and (not obj.user_id or (obj.user_id and obj.user_id.id != uid)):
@@ -1049,8 +1004,7 @@
 
     def message_mark_as_read(self, cr, uid, ids, context=None):
         return self.write(cr, uid, ids, {'message_state': True}, context=context)
-    
->>>>>>> 13e23dba
+
     def message_mark_as_unread(self, cr, uid, ids, context=None):
         return self.write(cr, uid, ids, {'message_state': False}, context=context)
 
