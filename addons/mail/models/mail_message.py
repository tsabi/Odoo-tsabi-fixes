--- conflicted
+++ resolved
@@ -838,7 +838,6 @@
         # those methods are called as SUPERUSER because portal users posting messages
         # have no access to partner model. Maybe propagating a real uid could be necessary.
         email_channels = channels_sudo.filtered(lambda channel: channel.email_send)
-<<<<<<< HEAD
         notif_partners = partners_sudo.filtered(lambda partner: 'inbox' in partner.mapped('user_ids.notification_type'))
         if email_channels or partners_sudo - notif_partners:
             partners_sudo.search([
@@ -847,22 +846,9 @@
                 ('channel_ids', 'in', email_channels.ids),
                 ('email', '!=', self_sudo.author_id.email or self_sudo.email_from),
             ])._notify(self, force_send=force_send, send_after_commit=send_after_commit, user_signature=user_signature)
-=======
-        # make a dedicated search on res.users to avoid user_ids.notification_type that will be user_ids.id in [ARRAY]
-        notif_users = self.env['res.users'].sudo().search([
-            ('partner_id', 'in', partners_sudo.ids),
-            ('notification_type', '=', 'inbox')
-        ])
-        partners_sudo.search([
-            '|',
-            ('id', 'in', (partners_sudo - notif_users.mapped('partner_id')).ids),
-            ('channel_ids', 'in', email_channels.ids),
-            ('email', '!=', self_sudo.author_id and self_sudo.author_id.email or self_sudo.email_from),
-        ])._notify(self, force_send=force_send, send_after_commit=send_after_commit, user_signature=user_signature)
 
         notif_users.mapped('partner_id')._notify_by_chat(self)
 
->>>>>>> 0af13af5
         channels_sudo._notify(self)
 
         # Discard cache, because child / parent allow reading and therefore
