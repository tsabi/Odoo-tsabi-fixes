# Spanish (Mexico) translation for openobject-addons
# Copyright (c) 2014 Rosetta Contributors and Canonical Ltd 2014
# This file is distributed under the same license as the openobject-addons package.
# FIRST AUTHOR <EMAIL@ADDRESS>, 2014.
#
msgid ""
msgstr ""
<<<<<<< HEAD
"Project-Id-Version: openobject-addons\n"
"Report-Msgid-Bugs-To: FULL NAME <EMAIL@ADDRESS>\n"
"POT-Creation-Date: 2014-08-14 13:08+0000\n"
"PO-Revision-Date: 2014-08-14 16:10+0000\n"
"Last-Translator: FULL NAME <EMAIL@ADDRESS>\n"
"Language-Team: Spanish (Mexico) <es_MX@li.org>\n"
=======
"Project-Id-Version: Odoo 8.0\n"
"Report-Msgid-Bugs-To: \n"
"POT-Creation-Date: 2015-01-21 14:07+0000\n"
"PO-Revision-Date: 2016-01-14 16:58+0000\n"
"Last-Translator: Martin Trigaux\n"
"Language-Team: Spanish (Mexico) (http://www.transifex.com/odoo/odoo-8/language/es_MX/)\n"
>>>>>>> 1812b8f3
"MIME-Version: 1.0\n"
"Content-Type: text/plain; charset=UTF-8\n"
"Content-Transfer-Encoding: 8bit\n"
"X-Launchpad-Export-Date: 2014-08-15 06:58+0000\n"
"X-Generator: Launchpad (build 17156)\n"

#. module: base_setup
#: view:base.config.settings:base_setup.view_general_configuration
msgid "(reload fonts)"
msgstr ""

#. module: base_setup
#: field:base.config.settings,module_portal:0
msgid "Activate the customer portal"
msgstr ""

#. module: base_setup
#: field:base.config.settings,module_share:0
msgid "Allow documents sharing"
msgstr ""

#. module: base_setup
#: field:base.config.settings,module_google_calendar:0
msgid "Allow the users to synchronize their calendar  with Google Calendar"
msgstr ""

#. module: base_setup
#: field:base.config.settings,module_base_import:0
msgid "Allow users to import data from CSV files"
msgstr ""

#. module: base_setup
#: view:base.config.settings:base_setup.view_general_configuration
#: view:sale.config.settings:base_setup.view_sale_config_settings
msgid "Apply"
msgstr ""

#. module: base_setup
#: field:base.config.settings,module_google_drive:0
msgid "Attach Google documents to any record"
msgstr ""

#. module: base_setup
#: view:base.config.settings:base_setup.view_general_configuration
msgid "Authentication"
msgstr ""

#. module: base_setup
#: field:sale.config.settings,module_crm:0
msgid "CRM"
msgstr ""

#. module: base_setup
#: view:base.config.settings:base_setup.view_general_configuration
#: view:sale.config.settings:base_setup.view_sale_config_settings
msgid "Cancel"
msgstr ""

#. module: base_setup
#: selection:base.setup.terminology,partner:0
msgid "Client"
msgstr ""

#. module: base_setup
#: model:ir.actions.act_window,name:base_setup.action_sale_config
#: view:sale.config.settings:base_setup.view_sale_config_settings
msgid "Configure Sales"
msgstr ""

#. module: base_setup
#: view:base.config.settings:base_setup.view_general_configuration
msgid "Configure outgoing email servers"
msgstr ""

#. module: base_setup
#: view:base.config.settings:base_setup.view_general_configuration
msgid "Configure your company data"
msgstr ""

#. module: base_setup
#: view:sale.config.settings:base_setup.view_sale_config_settings
msgid "Contacts"
msgstr "Contactos"

#. module: base_setup
#: field:base.config.settings,create_uid:0
#: field:base.setup.terminology,create_uid:0
#: field:sale.config.settings,create_uid:0
msgid "Created by"
msgstr ""

#. module: base_setup
#: field:base.config.settings,create_date:0
#: field:base.setup.terminology,create_date:0
#: field:sale.config.settings,create_date:0
msgid "Created on"
msgstr ""

#. module: base_setup
#: selection:base.setup.terminology,partner:0
msgid "Customer"
msgstr ""

#. module: base_setup
#: view:sale.config.settings:base_setup.view_sale_config_settings
msgid "Customer Features"
msgstr ""

#. module: base_setup
#: selection:base.setup.terminology,partner:0
msgid "Donor"
msgstr ""

#. module: base_setup
#: view:base.config.settings:base_setup.view_general_configuration
msgid "Email"
msgstr ""

#. module: base_setup
#: view:sale.config.settings:base_setup.view_sale_config_settings
msgid "Emails Integration"
msgstr ""

#. module: base_setup
#: view:base.config.settings:base_setup.view_general_configuration
#: model:ir.actions.act_window,name:base_setup.action_general_configuration
#: model:ir.ui.menu,name:base_setup.menu_general_configuration
msgid "General Settings"
msgstr ""

#. module: base_setup
#: help:sale.config.settings,module_mass_mailing:0
msgid "Get access to statistics with your mass mailing, manage campaigns."
msgstr ""

#. module: base_setup
#: field:sale.config.settings,module_web_linkedin:0
msgid "Get contacts automatically from linkedIn"
msgstr ""

#. module: base_setup
#: help:base.config.settings,module_portal:0
msgid "Give your customers access to their documents."
msgstr "Dar a tus clientes acceso a tus documentos."

#. module: base_setup
#: view:base.config.settings:base_setup.view_general_configuration
msgid "Google Calendar"
msgstr ""

#. module: base_setup
#: view:base.config.settings:base_setup.view_general_configuration
msgid "Google Drive"
msgstr ""

#. module: base_setup
#: selection:base.setup.terminology,partner:0
msgid "Guest"
msgstr ""

#. module: base_setup
#: field:base.setup.terminology,partner:0
msgid "How do you call a Customer"
msgstr "¿Cómo se le llama a un cliente?"

#. module: base_setup
#: field:base.config.settings,id:0
#: field:base.setup.terminology,id:0
#: field:sale.config.settings,id:0
msgid "ID"
msgstr ""

#. module: base_setup
#: view:base.config.settings:base_setup.view_general_configuration
msgid "Import / Export"
msgstr "Importar / Exportar"

#. module: base_setup
#: field:base.config.settings,write_uid:0
#: field:base.setup.terminology,write_uid:0
#: field:sale.config.settings,write_uid:0
msgid "Last Updated by"
msgstr ""

#. module: base_setup
#: field:base.config.settings,write_date:0
#: field:base.setup.terminology,write_date:0
#: field:sale.config.settings,write_date:0
msgid "Last Updated on"
msgstr ""

#. module: base_setup
#: field:sale.config.settings,module_mass_mailing:0
msgid "Manage mass mailing campaigns"
msgstr ""

#. module: base_setup
#: field:base.config.settings,module_multi_company:0
msgid "Manage multiple companies"
msgstr ""

#. module: base_setup
#: selection:base.setup.terminology,partner:0
msgid "Member"
msgstr ""

#. module: base_setup
#: view:sale.config.settings:base_setup.view_sale_config_settings
msgid ""
"Odoo allows to automatically create leads (or others documents)\n"
"                            from incoming emails. You can automatically "
"synchronize emails with Odoo\n"
"                            using regular POP/IMAP accounts, using a direct "
"email integration script for your\n"
"                            email server, or by manually pushing emails to "
"Odoo using specific\n"
"                            plugins for your preferred email application."
msgstr ""

#. module: base_setup
#: view:base.config.settings:base_setup.view_general_configuration
msgid ""
"Once installed, you can configure your API credentials for \"Google "
"calendar\""
msgstr "Una vez instalado, puede configurar sus credenciales de API para \"calendario de Google\""

#. module: base_setup
#: view:base.config.settings:base_setup.view_general_configuration
msgid "Options"
msgstr ""

#. module: base_setup
#: selection:base.setup.terminology,partner:0
msgid "Partner"
msgstr ""

#. module: base_setup
#: selection:base.setup.terminology,partner:0
msgid "Patient"
msgstr "Paciencia"

#. module: base_setup
#: view:base.config.settings:base_setup.view_general_configuration
msgid "Portal access"
msgstr "Acceso al portal"

#. module: base_setup
#: view:sale.config.settings:base_setup.view_sale_config_settings
msgid "Quotations and Sales Orders"
msgstr ""

#. module: base_setup
#: field:base.config.settings,font:0
msgid "Report Font"
msgstr ""

#. module: base_setup
#: field:sale.config.settings,module_sale:0
msgid "SALE"
msgstr ""

#. module: base_setup
#: view:sale.config.settings:base_setup.view_sale_config_settings
msgid "Sale Features"
msgstr ""

#. module: base_setup
#: help:base.config.settings,font:0
msgid ""
"Set the font into the report header, it will be used as default font in the "
"RML reports of the user company"
msgstr ""

#. module: base_setup
#: help:base.config.settings,module_share:0
<<<<<<< HEAD
msgid "Share or embbed any screen of openerp."
msgstr ""
=======
msgid "Share or embbed any screen of Odoo."
msgstr "Compartir o incrustarla en cualquier pantalla de Odoo. "
>>>>>>> 1812b8f3

#. module: base_setup
#: view:sale.config.settings:base_setup.view_sale_config_settings
msgid "Social Network Integration"
msgstr ""

#. module: base_setup
#: view:base.setup.terminology:base_setup.base_setup_terminology_form
msgid "Specify Your Terminology"
msgstr ""

#. module: base_setup
#: selection:base.setup.terminology,partner:0
msgid "Tenant"
msgstr "Inquilino"

#. module: base_setup
#: help:base.config.settings,module_google_calendar:0
msgid "This installs the module google_calendar."
msgstr ""

#. module: base_setup
#: help:base.config.settings,module_google_drive:0
msgid "This installs the module google_docs."
msgstr ""

#. module: base_setup
#: model:ir.actions.act_window,name:base_setup.action_partner_terminology_config_form
msgid "Use another word to say \"Customer\""
msgstr ""

#. module: base_setup
#: field:base.config.settings,module_auth_oauth:0
msgid ""
"Use external authentication providers, sign in with google, facebook, ..."
msgstr ""

#. module: base_setup
#: help:sale.config.settings,module_web_linkedin:0
msgid ""
"When you create a new contact (person or company), you will be able to load "
"all the data from LinkedIn (photos, address, etc)."
msgstr ""

#. module: base_setup
#: view:base.config.settings:base_setup.view_general_configuration
msgid ""
"When you send a document to a customer\n"
"                                    (quotation, invoice), your customer will "
"be\n"
"                                    able to signup to get all his "
"documents,\n"
"                                    read your company news, check his "
"projects,\n"
"                                    etc."
msgstr ""

#. module: base_setup
#: help:base.config.settings,module_multi_company:0
msgid ""
"Work in multi-company environments, with appropriate security access between "
"companies.\n"
"-This installs the module multi_company."
msgstr ""

#. module: base_setup
#: view:base.setup.terminology:base_setup.base_setup_terminology_form
msgid ""
"You can use this wizard to change the terminologies for customers in the "
"whole application."
msgstr ""

#. module: base_setup
#: view:base.config.settings:base_setup.view_general_configuration
msgid ""
"You will find more options in your company details: address for the header "
"and footer, overdue payments texts, etc."
msgstr ""

#. module: base_setup
#: view:base.setup.terminology:base_setup.base_setup_terminology_form
msgid "res_config_contents"
msgstr ""<|MERGE_RESOLUTION|>--- conflicted
+++ resolved
@@ -1,30 +1,22 @@
-# Spanish (Mexico) translation for openobject-addons
-# Copyright (c) 2014 Rosetta Contributors and Canonical Ltd 2014
-# This file is distributed under the same license as the openobject-addons package.
-# FIRST AUTHOR <EMAIL@ADDRESS>, 2014.
-#
-msgid ""
-msgstr ""
-<<<<<<< HEAD
-"Project-Id-Version: openobject-addons\n"
-"Report-Msgid-Bugs-To: FULL NAME <EMAIL@ADDRESS>\n"
-"POT-Creation-Date: 2014-08-14 13:08+0000\n"
-"PO-Revision-Date: 2014-08-14 16:10+0000\n"
-"Last-Translator: FULL NAME <EMAIL@ADDRESS>\n"
-"Language-Team: Spanish (Mexico) <es_MX@li.org>\n"
-=======
+# Translation of Odoo Server.
+# This file contains the translation of the following modules:
+# * base_setup
+# 
+# Translators:
+# FIRST AUTHOR <EMAIL@ADDRESS>, 2014
+msgid ""
+msgstr ""
 "Project-Id-Version: Odoo 8.0\n"
 "Report-Msgid-Bugs-To: \n"
 "POT-Creation-Date: 2015-01-21 14:07+0000\n"
 "PO-Revision-Date: 2016-01-14 16:58+0000\n"
 "Last-Translator: Martin Trigaux\n"
 "Language-Team: Spanish (Mexico) (http://www.transifex.com/odoo/odoo-8/language/es_MX/)\n"
->>>>>>> 1812b8f3
 "MIME-Version: 1.0\n"
 "Content-Type: text/plain; charset=UTF-8\n"
-"Content-Transfer-Encoding: 8bit\n"
-"X-Launchpad-Export-Date: 2014-08-15 06:58+0000\n"
-"X-Generator: Launchpad (build 17156)\n"
+"Content-Transfer-Encoding: \n"
+"Language: es_MX\n"
+"Plural-Forms: nplurals=2; plural=(n != 1);\n"
 
 #. module: base_setup
 #: view:base.config.settings:base_setup.view_general_configuration
@@ -34,17 +26,17 @@
 #. module: base_setup
 #: field:base.config.settings,module_portal:0
 msgid "Activate the customer portal"
-msgstr ""
+msgstr "Activar el portal del cliente"
 
 #. module: base_setup
 #: field:base.config.settings,module_share:0
 msgid "Allow documents sharing"
-msgstr ""
+msgstr "Permitir compartición de documentos"
 
 #. module: base_setup
 #: field:base.config.settings,module_google_calendar:0
 msgid "Allow the users to synchronize their calendar  with Google Calendar"
-msgstr ""
+msgstr "Permitir usuarios sincronizar su calendario con Calendario Google"
 
 #. module: base_setup
 #: field:base.config.settings,module_base_import:0
@@ -55,49 +47,49 @@
 #: view:base.config.settings:base_setup.view_general_configuration
 #: view:sale.config.settings:base_setup.view_sale_config_settings
 msgid "Apply"
-msgstr ""
+msgstr "Aplicar"
 
 #. module: base_setup
 #: field:base.config.settings,module_google_drive:0
 msgid "Attach Google documents to any record"
-msgstr ""
+msgstr "Adjuntar documentos de Google a cualquier registro"
 
 #. module: base_setup
 #: view:base.config.settings:base_setup.view_general_configuration
 msgid "Authentication"
-msgstr ""
+msgstr "Autenticación"
 
 #. module: base_setup
 #: field:sale.config.settings,module_crm:0
 msgid "CRM"
-msgstr ""
+msgstr "CRM"
 
 #. module: base_setup
 #: view:base.config.settings:base_setup.view_general_configuration
 #: view:sale.config.settings:base_setup.view_sale_config_settings
 msgid "Cancel"
-msgstr ""
+msgstr "Cancelar"
 
 #. module: base_setup
 #: selection:base.setup.terminology,partner:0
 msgid "Client"
-msgstr ""
+msgstr "Cliente"
 
 #. module: base_setup
 #: model:ir.actions.act_window,name:base_setup.action_sale_config
 #: view:sale.config.settings:base_setup.view_sale_config_settings
 msgid "Configure Sales"
-msgstr ""
+msgstr "Configurar Ventas"
 
 #. module: base_setup
 #: view:base.config.settings:base_setup.view_general_configuration
 msgid "Configure outgoing email servers"
-msgstr ""
+msgstr "Configurar servidores salientes de correo electrónico"
 
 #. module: base_setup
 #: view:base.config.settings:base_setup.view_general_configuration
 msgid "Configure your company data"
-msgstr ""
+msgstr "Configurar sus datos empresariales"
 
 #. module: base_setup
 #: view:sale.config.settings:base_setup.view_sale_config_settings
@@ -109,19 +101,19 @@
 #: field:base.setup.terminology,create_uid:0
 #: field:sale.config.settings,create_uid:0
 msgid "Created by"
-msgstr ""
+msgstr "Creado por"
 
 #. module: base_setup
 #: field:base.config.settings,create_date:0
 #: field:base.setup.terminology,create_date:0
 #: field:sale.config.settings,create_date:0
 msgid "Created on"
-msgstr ""
+msgstr "Creado en"
 
 #. module: base_setup
 #: selection:base.setup.terminology,partner:0
 msgid "Customer"
-msgstr ""
+msgstr "Cliente"
 
 #. module: base_setup
 #: view:sale.config.settings:base_setup.view_sale_config_settings
@@ -131,12 +123,12 @@
 #. module: base_setup
 #: selection:base.setup.terminology,partner:0
 msgid "Donor"
-msgstr ""
+msgstr "Donador"
 
 #. module: base_setup
 #: view:base.config.settings:base_setup.view_general_configuration
 msgid "Email"
-msgstr ""
+msgstr "Email"
 
 #. module: base_setup
 #: view:sale.config.settings:base_setup.view_sale_config_settings
@@ -148,7 +140,7 @@
 #: model:ir.actions.act_window,name:base_setup.action_general_configuration
 #: model:ir.ui.menu,name:base_setup.menu_general_configuration
 msgid "General Settings"
-msgstr ""
+msgstr "Configuraciones Generales"
 
 #. module: base_setup
 #: help:sale.config.settings,module_mass_mailing:0
@@ -168,7 +160,7 @@
 #. module: base_setup
 #: view:base.config.settings:base_setup.view_general_configuration
 msgid "Google Calendar"
-msgstr ""
+msgstr "Calendario Google"
 
 #. module: base_setup
 #: view:base.config.settings:base_setup.view_general_configuration
@@ -178,7 +170,7 @@
 #. module: base_setup
 #: selection:base.setup.terminology,partner:0
 msgid "Guest"
-msgstr ""
+msgstr "Huésped"
 
 #. module: base_setup
 #: field:base.setup.terminology,partner:0
@@ -186,11 +178,10 @@
 msgstr "¿Cómo se le llama a un cliente?"
 
 #. module: base_setup
-#: field:base.config.settings,id:0
-#: field:base.setup.terminology,id:0
+#: field:base.config.settings,id:0 field:base.setup.terminology,id:0
 #: field:sale.config.settings,id:0
 msgid "ID"
-msgstr ""
+msgstr "ID"
 
 #. module: base_setup
 #: view:base.config.settings:base_setup.view_general_configuration
@@ -202,14 +193,14 @@
 #: field:base.setup.terminology,write_uid:0
 #: field:sale.config.settings,write_uid:0
 msgid "Last Updated by"
-msgstr ""
+msgstr "Ultima actualizacion por"
 
 #. module: base_setup
 #: field:base.config.settings,write_date:0
 #: field:base.setup.terminology,write_date:0
 #: field:sale.config.settings,write_date:0
 msgid "Last Updated on"
-msgstr ""
+msgstr "Ultima actualización realizada"
 
 #. module: base_setup
 #: field:sale.config.settings,module_mass_mailing:0
@@ -224,18 +215,15 @@
 #. module: base_setup
 #: selection:base.setup.terminology,partner:0
 msgid "Member"
-msgstr ""
+msgstr "Miembro"
 
 #. module: base_setup
 #: view:sale.config.settings:base_setup.view_sale_config_settings
 msgid ""
 "Odoo allows to automatically create leads (or others documents)\n"
-"                            from incoming emails. You can automatically "
-"synchronize emails with Odoo\n"
-"                            using regular POP/IMAP accounts, using a direct "
-"email integration script for your\n"
-"                            email server, or by manually pushing emails to "
-"Odoo using specific\n"
+"                            from incoming emails. You can automatically synchronize emails with Odoo\n"
+"                            using regular POP/IMAP accounts, using a direct email integration script for your\n"
+"                            email server, or by manually pushing emails to Odoo using specific\n"
 "                            plugins for your preferred email application."
 msgstr ""
 
@@ -249,12 +237,12 @@
 #. module: base_setup
 #: view:base.config.settings:base_setup.view_general_configuration
 msgid "Options"
-msgstr ""
+msgstr "Opciones"
 
 #. module: base_setup
 #: selection:base.setup.terminology,partner:0
 msgid "Partner"
-msgstr ""
+msgstr "Empresa"
 
 #. module: base_setup
 #: selection:base.setup.terminology,partner:0
@@ -295,13 +283,8 @@
 
 #. module: base_setup
 #: help:base.config.settings,module_share:0
-<<<<<<< HEAD
-msgid "Share or embbed any screen of openerp."
-msgstr ""
-=======
 msgid "Share or embbed any screen of Odoo."
 msgstr "Compartir o incrustarla en cualquier pantalla de Odoo. "
->>>>>>> 1812b8f3
 
 #. module: base_setup
 #: view:sale.config.settings:base_setup.view_sale_config_settings
@@ -321,17 +304,17 @@
 #. module: base_setup
 #: help:base.config.settings,module_google_calendar:0
 msgid "This installs the module google_calendar."
-msgstr ""
+msgstr "Este instala el módulo google_calendar."
 
 #. module: base_setup
 #: help:base.config.settings,module_google_drive:0
 msgid "This installs the module google_docs."
-msgstr ""
+msgstr "Este instala el módulo google_docs."
 
 #. module: base_setup
 #: model:ir.actions.act_window,name:base_setup.action_partner_terminology_config_form
 msgid "Use another word to say \"Customer\""
-msgstr ""
+msgstr "Use otra palabra para decir \"Cliente\""
 
 #. module: base_setup
 #: field:base.config.settings,module_auth_oauth:0
@@ -350,20 +333,16 @@
 #: view:base.config.settings:base_setup.view_general_configuration
 msgid ""
 "When you send a document to a customer\n"
-"                                    (quotation, invoice), your customer will "
-"be\n"
-"                                    able to signup to get all his "
-"documents,\n"
-"                                    read your company news, check his "
-"projects,\n"
+"                                    (quotation, invoice), your customer will be\n"
+"                                    able to signup to get all his documents,\n"
+"                                    read your company news, check his projects,\n"
 "                                    etc."
 msgstr ""
 
 #. module: base_setup
 #: help:base.config.settings,module_multi_company:0
 msgid ""
-"Work in multi-company environments, with appropriate security access between "
-"companies.\n"
+"Work in multi-company environments, with appropriate security access between companies.\n"
 "-This installs the module multi_company."
 msgstr ""
 
@@ -382,6 +361,12 @@
 msgstr ""
 
 #. module: base_setup
+#: view:base.config.settings:base_setup.view_general_configuration
+#: view:sale.config.settings:base_setup.view_sale_config_settings
+msgid "or"
+msgstr "o"
+
+#. module: base_setup
 #: view:base.setup.terminology:base_setup.base_setup_terminology_form
 msgid "res_config_contents"
-msgstr ""+msgstr "res_config_contenidos"