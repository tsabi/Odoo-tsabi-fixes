# Translation of Odoo Server.
# This file contains the translation of the following modules:
# * base_setup
#
# Translators:
msgid ""
msgstr ""
"Project-Id-Version: Odoo 9.0\n"
"Report-Msgid-Bugs-To: \n"
<<<<<<< HEAD
"POT-Creation-Date: 2016-08-19 10:24+0000\n"
=======
"POT-Creation-Date: 2016-08-18 14:07+0000\n"
>>>>>>> bc1a0a32
"PO-Revision-Date: 2016-01-25 08:56+0000\n"
"Last-Translator: Martin Trigaux\n"
"Language-Team: Korean (http://www.transifex.com/odoo/odoo-9/language/ko/)\n"
"Language: ko\n"
"MIME-Version: 1.0\n"
"Content-Type: text/plain; charset=UTF-8\n"
"Content-Transfer-Encoding: \n"
"Plural-Forms: nplurals=1; plural=0;\n"

#. module: base_setup
#: model:ir.model.fields,field_description:base_setup.field_base_config_settings_module_portal
msgid "Activate the customer portal"
msgstr "고객 포털 활성화"

#. module: base_setup
#: model:ir.model.fields,field_description:base_setup.field_base_config_settings_module_share
msgid "Allow documents sharing"
msgstr "문서 공유 허용"

#. module: base_setup
#: model:ir.model.fields,field_description:base_setup.field_base_config_settings_group_multi_currency
msgid "Allow multi currencies"
msgstr ""

#. module: base_setup
#: model:ir.model.fields,field_description:base_setup.field_base_config_settings_module_google_calendar
msgid "Allow the users to synchronize their calendar  with Google Calendar"
msgstr "구글 캘린더와 내부 달력 동기화 허용"

#. module: base_setup
#: model:ir.model.fields,field_description:base_setup.field_base_config_settings_module_base_import
msgid "Allow users to import data from CSV/XLS/XLSX/ODS files"
msgstr ""

#. module: base_setup
#: model:ir.model.fields,help:base_setup.field_base_config_settings_group_multi_currency
msgid "Allows to work in a multi currency environment"
msgstr ""

#. module: base_setup
#: model:ir.ui.view,arch_db:base_setup.view_general_configuration
#: model:ir.ui.view,arch_db:base_setup.view_sale_config_settings
msgid "Apply"
msgstr "적용"

#. module: base_setup
#: model:ir.model.fields,field_description:base_setup.field_base_config_settings_module_google_drive
msgid "Attach Google documents to any record"
msgstr "모든 레코드에 구글 문서 첨부"

#. module: base_setup
#: model:ir.ui.view,arch_db:base_setup.view_general_configuration
msgid "Authentication"
msgstr "인증"

#. module: base_setup
#: model:ir.ui.view,arch_db:base_setup.view_general_configuration
#: model:ir.ui.view,arch_db:base_setup.view_sale_config_settings
msgid "Cancel"
msgstr "취소"

#. module: base_setup
#: model:ir.actions.act_window,name:base_setup.action_sale_config
#: model:ir.ui.view,arch_db:base_setup.view_sale_config_settings
msgid "Configure Sales"
msgstr "매출 구성"

#. module: base_setup
#: model:ir.ui.view,arch_db:base_setup.view_general_configuration
msgid "Configure outgoing email servers"
msgstr "보내는 이메일 서버 구성"

#. module: base_setup
#: model:ir.ui.view,arch_db:base_setup.view_general_configuration
msgid "Configure your company data"
msgstr "회사 데이터 구성"

#. module: base_setup
#: model:ir.model.fields,field_description:base_setup.field_base_config_settings_create_uid
#: model:ir.model.fields,field_description:base_setup.field_sale_config_settings_create_uid
msgid "Created by"
msgstr "작성자"

#. module: base_setup
#: model:ir.model.fields,field_description:base_setup.field_base_config_settings_create_date
#: model:ir.model.fields,field_description:base_setup.field_sale_config_settings_create_date
msgid "Created on"
msgstr "작성일"

#. module: base_setup
#: model:ir.model.fields,field_description:base_setup.field_base_config_settings_display_name
#: model:ir.model.fields,field_description:base_setup.field_sale_config_settings_display_name
msgid "Display Name"
msgstr "표시 이름"

#. module: base_setup
#: model:ir.ui.view,arch_db:base_setup.view_general_configuration
msgid "Email"
msgstr "이메일"

#. module: base_setup
#: model:ir.actions.act_window,name:base_setup.action_general_configuration
#: model:ir.ui.view,arch_db:base_setup.view_general_configuration
msgid "General Settings"
msgstr "일반 설정"

#. module: base_setup
#: model:ir.model.fields,help:base_setup.field_base_config_settings_module_portal
msgid "Give your customers access to their documents."
msgstr "고객에게 담당자 문서 접근 허용"

#. module: base_setup
#: model:ir.ui.view,arch_db:base_setup.view_general_configuration
msgid "Google Calendar"
msgstr "구글 캘린더"

#. module: base_setup
#: model:ir.ui.view,arch_db:base_setup.view_general_configuration
msgid "Google Drive"
msgstr "구글 드라이브"

#. module: base_setup
#: model:ir.ui.view,arch_db:base_setup.view_general_configuration
msgid "Google Integration"
msgstr ""

#. module: base_setup
#: model:ir.model.fields,field_description:base_setup.field_base_config_settings_id
#: model:ir.model.fields,field_description:base_setup.field_sale_config_settings_id
msgid "ID"
msgstr "ID"

#. module: base_setup
#: model:ir.ui.view,arch_db:base_setup.view_general_configuration
msgid "Import / Export"
msgstr "가져오기 / 내보내기"

#. module: base_setup
#: model:ir.ui.view,arch_db:base_setup.view_general_configuration
msgid "Inter company"
msgstr ""

#. module: base_setup
#: model:ir.model.fields,field_description:base_setup.field_base_config_settings___last_update
#: model:ir.model.fields,field_description:base_setup.field_sale_config_settings___last_update
msgid "Last Modified on"
msgstr "최근 수정"

#. module: base_setup
#: model:ir.model.fields,field_description:base_setup.field_base_config_settings_write_uid
#: model:ir.model.fields,field_description:base_setup.field_sale_config_settings_write_uid
msgid "Last Updated by"
msgstr "최근 갱신한 사람"

#. module: base_setup
#: model:ir.model.fields,field_description:base_setup.field_base_config_settings_write_date
#: model:ir.model.fields,field_description:base_setup.field_sale_config_settings_write_date
msgid "Last Updated on"
msgstr "최근 갱신 날짜"

#. module: base_setup
#: model:ir.model.fields,field_description:base_setup.field_base_config_settings_module_inter_company_rules
msgid "Manage Inter Company"
msgstr ""

#. module: base_setup
#: model:ir.model.fields,field_description:base_setup.field_base_config_settings_group_multi_company
msgid "Manage multiple companies"
msgstr "다중 회사 관리"

#. module: base_setup
#: model:ir.ui.view,arch_db:base_setup.view_general_configuration
msgid "Multi Company"
msgstr "다중 업체"

#. module: base_setup
#: model:ir.ui.view,arch_db:base_setup.view_general_configuration
msgid "Multi Currencies"
msgstr ""
<<<<<<< HEAD
=======

#. module: base_setup
#: model:ir.ui.view,arch_db:base_setup.view_general_configuration
msgid ""
"Once installed, you can configure your API credentials for \"Google calendar"
"\""
msgstr "설치하면, 구글 캘린더에 대한 API 접속 정보를 구성할 수 있습니다."

#. module: base_setup
#: selection:base.setup.terminology,partner:0
msgid "Partner"
msgstr "파트너"
>>>>>>> bc1a0a32

#. module: base_setup
#: model:ir.ui.view,arch_db:base_setup.view_general_configuration
msgid ""
"Once installed, you can configure your API credentials for \"Google calendar"
"\""
msgstr "설치하면, 구글 캘린더에 대한 API 접속 정보를 구성할 수 있습니다."

#. module: base_setup
#: model:ir.ui.view,arch_db:base_setup.view_general_configuration
msgid "Portal access"
msgstr "포털 접근"

#. module: base_setup
#: model:ir.model.fields,help:base_setup.field_base_config_settings_module_share
msgid "Share or embbed any screen of Odoo."
msgstr "Odoo 화면 공유 또는 첨부."

#. module: base_setup
#: model:ir.model.fields,field_description:base_setup.field_base_config_settings_company_share_partner
msgid "Share partners to all companies"
msgstr ""

#. module: base_setup
#: model:ir.model.fields,help:base_setup.field_base_config_settings_company_share_partner
msgid ""
"Share your partners to all companies defined in your instance.\n"
" * Checked : Partners are visible for every companies, even if a company is "
"defined on the partner.\n"
" * Unchecked : Each company can see only its partner (partners where company "
"is defined). Partners not related to a company are visible for all companies."
msgstr ""

#. module: base_setup
#: model:ir.ui.view,arch_db:base_setup.view_general_configuration
msgid "Shared resources"
msgstr ""

#. module: base_setup
#: model:ir.model.fields,help:base_setup.field_base_config_settings_module_google_calendar
msgid "This installs the module google_calendar."
msgstr "이것은 google_calendar 모듈을 설치합니다."

#. module: base_setup
#: model:ir.model.fields,help:base_setup.field_base_config_settings_module_google_drive
msgid "This installs the module google_docs."
msgstr "이것은 google_docs 모듈을 설치합니다."

#. module: base_setup
#: model:ir.model.fields,help:base_setup.field_base_config_settings_module_inter_company_rules
msgid ""
"This installs the module inter_company_rules.\n"
" Configure company rules to automatically create SO/PO when one of your "
"company sells/buys to another of your company."
msgstr ""

#. module: base_setup
#: model:ir.model.fields,field_description:base_setup.field_base_config_settings_module_auth_oauth
msgid "Use external authentication providers (OAuth)"
msgstr ""

#. module: base_setup
#: model:ir.ui.view,arch_db:base_setup.view_general_configuration
msgid ""
"When you send a document to a customer\n"
"                                    (quotation, invoice), your customer will "
"be\n"
"                                    able to signup to get all his "
"documents,\n"
"                                    read your company news, check his "
"projects,\n"
"                                    etc."
<<<<<<< HEAD
=======
msgstr ""
"귀하가 고객에게 문서(판촉자료, 송장)를 보내면\n"
"                                    귀하의 고객은 해당 문서를 얻기 위해서,\n"
"                                    회사 뉴스를 읽기 위해서,\n"
"                                    자신의 프로젝트를 확인하기 위해서\n"
"                                    가입할 수 있습니다."

#. module: base_setup
#: model:ir.model.fields,help:base_setup.field_base_config_settings_group_multi_company
msgid ""
"Work in multi-company environments, with appropriate security access between "
"companies."
>>>>>>> bc1a0a32
msgstr ""
"귀하가 고객에게 문서(판촉자료, 송장)를 보내면\n"
"                                    귀하의 고객은 해당 문서를 얻기 위해서,\n"
"                                    회사 뉴스를 읽기 위해서,\n"
"                                    자신의 프로젝트를 확인하기 위해서\n"
"                                    가입할 수 있습니다."

#. module: base_setup
#: model:ir.model.fields,help:base_setup.field_base_config_settings_group_multi_company
msgid ""
<<<<<<< HEAD
"Work in multi-company environments, with appropriate security access between "
"companies."
msgstr ""
=======
"You can use this wizard to change the terminologies for customers in the "
"whole application."
msgstr ""
"전체 응용 프로그램에서 고객에 대한 용어를 변경하려면 이 마법사를 사용하십시"
"오."
>>>>>>> bc1a0a32

#. module: base_setup
#: model:ir.ui.view,arch_db:base_setup.view_general_configuration
msgid ""
"You will find more options in your company details: address for the header "
"and footer, overdue payments texts, etc."
msgstr ""
"회사 세부 사항에 더 많은 설정 사항이 있습니다 : 머리말과 꼬리말에 들어가는 주"
"소, 대금 연체 메시지 등."

#. module: base_setup
#: model:ir.model,name:base_setup.model_base_config_settings
msgid "base.config.settings"
msgstr ""

#. module: base_setup
#: model:ir.model,name:base_setup.model_sale_config_settings
msgid "sale.config.settings"
msgstr "sale.config.settings"

#~ msgid "Client"
#~ msgstr "클라이언트"

#~ msgid "Customer"
#~ msgstr "고객"

#~ msgid "Donor"
#~ msgstr "기증자"

#~ msgid "Guest"
#~ msgstr "손님"

#~ msgid "How do you call a Customer"
#~ msgstr "고객 호칭"

#~ msgid "Member"
#~ msgstr "구성원"

#~ msgid "Partner"
#~ msgstr "파트너"

#~ msgid "Patient"
#~ msgstr "환자"

#~ msgid "Specify Your Terminology"
#~ msgstr "용어 지정"

#~ msgid "Tenant"
#~ msgstr "세입자"

#~ msgid "Use another word to say \"Customer\""
#~ msgstr "\"고객\"을 칭하는 대체어를 사용합니다"

#~ msgid ""
#~ "You can use this wizard to change the terminologies for customers in the "
#~ "whole application."
#~ msgstr ""
#~ "전체 응용 프로그램에서 고객에 대한 용어를 변경하려면 이 마법사를 사용하십"
#~ "시오."<|MERGE_RESOLUTION|>--- conflicted
+++ resolved
@@ -7,11 +7,7 @@
 msgstr ""
 "Project-Id-Version: Odoo 9.0\n"
 "Report-Msgid-Bugs-To: \n"
-<<<<<<< HEAD
-"POT-Creation-Date: 2016-08-19 10:24+0000\n"
-=======
 "POT-Creation-Date: 2016-08-18 14:07+0000\n"
->>>>>>> bc1a0a32
 "PO-Revision-Date: 2016-01-25 08:56+0000\n"
 "Last-Translator: Martin Trigaux\n"
 "Language-Team: Korean (http://www.transifex.com/odoo/odoo-9/language/ko/)\n"
@@ -74,6 +70,11 @@
 msgstr "취소"
 
 #. module: base_setup
+#: selection:base.setup.terminology,partner:0
+msgid "Client"
+msgstr "클라이언트"
+
+#. module: base_setup
 #: model:ir.actions.act_window,name:base_setup.action_sale_config
 #: model:ir.ui.view,arch_db:base_setup.view_sale_config_settings
 msgid "Configure Sales"
@@ -91,23 +92,36 @@
 
 #. module: base_setup
 #: model:ir.model.fields,field_description:base_setup.field_base_config_settings_create_uid
+#: model:ir.model.fields,field_description:base_setup.field_base_setup_terminology_create_uid
 #: model:ir.model.fields,field_description:base_setup.field_sale_config_settings_create_uid
 msgid "Created by"
 msgstr "작성자"
 
 #. module: base_setup
 #: model:ir.model.fields,field_description:base_setup.field_base_config_settings_create_date
+#: model:ir.model.fields,field_description:base_setup.field_base_setup_terminology_create_date
 #: model:ir.model.fields,field_description:base_setup.field_sale_config_settings_create_date
 msgid "Created on"
 msgstr "작성일"
 
 #. module: base_setup
+#: selection:base.setup.terminology,partner:0
+msgid "Customer"
+msgstr "고객"
+
+#. module: base_setup
 #: model:ir.model.fields,field_description:base_setup.field_base_config_settings_display_name
+#: model:ir.model.fields,field_description:base_setup.field_base_setup_terminology_display_name
 #: model:ir.model.fields,field_description:base_setup.field_sale_config_settings_display_name
 msgid "Display Name"
 msgstr "표시 이름"
 
 #. module: base_setup
+#: selection:base.setup.terminology,partner:0
+msgid "Donor"
+msgstr "기증자"
+
+#. module: base_setup
 #: model:ir.ui.view,arch_db:base_setup.view_general_configuration
 msgid "Email"
 msgstr "이메일"
@@ -139,7 +153,18 @@
 msgstr ""
 
 #. module: base_setup
+#: selection:base.setup.terminology,partner:0
+msgid "Guest"
+msgstr "손님"
+
+#. module: base_setup
+#: model:ir.model.fields,field_description:base_setup.field_base_setup_terminology_partner
+msgid "How do you call a Customer"
+msgstr "고객 호칭"
+
+#. module: base_setup
 #: model:ir.model.fields,field_description:base_setup.field_base_config_settings_id
+#: model:ir.model.fields,field_description:base_setup.field_base_setup_terminology_id
 #: model:ir.model.fields,field_description:base_setup.field_sale_config_settings_id
 msgid "ID"
 msgstr "ID"
@@ -156,18 +181,21 @@
 
 #. module: base_setup
 #: model:ir.model.fields,field_description:base_setup.field_base_config_settings___last_update
+#: model:ir.model.fields,field_description:base_setup.field_base_setup_terminology___last_update
 #: model:ir.model.fields,field_description:base_setup.field_sale_config_settings___last_update
 msgid "Last Modified on"
 msgstr "최근 수정"
 
 #. module: base_setup
 #: model:ir.model.fields,field_description:base_setup.field_base_config_settings_write_uid
+#: model:ir.model.fields,field_description:base_setup.field_base_setup_terminology_write_uid
 #: model:ir.model.fields,field_description:base_setup.field_sale_config_settings_write_uid
 msgid "Last Updated by"
 msgstr "최근 갱신한 사람"
 
 #. module: base_setup
 #: model:ir.model.fields,field_description:base_setup.field_base_config_settings_write_date
+#: model:ir.model.fields,field_description:base_setup.field_base_setup_terminology_write_date
 #: model:ir.model.fields,field_description:base_setup.field_sale_config_settings_write_date
 msgid "Last Updated on"
 msgstr "최근 갱신 날짜"
@@ -183,6 +211,11 @@
 msgstr "다중 회사 관리"
 
 #. module: base_setup
+#: selection:base.setup.terminology,partner:0
+msgid "Member"
+msgstr "구성원"
+
+#. module: base_setup
 #: model:ir.ui.view,arch_db:base_setup.view_general_configuration
 msgid "Multi Company"
 msgstr "다중 업체"
@@ -191,8 +224,6 @@
 #: model:ir.ui.view,arch_db:base_setup.view_general_configuration
 msgid "Multi Currencies"
 msgstr ""
-<<<<<<< HEAD
-=======
 
 #. module: base_setup
 #: model:ir.ui.view,arch_db:base_setup.view_general_configuration
@@ -205,14 +236,11 @@
 #: selection:base.setup.terminology,partner:0
 msgid "Partner"
 msgstr "파트너"
->>>>>>> bc1a0a32
-
-#. module: base_setup
-#: model:ir.ui.view,arch_db:base_setup.view_general_configuration
-msgid ""
-"Once installed, you can configure your API credentials for \"Google calendar"
-"\""
-msgstr "설치하면, 구글 캘린더에 대한 API 접속 정보를 구성할 수 있습니다."
+
+#. module: base_setup
+#: selection:base.setup.terminology,partner:0
+msgid "Patient"
+msgstr "환자"
 
 #. module: base_setup
 #: model:ir.ui.view,arch_db:base_setup.view_general_configuration
@@ -245,6 +273,16 @@
 msgstr ""
 
 #. module: base_setup
+#: model:ir.ui.view,arch_db:base_setup.base_setup_terminology_form
+msgid "Specify Your Terminology"
+msgstr "용어 지정"
+
+#. module: base_setup
+#: selection:base.setup.terminology,partner:0
+msgid "Tenant"
+msgstr "세입자"
+
+#. module: base_setup
 #: model:ir.model.fields,help:base_setup.field_base_config_settings_module_google_calendar
 msgid "This installs the module google_calendar."
 msgstr "이것은 google_calendar 모듈을 설치합니다."
@@ -263,8 +301,13 @@
 msgstr ""
 
 #. module: base_setup
+#: model:ir.actions.act_window,name:base_setup.action_partner_terminology_config_form
+msgid "Use another word to say \"Customer\""
+msgstr "\"고객\"을 칭하는 대체어를 사용합니다"
+
+#. module: base_setup
 #: model:ir.model.fields,field_description:base_setup.field_base_config_settings_module_auth_oauth
-msgid "Use external authentication providers (OAuth)"
+msgid "Use external authentication providers, sign in with Google..."
 msgstr ""
 
 #. module: base_setup
@@ -278,8 +321,6 @@
 "                                    read your company news, check his "
 "projects,\n"
 "                                    etc."
-<<<<<<< HEAD
-=======
 msgstr ""
 "귀하가 고객에게 문서(판촉자료, 송장)를 보내면\n"
 "                                    귀하의 고객은 해당 문서를 얻기 위해서,\n"
@@ -292,28 +333,16 @@
 msgid ""
 "Work in multi-company environments, with appropriate security access between "
 "companies."
->>>>>>> bc1a0a32
-msgstr ""
-"귀하가 고객에게 문서(판촉자료, 송장)를 보내면\n"
-"                                    귀하의 고객은 해당 문서를 얻기 위해서,\n"
-"                                    회사 뉴스를 읽기 위해서,\n"
-"                                    자신의 프로젝트를 확인하기 위해서\n"
-"                                    가입할 수 있습니다."
-
-#. module: base_setup
-#: model:ir.model.fields,help:base_setup.field_base_config_settings_group_multi_company
-msgid ""
-<<<<<<< HEAD
-"Work in multi-company environments, with appropriate security access between "
-"companies."
-msgstr ""
-=======
+msgstr ""
+
+#. module: base_setup
+#: model:ir.ui.view,arch_db:base_setup.base_setup_terminology_form
+msgid ""
 "You can use this wizard to change the terminologies for customers in the "
 "whole application."
 msgstr ""
 "전체 응용 프로그램에서 고객에 대한 용어를 변경하려면 이 마법사를 사용하십시"
 "오."
->>>>>>> bc1a0a32
 
 #. module: base_setup
 #: model:ir.ui.view,arch_db:base_setup.view_general_configuration
@@ -330,46 +359,11 @@
 msgstr ""
 
 #. module: base_setup
+#: model:ir.model,name:base_setup.model_base_setup_terminology
+msgid "base.setup.terminology"
+msgstr ""
+
+#. module: base_setup
 #: model:ir.model,name:base_setup.model_sale_config_settings
 msgid "sale.config.settings"
-msgstr "sale.config.settings"
-
-#~ msgid "Client"
-#~ msgstr "클라이언트"
-
-#~ msgid "Customer"
-#~ msgstr "고객"
-
-#~ msgid "Donor"
-#~ msgstr "기증자"
-
-#~ msgid "Guest"
-#~ msgstr "손님"
-
-#~ msgid "How do you call a Customer"
-#~ msgstr "고객 호칭"
-
-#~ msgid "Member"
-#~ msgstr "구성원"
-
-#~ msgid "Partner"
-#~ msgstr "파트너"
-
-#~ msgid "Patient"
-#~ msgstr "환자"
-
-#~ msgid "Specify Your Terminology"
-#~ msgstr "용어 지정"
-
-#~ msgid "Tenant"
-#~ msgstr "세입자"
-
-#~ msgid "Use another word to say \"Customer\""
-#~ msgstr "\"고객\"을 칭하는 대체어를 사용합니다"
-
-#~ msgid ""
-#~ "You can use this wizard to change the terminologies for customers in the "
-#~ "whole application."
-#~ msgstr ""
-#~ "전체 응용 프로그램에서 고객에 대한 용어를 변경하려면 이 마법사를 사용하십"
-#~ "시오."+msgstr "sale.config.settings"