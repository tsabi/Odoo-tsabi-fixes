# -*- coding: utf-8 -*-
# Part of Odoo. See LICENSE file for full copyright and licensing details.

from datetime import timedelta

from odoo import api, fields, models
from odoo.tools import float_utils

class ResourceMixin(models.AbstractModel):
    _name = "resource.mixin"
    _description = 'Resource Mixin'

    resource_id = fields.Many2one(
        'resource.resource', 'Resource',
        auto_join=True, index=True, ondelete='restrict', required=True)
    company_id = fields.Many2one(
        'res.company', 'Company',
        default=lambda self: self.env['res.company']._company_default_get(),
        index=True, related='resource_id.company_id', store=True)
    resource_calendar_id = fields.Many2one(
        'resource.calendar', 'Working Hours',
        default=lambda self: self.env['res.company']._company_default_get().resource_calendar_id,
        index=True, related='resource_id.calendar_id', store=True)

    @api.model
    def create(self, values):
        if not values.get('resource_id'):
            resource = self.env['resource.resource'].create({
                'name': values.get(self._rec_name)
            })
            values['resource_id'] = resource.id
        return super(ResourceMixin, self).create(values)

    @api.multi
    def copy_data(self, default=None):
        if default is None:
            default = {}
        resource = self.resource_id.copy()
        default['resource_id'] = resource.id
        default['company_id'] = resource.company_id.id
        default['resource_calendar_id'] = resource.calendar_id.id
        return super(ResourceMixin, self).copy_data(default)

    def get_work_days_count(self, from_datetime, to_datetime, calendar=None, domain=None):
        """ Return the number of work days for the resource, taking into account
        leaves. An optional calendar can be given in case multiple calendars can
        be used on the resource. """
        return self.get_work_days_data(from_datetime, to_datetime, calendar=calendar, domain=domain)['days']

    def get_work_hours_count(self, from_datetime, to_datetime, calendar=None, domain=None):
        """ Return the number of work hours for the resource, taking into account
        leaves. An optional calendar can be given in case multiple calendars can
        be used on the resource. """
        return self.get_work_days_data(from_datetime, to_datetime, calendar=calendar, domain=domain)['hours']

    def get_work_days_data(self, from_datetime, to_datetime, calendar=None, domain=None):
        days_count = 0.0
        total_work_time = timedelta()
        calendar = calendar or self.resource_calendar_id
        for day_intervals in calendar._iter_work_intervals(
                from_datetime, to_datetime, self.resource_id.id,
                compute_leaves=True, domain=domain):
            theoric_hours = self.get_day_work_hours_count(day_intervals[0][0].date(), calendar=calendar)
            work_time = sum((interval[1] - interval[0] for interval in day_intervals), timedelta())
            total_work_time += work_time
            if theoric_hours:
                days_count += float_utils.round((work_time.total_seconds() / 3600 / theoric_hours) * 4) / 4
        return {
            'days': days_count,
            'hours': total_work_time.total_seconds() / 3600,
        }

    def iter_works(self, from_datetime, to_datetime, calendar=None, domain=None):
        calendar = calendar or self.resource_calendar_id
        return calendar._iter_work_intervals(from_datetime, to_datetime, self.resource_id.id, domain=domain)

    def iter_work_hours_count(self, from_datetime, to_datetime, calendar=None, domain=None):
        calendar = calendar or self.resource_calendar_id
        return calendar._iter_work_hours_count(from_datetime, to_datetime, self.resource_id.id, domain=domain)

    def get_leaves_day_count(self, from_datetime, to_datetime, calendar=None, domain=None):
        """ Return the number of leave days for the resource, taking into account
        attendances. An optional calendar can be given in case multiple calendars
        can be used on the resource. """
        return self.get_leaves_days_data(from_datetime, to_datetime, calendar=calendar, domain=domain)['days']

    def get_leaves_hours_count(self, from_datetime, to_datetime, calendar=None, domain=None):
        """ Return the number of leave hours for the resource, taking into account
        attendances. An optional calendar can be given in case multiple calendars can
        be used on the resource. """
        return self.get_leaves_days_data(from_datetime, to_datetime, calendar=calendar, domain=domain)['hours']

    def get_leaves_days_data(self, from_datetime, to_datetime, calendar=None, domain=None):
        days_count = 0.0
        total_leave_time = timedelta()
        calendar = calendar or self.resource_calendar_id
        for day_intervals in calendar._iter_leave_intervals(from_datetime, to_datetime, self.resource_id.id, domain=domain):
            theoric_hours = self.get_day_work_hours_count(day_intervals[0][0].date(), calendar=calendar)
            leave_time = sum((interval[1] - interval[0] for interval in day_intervals), timedelta())
<<<<<<< HEAD
            total_leave_time += leave_time
            days_count += float_utils.round((leave_time.total_seconds() / 3600 / theoric_hours) * 4) / 4
        return {
            'days': days_count,
            'hours': total_leave_time.total_seconds() / 3600,
        }
=======
            if theoric_hours:
                days_count += float_utils.round((leave_time.total_seconds() / 3600 / theoric_hours) * 4) / 4
        return days_count
>>>>>>> 42659dc7

    def iter_leaves(self, from_datetime, to_datetime, calendar=None, domain=None):
        calendar = calendar or self.resource_calendar_id
        return calendar._iter_leave_intervals(from_datetime, to_datetime, self.resource_id.id, domain=domain)

    def get_start_work_hour(self, day_dt, calendar=None, domain=None):
        calendar = calendar or self.resource_calendar_id
        work_intervals = calendar._get_day_work_intervals(day_dt, resource_id=self.resource_id.id, domain=domain)
        return work_intervals and work_intervals[0][0]

    def get_end_work_hour(self, day_dt, calendar=None, domain=None):
        calendar = calendar or self.resource_calendar_id
        work_intervals = calendar._get_day_work_intervals(day_dt, resource_id=self.resource_id.id, domain=domain)
        return work_intervals and work_intervals[-1][1]

    def get_day_work_hours_count(self, day_date, calendar=None):
        calendar = calendar or self.resource_calendar_id
        attendances = calendar._get_day_attendances(day_date, False, False)
        if not attendances:
            return 0
        return sum(float(i.hour_to) - float(i.hour_from) for i in attendances)<|MERGE_RESOLUTION|>--- conflicted
+++ resolved
@@ -97,18 +97,13 @@
         for day_intervals in calendar._iter_leave_intervals(from_datetime, to_datetime, self.resource_id.id, domain=domain):
             theoric_hours = self.get_day_work_hours_count(day_intervals[0][0].date(), calendar=calendar)
             leave_time = sum((interval[1] - interval[0] for interval in day_intervals), timedelta())
-<<<<<<< HEAD
             total_leave_time += leave_time
-            days_count += float_utils.round((leave_time.total_seconds() / 3600 / theoric_hours) * 4) / 4
+            if theoric_hours:
+                days_count += float_utils.round((leave_time.total_seconds() / 3600 / theoric_hours) * 4) / 4
         return {
             'days': days_count,
             'hours': total_leave_time.total_seconds() / 3600,
         }
-=======
-            if theoric_hours:
-                days_count += float_utils.round((leave_time.total_seconds() / 3600 / theoric_hours) * 4) / 4
-        return days_count
->>>>>>> 42659dc7
 
     def iter_leaves(self, from_datetime, to_datetime, calendar=None, domain=None):
         calendar = calendar or self.resource_calendar_id
