<?xml version="1.0" encoding="utf-8"?>
<openerp>
    <data>

        <record id="hr_timesheet_line_tree" model="ir.ui.view">
            <field name="name">hr.analytic.timesheet.tree</field>
            <field name="model">hr.analytic.timesheet</field>
            <field name="arch" type="xml">
                <tree editable="top" string="Timesheet Activities">                  
                    <field name="date" on_change="on_change_date(date)"/>
<<<<<<< HEAD
                    <field name="user_id" on_change="on_change_user_id(user_id)" required="1" options='{"no_open": True}'/>
=======
                    <field name="user_id" on_change="on_change_user_id(user_id)" required="1" options='{"no_open": True}'
                        context="{'default_groups_ref': ['base.group_user']}"/>
>>>>>>> c40010d9
                    <field name="name"/>
                    <field domain="[('type','=','normal'),('use_timesheets','=',1)]" name="account_id" context="{'default_use_timesheets': 1, 'default_type': 'contract'}"/>
                    <field name="unit_amount" string="Duration" on_change="on_change_unit_amount(product_id, unit_amount, False, product_uom_id,journal_id)" sum="Total time" widget="float_time"/>
                    <field name="product_uom_id" on_change="on_change_unit_amount(product_id, unit_amount, False, product_uom_id,journal_id)" invisible="1"/>
                    <field name="journal_id" invisible="1"/>
                    <field name="amount" sum="Total cost" invisible="1"/>
                    <field name="general_account_id" invisible="1"/>
                    <field name="product_id" on_change="on_change_unit_amount(product_id, unit_amount, False, product_uom_id,journal_id)" required="1" domain="[('type','=','service')]" invisible="1"/>
                </tree>
            </field>
        </record>
        <record id="hr_timesheet_line_form" model="ir.ui.view">
            <field name="name">hr.analytic.timesheet.form</field>
            <field name="model">hr.analytic.timesheet</field>
            <field name="arch" type="xml">
                <form string="Timesheet Activities" version="7.0">
                    <sheet>
                    <group>
                        <group>
                            <field name="name"/>
<<<<<<< HEAD
                            <field name="user_id" on_change="on_change_user_id(user_id)" required="1"/>
=======
                            <field name="user_id" on_change="on_change_user_id(user_id)" required="1"
                                context="{'default_groups_ref': ['base.group_user']}"/>
>>>>>>> c40010d9
                        </group>
                        <group>
                            <field name="date" on_change="on_change_date(date)"/>
                        </group>
                    </group>
                    <notebook>
                        <page string="Information">
                        <group>
                            <group string="Product">
                                <field name="product_id" on_change="on_change_unit_amount(product_id, unit_amount, False, product_uom_id,journal_id)" required="1" domain="[('type','=','service')]"/>
                                <label string="Duration" for="unit_amount"/>
                                <div>
                                    <field name="unit_amount" on_change="on_change_unit_amount(product_id, unit_amount, False, product_uom_id,journal_id)" class="oe_inline"/>
                                    <field name="product_uom_id" on_change="on_change_unit_amount(product_id, unit_amount, False, product_uom_id,journal_id)" class="oe_inline"/>
                                </div>
                            </group>
                            <group string="Accounting">
                                <field domain="[('type','=','normal'),('state', '&lt;&gt;', 'close'),('parent_id','!=',False)]" name="account_id" select="1"/>
                                <field name="amount"/>
                                <field name="general_account_id"/>
                                <field name="journal_id"/>
                            </group>
                        </group>
                        </page>
                    </notebook>
                    </sheet>
                </form>
            </field>
        </record>

        <record id="hr_timesheet_line_search" model="ir.ui.view">
            <field name="name">hr.analytic.timesheet.search</field>
            <field name="model">hr.analytic.timesheet</field>
            <field name="arch" type="xml">
                <search string="Timesheet">
                    <field name="date"/>
                    <field name="user_id"/>
                    <field name="account_id"/>
                    <group expand="0" string="Group By...">
                        <filter string="Users" icon="terp-personal" domain="[]" context="{'group_by':'user_id'}"/>
                        <filter string="Analytic account" icon="terp-folder-green" domain="[]" context="{'group_by':'account_id'}"/>
                        <filter string="Product" icon="terp-accessories-archiver" domain="[]" context="{'group_by':'product_id'}"/>
                        <filter string="Date" icon="terp-go-month" domain="[]" context="{'group_by':'date'}"/>
                    </group>
                </search>
            </field>
        </record>

        <record model="ir.actions.act_window" id="act_analytic_cost_revenue">
            <field name="context">{'search_default_account_id': [active_id], 'default_account_id': active_id, 'search_default_group_date': 1, 'search_default_group_journal': 1}</field>
            <field name="name">Costs &amp; Revenues</field>
            <field name="res_model">account.analytic.line</field>
            <field name="src_model">account.analytic.account</field>
            <field name="view_mode">tree,form</field>
            <field name="view_type">form</field>
            <field name="help" type="html">
              <p>
                No activity yet on this contract.
              </p><p>
                In OpenERP, contracts and projects are implemented using
                analytic account. So, you can track costs and revenues to analyse
                your margins easily.
              </p><p>
                Costs will be created automatically when you register supplier
                invoices, expenses or timesheets.
              </p><p>
                Revenues will be created automatically when you create customer
                invoices. Customer invoices can be created based on sale orders
                (fixed price invoices), on timesheets (based on the work done) or
                on expenses (e.g. reinvoicing of travel costs).
              </p>
            </field>
        </record>

 
        <record id="account_analytic_account_timesheet_form" model="ir.ui.view">
            <field name="name">account.analytic.account.invoice.form</field>
            <field name="model">account.analytic.account</field>
            <field name="inherit_id" ref="analytic.view_account_analytic_account_form"/>
            <field name="arch" type="xml">
                <xpath expr='//div[@name="project"]' position='inside'>
                    <field name="use_timesheets"/>
                    <label for="use_timesheets"/>
                </xpath>
                <xpath expr='//div[@name="buttons"]' position='inside'>
                    <button string="Costs and Revenues"
                        name="%(act_analytic_cost_revenue)d"
                        type="action"/>

                </xpath>
            </field>
        </record>

        <record id="act_hr_timesheet_line_evry1_all_form" model="ir.actions.act_window">
            <field name="name">Timesheet Activities</field>
            <field name="type">ir.actions.act_window</field>
            <field name="res_model">hr.analytic.timesheet</field>
            <field name="view_type">form</field>
            <field name="view_mode">tree,form</field>
            <field name="context">{"search_default_today":1}</field>
            <field name="search_view_id" ref="hr_timesheet_line_search"/>
            <field name="help" type="html">
              <p class="oe_view_nocontent_create">
                Click to record activities.
              </p><p>
                You can register and track your workings hours by project every
                day. Every time spent on a project will become a cost in the
                analytic accounting/contract and can be re-invoiced to
                customers if required.
              </p>
            </field>
        </record>

        <menuitem id="menu_hr_working_hours" parent="hr_attendance.menu_hr_time_tracking" action="act_hr_timesheet_line_evry1_all_form"/>

        <record id="hr_timesheet_employee_extd_form" model="ir.ui.view">
            <field name="name">hr.timesheet.employee.extd_form</field>
            <field name="model">hr.employee</field>
            <field name="inherit_id" ref="hr.view_employee_form"/>
            <field name="arch" type="xml">
                <xpath expr="//group[@name='active_group']" position="before">
                    <group string="Timesheets">
                        <field name="product_id" domain="[('type','=','service')]"/>
                        <field name="journal_id"/>
                    </group>
                </xpath>
            </field>
        </record>

        <menuitem id="menu_hr_timesheet_reports" parent="hr.menu_hr_reporting" sequence="5" name="Timesheet"/>


    </data>
</openerp><|MERGE_RESOLUTION|>--- conflicted
+++ resolved
@@ -8,12 +8,7 @@
             <field name="arch" type="xml">
                 <tree editable="top" string="Timesheet Activities">                  
                     <field name="date" on_change="on_change_date(date)"/>
-<<<<<<< HEAD
-                    <field name="user_id" on_change="on_change_user_id(user_id)" required="1" options='{"no_open": True}'/>
-=======
-                    <field name="user_id" on_change="on_change_user_id(user_id)" required="1" options='{"no_open": True}'
-                        context="{'default_groups_ref': ['base.group_user']}"/>
->>>>>>> c40010d9
+                    <field name="user_id" on_change="on_change_user_id(user_id)" required="1" options='{"no_open": True}' context="{'default_groups_ref': ['base.group_user']}"/>
                     <field name="name"/>
                     <field domain="[('type','=','normal'),('use_timesheets','=',1)]" name="account_id" context="{'default_use_timesheets': 1, 'default_type': 'contract'}"/>
                     <field name="unit_amount" string="Duration" on_change="on_change_unit_amount(product_id, unit_amount, False, product_uom_id,journal_id)" sum="Total time" widget="float_time"/>
@@ -34,12 +29,7 @@
                     <group>
                         <group>
                             <field name="name"/>
-<<<<<<< HEAD
-                            <field name="user_id" on_change="on_change_user_id(user_id)" required="1"/>
-=======
-                            <field name="user_id" on_change="on_change_user_id(user_id)" required="1"
-                                context="{'default_groups_ref': ['base.group_user']}"/>
->>>>>>> c40010d9
+                            <field name="user_id" on_change="on_change_user_id(user_id)" required="1" context="{'default_groups_ref': ['base.group_user']}"/>
                         </group>
                         <group>
                             <field name="date" on_change="on_change_date(date)"/>
