# -*- coding: utf-8 -*-
##############################################################################
#
#    OpenERP, Open Source Management Solution
#    Copyright (C) 2013 OpenERP SA (<http://www.openerp.com>)
#
#    This program is free software: you can redistribute it and/or modify
#    it under the terms of the GNU General Public License as published by
#    the Free Software Foundation, either version 3 of the License, or
#    (at your option) any later version.
#
#    This program is distributed in the hope that it will be useful,
#    but WITHOUT ANY WARRANTY; without even the implied warranty of
#    MERCHANTABILITY or FITNESS FOR A PARTICULAR PURPOSE.  See the
#    GNU General Public License for more details.
#
#    You should have received a copy of the GNU General Public License
#    along with this program.  If not, see <http://www.gnu.org/licenses/>
#
##############################################################################

from openerp import SUPERUSER_ID
from openerp.osv import fields, osv
from openerp.tools import DEFAULT_SERVER_DATE_FORMAT as DF
from openerp.tools.safe_eval import safe_eval
from openerp.tools.translate import _

import logging
import time
from datetime import date, datetime, timedelta

_logger = logging.getLogger(__name__)


class gamification_goal_definition(osv.Model):
    """Goal definition

    A goal definition contains the way to evaluate an objective
    Each module wanting to be able to set goals to the users needs to create
    a new gamification_goal_definition
    """
    _name = 'gamification.goal.definition'
    _description = 'Gamification goal definition'

    def _get_suffix(self, cr, uid, ids, field_name, arg, context=None):
        res = dict.fromkeys(ids, '')
        for goal in self.browse(cr, uid, ids, context=context):
            if goal.suffix and not goal.monetary:
                res[goal.id] = goal.suffix
            elif goal.monetary:
                # use the current user's company currency
                user = self.pool.get('res.users').browse(cr, uid, uid, context)
                if goal.suffix:
                    res[goal.id] = "%s %s" % (user.company_id.currency_id.symbol, goal.suffix)
                else:
                    res[goal.id] = user.company_id.currency_id.symbol
            else:
                res[goal.id] = ""
        return res

    _columns = {
        'name': fields.char('Goal Definition', required=True, translate=True),
        'description': fields.text('Goal Description'),
        'monetary': fields.boolean('Monetary Value', help="The target and current value are defined in the company currency."),
        'suffix': fields.char('Suffix', help="The unit of the target and current values", translate=True),
        'full_suffix': fields.function(_get_suffix, type="char", string="Full Suffix", help="The currency and suffix field"),
        'computation_mode': fields.selection([
                ('manually', 'Recorded manually'),
                ('count', 'Automatic: number of records'),
                ('sum', 'Automatic: sum on a field'),
                ('python', 'Automatic: execute a specific Python code'),
            ],
            string="Computation Mode",
            help="Defined how will be computed the goals. The result of the operation will be stored in the field 'Current'.",
            required=True),
        'display_mode': fields.selection([
                ('progress', 'Progressive (using numerical values)'),
                ('boolean', 'Exclusive (done or not-done)'),
            ],
            string="Displayed as", required=True),
        'model_id': fields.many2one('ir.model',
            string='Model',
            help='The model object for the field to evaluate'),
        'field_id': fields.many2one('ir.model.fields',
            string='Field to Sum',
            help='The field containing the value to evaluate'),
        'field_date_id': fields.many2one('ir.model.fields',
            string='Date Field',
            help='The date to use for the time period evaluated'),
        'domain': fields.char("Filter Domain",
            help="Domain for filtering records. General rule, not user depending, e.g. [('state', '=', 'done')]. The expression can contain reference to 'user' which is a browse record of the current user if not in batch mode.",
            required=True),

        'batch_mode': fields.boolean('Batch Mode',
            help="Evaluate the expression in batch instead of once for each user"),
        'batch_distinctive_field': fields.many2one('ir.model.fields',
            string="Distinctive field for batch user",
            help="In batch mode, this indicates which field distinct one user form the other, e.g. user_id, partner_id..."),
        'batch_user_expression': fields.char("Evaluted expression for batch mode",
            help="The value to compare with the distinctive field. The expression can contain reference to 'user' which is a browse record of the current user, e.g. user.id, user.partner_id.id..."),
        'compute_code': fields.text('Python Code',
            help="Python code to be executed for each user. 'result' should contains the new current value. Evaluated user can be access through object.user_id."),
        'condition': fields.selection([
                ('higher', 'The higher the better'),
                ('lower', 'The lower the better')
            ],
            string='Goal Performance',
            help='A goal is considered as completed when the current value is compared to the value to reach',
            required=True),
        'action_id': fields.many2one('ir.actions.act_window', string="Action",
            help="The action that will be called to update the goal value."),
        'res_id_field': fields.char("ID Field of user",
            help="The field name on the user profile (res.users) containing the value for res_id for action."),
    }

    _defaults = {
        'condition': 'higher',
        'computation_mode': 'manually',
        'domain': "[]",
        'monetary': False,
        'display_mode': 'progress',
    }

    def number_following(self, cr, uid, model_name="mail.thread", context=None):
        """Return the number of 'model_name' objects the user is following

        The model specified in 'model_name' must inherit from mail.thread
        """
        user = self.pool.get('res.users').browse(cr, uid, uid, context=context)
        return self.pool.get('mail.followers').search(cr, uid, [('res_model', '=', model_name), ('partner_id', '=', user.partner_id.id)], count=True, context=context)



class gamification_goal(osv.Model):
    """Goal instance for a user

    An individual goal for a user on a specified time period"""

    _name = 'gamification.goal'
    _description = 'Gamification goal instance'
    _inherit = 'mail.thread'

    def _get_completion(self, cr, uid, ids, field_name, arg, context=None):
        """Return the percentage of completeness of the goal, between 0 and 100"""
        res = dict.fromkeys(ids, 0.0)
        for goal in self.browse(cr, uid, ids, context=context):
            if goal.definition_condition == 'higher':
                if goal.current >= goal.target_goal:
                    res[goal.id] = 100.0
                else:
                    res[goal.id] = round(100.0 * goal.current / goal.target_goal, 2)
            elif goal.current < goal.target_goal:
                # a goal 'lower than' has only two values possible: 0 or 100%
                res[goal.id] = 100.0
            else:
                res[goal.id] = 0.0
        return res

    def on_change_definition_id(self, cr, uid, ids, definition_id=False, context=None):
        goal_definition = self.pool.get('gamification.goal.definition')
        if not definition_id:
            return {'value': {'definition_id': False}}
        goal_definition = goal_definition.browse(cr, uid, definition_id, context=context)
        return {'value': {'computation_mode': goal_definition.computation_mode, 'definition_condition': goal_definition.condition}}

    _columns = {
        'definition_id': fields.many2one('gamification.goal.definition', string='Goal Definition', required=True, ondelete="cascade"),
        'user_id': fields.many2one('res.users', string='User', required=True),
        'line_id': fields.many2one('gamification.challenge.line', string='Challenge Line', ondelete="cascade"),
        'challenge_id': fields.related('line_id', 'challenge_id',
            string="Challenge",
            type='many2one',
            relation='gamification.challenge',
            store=True, readonly=True,
            help="Challenge that generated the goal, assign challenge to users to generate goals with a value in this field."),
        'start_date': fields.date('Start Date'),
        'end_date': fields.date('End Date'),  # no start and end = always active
        'target_goal': fields.float('To Reach',
            required=True,
            track_visibility='always'),  # no goal = global index
        'current': fields.float('Current Value', required=True, track_visibility='always'),
        'completeness': fields.function(_get_completion, type='float', string='Completeness'),
        'state': fields.selection([
                ('draft', 'Draft'),
                ('inprogress', 'In progress'),
                ('reached', 'Reached'),
                ('failed', 'Failed'),
                ('canceled', 'Canceled'),
            ],
            string='State',
            required=True,
            track_visibility='always'),
        'to_update': fields.boolean('To update'),
        'closed': fields.boolean('Closed goal', help="These goals will not be recomputed."),

        'computation_mode': fields.related('definition_id', 'computation_mode', type='char', string="Computation mode"),
        'remind_update_delay': fields.integer('Remind delay',
            help="The number of days after which the user assigned to a manual goal will be reminded. Never reminded if no value is specified."),
        'last_update': fields.date('Last Update',
            help="In case of manual goal, reminders are sent if the goal as not been updated for a while (defined in challenge). Ignored in case of non-manual goal or goal not linked to a challenge."),

        'definition_description': fields.related('definition_id', 'description', type='char', string='Definition Description', readonly=True),
        'definition_condition': fields.related('definition_id', 'condition', type='char', string='Definition Condition', readonly=True),
        'definition_suffix': fields.related('definition_id', 'full_suffix', type="char", string="Suffix", readonly=True),
        'definition_display': fields.related('definition_id', 'display_mode', type="char", string="Display Mode", readonly=True),
    }

    _defaults = {
        'current': 0,
        'state': 'draft',
        'start_date': fields.date.today,
    }
    _order = 'create_date desc, end_date desc, definition_id, id'

    def _check_remind_delay(self, cr, uid, goal, context=None):
        """Verify if a goal has not been updated for some time and send a
        reminder message of needed.

        :return: data to write on the goal object
        """
        if goal.remind_update_delay and goal.last_update:
            delta_max = timedelta(days=goal.remind_update_delay)
            last_update = datetime.strptime(goal.last_update, DF).date()
            if date.today() - last_update > delta_max:
                # generate a remind report
                temp_obj = self.pool.get('email.template')
                template_id = self.pool['ir.model.data'].get_object(cr, uid, 'gamification', 'email_template_goal_reminder', context)
                body_html = temp_obj.render_template(cr, uid, template_id.body_html, 'gamification.goal', goal.id, context=context)

                self.message_post(cr, uid, goal.id, body=body_html, partner_ids=[goal.user_id.partner_id.id], context=context, subtype='mail.mt_comment')
                return {'to_update': True}
        return {}

    def update(self, cr, uid, ids, context=None):
        """Update the goals to recomputes values and change of states

        If a manual goal is not updated for enough time, the user will be
        reminded to do so (done only once, in 'inprogress' state).
        If a goal reaches the target value, the status is set to reached
        If the end date is passed (at least +1 day, time not considered) without
        the target value being reached, the goal is set as failed."""
        if context is None:
            context = {}

        goals_by_definition = {}
        goals_to_write = {}
        all_goals = {}
        for goal in self.browse(cr, uid, ids, context=context):
            if goal.state in ('draft', 'canceled'):
                # draft or canceled goals should not be recomputed
                continue

<<<<<<< HEAD
            goals_by_definition.setdefault(goal.definition_id, []).append(goal)
            goals_to_write[goal.id] = {}
            all_goals[goal.id] = goal

        for definition, goals in goals_by_definition.items():
            if definition.computation_mode == 'manually':
                for goal in goals:
                    goals_to_write[goal.id].update(self._check_remind_delay(cr, uid, goal, context))
            elif definition.computation_mode == 'python':
                # TODO batch execution
                for goal in goals:
                    # execute the chosen method
                    cxt = {
                        'self': self.pool.get('gamification.goal'),
                        'object': goal,
                        'pool': self.pool,
                        'cr': cr,
                        'context': dict(context), # copy context to prevent side-effects of eval
                        'uid': uid,
                        'result': False,
                        'date': date, 'datetime': datetime, 'timedelta': timedelta, 'time': time
                    }
                    code = definition.compute_code.strip()
                    safe_eval(code, cxt, mode="exec", nocopy=True)
                    # the result of the evaluated codeis put in the 'result' local variable, propagated to the context
                    result = cxt.get('result', False)
                    if result and type(result) in (float, int, long):
                        if result != goal.current:
                            goals_to_write[goal.id]['current'] = result
                    else:
                        _logger.exception(_('Invalid return content from the evaluation of code for definition %s' % definition.name))
=======
            if goal.definition_id.computation_mode == 'manually':
                towrite.update(self._check_remind_delay(cr, uid, goal, context))

            elif goal.definition_id.computation_mode == 'python':
                # execute the chosen method
                cxt = {
                    'self': self.pool.get('gamification.goal'),
                    'object': goal,
                    'pool': self.pool,
                    'cr': cr,
                    'context': dict(context),  # copy context to prevent side-effects of eval
                    'uid': uid,
                    'date': date, 'datetime': datetime, 'timedelta': timedelta, 'time': time
                }
                code = goal.definition_id.compute_code.strip()
                safe_eval(code, cxt, mode="exec", nocopy=True)
                # the result of the evaluated codeis put in the 'result' local variable, propagated to the context
                result = cxt.get('result')
                if result is not None and type(result) in (float, int, long):
                    if result != goal.current:
                        towrite['current'] = result
                else:
                    _logger.exception(_('Invalid return content from the evaluation of %s' % code))
>>>>>>> bf7c16d6

            else:  # count or sum

                obj = self.pool.get(definition.model_id.model)
                field_date_name = definition.field_date_id and definition.field_date_id.name or False

                if definition.computation_mode == 'count' and definition.batch_mode:

                    general_domain = safe_eval(definition.domain)
                    # goal_distinct_values = {goal.id: safe_eval(definition.batch_user_expression, {'user': goal.user_id}) for goal in goals}
                    field_name = definition.batch_distinctive_field.name
                    # general_domain.append((field_name, 'in', list(set(goal_distinct_values.keys()))))
                    subqueries = {}
                    for goal in goals:
                        start_date = field_date_name and goal.start_date or False
                        end_date = field_date_name and goal.end_date or False
                        subqueries.setdefault((start_date, end_date), {}).update({goal.id:safe_eval(definition.batch_user_expression, {'user': goal.user_id})})

                    for (start_date, end_date), query_goals in subqueries.items():
                        subquery_domain = list(general_domain)
                        subquery_domain.append((field_name, 'in', list(set(query_goals.values()))))
                        if start_date:
                            subquery_domain.append((field_date_name, '>=', start_date))
                        if end_date:
                            subquery_domain.append((field_date_name, '>=', end_date))

                        user_values = obj.read_group(cr, uid, subquery_domain, fields=[field_name], groupby=[field_name], context=context)                            

                        for goal in [g for g in goals if g.id in query_goals.keys()]:
                            for user_value in user_values:
                                # return format of read_group: [{'partner_id': 42, 'partner_id_count': 3},...]
                                queried_value = field_name in user_value and user_value[field_name] or False
                                if isinstance(queried_value, tuple) and len(queried_value) == 2 and isinstance(queried_value[0], (int, long)):
                                    queried_value = queried_value[0]
                                if queried_value == query_goals[goal.id]:
                                    new_value = user_value.get(field_name+'_count', goal.current)
                                    if new_value != goal.current:
                                        goals_to_write[goal.id]['current'] = new_value

                else:
                    for goal in goals:
                        # eval the domain with user replaced by goal user object
                        domain = safe_eval(definition.domain, {'user': goal.user_id})

                        # add temporal clause(s) to the domain if fields are filled on the goal
                        if goal.start_date and field_date_name:
                            domain.append((field_date_name, '>=', goal.start_date))
                        if goal.end_date and field_date_name:
                            domain.append((field_date_name, '<=', goal.end_date))

                        if definition.computation_mode == 'sum':
                            field_name = definition.field_id.name
                            res = obj.read_group(cr, uid, domain, [field_name], [field_name], context=context)
                            new_value = res and res[0][field_name] or 0.0

                        else:  # computation mode = count
                            new_value = obj.search(cr, uid, domain, context=context, count=True)

                        # avoid useless write if the new value is the same as the old one
                        if new_value != goal.current:
                            goals_to_write[goal.id]['current'] = new_value

        for goal_id, value in goals_to_write.items():
            if not value:
                continue
            goal = all_goals[goal_id]

            # check goal target reached
            if (goal.definition_condition == 'higher' and value.get('current', goal.current) >= goal.target_goal) \
              or (goal.definition_condition == 'lower' and value.get('current', goal.current) <= goal.target_goal):
                value['state'] = 'reached'

            # check goal failure
            elif goal.end_date and fields.date.today() > goal.end_date:
                value['state'] = 'failed'
                value['closed'] = True
            if value:
                self.write(cr, uid, [goal.id], value, context=context)
        return True

    def action_start(self, cr, uid, ids, context=None):
        """Mark a goal as started.

        This should only be used when creating goals manually (in draft state)"""
        self.write(cr, uid, ids, {'state': 'inprogress'}, context=context)
        return self.update(cr, uid, ids, context=context)

    def action_reach(self, cr, uid, ids, context=None):
        """Mark a goal as reached.

        If the target goal condition is not met, the state will be reset to In
        Progress at the next goal update until the end date."""
        return self.write(cr, uid, ids, {'state': 'reached'}, context=context)

    def action_fail(self, cr, uid, ids, context=None):
        """Set the state of the goal to failed.

        A failed goal will be ignored in future checks."""
        return self.write(cr, uid, ids, {'state': 'failed'}, context=context)

    def action_cancel(self, cr, uid, ids, context=None):
        """Reset the completion after setting a goal as reached or failed.

        This is only the current state, if the date and/or target criterias
        match the conditions for a change of state, this will be applied at the
        next goal update."""
        return self.write(cr, uid, ids, {'state': 'inprogress'}, context=context)

    def create(self, cr, uid, vals, context=None):
        """Overwrite the create method to add a 'no_remind_goal' field to True"""
        if context is None:
            context = {}
        context['no_remind_goal'] = True
        return super(gamification_goal, self).create(cr, uid, vals, context=context)

    def write(self, cr, uid, ids, vals, context=None):
        """Overwrite the write method to update the last_update field to today

        If the current value is changed and the report frequency is set to On
        change, a report is generated
        """
        if context is None:
            context = {}
        vals['last_update'] = fields.date.today()
        result = super(gamification_goal, self).write(cr, uid, ids, vals, context=context)
        for goal in self.browse(cr, uid, ids, context=context):
            if goal.state != "draft" and ('definition_id' in vals or 'user_id' in vals):
                # avoid drag&drop in kanban view
                raise osv.except_osv(_('Error!'), _('Can not modify the configuration of a started goal'))

            if vals.get('current'):
                if 'no_remind_goal' in context:
                    # new goals should not be reported
                    continue

                if goal.challenge_id and goal.challenge_id.report_message_frequency == 'onchange':
                    self.pool.get('gamification.challenge').report_progress(cr, SUPERUSER_ID, goal.challenge_id, users=[goal.user_id], context=context)
        return result

    def get_action(self, cr, uid, goal_id, context=None):
        """Get the ir.action related to update the goal

        In case of a manual goal, should return a wizard to update the value
        :return: action description in a dictionnary
        """
        goal = self.browse(cr, uid, goal_id, context=context)

        if goal.definition_id.action_id:
            # open a the action linked to the goal
            action = goal.definition_id.action_id.read()[0]

            if goal.definition_id.res_id_field:
                current_user = self.pool.get('res.users').browse(cr, uid, uid, context=context)
                action['res_id'] = safe_eval(goal.definition_id.res_id_field, {'user': current_user})

                # if one element to display, should see it in form mode if possible
                action['views'] = [(view_id, mode) for (view_id, mode) in action['views'] if mode == 'form'] or action['views']
            return action

        if goal.computation_mode == 'manually':
            # open a wizard window to update the value manually
            action = {
                'name': _("Update %s") % goal.definition_id.name,
                'id': goal_id,
                'type': 'ir.actions.act_window',
                'views': [[False, 'form']],
                'target': 'new',
                'context': {'default_goal_id': goal_id, 'default_current': goal.current},
                'res_model': 'gamification.goal.wizard'
            }
            return action

        return False<|MERGE_RESOLUTION|>--- conflicted
+++ resolved
@@ -250,7 +250,6 @@
                 # draft or canceled goals should not be recomputed
                 continue
 
-<<<<<<< HEAD
             goals_by_definition.setdefault(goal.definition_id, []).append(goal)
             goals_to_write[goal.id] = {}
             all_goals[goal.id] = goal
@@ -270,43 +269,17 @@
                         'cr': cr,
                         'context': dict(context), # copy context to prevent side-effects of eval
                         'uid': uid,
-                        'result': False,
                         'date': date, 'datetime': datetime, 'timedelta': timedelta, 'time': time
                     }
                     code = definition.compute_code.strip()
                     safe_eval(code, cxt, mode="exec", nocopy=True)
                     # the result of the evaluated codeis put in the 'result' local variable, propagated to the context
-                    result = cxt.get('result', False)
-                    if result and type(result) in (float, int, long):
+                    result = cxt.get('result')
+                    if result is not None and type(result) in (float, int, long):
                         if result != goal.current:
                             goals_to_write[goal.id]['current'] = result
                     else:
                         _logger.exception(_('Invalid return content from the evaluation of code for definition %s' % definition.name))
-=======
-            if goal.definition_id.computation_mode == 'manually':
-                towrite.update(self._check_remind_delay(cr, uid, goal, context))
-
-            elif goal.definition_id.computation_mode == 'python':
-                # execute the chosen method
-                cxt = {
-                    'self': self.pool.get('gamification.goal'),
-                    'object': goal,
-                    'pool': self.pool,
-                    'cr': cr,
-                    'context': dict(context),  # copy context to prevent side-effects of eval
-                    'uid': uid,
-                    'date': date, 'datetime': datetime, 'timedelta': timedelta, 'time': time
-                }
-                code = goal.definition_id.compute_code.strip()
-                safe_eval(code, cxt, mode="exec", nocopy=True)
-                # the result of the evaluated codeis put in the 'result' local variable, propagated to the context
-                result = cxt.get('result')
-                if result is not None and type(result) in (float, int, long):
-                    if result != goal.current:
-                        towrite['current'] = result
-                else:
-                    _logger.exception(_('Invalid return content from the evaluation of %s' % code))
->>>>>>> bf7c16d6
 
             else:  # count or sum
 
