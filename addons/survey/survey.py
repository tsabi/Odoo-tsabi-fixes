# -*- encoding: utf-8 -*-
##############################################################################
#
#    OpenERP, Open Source Management Solution
#    Copyright (C) 2004-TODAY OpenERP S.A. <http://www.openerp.com>
#
#    This program is free software: you can redistribute it and/or modify
#    it under the terms of the GNU Affero General Public License as
#    published by the Free Software Foundation, either version 3 of the
#    License, or (at your option) any later version.
#
#    This program is distributed in the hope that it will be useful,
#    but WITHOUT ANY WARRANTY; without even the implied warranty of
#    MERCHANTABILITY or FITNESS FOR A PARTICULAR PURPOSE.  See the
#    GNU Affero General Public License for more details.
#
#    You should have received a copy of the GNU Affero General Public License
#    along with this program.  If not, see <http://www.gnu.org/licenses/>.
#
##############################################################################

from osv import osv
from osv import fields
import tools
import netsvc
from tools.translate import _

from time import strftime
from datetime import datetime
from dateutil.relativedelta import relativedelta
import copy
import os

class survey_type(osv.osv):
    _name = 'survey.type'
    _description = 'Survey Type'
    _columns = {
        'name': fields.char("Name", size=128, required=1, translate=True),
        'code': fields.char("Code", size=64),
    }
survey_type()

class survey(osv.osv):
    _name = 'survey'
    _description = 'Survey'
    _rec_name = 'title'

    def default_get(self, cr, uid, fields, context=None):
        data = super(survey, self).default_get(cr, uid, fields, context)
        return data

    _columns = {
        'id': fields.integer('ID'),
        'title': fields.char('Survey Title', size=128, required=1),
        'page_ids': fields.one2many('survey.page', 'survey_id', 'Page'),
        'date_open': fields.datetime('Survey Open Date', readonly=1),
        'date_close': fields.datetime('Survey Close Date', readonly=1),
        'max_response_limit': fields.integer('Maximum Answer Limit',
                     help="Set to one if survey is answerable only once"),
        'response_user': fields.integer('Maximum Answer per User',
                     help="Set to one if  you require only one Answer per user"),
        'state': fields.selection([('open', 'Open'), ('cancel', 'Cancelled'),('close', 'Closed') ], 'Status', readonly=True),
        'responsible_id': fields.many2one('res.users', 'Responsible', help="User responsible for survey"),
        'tot_start_survey': fields.integer("Total Started Survey", readonly=1),
        'tot_comp_survey': fields.integer("Total Completed Survey", readonly=1),
        'note': fields.text('Description', size=128),
        'history': fields.one2many('survey.history', 'survey_id', 'History Lines', readonly=True),
        'users': fields.many2many('res.users', 'survey_users_rel', 'sid', 'uid', 'Users'),
        'send_response': fields.boolean('Email Notification on Answer'),
        'type': fields.many2one('survey.type', 'Type'),
        'color': fields.integer('Color Index'),
        'invited_user_ids': fields.many2many('res.users', 'survey_invited_user_rel', 'sid', 'uid', 'Invited User'),
    }
    _defaults = {
        'state': lambda * a: "open",
        'tot_start_survey': lambda * a: 0,
        'tot_comp_survey': lambda * a: 0,
        'send_response': lambda * a: 1,
        'response_user': lambda * a:1,
        'date_open': fields.datetime.now,
    }

    def survey_open(self, cr, uid, ids, arg):
        self.write(cr, uid, ids, {'state': 'open', 'date_open': strftime("%Y-%m-%d %H:%M:%S")})
        return True

    def survey_close(self, cr, uid, ids, arg):
        self.write(cr, uid, ids, {'state': 'close', 'date_close': strftime("%Y-%m-%d %H:%M:%S") })
        return True

    def survey_cancel(self, cr, uid, ids, arg):
        self.write(cr, uid, ids, {'state': 'cancel' })
        return True

    def copy(self, cr, uid, ids, default=None, context=None):
        vals = {}
        current_rec = self.read(cr, uid, ids, context=context)
        title = _("%s (copy)") % (current_rec.get('title'))
        vals.update({'title':title})
        vals.update({'history':[],'tot_start_survey':0,'tot_comp_survey':0})
        return super(survey, self).copy(cr, uid, ids, vals, context=context)

    def action_print_survey(self, cr, uid, ids, context=None):
        """
        If response is available then print this response otherwise print survey form(print template of the survey).
        @param self: The object pointer
        @param cr: the current row, from the database cursor,
        @param uid: the current user’s ID for security checks,
        @param ids: List of Survey IDs
        @param context: A standard dictionary for contextual values
        @return : Dictionary value for print survey form.
        """
        if context is None:
            context = {}
        datas = {}
        if 'response_id' in context:
            response_id = context.get('response_id', 0)
            datas['ids'] = [context.get('survey_id', 0)]
        else:
            response_id = self.pool.get('survey.response').search(cr, uid, [('survey_id','=', ids)], context=context)
            datas['ids'] = ids
        page_setting = {'orientation': 'vertical', 'without_pagebreak': 0, 'paper_size': 'letter', 'page_number': 1, 'survey_title': 1}
        report = {}
        if response_id and response_id[0]:
            context.update({'survey_id': datas['ids']})
            datas['form'] = page_setting
            datas['model'] = 'survey.print.answer'
            report = {
                'type': 'ir.actions.report.xml',
                'report_name': 'survey.browse.response',
                'datas': datas,
                'context' : context,
                'nodestroy':True,
            }
        else:

            datas['form'] = page_setting
            datas['model'] = 'survey.print'
            report = {
                'type': 'ir.actions.report.xml',
                'report_name': 'survey.form',
                'datas': datas,
                'context' : context,
                'nodestroy':True,
            }
        return report

    def fill_survey(self, cr, uid, ids, context=None):
        sur_obj = self.read(cr, uid, ids,['title', 'page_ids'], context=context)
        for sur in sur_obj:
            name = sur['title']
            pages = sur['page_ids']
            if not pages:
                raise osv.except_osv(_('Warning!'), _('This survey has no question defined. Please define the questions and answers first.'))
            context.update({'active':False,'survey_id': ids[0]})
        return {
            'view_type': 'form',
            'view_mode': 'form',
            'res_model': 'survey.question.wiz',
            'type': 'ir.actions.act_window',
            'target': 'new',
            'name': name,
            'context': context
        }
    def test_survey(self, cr, uid, ids, context=None):
        sur_obj = self.read(cr, uid, ids,['title','page_ids'], context=context)
        for sur in sur_obj:
            name = sur['title']
            pages = sur['page_ids']
            if not pages:
<<<<<<< HEAD
                raise osv.except_osv(_('Warning!'), _('This survey has no question defined. Please define the questions and answers first.'))
            else:
                context.update({'active':False,'survey_id': ids[0]})
        return {
            'view_type': 'form',
            'view_mode': 'form',
            'res_model': 'survey.question.wiz',
            'type': 'ir.actions.act_window',
            'target': 'new',
            'name': name,
            'context': context
        }

    def edit_survey(self, cr, uid, ids, context=None):
        sur_obj = self.read(cr, uid, ids,['title','page_ids'], context=context)
        for sur in sur_obj:
            name = sur['title']
            pages = sur['page_ids']
            if not pages:
                raise osv.except_osv(_('Warning!'), _('This survey has no question defined. Please define the questions and answers first.'))
            else:
                context.update({'survey_id': ids[0]})
=======
                raise osv.except_osv(_('Warning!'), _('This survey has no pages defined. Please define pages first.'))
            context.update({'active':True,'survey_id': ids[0]})
>>>>>>> bcf7db16
        return {
            'view_type': 'form',
            'view_mode': 'form',
            'res_model': 'survey.question.wiz',
            'type': 'ir.actions.act_window',
            'target': 'new',
            'name': name,
            'context': context
        }

survey()

class survey_history(osv.osv):
    _name = 'survey.history'
    _description = 'Survey History'
    _rec_name = 'date'
    _columns = {
        'survey_id': fields.many2one('survey', 'Survey'),
        'user_id': fields.many2one('res.users', 'User', readonly=True),
        'date': fields.datetime('Date started', readonly=1),
    }
    _defaults = {
         'date': lambda * a: datetime.datetime.now()
    }
survey_history()

class survey_page(osv.osv):
    _name = 'survey.page'
    _description = 'Survey Pages'
    _rec_name = 'title'
    _order = 'sequence'
    _columns = {
        'title': fields.char('Page Title', size=128, required=1),
        'survey_id': fields.many2one('survey', 'Survey', ondelete='cascade'),
        'question_ids': fields.one2many('survey.question', 'page_id', 'Questions'),
        'sequence': fields.integer('Page Nr'),
        'note': fields.text('Description'),
    }
    _defaults = {
        'sequence': lambda * a: 1
    }

    def default_get(self, cr, uid, fields, context=None):
        if context is None:
            context = {}
        data = super(survey_page, self).default_get(cr, uid, fields, context)
        if context.has_key('survey_id'):
            data['survey_id'] = context.get('survey_id', False)
        return data

    def survey_save(self, cr, uid, ids, context=None):
        if context is None:
            context = {}
        search_obj = self.pool.get('ir.ui.view')
        search_id = search_obj.search(cr,uid,[('model','=','survey.question.wiz'),('name','=','Survey Search')])
        surv_name_wiz = self.pool.get('survey.name.wiz')
        surv_name_wiz.write(cr, uid, [context.get('sur_name_id',False)], {'transfer':True, 'page_no' : context.get('page_number',0) })
        return {
            'view_type': 'form',
            'view_mode': 'form',
            'res_model': 'survey.question.wiz',
            'type': 'ir.actions.act_window',
            'target': 'new',
            'search_view_id': search_id[0],
            'context': context
        }

    def copy(self, cr, uid, ids, default=None, context=None):
        vals = {}
        current_rec = self.read(cr, uid, ids, context=context)
        title = _("%s (copy)") % (current_rec.get('title'))
        vals.update({'title':title})
        return super(survey_page, self).copy(cr, uid, ids, vals, context=context)

survey_page()

class survey_question(osv.osv):
    _name = 'survey.question'
    _description = 'Survey Question'
    _rec_name = 'question'
    _order = 'sequence'

    def _calc_response(self, cr, uid, ids, field_name, arg, context=None):
        if len(ids) == 0:
            return {}
        val = {}
        cr.execute("select question_id, count(id) as Total_response from \
                survey_response_line where state='done' and question_id IN %s\
                 group by question_id" ,(tuple(ids),))
        ids1 = copy.deepcopy(ids)
        for rec in  cr.fetchall():
            ids1.remove(rec[0])
            val[rec[0]] = int(rec[1])
        for id in ids1:
            val[id] = 0
        return val

    _columns = {
        'page_id': fields.many2one('survey.page', 'Survey Page', ondelete='cascade', required=1),
        'question':  fields.char('Question', size=128, required=1),
        'answer_choice_ids': fields.one2many('survey.answer', 'question_id', 'Answer'),
        'is_require_answer': fields.boolean('Require Answer to Question'),
        'required_type': fields.selection([('all','All'), ('at least','At Least'), ('at most','At Most'), ('exactly','Exactly'), ('a range','A Range')], 'Respondent must answer'),
        'req_ans': fields.integer('#Required Answer'),
        'maximum_req_ans': fields.integer('Maximum Required Answer'),
        'minimum_req_ans': fields.integer('Minimum Required Answer'),
        'req_error_msg': fields.text('Error Message'),
        'allow_comment': fields.boolean('Allow Comment Field'),
        'sequence': fields.integer('Sequence'),
        'tot_resp': fields.function(_calc_response, string="Total Answer"),
        'survey': fields.related('page_id', 'survey_id', type='many2one', relation='survey', string='Survey'),
        'descriptive_text': fields.text('Descriptive Text', size=255),
        'column_heading_ids': fields.one2many('survey.question.column.heading', 'question_id',' Column heading'),
        'type': fields.selection([('multiple_choice_only_one_ans','Multiple Choice (Only One Answer)'),
             ('multiple_choice_multiple_ans','Multiple Choice (Multiple Answer)'),
             ('matrix_of_choices_only_one_ans','Matrix of Choices (Only One Answers Per Row)'),
             ('matrix_of_choices_only_multi_ans','Matrix of Choices (Multiple Answers Per Row)'),
             ('matrix_of_drop_down_menus','Matrix of Drop-down Menus'),
             ('rating_scale','Rating Scale'),('single_textbox','Single Textbox'),
             ('multiple_textboxes','Multiple Textboxes'),
             ('multiple_textboxes_diff_type','Multiple Textboxes With Different Type'),
             ('comment','Comment/Essay Box'),
             ('numerical_textboxes','Numerical Textboxes'),('date','Date'),
             ('date_and_time','Date and Time'),('descriptive_text','Descriptive Text'),
             ('table','Table'),
            ], 'Question Type',  required=1,),
        'is_comment_require': fields.boolean('Add Comment Field'),
        'comment_label': fields.char('Field Label', size = 255),
        'comment_field_type': fields.selection([('char', 'Single Line Of Text'), ('text', 'Paragraph of Text')], 'Comment Field Type'),
        'comment_valid_type': fields.selection([('do_not_validate', '''Don't Validate Comment Text.'''),
             ('must_be_specific_length', 'Must Be Specific Length'),
             ('must_be_whole_number', 'Must Be A Whole Number'),
             ('must_be_decimal_number', 'Must Be A Decimal Number'),
             ('must_be_date', 'Must Be A Date'),
             ('must_be_email_address', 'Must Be An Email Address'),
             ], 'Text Validation'),
        'comment_minimum_no': fields.integer('Minimum number'),
        'comment_maximum_no': fields.integer('Maximum number'),
        'comment_minimum_float': fields.float('Minimum decimal number'),
        'comment_maximum_float': fields.float('Maximum decimal number'),
        'comment_minimum_date': fields.date('Minimum date'),
        'comment_maximum_date': fields.date('Maximum date'),
        'comment_valid_err_msg': fields.text('Error message'),
        'make_comment_field': fields.boolean('Make Comment Field an Answer Choice'),
        'make_comment_field_err_msg': fields.text('Error message'),
        'is_validation_require': fields.boolean('Validate Text'),
        'validation_type': fields.selection([('do_not_validate', '''Don't Validate Comment Text.'''),\
             ('must_be_specific_length', 'Must Be Specific Length'),\
             ('must_be_whole_number', 'Must Be A Whole Number'),\
             ('must_be_decimal_number', 'Must Be A Decimal Number'),\
             ('must_be_date', 'Must Be A Date'),\
             ('must_be_email_address', 'Must Be An Email Address')\
             ], 'Text Validation'),
        'validation_minimum_no': fields.integer('Minimum number'),
        'validation_maximum_no': fields.integer('Maximum number'),
        'validation_minimum_float': fields.float('Minimum decimal number'),
        'validation_maximum_float': fields.float('Maximum decimal number'),
        'validation_minimum_date': fields.date('Minimum date'),
        'validation_maximum_date': fields.date('Maximum date'),
        'validation_valid_err_msg': fields.text('Error message'),
        'numeric_required_sum': fields.integer('Sum of all choices'),
        'numeric_required_sum_err_msg': fields.text('Error message'),
        'rating_allow_one_column_require': fields.boolean('Allow Only One Answer per Column (Forced Ranking)'),
        'in_visible_rating_weight': fields.boolean('Is Rating Scale Invisible?'),
        'in_visible_menu_choice': fields.boolean('Is Menu Choice Invisible?'),
        'in_visible_answer_type': fields.boolean('Is Answer Type Invisible?'),
        'comment_column': fields.boolean('Add comment column in matrix'),
        'column_name': fields.char('Column Name',size=256),
        'no_of_rows': fields.integer('No of Rows'),
    }
    _defaults = {
         'sequence': lambda * a: 1,
         'type': lambda * a: 'multiple_choice_multiple_ans',
         'req_error_msg': lambda * a: 'This question requires an answer.',
         'required_type': lambda * a: 'at least',
         'req_ans': lambda * a: 1,
         'comment_field_type': lambda * a: 'char',
         'comment_label': lambda * a: 'Other (please specify)',
         'comment_valid_type': lambda * a: 'do_not_validate',
         'comment_valid_err_msg': lambda * a : 'The comment you entered is in an invalid format.',
         'validation_type': lambda * a: 'do_not_validate',
         'validation_valid_err_msg': lambda * a : 'The comment you entered is in an invalid format.',
         'numeric_required_sum_err_msg': lambda * a :'The choices need to add up to [enter sum here].',
         'make_comment_field_err_msg': lambda * a : 'Please enter a comment.',
         'in_visible_answer_type': lambda * a: 1
    }

    def on_change_type(self, cr, uid, ids, type, context=None):
        val = {}
        val['is_require_answer'] = False
        val['is_comment_require'] = False
        val['is_validation_require'] = False
        val['comment_column'] = False

        if type in ['multiple_textboxes_diff_type']:
            val['in_visible_answer_type'] = False
            return {'value': val}

        if type in ['rating_scale']:
            val.update({'in_visible_rating_weight':False, 'in_visible_menu_choice':True})
            return {'value': val}

        elif type in ['matrix_of_drop_down_menus']:
            val.update({'in_visible_rating_weight':True, 'in_visible_menu_choice':False})
            return {'value': val}

        elif type in ['single_textbox']:
            val.update({'in_visible_rating_weight':True, 'in_visible_menu_choice':True})
            return {'value': val}

        else:
            val.update({'in_visible_rating_weight':True, 'in_visible_menu_choice':True,\
                         'in_visible_answer_type':True})
            return {'value': val}

    def write(self, cr, uid, ids, vals, context=None):
        questions = self.read(cr,uid, ids, ['answer_choice_ids', 'type', 'required_type',\
                        'req_ans', 'minimum_req_ans', 'maximum_req_ans', 'column_heading_ids', 'page_id', 'question'])
        for question in questions:
            col_len = len(question['column_heading_ids'])
            if vals.has_key('column_heading_ids'):
                for col in vals['column_heading_ids']:
                    if type(col[2]) == type({}):
                        col_len += 1
                    else:
                        col_len -= 1

            if vals.has_key('type'):
                que_type = vals['type']
            else:
                que_type = question['type']

            if que_type in ['matrix_of_choices_only_one_ans', 'matrix_of_choices_only_multi_ans',\
                             'matrix_of_drop_down_menus', 'rating_scale']:
                if not col_len:
                    raise osv.except_osv(_('Warning!'),_('You must enter one or more column headings for question "%s" of page %s.') % (question['question'], question['page_id'][1]))
            ans_len = len(question['answer_choice_ids'])

            if vals.has_key('answer_choice_ids'):
                for ans in vals['answer_choice_ids']:
                    if type(ans[2]) == type({}):
                        ans_len += 1
                    else:
                        ans_len -= 1

            if que_type not in ['descriptive_text', 'single_textbox', 'comment','table']:
                if not ans_len:
                    raise osv.except_osv(_('Warning!'),_('You must enter one or more Answers for question "%s" of page %s.') % (question['question'], question['page_id'][1]))
            req_type = ""

            if vals.has_key('required_type'):
                req_type = vals['required_type']
            else:
                req_type = question['required_type']

            if que_type in ['multiple_choice_multiple_ans','matrix_of_choices_only_one_ans', \
                        'matrix_of_choices_only_multi_ans', 'matrix_of_drop_down_menus',\
                         'rating_scale','multiple_textboxes','numerical_textboxes','date','date_and_time']:
                if req_type in ['at least', 'at most', 'exactly']:
                    if vals.has_key('req_ans'):
                        if not vals['req_ans'] or  vals['req_ans'] > ans_len:
                            raise osv.except_osv(_('Warning!'),_("#Required Answer you entered \
                                    is greater than the number of answer. \
                                    Please use a number that is smaller than %d.") % (ans_len + 1))
                    else:
                        if not question['req_ans'] or  question['req_ans'] > ans_len:
                            raise osv.except_osv(_('Warning!'),_("#Required Answer you entered is \
                                    greater than the number of answer.\
                                    Please use a number that is smaller than %d.") % (ans_len + 1))

                if req_type == 'a range':
                    minimum_ans = 0
                    maximum_ans = 0
                    if vals.has_key('minimum_req_ans'):
                        minimum_ans = vals['minimum_req_ans']
                        if not vals['minimum_req_ans'] or  vals['minimum_req_ans'] > ans_len:
                            raise osv.except_osv(_('Warning!'),_("Minimum Required Answer\
                                     you entered is greater than the number of answer.\
                                    Please use a number that is smaller than %d.") % (ans_len + 1))
                    else:
                        minimum_ans = question['minimum_req_ans']
                        if not question['minimum_req_ans'] or  question['minimum_req_ans'] > ans_len:
                            raise osv.except_osv(_('Warning!'),_("Minimum Required Answer you\
                                     entered is greater than the number of answer. \
                                     Please use a number that is smaller than %d.") % (ans_len + 1))
                    if vals.has_key('maximum_req_ans'):
                        maximum_ans = vals['maximum_req_ans']
                        if not vals['maximum_req_ans'] or vals['maximum_req_ans'] > ans_len:
                            raise osv.except_osv(_('Warning!'),_("Maximum Required Answer you \
                                    entered for your maximum is greater than the number of answer.\
                                     Please use a number that is smaller than %d.") % (ans_len + 1))
                    else:
                        maximum_ans = question['maximum_req_ans']
                        if not question['maximum_req_ans'] or question['maximum_req_ans'] > ans_len:
                            raise osv.except_osv(_('Warning!'),_("Maximum Required Answer you\
                                     entered for your maximum is greater than the number of answer.\
                                      Please use a number that is smaller than %d.") % (ans_len + 1))
                    if maximum_ans <= minimum_ans:
                        raise osv.except_osv(_('Warning!'),_("Maximum Required Answer is greater \
                                    than Minimum Required Answer"))

            if question['type'] ==  'matrix_of_drop_down_menus' and vals.has_key('column_heading_ids'):
                for col in vals['column_heading_ids']:
                    if not col[2] or not col[2].has_key('menu_choice') or not col[2]['menu_choice']:
                        raise osv.except_osv(_('Warning!'),_("You must enter one or more menu choices\
                                 in column heading."))
                    elif not col[2] or not col[2].has_key('menu_choice') or\
                             col[2]['menu_choice'].strip() == '':
                        raise osv.except_osv(_('Warning!'),_("You must enter one or more menu \
                                choices in column heading (white spaces not allowed)."))

        return super(survey_question, self).write(cr, uid, ids, vals, context=context)

    def create(self, cr, uid, vals, context=None):
        minimum_ans = 0
        maximum_ans = 0
        page = self.pool.get('survey.page').browse(cr, uid, vals['page_id'], context=context).title
        if vals.has_key('answer_choice_ids') and  not len(vals['answer_choice_ids']):
            if vals.has_key('type') and vals['type'] not in ['descriptive_text', 'single_textbox', 'comment','table']:
                raise osv.except_osv(_('Warning!'),_('You must enter one or more answers for question "%s" of page %s .') % (vals['question'], page))

        if vals.has_key('column_heading_ids') and  not len(vals['column_heading_ids']):
            if vals.has_key('type') and vals['type'] in ['matrix_of_choices_only_one_ans', 'matrix_of_choices_only_multi_ans', 'matrix_of_drop_down_menus', 'rating_scale']:
                raise osv.except_osv(_('Warning!'),_('You must enter one or more column headings for question "%s" of page %s.')% (vals['question'], page))

        if vals['type'] in ['multiple_choice_multiple_ans','matrix_of_choices_only_one_ans', 'matrix_of_choices_only_multi_ans', 'matrix_of_drop_down_menus', 'rating_scale','multiple_textboxes','numerical_textboxes','date','date_and_time']:
            if vals.has_key('is_require_answer') and vals.has_key('required_type') and vals['required_type'] in ['at least', 'at most', 'exactly']:
                if vals.has_key('answer_choice_ids') and vals['req_ans'] > len(vals['answer_choice_ids']) or not vals['req_ans']:
                    raise osv.except_osv(_('Warning!'),_("#Required Answer you entered is greater than the number of answer. Please use a number that is smaller than %d.") % (len(vals['answer_choice_ids'])+1))

            if vals.has_key('is_require_answer') and vals.has_key('required_type') and vals['required_type'] == 'a range':
                minimum_ans = vals['minimum_req_ans']
                maximum_ans = vals['maximum_req_ans']
                if vals.has_key('answer_choice_ids') or vals['minimum_req_ans'] > len(vals['answer_choice_ids']) or not vals['minimum_req_ans']:
                    raise osv.except_osv(_('Warning!'),_("Minimum Required Answer you entered is greater than the number of answer. Please use a number that is smaller than %d.") % (len(vals['answer_choice_ids'])+1))
                if vals.has_key('answer_choice_ids') or vals['maximum_req_ans'] > len(vals['answer_choice_ids']) or not vals['maximum_req_ans']:
                    raise osv.except_osv(_('Warning!'),_("Maximum Required Answer you entered for your maximum is greater than the number of answer. Please use a number that is smaller than %d.") % (len(vals['answer_choice_ids'])+1))
                if maximum_ans <= minimum_ans:
                    raise osv.except_osv(_('Warning!'),_("Maximum Required Answer is greater than Minimum Required Answer."))

        if vals['type'] ==  'matrix_of_drop_down_menus':
            for col in vals['column_heading_ids']:
                if not col[2] or not col[2].has_key('menu_choice') or not col[2]['menu_choice']:
                    raise osv.except_osv(_('Warning!'),_("You must enter one or more menu choices in column heading."))
                elif not col[2] or not col[2].has_key('menu_choice') or col[2]['menu_choice'].strip() == '':
                    raise osv.except_osv(_('Warning!'),_("You must enter one or more menu choices in column heading (white spaces not allowed)."))

        res = super(survey_question, self).create(cr, uid, vals, context)
        return res

    def survey_save(self, cr, uid, ids, context=None):
        if context is None:
            context = {}
        search_obj = self.pool.get('ir.ui.view')
        search_id = search_obj.search(cr,uid,[('model','=','survey.question.wiz'),('name','=','Survey Search')])
        surv_name_wiz = self.pool.get('survey.name.wiz')
        surv_name_wiz.write(cr, uid, [context.get('sur_name_id',False)], {'transfer':True, 'page_no' : context.get('page_number',False) })
        return {
            'view_type': 'form',
            'view_mode': 'form',
            'res_model': 'survey.question.wiz',
            'type': 'ir.actions.act_window',
            'target': 'new',
            'search_view_id': search_id[0],
            'context': context
        }

    def default_get(self, cr, uid, fields, context=None):
        if context is None:
            context = {}
        data = super(survey_question, self).default_get(cr, uid, fields, context)
        if context.has_key('page_id'):
            data['page_id']= context.get('page_id', False)
        return data

survey_question()


class survey_question_column_heading(osv.osv):
    _name = 'survey.question.column.heading'
    _description = 'Survey Question Column Heading'
    _rec_name = 'title'

    def _get_in_visible_rating_weight(self, cr, uid, context=None):
        if context is None:
            context = {}
        if context.get('in_visible_rating_weight', False):
            return context['in_visible_rating_weight']
        return False
    def _get_in_visible_menu_choice(self,cr, uid, context=None):
        if context is None:
            context = {}
        if context.get('in_visible_menu_choice', False):
            return context['in_visible_menu_choice']
        return False

    _columns = {
        'title': fields.char('Column Heading', size=128, required=1),
        'menu_choice': fields.text('Menu Choice'),
        'rating_weight': fields.integer('Weight'),
        'question_id': fields.many2one('survey.question', 'Question', ondelete='cascade'),
        'in_visible_rating_weight': fields.boolean('Is Rating Scale Invisible ??'),
        'in_visible_menu_choice': fields.boolean('Is Menu Choice Invisible??')
    }
    _defaults={
       'in_visible_rating_weight': _get_in_visible_rating_weight,
       'in_visible_menu_choice': _get_in_visible_menu_choice,
    }
survey_question_column_heading()

class survey_answer(osv.osv):
    _name = 'survey.answer'
    _description = 'Survey Answer'
    _rec_name = 'answer'
    _order = 'sequence'

    def _calc_response_avg(self, cr, uid, ids, field_name, arg, context=None):
        val = {}
        for rec in self.browse(cr, uid, ids, context=context):
            cr.execute("select count(question_id) ,(select count(answer_id) \
                from survey_response_answer sra, survey_response_line sa \
                where sra.response_id = sa.id and sra.answer_id = %d \
                and sa.state='done') as tot_ans from survey_response_line \
                where question_id = %d and state = 'done'"\
                     % (rec.id, rec.question_id.id))
            res = cr.fetchone()
            if res[0]:
                avg = float(res[1]) * 100 / res[0]
            else:
                avg = 0.0
            val[rec.id] = {
                'response': res[1],
                'average': round(avg, 2),
            }
        return val

    def _get_in_visible_answer_type(self, cr, uid, context=None):
        if context is None:
            context = {}
        return context.get('in_visible_answer_type', False)

    _columns = {
        'question_id': fields.many2one('survey.question', 'Question', ondelete='cascade'),
        'answer': fields.char('Answer', size=128, required=1),
        'sequence': fields.integer('Sequence'),
        'response': fields.function(_calc_response_avg, string="#Answer", multi='sums'),
        'average': fields.function(_calc_response_avg, string="#Avg", multi='sums'),
        'type': fields.selection([('char','Character'),('date','Date'),('datetime','Date & Time'),\
            ('integer','Integer'),('float','Float'),('selection','Selection'),\
            ('email','Email')], "Type of Answer",required=1),
        'menu_choice': fields.text('Menu Choices'),
        'in_visible_answer_type': fields.boolean('Is Answer Type Invisible??')
    }
    _defaults = {
#         'sequence' : lambda * a: 1,
         'type' : lambda * a: 'char',
         'in_visible_answer_type':_get_in_visible_answer_type,
    }

    def default_get(self, cr, uid, fields, context=None):
        if context is None:
            context = {}
        data = super(survey_answer, self).default_get(cr, uid, fields, context)
        return data

survey_answer()

class survey_response(osv.osv):
    _name = "survey.response"
    _rec_name = 'date_create'
    _columns = {
        'survey_id' : fields.many2one('survey', 'Survey', required=1, ondelete='cascade'),
        'date_create' : fields.datetime('Create Date', required=1),
        'user_id' : fields.many2one('res.users', 'User'),
        'response_type' : fields.selection([('manually', 'Manually'), ('link', 'Link')], \
                                    'Answer Type', required=1, readonly=1),
        'question_ids' : fields.one2many('survey.response.line', 'response_id', 'Answer'),
        'state' : fields.selection([('done', 'Finished '),('skip', 'Not Finished')], \
                            'Status', readonly=True),
    }
    _defaults = {
        'state' : lambda * a: "skip",
        'response_type' : lambda * a: "manually",
    }

    def name_get(self, cr, uid, ids, context=None):
        if not len(ids):
            return []
        reads = self.read(cr, uid, ids, ['user_id','date_create'], context=context)
        res = []
        for record in reads:
            name = (record['user_id'] and record['user_id'][1] or '' )+ ' (' + record['date_create'].split('.')[0] + ')'
            res.append((record['id'], name))
        return res

    def copy(self, cr, uid, id, default=None, context=None):
        raise osv.except_osv(_('Warning!'),_('You cannot duplicate the resource!'))

survey_response()

class survey_response_line(osv.osv):
    _name = 'survey.response.line'
    _description = 'Survey Response Line'
    _rec_name = 'date_create'
    _columns = {
        'response_id': fields.many2one('survey.response', 'Answer', ondelete='cascade'),
        'date_create': fields.datetime('Create Date', required=1),
        'state': fields.selection([('draft', 'Draft'), ('done', 'Answered'),('skip', 'Skiped')],\
                                   'Status', readonly=True),
        'question_id': fields.many2one('survey.question', 'Question'),
        'page_id': fields.related('question_id', 'page_id', type='many2one', \
                                  relation='survey.page', string='Page'),
        'response_answer_ids': fields.one2many('survey.response.answer', 'response_id', 'Answer'),
        'response_table_ids': fields.one2many('survey.tbl.column.heading', \
                                    'response_table_id', 'Answer'),
        'comment': fields.text('Notes'),
        'single_text': fields.char('Text', size=255),
    }
    _defaults = {
        'state' : lambda * a: "draft",
    }

survey_response_line()

class survey_tbl_column_heading(osv.osv):
    _name = 'survey.tbl.column.heading'
    _order = 'name'
    _columns = {
        'name': fields.integer('Row Number'),
        'column_id': fields.many2one('survey.question.column.heading', 'Column'),
        'value': fields.char('Value', size = 255),
        'response_table_id': fields.many2one('survey.response.line', 'Answer', ondelete='cascade'),
    }

survey_tbl_column_heading()

class survey_response_answer(osv.osv):
    _name = 'survey.response.answer'
    _description = 'Survey Answer'
    _rec_name = 'response_id'
    _columns = {
        'response_id': fields.many2one('survey.response.line', 'Answer', ondelete='cascade'),
        'answer_id': fields.many2one('survey.answer', 'Answer', required=1, ondelete='cascade'),
        'column_id': fields.many2one('survey.question.column.heading','Column'),
        'answer': fields.char('Value', size =255),
        'value_choice': fields.char('Value Choice', size =255),
        'comment': fields.text('Notes'),
        'comment_field': fields.char('Comment', size = 255)
    }

survey_response_answer()

class res_users(osv.osv):
    _inherit = "res.users"
    _name = "res.users"
    _columns = {
        'survey_id': fields.many2many('survey', 'survey_users_rel', 'uid', 'sid', 'Groups'),
    }

res_users()

class survey_request(osv.osv):
    _name = "survey.request"
    _order = 'date_deadline'
    _rec_name = 'date_deadline'
    _columns = {
        'date_deadline': fields.date("Deadline date"),
        'user_id': fields.many2one("res.users", "User"),
        'email': fields.char("Email", size=64),
        'survey_id': fields.many2one("survey", "Survey", required=1, ondelete='cascade'),
        'response': fields.many2one('survey.response', 'Answer'),
        'state': fields.selection([('draft','Draft'),('cancel', 'Cancelled'),('waiting_answer', 'Waiting Answer'),('done', 'Done')], 'Status', readonly=1)
    }
    _defaults = {
        'state': lambda * a: 'draft',
#        'date_deadline': lambda * a :  (datetime.now() + relativedelta(months=+1)).strftime("%Y-%m-%d %H:%M:%S")
    }
    def survey_req_waiting_answer(self, cr, uid, ids, arg):
        self.write(cr, uid, ids, { 'state' : 'waiting_answer'})
        return True

    def survey_req_draft(self, cr, uid, ids, arg):
        self.write(cr, uid, ids, { 'state' : 'draft'})
        return True

    def survey_req_done(self, cr, uid, ids, arg):
        self.write(cr, uid, ids, { 'state' : 'done'})
        return True

    def survey_req_cancel(self, cr, uid, ids, arg):
        self.write(cr, uid, ids, { 'state' : 'cancel'})
        return True

    def on_change_user(self, cr, uid, ids, user_id, context=None):
        if user_id:
            user_obj = self.pool.get('res.users')
            user = user_obj.browse(cr, uid, user_id, context=context)
            return {'value': {'email': user.email}}
        return {}

survey_request()

# vim:expandtab:smartindent:tabstop=4:softtabstop=4:shiftwidth=4:<|MERGE_RESOLUTION|>--- conflicted
+++ resolved
@@ -168,10 +168,8 @@
             name = sur['title']
             pages = sur['page_ids']
             if not pages:
-<<<<<<< HEAD
-                raise osv.except_osv(_('Warning!'), _('This survey has no question defined. Please define the questions and answers first.'))
-            else:
-                context.update({'active':False,'survey_id': ids[0]})
+                raise osv.except_osv(_('Warning!'), _('This survey has no pages defined. Please define pages first.'))
+            context.update({'active':False,'survey_id': ids[0]})
         return {
             'view_type': 'form',
             'view_mode': 'form',
@@ -189,12 +187,7 @@
             pages = sur['page_ids']
             if not pages:
                 raise osv.except_osv(_('Warning!'), _('This survey has no question defined. Please define the questions and answers first.'))
-            else:
-                context.update({'survey_id': ids[0]})
-=======
-                raise osv.except_osv(_('Warning!'), _('This survey has no pages defined. Please define pages first.'))
-            context.update({'active':True,'survey_id': ids[0]})
->>>>>>> bcf7db16
+            context.update({'survey_id': ids[0]})
         return {
             'view_type': 'form',
             'view_mode': 'form',
