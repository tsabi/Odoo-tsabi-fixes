# -*- coding: utf-8 -*-
##############################################################################
#
#    OpenERP, Open Source Management Solution
#    Copyright (C) 2004-2010 Tiny SPRL (<http://tiny.be>).
#
#    This program is free software: you can redistribute it and/or modify
#    it under the terms of the GNU Affero General Public License as
#    published by the Free Software Foundation, either version 3 of the
#    License, or (at your option) any later version.
#
#    This program is distributed in the hope that it will be useful,
#    but WITHOUT ANY WARRANTY; without even the implied warranty of
#    MERCHANTABILITY or FITNESS FOR A PARTICULAR PURPOSE.  See the
#    GNU Affero General Public License for more details.
#
#    You should have received a copy of the GNU Affero General Public License
#    along with this program.  If not, see <http://www.gnu.org/licenses/>.
#
##############################################################################

import time

from osv import osv, fields
from tools.translate import _

## Create an invoice based on selected timesheet lines
#

class account_analytic_line(osv.osv):
    _inherit = "account.analytic.line"

    #
    # data = {
    #   'date': boolean
    #   'time': boolean
    #   'name': boolean
    #   'price': boolean
    #   'product': many2one id
    # }
    def invoice_cost_create(self, cr, uid, ids, data={}, context=None):
        analytic_account_obj = self.pool.get('account.analytic.account')
        res_partner_obj = self.pool.get('res.partner')
        account_payment_term_obj = self.pool.get('account.payment.term')
        invoice_obj = self.pool.get('account.invoice')
        product_obj = self.pool.get('product.product')
        invoice_factor_obj = self.pool.get('hr_timesheet_invoice.factor')
        pro_price_obj = self.pool.get('product.pricelist')
        fiscal_pos_obj = self.pool.get('account.fiscal.position')
        product_uom_obj = self.pool.get('product.uom')
        invoice_line_obj = self.pool.get('account.invoice.line')
        invoices = []
        if context is None:
            context = {}

        account_ids = {}
        for line in self.pool.get('account.analytic.line').browse(cr, uid, ids, context=context):
            account_ids[line.account_id.id] = True

        account_ids = account_ids.keys() #data['accounts']
        for account in analytic_account_obj.browse(cr, uid, account_ids, context=context):
            partner = account.partner_id
            if (not partner) or not (account.pricelist_id):
                raise osv.except_osv(_('Analytic Account incomplete !'),
                        _('Please fill in the Partner or Customer and Sale Pricelist fields in the Analytic Account:\n%s.') % (account.name,))



            date_due = False
            if partner.property_payment_term:
                pterm_list= account_payment_term_obj.compute(cr, uid,
                        partner.property_payment_term.id, value=1,
                        date_ref=time.strftime('%Y-%m-%d'))
                if pterm_list:
                    pterm_list = [line[0] for line in pterm_list]
                    pterm_list.sort()
                    date_due = pterm_list[-1]

            curr_invoice = {
                'name': time.strftime('%d/%m/%Y')+' - '+account.name,
                'partner_id': account.partner_id.id,
                'payment_term': partner.property_payment_term.id or False,
                'account_id': partner.property_account_receivable.id,
                'currency_id': account.pricelist_id.currency_id.id,
                'date_due': date_due,
                'fiscal_position': account.partner_id.property_account_position.id
            }
            last_invoice = invoice_obj.create(cr, uid, curr_invoice, context=context)
            invoices.append(last_invoice)

            context2 = context.copy()
            context2['lang'] = partner.lang
            cr.execute("SELECT product_id, to_invoice, sum(unit_amount), product_uom_id, name " \
                    "FROM account_analytic_line as line " \
                    "WHERE account_id = %s " \
                        "AND id IN %s AND to_invoice IS NOT NULL " \
                    "GROUP BY product_id, to_invoice, product_uom_id, name", (account.id, tuple(ids),))

            for product_id, factor_id, qty, uom, line_name in cr.fetchall():
                if data.get('product'):
                     product_id = data['product'][0]
                product = product_obj.browse(cr, uid, product_id, context=context2)
                if not product:
<<<<<<< HEAD
                    raise osv.except_osv(_('Error !'), _('At least one line has no product!'))
                factor_name = ''
                factor = invoice_factor_obj.browse(cr, uid, factor_id, context2)
                if not data.get('product', False):
                    if factor.customer_name:
                        factor_name = product.name+' - '+factor.customer_name
                    else:
                        factor_name = product.name
                else:
                    data['product'] = data['product'][0]
                    factor_name = product_obj.name_get(cr, uid, [data['product']], context=context)[0][1]
=======
                    raise osv.except_osv(_('Error'), _('There is no product defined for the line %s. Please select one or force the product through the wizard.') % (line_name))
                factor = invoice_factor_obj.browse(cr, uid, factor_id, context=context2)
                factor_name = product_obj.name_get(cr, uid, [product_id], context=context2)[0][1] 
                if factor.customer_name:
                    factor_name += ' - ' + factor.customer_name
>>>>>>> e845e235

                ctx =  context.copy()
                ctx.update({'uom':uom})
                if account.pricelist_id:
                    pl = account.pricelist_id.id
                    price = pro_price_obj.price_get(cr,uid,[pl], product_id, qty or 1.0, account.partner_id.id, context=ctx)[pl]
                else:
                    price = 0.0

                taxes = product.taxes_id
                tax = fiscal_pos_obj.map_tax(cr, uid, account.partner_id.property_account_position, taxes)
                account_id = product.product_tmpl_id.property_account_income.id or product.categ_id.property_account_income_categ.id
                if not account_id:
                    raise osv.except_osv(_("Configuration Error !"), _("Please define income account for product '%s'.") % product.name)
                curr_line = {
                    'price_unit': price,
                    'quantity': qty,
                    'discount':factor.factor,
                    'invoice_line_tax_id': [(6,0,tax )],
                    'invoice_id': last_invoice,
                    'name': factor_name,
                    'product_id': product_id,
                    'invoice_line_tax_id': [(6,0,tax)],
                    'uos_id': uom,
                    'account_id': account_id,
                    'account_analytic_id': account.id,
                }

                #
                # Compute for lines
                #
                cr.execute("SELECT * FROM account_analytic_line WHERE account_id = %s and id IN %s AND product_id=%s and to_invoice=%s ORDER BY account_analytic_line.date", (account.id, tuple(ids), product_id, factor_id))

                line_ids = cr.dictfetchall()
                note = []
                for line in line_ids:
                    # set invoice_line_note
                    details = []
                    if data.get('date', False):
                        details.append(line['date'])
                    if data.get('time', False):
                        if line['product_uom_id']:
                            details.append("%s %s" % (line['unit_amount'], product_uom_obj.browse(cr, uid, [line['product_uom_id']],context2)[0].name))
                        else:
                            details.append("%s" % (line['unit_amount'], ))
                    if data.get('name', False):
                        details.append(line['name'])
                    note.append(u' - '.join(map(lambda x: unicode(x) or '',details)))

                curr_line['name'] += "\n".join(map(lambda x: unicode(x) or '',note))
                invoice_line_obj.create(cr, uid, curr_line, context=context)
                cr.execute("update account_analytic_line set invoice_id=%s WHERE account_id = %s and id IN %s", (last_invoice, account.id, tuple(ids)))

            invoice_obj.button_reset_taxes(cr, uid, [last_invoice], context)
        return invoices

#
# TODO: check unit of measure !!!
#

class hr_timesheet_invoice_create(osv.osv_memory):

    _name = 'hr.timesheet.invoice.create'
    _description = 'Create invoice from timesheet'
    _columns = {
        'date': fields.boolean('Date', help='The real date of each work will be displayed on the invoice'),
        'time': fields.boolean('Time spent', help='The time of each work done will be displayed on the invoice'),
        'name': fields.boolean('Description', help='The detail of each work done will be displayed on the invoice'),
        'price': fields.boolean('Cost', help='The cost of each work done will be displayed on the invoice. You probably don\'t want to check this'),
        'product': fields.many2one('product.product', 'Force Product', help='Fill this field only if you want to force to use a specific product. Keep empty to use the real product that comes from the cost.'),
    }

    _defaults = {
         'date': lambda *args: 1,
         'name': lambda *args: 1
    }

    def view_init(self, cr, uid, fields, context=None):
        """
        This function checks for precondition before wizard executes
        @param self: The object pointer
        @param cr: the current row, from the database cursor,
        @param uid: the current user’s ID for security checks,
        @param fields: List of fields for default value
        @param context: A standard dictionary for contextual values
        """
        analytic_obj = self.pool.get('account.analytic.line')
        data = context and context.get('active_ids', [])
        for analytic in analytic_obj.browse(cr, uid, data, context=context):
            if analytic.invoice_id:
                     raise osv.except_osv(_('Warning !'), _("Invoice is already linked to some of the analytic line(s)!"))

    def do_create(self, cr, uid, ids, context=None):
        data = self.read(cr, uid, ids, [], context=context)[0]
        invs = self.pool.get('account.analytic.line').invoice_cost_create(cr, uid, context['active_ids'], data, context=context)
        mod_obj = self.pool.get('ir.model.data')
        act_obj = self.pool.get('ir.actions.act_window')
        mod_ids = mod_obj.search(cr, uid, [('name', '=', 'action_invoice_tree1')], context=context)[0]
        res_id = mod_obj.read(cr, uid, mod_ids, ['res_id'], context=context)['res_id']
        act_win = act_obj.read(cr, uid, res_id, [], context=context)
        act_win['domain'] = [('id','in',invs),('type','=','out_invoice')]
        act_win['name'] = _('Invoices')
        return act_win


hr_timesheet_invoice_create()

# vim:expandtab:smartindent:tabstop=4:softtabstop=4:shiftwidth=4:
<|MERGE_RESOLUTION|>--- conflicted
+++ resolved
@@ -101,25 +101,11 @@
                      product_id = data['product'][0]
                 product = product_obj.browse(cr, uid, product_id, context=context2)
                 if not product:
-<<<<<<< HEAD
-                    raise osv.except_osv(_('Error !'), _('At least one line has no product!'))
-                factor_name = ''
-                factor = invoice_factor_obj.browse(cr, uid, factor_id, context2)
-                if not data.get('product', False):
-                    if factor.customer_name:
-                        factor_name = product.name+' - '+factor.customer_name
-                    else:
-                        factor_name = product.name
-                else:
-                    data['product'] = data['product'][0]
-                    factor_name = product_obj.name_get(cr, uid, [data['product']], context=context)[0][1]
-=======
                     raise osv.except_osv(_('Error'), _('There is no product defined for the line %s. Please select one or force the product through the wizard.') % (line_name))
                 factor = invoice_factor_obj.browse(cr, uid, factor_id, context=context2)
                 factor_name = product_obj.name_get(cr, uid, [product_id], context=context2)[0][1] 
                 if factor.customer_name:
                     factor_name += ' - ' + factor.customer_name
->>>>>>> e845e235
 
                 ctx =  context.copy()
                 ctx.update({'uom':uom})
