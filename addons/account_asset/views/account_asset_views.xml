--- conflicted
+++ resolved
@@ -12,7 +12,6 @@
             <form string="Asset category">
                 <sheet>
                     <group>
-<<<<<<< HEAD
                         <div class="oe_title">
                             <label for="name" string="Asset Type" class="oe_edit_only" attrs="{'invisible': [('type','!=','purchase')]}"/>
                             <label for="name" string="Deferred Revenue Type" class="oe_edit_only" attrs="{'invisible': [('type','==','purchase')]}"/>
@@ -34,7 +33,7 @@
                                        attrs="{'invisible': [('type','!=','sale')]}"
                                        style="font-weight: bold" class="o_light_label"/>
                             </div>
-                            <field name="account_asset_id" nolabel="1" attrs="{'invisible': [('type','=', False)]}"/>
+                            <field name="account_asset_id" nolabel="1" attrs="{'invisible': [('type','=', False)]}" domain="[('company_id', '=', company_id)]"/>
                             <div>
                                 <label for="account_depreciation_id"
                                        attrs="{'invisible': [('type','!=','purchase')]}"
@@ -43,7 +42,7 @@
                                        attrs="{'invisible': [('type','!=','sale')]}"
                                        style="font-weight: bold" class="o_light_label"/>
                             </div>
-                            <field name="account_depreciation_id" nolabel="1"/>
+                            <field name="account_depreciation_id" nolabel="1" domain="[('company_id', '=', company_id)]"/>
                             <div>
                                 <label for="account_depreciation_expense_id"
                                        attrs="{'invisible': [('type','!=','purchase')]}"
@@ -52,8 +51,8 @@
                                        attrs="{'invisible': [('type','!=','sale')]}"
                                        style="font-weight: bold" class="o_light_label"/>
                             </div>
-                            <field name="account_depreciation_expense_id" nolabel="1"/>
-                            <field name="account_analytic_id" groups="analytic.group_analytic_accounting"/>
+                            <field name="account_depreciation_expense_id" nolabel="1" domain="[('company_id', '=', company_id)]"/>
+                            <field name="account_analytic_id" domain="[('company_id', '=', company_id)]" groups="analytic.group_analytic_accounting"/>
                         </group>
                         <group string="Periodicity">
                             <field name="method_time" string="Time Method Based On" widget="radio" attrs="{'invisible': [('type','!=','purchase')]}"/>
@@ -75,48 +74,6 @@
                             <field name="method_progress_factor" attrs="{'invisible':[('method','=','linear')], 'required':[('method','=','degressive')]}"/>
                             <field name="prorata" attrs="{'invisible': [('method_time','=','end')]}"/>
                         </group>
-=======
-                        <field name="type" invisible="1"/>
-                        <field name="company_id" options="{'no_create': True}" groups="base.group_multi_company"/>
-                    </group>
-                    <group string="Journal Entries">
-                        <field name="journal_id"/>
-                        <div>
-                            <label for="account_asset_id" attrs="{'invisible': [('type','!=','purchase')]}"/>
-                            <label for="account_asset_id" string="Deferred Revenue Account" attrs="{'invisible': [('type','!=','sale')]}"/>
-                        </div>
-                        <field name="account_asset_id" nolabel="1" attrs="{'invisible': [('type','=', False)]}" domain="[('company_id', '=', company_id)]"/>
-                        <div>
-                            <label for="account_depreciation_id" attrs="{'invisible': [('type','!=','purchase')]}"/>
-                            <label for="account_depreciation_id" string="Recognition Income Account" attrs="{'invisible': [('type','!=','sale')]}"/>
-                        </div>
-                        <field name="account_depreciation_id" nolabel="1" domain="[('company_id', '=', company_id)]"/>
-                        <div>
-                            <label for="account_depreciation_expense_id" attrs="{'invisible': [('type','!=','purchase')]}"/>
-                            <label for="account_depreciation_expense_id" string="Recognition Account" attrs="{'invisible': [('type','!=','sale')]}"/>
-                        </div>
-                        <field name="account_depreciation_expense_id" nolabel="1" domain="[('company_id', '=', company_id)]"/>
-                        <field name="account_analytic_id" domain="[('company_id', '=', company_id)]" groups="analytic.group_analytic_accounting"/>
-                    </group>
-                    <group string="Periodicity">
-                        <field name="method_time" string="Time Method Based On" widget="radio" attrs="{'invisible': [('type','!=','purchase')]}"/>
-                        <field name="method_number" string="Number of Entries" attrs="{'invisible':['|',('method_time','!=','number'),'&amp;',('type','=', False)], 'required':[('method_time','=','number')]}"/>
-                        <label for="method_period" string="One Entry Every"/>
-                        <div>
-                            <field name="method_period" nolabel="1" attrs="{'invisible': [('type','=', False)]}" class="oe_inline"/>
-                            months
-                        </div>
-                        <field name="method_end" attrs="{'required': [('method_time','=','end')], 'invisible':[('method_time','!=','end')]}"/>
-                    </group>
-                    <group string="Additional Options">
-                        <field name="open_asset"/>
-                        <field name="group_entries"/>
-                    </group>
-                    <group attrs="{'invisible': [('type','=','sale')]}" string="Depreciation Method">
-                        <field name="method" widget="radio"/>
-                        <field name="method_progress_factor" attrs="{'invisible':[('method','=','linear')], 'required':[('method','=','degressive')]}"/>
-                        <field name="prorata" attrs="{'invisible': [('method_time','=','end')]}"/>
->>>>>>> 468dab67
                     </group>
                 </sheet>
             </form>
