	# -*- encoding: utf-8 -*-
##############################################################################
#
#    OpenERP, Open Source Management Solution
#    Copyright (C) 2004-2009 Tiny SPRL (<http://tiny.be>).
#
#    This program is free software: you can redistribute it and/or modify
#    it under the terms of the GNU Affero General Public License as
#    published by the Free Software Foundation, either version 3 of the
#    License, or (at your option) any later version.
#
#    This program is distributed in the hope that it will be useful,
#    but WITHOUT ANY WARRANTY; without even the implied warranty of
#    MERCHANTABILITY or FITNESS FOR A PARTICULAR PURPOSE.  See the
#    GNU Affero General Public License for more details.
#
#    You should have received a copy of the GNU Affero General Public License
#    along with this program.  If not, see <http://www.gnu.org/licenses/>.
#
##############################################################################

import time
from datetime import datetime
from dateutil.relativedelta import relativedelta

from osv import osv, fields
import decimal_precision as dp

class account_asset_category(osv.osv):
    _name = 'account.asset.category'
    _description = 'Asset category'

    _columns = {
        'name': fields.char('Name', size=64, required=True, select=1),
        'note': fields.text('Note'),
        'account_analytic_id': fields.many2one('account.analytic.account', 'Analytic account'),
        'account_asset_id': fields.many2one('account.account', 'Asset Account', required=True),
        'account_depreciation_id': fields.many2one('account.account', 'Depreciation Account', required=True),
        'account_expense_depreciation_id': fields.many2one('account.account', 'Depr. Expense Account', required=True),
        'journal_id': fields.many2one('account.journal', 'Journal', required=True),
        'company_id': fields.many2one('res.company', 'Company', required=True),
        'method': fields.selection([('linear','Linear'),('progressif','Progressive')], 'Computation method', required=True),
        'method_delay': fields.integer('Number of Depreciations'),
        'method_period': fields.integer('Period Length', help="State here the time between 2 depreciations, in months"),
        'method_progress_factor': fields.float('Progressif Factor'),
        'method_time': fields.selection([('delay','Delay'),('end','Ending Period')], 'Time Method', required=True),
        'method_end': fields.date('Ending date'),
        'prorata':fields.boolean('Prorata Temporis', help='Indicates that the accounting entries for this asset have to be done from the purchase date instead of the first January'),
        'open_asset': fields.boolean('Skip Draft State', help="Check this if you want to automatically confirm the assets of this category when created by invoice."),
    }

    _defaults = {
        'company_id': lambda self, cr, uid, context: self.pool.get('res.company')._company_default_get(cr, uid, 'account.asset.category', context=context),
        'method': 'linear',
        'method_delay': 5,
        'method_time': 'delay',
        'method_period': 12,
        'method_progress_factor': 0.3,
    }

    def onchange_account_asset(self, cr, uid, ids, account_asset_id, context=None):
        res = {'value':{}}
        if account_asset_id:
           res['value'] = {'account_depreciation_id': account_asset_id}
        return res

account_asset_category()

#class one2many_mod_asset(fields.one2many):
#
#    def get(self, cr, obj, ids, name, user=None, offset=0, context=None, values=None):
#        prinasset_property_id        if context is None:
#            context = {}
#        if not values:
#            values = {}
#        res = {}
#        for id in ids:
#            res[id] = []
#        #compute depreciation board
#        depreciation_line_ids = obj.pool.get('account.asset.asset').compute_depreciation_board(cr, user, ids, context=context)
#        for key, value in depreciation_line_ids.items():
#            #write values on asset
#            obj.pool.get(self._obj).write(cr, user, key, {'depreciation_line_ids': [6,0,value]})
#        return depreciation_line_ids

class account_asset_asset(osv.osv):
    _name = 'account.asset.asset'
    _description = 'Asset'

    def _get_period(self, cr, uid, context={}):
        periods = self.pool.get('account.period').find(cr, uid)
        if periods:
            return periods[0]
        else:
            return False

    def _get_last_depreciation_date(self, cr, uid, ids, context=None):
        """
        @param id: ids of a account.asset.asset objects
        @return: Returns a dictionary of the effective dates of the last depreciation entry made for given asset ids. If there isn't any, return the purchase date of this asset
        """
        cr.execute("""
            SELECT a.id as id, COALESCE(MAX(l.date),a.purchase_date) AS date
            FROM account_asset_asset a
            LEFT JOIN account_move_line l ON (l.asset_id = a.id)
            WHERE a.id IN %s
            GROUP BY a.id, a.purchase_date """, (tuple(ids),))
        return dict(cr.fetchall())

<<<<<<< HEAD
    def calculate_date(self, date, period):
        return datetime(date.year, date.month, date.day) + relativedelta(months=+period)
=======
    def _compute_board_amount(self, cr, uid, asset, i, residual_amount, amount_to_depr, undone_dotation_number, posted_depreciation_line_ids, total_days, depreciation_date, context=None):
        #by default amount = 0
        amount = 0
        if i == undone_dotation_number:
            amount = residual_amount
        else:
            if asset.method == 'linear':
                amount = amount_to_depr / (undone_dotation_number - len(posted_depreciation_line_ids))
                if asset.prorata:
                    amount = amount_to_depr / asset.method_delay
                    days = total_days - float(depreciation_date.strftime('%j'))
                    if i == 1:
                        amount = (amount_to_depr / asset.method_delay) / total_days * days
                    elif i == undone_dotation_number:
                        amount = (amount_to_depr / asset.method_delay) / total_days * (total_days - days)
            elif asset.method == 'degressive':
                amount = residual_amount * asset.method_progress_factor
        return amount

    def _compute_board_undone_dotation_nb(self, cr, uid, asset, depreciation_date, total_days, context=None):
        undone_dotation_number = asset.method_delay
        if asset.method_time == 'end':
            end_date = datetime.strptime(asset.method_end, '%Y-%m-%d')
            undone_dotation_number = (end_date - depreciation_date).days / total_days
        if asset.prorata or asset.method_time == 'end':
            undone_dotation_number += 1
        return undone_dotation_number
>>>>>>> 473c63ef

    def compute_depreciation_board(self, cr, uid,ids, context=None):
        depreciation_lin_obj = self.pool.get('account.asset.depreciation.line')
        for asset in self.browse(cr, uid, ids, context=context):
            if asset.value_residual == 0.0:
                continue
            posted_depreciation_line_ids = depreciation_lin_obj.search(cr, uid, [('asset_id', '=', asset.id), ('move_check', '=', True)])
            old_depreciation_line_ids = depreciation_lin_obj.search(cr, uid, [('asset_id', '=', asset.id), ('move_id', '=', False)])
            if old_depreciation_line_ids:
                depreciation_lin_obj.unlink(cr, uid, old_depreciation_line_ids, context=context)
            
            amount_to_depr = residual_amount = asset.value_residual

            depreciation_date = datetime.strptime(self._get_last_depreciation_date(cr, uid, [asset.id], context)[asset.id], '%Y-%m-%d')
<<<<<<< HEAD
            total_days = (depreciation_date.year % 4) and 365 or 366
            undone_dotation_number = asset.method_delay
            # Considering Depr. Period as months
            time_period = asset.method_period
            if asset.method_time == 'end':
                end_date = datetime.strptime(asset.method_end, '%Y-%m-%d')
                if time_period != 12:
                    total_days = time_period * 30
                undone_dotation_number = (end_date - depreciation_date).days / total_days
            if asset.prorata or asset.method_time == 'end':
                undone_dotation_number += 1
            if posted_depreciation_line_ids:
                add_months = time_period * len(posted_depreciation_line_ids)
                depreciation_date = self.calculate_date(depreciation_date, add_months)
=======
            day = depreciation_date.day
            month = depreciation_date.month
            year = depreciation_date.year
            total_days = (year % 4) and 365 or 366

            undone_dotation_number = self._compute_board_undone_dotation_nb(cr, uid, asset, depreciation_date, total_days, context=context)
>>>>>>> 473c63ef
            for x in range(len(posted_depreciation_line_ids), undone_dotation_number):
                i = x + 1
                amount = self._compute_board_amount(cr, uid, asset, i, residual_amount, amount_to_depr, undone_dotation_number, posted_depreciation_line_ids, total_days, depreciation_date, context=context)
                residual_amount -= amount
                vals = {
                     'amount': amount,
                     'asset_id': asset.id,
                     'sequence': i,
                     'name': str(asset.id) +'/' + str(i),
                     'remaining_value': residual_amount,
                     'depreciated_value': (asset.purchase_value - asset.salvage_value) - (residual_amount + amount),
                     'depreciation_date': depreciation_date.strftime('%Y-%m-%d'),
                }
                depreciation_lin_obj.create(cr, uid, vals, context=context)
                depreciation_date = self.calculate_date(depreciation_date, time_period)
        return True

    def validate(self, cr, uid, ids, context={}):
        return self.write(cr, uid, ids, {
            'state':'open'
        }, context)

    def set_to_close(self, cr, uid, ids, context=None):
        return self.write(cr, uid, ids, {'state': 'close'}, context=context)

    def _amount_residual(self, cr, uid, ids, name, args, context=None):
        cr.execute("""SELECT
                l.asset_id as id, round(SUM(abs(l.debit-l.credit))) AS amount
            FROM
                account_move_line l
            WHERE
                l.asset_id IN %s GROUP BY l.asset_id """, (tuple(ids),))
        res=dict(cr.fetchall())
        for asset in self.browse(cr, uid, ids, context):
            res[asset.id] = asset.purchase_value - res.get(asset.id, 0.0) - asset.salvage_value
        for id in ids:
            res.setdefault(id, 0.0)
        return res

    _columns = {
        'period_id': fields.many2one('account.period', 'First Period', required=True, readonly=True, states={'draft':[('readonly',False)]}),
        'account_move_line_ids': fields.one2many('account.move.line', 'asset_id', 'Entries', readonly=True, states={'draft':[('readonly',False)]}),
        'name': fields.char('Asset', size=64, required=True, select=1, readonly=False, states={'close':[('readonly',True)]}),
        'code': fields.char('Reference ', size=16, select=1, readonly=False, states={'close':[('readonly',True)]}),
        'purchase_value': fields.float('Gross value ', required=True, readonly=False, states={'close':[('readonly',True)]}),
        'currency_id': fields.many2one('res.currency','Currency',required=True, readonly=False, states={'close':[('readonly',True)]}),
        'company_id': fields.many2one('res.company', 'Company', required=True, readonly=False, states={'close':[('readonly',True)]}),
        'note': fields.text('Note'),
        'category_id': fields.many2one('account.asset.category', 'Asset category',required=True, change_default=True, readonly=False, states={'close':[('readonly',True)]}),
        'localisation': fields.char('Localisation', size=32, select=2),
        'parent_id': fields.many2one('account.asset.asset', 'Parent Asset'),
        'child_ids': fields.one2many('account.asset.asset', 'parent_id', 'Children Assets'),
        'purchase_date': fields.date('Purchase Date', required=True, readonly=False, states={'close':[('readonly',True)]}),
        'state': fields.selection([('draft','Draft'),('open','Running'),('close','Close')], 'State', required=True),
        'active': fields.boolean('Active', select=2),
        'partner_id': fields.many2one('res.partner', 'Partner', readonly=False, states={'close':[('readonly',True)]}),
        'method': fields.selection([('linear','Linear'),('degressive','Degressive')], 'Computation Method', required=True, readonly=True, states={'draft':[('readonly',False)]}, help="Linear: Calculated on basis of Gross Value/During (interval) \
         \nDegressive: Calculated on basis of Gross Value * Degressive Factor"),
        'method_delay': fields.integer('Number of Depreciations', readonly=True, states={'draft':[('readonly',False)]}, help="Calculates Depreciation within specified interval"),
        'method_period': fields.integer('Period Length', readonly=True, states={'draft':[('readonly',False)]}, help="State here the time during 2 depreciations, in months"),
        'method_end': fields.date('Ending Date', readonly=True, states={'draft':[('readonly',False)]}),
        'method_progress_factor': fields.float('Progressif Factor', readonly=True, states={'draft':[('readonly',False)]}),
        'value_residual': fields.function(_amount_residual, method=True, digits_compute=dp.get_precision('Account'), string='Residual Value'),
        'method_time': fields.selection([('delay','Delay'),('end','Ending Period')], 'Time Method', required=True, readonly=True, states={'draft':[('readonly',False)]}, help="Delay: Allow users to enter number of periods to generate depreciation lines \n Ending Period: Calculates depreciation lines on the basis of Ending Period Date and Number of Depreciation"),
        'prorata':fields.boolean('Prorata Temporis', readonly=True, states={'draft':[('readonly',False)]}, help='Indicates that the accounting entries for this asset have to be done from the purchase date instead of the first January'),
        'history_ids': fields.one2many('account.asset.history', 'asset_id', 'History', readonly=True),
        'depreciation_line_ids': fields.one2many('account.asset.depreciation.line', 'asset_id', 'Depreciation Lines', readonly=True, states={'draft':[('readonly',False)]}),
        'salvage_value': fields.float('Salvage Value', digits_compute=dp.get_precision('Account'), help="It is the amount you plan to have that you cannot depreciate.", readonly=False, states={'close':[('readonly',True)]}),
    }
    _defaults = {
        'code': lambda obj, cr, uid, context: obj.pool.get('ir.sequence').get(cr, uid, 'account.asset.code'),
        'purchase_date': lambda obj, cr, uid, context: time.strftime('%Y-%m-%d'),
        'active': lambda obj, cr, uid, context: True,
        'state': lambda obj, cr, uid, context: 'draft',
        'period_id': _get_period,
        'method': lambda obj, cr, uid, context: 'linear',
        'method_delay': lambda obj, cr, uid, context: 5,
        'method_time': lambda obj, cr, uid, context: 'delay',
        'method_period': lambda obj, cr, uid, context: 12,
        'method_progress_factor': lambda obj, cr, uid, context: 0.3,
        'currency_id': lambda self,cr,uid,c: self.pool.get('res.users').browse(cr, uid, uid, c).company_id.currency_id.id,
        'company_id': lambda self, cr, uid, context: self.pool.get('res.company')._company_default_get(cr, uid, 'account.asset.asset',context=context),
    }
    
    def _check_recursion(self, cr, uid, ids, context=None, parent=None):
        return super(account_asset_asset, self)._check_recursion(cr, uid, ids, context=context, parent=parent)

    def _check_prorata(self, cr, uid, ids, context=None):
        for asset in self.browse(cr, uid, ids, context=context):
            if asset.prorata and (asset.method != 'linear' or asset.method_time != 'delay'):
                return False
        return True

    _constraints = [
        (_check_recursion, 'Error ! You can not create recursive assets.', ['parent_id']),
        (_check_prorata, '\nProrata temporis can be applied only for computation method linear and time method delay.', ['prorata']),
    ]

    def onchange_category_id(self, cr, uid, ids, category_id, context=None):
        res = {'value':{}}
        asset_categ_obj = self.pool.get('account.asset.category')
        if category_id:
            category_obj = asset_categ_obj.browse(cr, uid, category_id, context=context)
            res['value'] = {
                            'method': category_obj.method,
                            'method_delay': category_obj.method_delay,
                            'method_time': category_obj.method_time,
                            'method_period': category_obj.method_period,
                            'method_progress_factor': category_obj.method_progress_factor,
                            'method_end': category_obj.method_end,
                            'prorata': category_obj.prorata,
            }
        return res

    def onchange_method_time(self, cr, uid, ids, method='linear', method_time='delay', context=None):
        res = {'value': {}}
        if method != 'linear' or method_time != 'delay':
            res['value'] = {'prorata': False}
        return res

    def copy(self, cr, uid, id, default=None, context=None):
        if default is None:
            default = {}
        if context is None:
            context = {}
        default.update({'depreciation_line_ids': [], 'state': 'draft'})
        return super(account_asset_asset, self).copy(cr, uid, id, default, context=context)

    def _compute_period(self, cr, uid, property, context={}):
        if (len(property.entry_asset_ids or [])/2)>=property.method_delay:
            return False
        if len(property.entry_asset_ids):
            cp = property.entry_asset_ids[-1].period_id
            cpid = self.pool.get('account.period').next(cr, uid, cp, property.method_period, context)
            current_period = self.pool.get('account.period').browse(cr, uid, cpid, context)
        else:
            current_period = property.asset_id.period_id
        return current_period

    def _compute_move(self, cr, uid, property, period, context={}):
        #FIXME: fucntion not working OK
        result = []
        total = 0.0
        for move in property.asset_id.entry_ids:
            total += move.debit-move.credit
        for move in property.entry_asset_ids:
            if move.account_id == property.account_asset_ids:
                total += move.debit
                total += -move.credit
        periods = (len(property.entry_asset_ids)/2) - property.method_delay

        if periods==1:
            amount = total
        else:
            if property.method == 'linear':
                amount = total / periods
            else:
                amount = total * property.method_progress_factor

        move_id = self.pool.get('account.move').create(cr, uid, {
            'journal_id': property.journal_id.id,
            'period_id': period.id,
            'name': property.name or property.asset_id.name,
            'ref': property.asset_id.code
        })
        result = [move_id]
        id = self.pool.get('account.move.line').create(cr, uid, {
            'name': property.name or property.asset_id.name,
            'move_id': move_id,
            'account_id': property.account_asset_id.id,
            'debit': amount>0 and amount or 0.0,
            'credit': amount<0 and -amount or 0.0,
            'ref': property.asset_id.code,
            'period_id': period.id,
            'journal_id': property.journal_id.id,
            'partner_id': property.asset_id.partner_id.id,
            'date': time.strftime('%Y-%m-%d'),
        })
        id2 = self.pool.get('account.move.line').create(cr, uid, {
            'name': property.name or property.asset_id.name,
            'move_id': move_id,
            'account_id': property.account_actif_id.id,
            'credit': amount>0 and amount or 0.0,
            'debit': amount<0 and -amount or 0.0,
            'ref': property.asset_id.code,
            'period_id': period.id,
            'journal_id': property.journal_id.id,
            'partner_id': property.asset_id.partner_id.id,
            'date': time.strftime('%Y-%m-%d'),
        })
    #
        self.pool.get('account.asset.asset').write(cr, uid, [property.id], {
            'entry_asset_ids': [(4, id2, False),(4,id,False)]
        })
        if property.method_delay - (len(property.entry_asset_ids)/2)<=1:
            #self.pool.get('account.asset.property')._close(cr, uid, property, context)
            return result
        return result

    def _compute_entries(self, cr, uid, asset, period_id, context={}):
        #FIXME: function not working CHECK all res
        result = []
        date_start = self.pool.get('account.period').browse(cr, uid, period_id, context).date_start
        for property in asset.property_ids:
            if property.state=='open':
                period = self._compute_period(cr, uid, property, context)
                if period and (period.date_start<=date_start):
                    result += self._compute_move(cr, uid, property, period, context)
        return result

    def create(self, cr, uid, vals, context=None):
        asset_id = super(account_asset_asset, self).create(cr, uid, vals, context=context)
        self.compute_depreciation_board(cr, uid, [asset_id], context=context)
        return asset_id

account_asset_asset()

class account_asset_depreciation_line(osv.osv):
    _name = 'account.asset.depreciation.line'
    _description = 'Asset depreciation line'

    def _get_move_check(self, cr, uid, ids, name, args, context=None):
        res = {}
        for line in self.browse(cr, uid, ids, context=context):
            res[line.id] = bool(line.move_id)
        return res

    _columns = {
        'name': fields.char('Depreciation Name', size=64, required=True, select=1),
        'sequence': fields.integer('Sequence of the depreciation', required=True),
        'asset_id': fields.many2one('account.asset.asset', 'Asset', required=True),
        'amount': fields.float('Depreciation Amount', required=True),
        'remaining_value': fields.float('Amount to Depreciate', required=True),
        'depreciated_value': fields.float('Amount Already Depreciated', required=True),
        'depreciation_date': fields.char('Depreciation Date', size=64, select=1),
        'move_id': fields.many2one('account.move', 'Depreciation Entry'),
        'move_check': fields.function(_get_move_check, method=True, type='boolean', string='Posted', store=True)
    }

    def create_move(self, cr, uid, ids, context=None):
        can_close = False
        if context is None:
            context = {}
        asset_obj = self.pool.get('account.asset.asset')
        period_obj = self.pool.get('account.period')
        move_obj = self.pool.get('account.move')
        move_line_obj = self.pool.get('account.move.line')
        currency_obj = self.pool.get('res.currency')
        for line in self.browse(cr, uid, ids, context=context):
            if currency_obj.is_zero(cr, uid, line.asset_id.currency_id, line.remaining_value):
                can_close = True
            depreciation_date = line.asset_id.prorata and line.asset_id.purchase_date or time.strftime('%Y-%m-%d')
            period_ids = period_obj.find(cr, uid, depreciation_date, context=context)
            company_currency = line.asset_id.company_id.currency_id.id
            current_currency = line.asset_id.currency_id.id
            context.update({'date': depreciation_date})
            amount = currency_obj.compute(cr, uid, current_currency, company_currency, line.amount, context=context)
            sign = line.asset_id.category_id.journal_id.type = 'purchase' and 1 or -1
            move_vals = {
                'name': line.name,
                'date': depreciation_date,
                'ref': line.name,
                'period_id': period_ids and period_ids[0] or False,
                'journal_id': line.asset_id.category_id.journal_id.id,
                }
            move_id = move_obj.create(cr, uid, move_vals, context=context)
            asset_name = line.asset_id.name
            reference = line.name
            journal_id = line.asset_id.category_id.journal_id.id
            partner_id = line.asset_id.partner_id.id
            move_line_obj.create(cr, uid, {
                'name': asset_name,
                'ref': reference,
                'move_id': move_id,
                'account_id': line.asset_id.category_id.account_depreciation_id.id,
                'debit': 0.0,
                'credit': amount,
                'period_id': period_ids and period_ids[0] or False,
                'journal_id': journal_id,
                'partner_id': partner_id,
                'currency_id': company_currency <> current_currency and  current_currency or False,
                'amount_currency': company_currency <> current_currency and - sign * line.amount or 0.0,
                'date': depreciation_date,
            })
            move_line_obj.create(cr, uid, {
                'name': asset_name,
                'ref': reference,
                'move_id': move_id,
                'account_id': line.asset_id.category_id.account_expense_depreciation_id.id,
                'credit': 0.0,
                'debit': amount,
                'period_id': period_ids and period_ids[0] or False,
                'journal_id': journal_id,
                'partner_id': partner_id,
                'currency_id': company_currency <> current_currency and  current_currency or False,
                'amount_currency': company_currency <> current_currency and sign * line.amount or 0.0,
                'analytic_account_id': line.asset_id.category_id.account_analytic_id.id,
                'date': depreciation_date,
                'asset_id': line.asset_id.id
            })
            self.write(cr, uid, line.id, {'move_id': move_id}, context=context)
        if can_close:
            asset_obj.write(cr, uid, [line.asset_id.id], {'state': 'close'}, context=context)                
        return True

account_asset_depreciation_line()

#class account_asset_property(osv.osv):
#    def _amount_total(self, cr, uid, ids, name, args, context={}):
#        id_set=",".join(map(str,ids))
#        cr.execute("""SELECT l.asset_id,abs(SUM(l.debit-l.credit)) AS amount FROM
#                account_asset_property p
#            left join
#                account_move_line l on (p.asset_id=l.asset_id)
#            WHERE p.id IN ("""+id_set+") GROUP BY l.asset_id ")
#        res=dict(cr.fetchall())
#        for id in ids:
#            res.setdefault(id, 0.0)
#        return res
#
#    def _close(self, cr, uid, property, context={}):
#        if property.state<>'close':
#            self.pool.get('account.asset.property').write(cr, uid, [property.id], {
#                'state': 'close'
#            })
#            property.state='close'
#        ok = property.asset_id.state=='open'
#        for prop in property.asset_id.property_ids:
#            ok = ok and prop.state=='close'
#        self.pool.get('account.asset.asset').write(cr, uid, [property.asset_id.id], {
#            'state': 'close'
#        }, context)
#        return True
#
#    _name = 'account.asset.property'
#    _description = 'Asset property'
#    _columns = {
#        'name': fields.char('Method name', size=64, select=1),
#        'type': fields.selection([('direct','Direct'),('indirect','Indirect')], 'Depr. method type', select=2, required=True),
#        'asset_id': fields.many2one('account.asset.asset', 'Asset', required=True),
#        'account_asset_id': fields.many2one('account.account', 'Asset account', required=True),
#        'account_actif_id': fields.many2one('account.account', 'Depreciation account', required=True),
#        'journal_id': fields.many2one('account.journal', 'Journal', required=True),
#        'journal_analytic_id': fields.many2one('account.analytic.journal', 'Analytic journal'),
#        'account_analytic_id': fields.many2one('account.analytic.account', 'Analytic account'),
#
#        'method': fields.selection([('linear','Linear'),('progressif','Progressive')], 'Computation method', required=True, readonly=True, states={'draft':[('readonly',False)]}),
#        'method_delay': fields.integer('During', readonly=True, states={'draft':[('readonly',False)]}),
#        'method_period': fields.integer('Depre. all', readonly=True, states={'draft':[('readonly',False)]}),
#        'method_end': fields.date('Ending date'),
#
#        'date': fields.date('Date created'),
#    #'test': fields.one2many('account.pre', 'asset_id',  readonly=True, states={'draft':[('readonly',False)]}),
#        'entry_asset_ids': fields.many2many('account.move.line', 'account_move_asset_entry_rel', 'asset_property_id', 'move_id', 'Asset Entries'),
#        'board_ids': fields.one2many('account.asset.board', 'asset_id', 'Asset board'),
#
#        'value_total': fields.function(_amount_total, method=True, digits=(16,2),string='Gross value'),
#        'state': fields.selection([('draft','Draft'), ('open','Open'), ('close','Close')], 'State', required=True),
#        'history_ids': fields.one2many('account.asset.property.history', 'asset_property_id', 'History', readonly=True)
##    'parent_id': fields.many2one('account.asset.asset', 'Parent asset'),
##    'partner_id': fields.many2one('res.partner', 'Partner'),
##    'note': fields.text('Note'),
#
#    }
#    _defaults = {
#        'type': lambda obj, cr, uid, context: 'direct',
#        'state': lambda obj, cr, uid, context: 'draft',
#        'method': lambda obj, cr, uid, context: 'linear',
#        'method_time': lambda obj, cr, uid, context: 'delay',
#        'method_progress_factor': lambda obj, cr, uid, context: 0.3,
#        'method_delay': lambda obj, cr, uid, context: 5,
#        'method_period': lambda obj, cr, uid, context: 12,
#        'date': lambda obj, cr, uid, context: time.strftime('%Y-%m-%d')
#    }
#account_asset_property()

class account_move_line(osv.osv):
    _inherit = 'account.move.line'
    _columns = {
        'asset_id': fields.many2one('account.asset.asset', 'Asset'),
        'entry_ids': fields.one2many('account.move.line', 'asset_id', 'Entries', readonly=True, states={'draft':[('readonly',False)]}),

    }
account_move_line()

class account_asset_history(osv.osv):
    _name = 'account.asset.history'
    _description = 'Asset history'
    _columns = {
        'name': fields.char('History name', size=64, select=1),
        'user_id': fields.many2one('res.users', 'User', required=True),
        'date': fields.date('Date', required=True),
        'asset_id': fields.many2one('account.asset.asset', 'Asset', required=True),
        'method_time': fields.selection([('delay','Delay'),('end','Ending Period')], 'Time Method', required=True, help="Delay: Allow users to enter number of periods to generate depreciation lines \n Ending Period: Calculates depreciation lines on the basis of Ending Period Date and Number of Depreciations"),
        'method_delay': fields.integer('Number of Depreciations'),
        'method_period': fields.integer('Period Length', help="Time in month between two depreciations"),
        'method_end': fields.date('Ending date'),
        'note': fields.text('Note'),
    }
    _order = 'date desc'
    _defaults = {
        'date': lambda *args: time.strftime('%Y-%m-%d'),
        'user_id': lambda self, cr, uid, ctx: uid
    }
    
account_asset_history()

# vim:expandtab:smartindent:tabstop=4:softtabstop=4:shiftwidth=4:<|MERGE_RESOLUTION|>--- conflicted
+++ resolved
@@ -107,10 +107,6 @@
             GROUP BY a.id, a.purchase_date """, (tuple(ids),))
         return dict(cr.fetchall())
 
-<<<<<<< HEAD
-    def calculate_date(self, date, period):
-        return datetime(date.year, date.month, date.day) + relativedelta(months=+period)
-=======
     def _compute_board_amount(self, cr, uid, asset, i, residual_amount, amount_to_depr, undone_dotation_number, posted_depreciation_line_ids, total_days, depreciation_date, context=None):
         #by default amount = 0
         amount = 0
@@ -138,7 +134,6 @@
         if asset.prorata or asset.method_time == 'end':
             undone_dotation_number += 1
         return undone_dotation_number
->>>>>>> 473c63ef
 
     def compute_depreciation_board(self, cr, uid,ids, context=None):
         depreciation_lin_obj = self.pool.get('account.asset.depreciation.line')
@@ -153,29 +148,12 @@
             amount_to_depr = residual_amount = asset.value_residual
 
             depreciation_date = datetime.strptime(self._get_last_depreciation_date(cr, uid, [asset.id], context)[asset.id], '%Y-%m-%d')
-<<<<<<< HEAD
-            total_days = (depreciation_date.year % 4) and 365 or 366
-            undone_dotation_number = asset.method_delay
-            # Considering Depr. Period as months
-            time_period = asset.method_period
-            if asset.method_time == 'end':
-                end_date = datetime.strptime(asset.method_end, '%Y-%m-%d')
-                if time_period != 12:
-                    total_days = time_period * 30
-                undone_dotation_number = (end_date - depreciation_date).days / total_days
-            if asset.prorata or asset.method_time == 'end':
-                undone_dotation_number += 1
-            if posted_depreciation_line_ids:
-                add_months = time_period * len(posted_depreciation_line_ids)
-                depreciation_date = self.calculate_date(depreciation_date, add_months)
-=======
             day = depreciation_date.day
             month = depreciation_date.month
             year = depreciation_date.year
             total_days = (year % 4) and 365 or 366
 
             undone_dotation_number = self._compute_board_undone_dotation_nb(cr, uid, asset, depreciation_date, total_days, context=context)
->>>>>>> 473c63ef
             for x in range(len(posted_depreciation_line_ids), undone_dotation_number):
                 i = x + 1
                 amount = self._compute_board_amount(cr, uid, asset, i, residual_amount, amount_to_depr, undone_dotation_number, posted_depreciation_line_ids, total_days, depreciation_date, context=context)
@@ -190,7 +168,11 @@
                      'depreciation_date': depreciation_date.strftime('%Y-%m-%d'),
                 }
                 depreciation_lin_obj.create(cr, uid, vals, context=context)
-                depreciation_date = self.calculate_date(depreciation_date, time_period)
+                # Considering Depr. Period as months
+                depreciation_date = (datetime(year, month, day) + relativedelta(months=+asset.method_period))
+                day = depreciation_date.day
+                month = depreciation_date.month
+                year = depreciation_date.year
         return True
 
     def validate(self, cr, uid, ids, context={}):
