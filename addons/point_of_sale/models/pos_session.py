# -*- coding: utf-8 -*-
# Part of Odoo. See LICENSE file for full copyright and licensing details.

from odoo import api, fields, models, SUPERUSER_ID, _
from odoo.exceptions import UserError, ValidationError


class PosSession(models.Model):
    _name = 'pos.session'
    _order = 'id desc'

    POS_SESSION_STATE = [
        ('opening_control', 'Opening Control'),  # method action_pos_session_open
        ('opened', 'In Progress'),               # method action_pos_session_closing_control
        ('closing_control', 'Closing Control'),  # method action_pos_session_close
        ('closed', 'Closed & Posted'),
    ]

    def _confirm_orders(self):
        for session in self:
            company_id = session.config_id.journal_id.company_id.id
            orders = session.order_ids.filtered(lambda order: order.state == 'paid')
            journal_id = self.env['ir.config_parameter'].sudo().get_param(
                'pos.closing.journal_id_%s' % company_id, default=session.config_id.journal_id.id)

            move = self.env['pos.order'].with_context(force_company=company_id)._create_account_move(session.start_at, session.name, int(journal_id), company_id)
            orders.with_context(force_company=company_id)._create_account_move_line(session, move)
<<<<<<< HEAD
            for order in session.order_ids.filtered(lambda o: o.state != 'done'):
                if order.state not in ('paid', 'invoiced'):
                    raise UserError(_("You cannot confirm all orders of this session, because they don't have the 'paid' status"))
=======
            for order in session.order_ids.filtered(lambda o: o.state not in ['done', 'invoiced']):
                if order.state not in ('paid'):
                    raise UserError(_("You cannot confirm all orders of this session, because they have not the 'paid' status"))
>>>>>>> 6804085b
                order.action_pos_order_done()

    config_id = fields.Many2one(
        'pos.config', string='Point of Sale',
        help="The physical point of sale you will use.",
        required=True,
        index=True)
    name = fields.Char(string='Session ID', required=True, readonly=True, default='/')
    user_id = fields.Many2one(
        'res.users', string='Responsible',
        required=True,
        index=True,
        readonly=True,
        states={'opening_control': [('readonly', False)]},
        default=lambda self: self.env.uid)
    currency_id = fields.Many2one('res.currency', related='config_id.currency_id', string="Currency")
    start_at = fields.Datetime(string='Opening Date', readonly=True)
    stop_at = fields.Datetime(string='Closing Date', readonly=True, copy=False)

    state = fields.Selection(
        POS_SESSION_STATE, string='Status',
        required=True, readonly=True,
        index=True, copy=False, default='opening_control')

    sequence_number = fields.Integer(string='Order Sequence Number', help='A sequence number that is incremented with each order', default=1)
    login_number = fields.Integer(string='Login Sequence Number', help='A sequence number that is incremented each time a user resumes the pos session', default=0)

    cash_control = fields.Boolean(compute='_compute_cash_all', string='Has Cash Control')
    cash_journal_id = fields.Many2one('account.journal', compute='_compute_cash_all', string='Cash Journal', store=True)
    cash_register_id = fields.Many2one('account.bank.statement', compute='_compute_cash_all', string='Cash Register', store=True)

    cash_register_balance_end_real = fields.Monetary(
        related='cash_register_id.balance_end_real',
        string="Ending Balance",
        help="Total of closing cash control lines.",
        readonly=True)
    cash_register_balance_start = fields.Monetary(
        related='cash_register_id.balance_start',
        string="Starting Balance",
        help="Total of opening cash control lines.",
        readonly=True)
    cash_register_total_entry_encoding = fields.Monetary(
        related='cash_register_id.total_entry_encoding',
        string='Total Cash Transaction',
        readonly=True,
        help="Total of all paid sales orders")
    cash_register_balance_end = fields.Monetary(
        related='cash_register_id.balance_end',
        digits=0,
        string="Theoretical Closing Balance",
        help="Sum of opening balance and transactions.",
        readonly=True)
    cash_register_difference = fields.Monetary(
        related='cash_register_id.difference',
        string='Difference',
        help="Difference between the theoretical closing balance and the real closing balance.",
        readonly=True)

    journal_ids = fields.Many2many(
        'account.journal',
        related='config_id.journal_ids',
        readonly=True,
        string='Available Payment Methods')
    order_ids = fields.One2many('pos.order', 'session_id',  string='Orders')
    statement_ids = fields.One2many('account.bank.statement', 'pos_session_id', string='Bank Statement', readonly=True)
    picking_count = fields.Integer(compute='_compute_picking_count')

    _sql_constraints = [('uniq_name', 'unique(name)', _("The name of this POS Session must be unique !"))]

    @api.multi
    def _compute_picking_count(self):
        for pos in self:
            pickings = pos.order_ids.mapped('picking_id').filtered(lambda x: x.state != 'done')
            pos.picking_count = len(pickings.ids)

    @api.multi
    def action_stock_picking(self):
        pickings = self.order_ids.mapped('picking_id').filtered(lambda x: x.state != 'done')
        action_picking = self.env.ref('stock.action_picking_tree_ready')
        action = action_picking.read()[0]
        action['context'] = {}
        action['domain'] = [('id', 'in', pickings.ids)]
        return action

    @api.depends('config_id.cash_control')
    def _compute_cash_all(self):
        for session in self:
            session.cash_journal_id = session.cash_register_id = session.cash_control = False
            if session.config_id.cash_control:
                for statement in session.statement_ids:
                    if statement.journal_id.type == 'cash':
                        session.cash_control = True
                        session.cash_journal_id = statement.journal_id.id
                        session.cash_register_id = statement.id
                if not session.cash_control:
                    raise UserError(_("Cash control can only be applied to cash journals."))

    @api.constrains('user_id', 'state')
    def _check_unicity(self):
        # open if there is no session in 'opening_control', 'opened', 'closing_control' for one user
        if self.search_count([('state', 'not in', ('closed', 'closing_control')), ('user_id', '=', self.user_id.id)]) > 1:
            raise ValidationError(_("You cannot create two active sessions with the same responsible!"))

    @api.constrains('config_id')
    def _check_pos_config(self):
        if self.search_count([('state', '!=', 'closed'), ('config_id', '=', self.config_id.id)]) > 1:
            raise ValidationError(_("You cannot create two active sessions related to the same point of sale!"))

    @api.model
    def create(self, values):
        config_id = values.get('config_id') or self.env.context.get('default_config_id')
        if not config_id:
            raise UserError(_("You should assign a Point of Sale to your session."))

        # journal_id is not required on the pos_config because it does not
        # exists at the installation. If nothing is configured at the
        # installation we do the minimal configuration. Impossible to do in
        # the .xml files as the CoA is not yet installed.
        pos_config = self.env['pos.config'].browse(config_id)
        ctx = dict(self.env.context, company_id=pos_config.company_id.id)
        if not pos_config.journal_id:
            default_journals = pos_config.with_context(ctx).default_get(['journal_id', 'invoice_journal_id'])
            if (not default_journals.get('journal_id') or
                    not default_journals.get('invoice_journal_id')):
                raise UserError(_("Unable to open the session. You have to assign a sales journal to your point of sale."))
            pos_config.with_context(ctx).sudo().write({
                'journal_id': default_journals['journal_id'],
                'invoice_journal_id': default_journals['invoice_journal_id']})
        # define some cash journal if no payment method exists
        if not pos_config.journal_ids:
            Journal = self.env['account.journal']
            journals = Journal.with_context(ctx).search([('journal_user', '=', True), ('type', '=', 'cash')])
            if not journals:
                journals = Journal.with_context(ctx).search([('type', '=', 'cash')])
                if not journals:
                    journals = Journal.with_context(ctx).search([('journal_user', '=', True)])
            journals.sudo().write({'journal_user': True})
            pos_config.sudo().write({'journal_ids': [(6, 0, journals.ids)]})

        pos_name = self.env['ir.sequence'].with_context(ctx).next_by_code('pos.session')
        if values.get('name'):
            pos_name += ' ' + values['name']

        statements = []
        ABS = self.env['account.bank.statement']
        uid = SUPERUSER_ID if self.env.user.has_group('point_of_sale.group_pos_user') else self.env.user.id
        for journal in pos_config.journal_ids:
            # set the journal_id which should be used by
            # account.bank.statement to set the opening balance of the
            # newly created bank statement
            ctx['journal_id'] = journal.id if pos_config.cash_control and journal.type == 'cash' else False
            st_values = {
                'journal_id': journal.id,
                'user_id': self.env.user.id,
                'name': pos_name
            }

            statements.append(ABS.with_context(ctx).sudo(uid).create(st_values).id)

        values.update({
            'name': pos_name,
            'statement_ids': [(6, 0, statements)],
            'config_id': config_id
        })

        res = super(PosSession, self.with_context(ctx).sudo(uid)).create(values)
        if not pos_config.cash_control:
            res.action_pos_session_open()

        return res

    @api.multi
    def unlink(self):
        for session in self.filtered(lambda s: s.statement_ids):
            session.statement_ids.unlink()
        return super(PosSession, self).unlink()

    @api.multi
    def login(self):
        self.ensure_one()
        self.write({
            'login_number': self.login_number + 1,
        })

    @api.multi
    def action_pos_session_open(self):
        # second browse because we need to refetch the data from the DB for cash_register_id
        # we only open sessions that haven't already been opened
        for session in self.filtered(lambda session: session.state == 'opening_control'):
            values = {}
            if not session.start_at:
                values['start_at'] = fields.Datetime.now()
            values['state'] = 'opened'
            session.write(values)
            session.statement_ids.button_open()
        return True

    @api.multi
    def action_pos_session_closing_control(self):
        for session in self:
            #DO NOT FORWARD-PORT
            if session.state == 'closing_control':
                session.action_pos_session_close()
                continue
            for statement in session.statement_ids:
                if (statement != session.cash_register_id) and (statement.balance_end != statement.balance_end_real):
                    statement.write({'balance_end_real': statement.balance_end})
            session.write({'state': 'closing_control', 'stop_at': fields.Datetime.now()})
            if not session.config_id.cash_control:
                session.action_pos_session_close()

    @api.multi
    def action_pos_session_validate(self):
        self.action_pos_session_close()

    @api.multi
    def action_pos_session_close(self):
        # Close CashBox
        for session in self:
            company_id = session.config_id.company_id.id
            ctx = dict(self.env.context, force_company=company_id, company_id=company_id)
            for st in session.statement_ids:
                if abs(st.difference) > st.journal_id.amount_authorized_diff:
                    # The pos manager can close statements with maximums.
                    if not self.user_has_groups("point_of_sale.group_pos_manager"):
                        raise UserError(_("Your ending balance is too different from the theoretical cash closing (%.2f), the maximum allowed is: %.2f. You can contact your manager to force it.") % (st.difference, st.journal_id.amount_authorized_diff))
                if (st.journal_id.type not in ['bank', 'cash']):
                    raise UserError(_("The type of the journal for your payment method should be bank or cash "))
                st.with_context(ctx).sudo().button_confirm_bank()
        self.with_context(ctx)._confirm_orders()
        self.write({'state': 'closed'})
        return {
            'type': 'ir.actions.client',
            'name': 'Point of Sale Menu',
            'tag': 'reload',
            'params': {'menu_id': self.env.ref('point_of_sale.menu_point_root').id},
        }

    @api.multi
    def open_frontend_cb(self):
        if not self.ids:
            return {}
        for session in self.filtered(lambda s: s.user_id.id != self.env.uid):
            raise UserError(_("You cannot use the session of another users. This session is owned by %s. "
                              "Please first close this one to use this point of sale.") % session.user_id.name)
        return {
            'type': 'ir.actions.act_url',
            'target': 'self',
            'url':   '/pos/web/',
        }

    @api.multi
    def open_cashbox(self):
        self.ensure_one()
        context = dict(self._context)
        balance_type = context.get('balance') or 'start'
        context['bank_statement_id'] = self.cash_register_id.id
        context['balance'] = balance_type
        context['default_pos_id'] = self.config_id.id

        action = {
            'name': _('Cash Control'),
            'view_type': 'form',
            'view_mode': 'form',
            'res_model': 'account.bank.statement.cashbox',
            'view_id': self.env.ref('account.view_account_bnk_stmt_cashbox').id,
            'type': 'ir.actions.act_window',
            'context': context,
            'target': 'new'
        }

        cashbox_id = None
        if balance_type == 'start':
            cashbox_id = self.cash_register_id.cashbox_start_id.id
        else:
            cashbox_id = self.cash_register_id.cashbox_end_id.id
        if cashbox_id:
            action['res_id'] = cashbox_id

        return action<|MERGE_RESOLUTION|>--- conflicted
+++ resolved
@@ -25,15 +25,9 @@
 
             move = self.env['pos.order'].with_context(force_company=company_id)._create_account_move(session.start_at, session.name, int(journal_id), company_id)
             orders.with_context(force_company=company_id)._create_account_move_line(session, move)
-<<<<<<< HEAD
-            for order in session.order_ids.filtered(lambda o: o.state != 'done'):
-                if order.state not in ('paid', 'invoiced'):
-                    raise UserError(_("You cannot confirm all orders of this session, because they don't have the 'paid' status"))
-=======
             for order in session.order_ids.filtered(lambda o: o.state not in ['done', 'invoiced']):
                 if order.state not in ('paid'):
-                    raise UserError(_("You cannot confirm all orders of this session, because they have not the 'paid' status"))
->>>>>>> 6804085b
+                    raise UserError(_("You cannot confirm all orders of this session, because they don't have the 'paid' status"))
                 order.action_pos_order_done()
 
     config_id = fields.Many2one(
