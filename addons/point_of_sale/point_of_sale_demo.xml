--- conflicted
+++ resolved
@@ -716,8 +716,6 @@
           <field name="image" type="base64" file="point_of_sale/static/img/partners/opusvl.png"/>
         </record>
 
-<<<<<<< HEAD
-=======
         <record id="partner_product_1" model="product.product">
           <field name="available_in_pos">True</field>
           <field name="list_price">850.00</field>
@@ -825,7 +823,7 @@
           <field name="image" type="base64" file="point_of_sale/static/img/partners/opusvl.png"/>
         </record>
 
->>>>>>> 81b5c601
+
         
         <!-- The electronic products shouldn't be present in the point of sale for the demo -->
 
