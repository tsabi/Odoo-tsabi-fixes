/* --- Fonts --- */

@font-face{
    font-family: 'Inconsolata';
    src: url(../fonts/Inconsolata.otf);
}

/* --- Styling of OpenERP Elements --- */
.ui-dialog, .modal-dialog {
    background: white;
    padding: 10px;
    border-radius: 3px;
    font-family: sans-serif;
    box-shadow: 0px 10px 40px rgba(0,0,0,0.4);
    position: absolute;
    top: 30px;
    height: 400px;
    overflow: scroll;
}
.ui-dialog button, .modal-dialog button {
    padding: 8px;
    min-width: 48px;
}
.ui-dialog .ui-icon-closethick{
    float: right;
}
div.modal.in {
    position: absolute;
    background: white;
    padding: 20px;
    box-shadow: 0px 10px 20px black;
    border-radius: 3px;
    max-width: 600px;
    max-height: 400px;
    margin-top: -200px;
    margin-left: -300px;
    top: 50%;
    left: 50%;
}
/* --- Generic Restyling and Resets --- */

html {
    -webkit-tap-highlight-color: rgba(0, 0, 0, 0);
    font-family: sans-serif;
}
table {
    border-spacing: 0px;
    border-collapse: collapse;
}
td {
    padding: 0px;
}

.oe_hidden{
    display: none !important;
}
.clearfix:after {
    content:" ";
    display: block;
    visibility: hidden;
    line-height: 0;
    height: 0;
    clear: both;
}


.pos input::-webkit-outer-spin-button,
.pos input::-webkit-inner-spin-button {
    -webkit-appearance: none;
    margin: 0;
}

.pos button{
    box-shadow: none;
    outline: none;
    border: none;
    font-family: 'Lato';
}
.pos button:hover{
    background: default;
}

.pos .oe_hidden{
    display: none !important;
}

.pos ul, .pos li  {
    margin: 0;
    padding: 0;
    list-style-type: none;
}

.pos {
    padding: 0;
    margin: 0;
    background-color: #f0eeee;
    font-family: "Lato","Lucida Grande", Helvetica, Verdana, Arial;
    color: #555555;
    font-size: 12px;
    position: absolute;
    left: 0;
    top: 0;
    width: 100%;
    height: 100%;
    -webkit-user-select: none;
       -moz-user-select: none;
            user-select: none;
    text-shadow: none;
    overflow: hidden;
}

/*  ********* The black loading screen ********* */

.pos .loader{
    background-color: #222;
    position:absolute;
    left:0px;
    top:0px;
    width:100%;
    height:100%;
    z-index: 999;
    text-align: center;
    font-family: Lato;
    color: #555555;
}

.pos .loader-feedback{
    width: 400px;
    height: 160px;
    margin: -60px -200px;
    position: absolute;
    left: 50%; top: 50%;
    text-align: center;
}
.pos .loader-feedback h1{
    font-weight: 300;
}
.pos .loader-feedback .progressbar{
    background: rgb(73,73,73);
    height: 1px;
}
.pos .loader-feedback .progressbar > .progress{
    height: 100%;
    background: white;
    width: 0%;
    box-shadow: 0px 0px 5px rgba(255,255,255,0.35);
}
.pos .loader-feedback .button{
    display: inline-block;
    margin: 25px auto;
    line-height: 42px;
    padding: 0px 16px;
    font-size: 20px;
    font-weight: 300;
    border: solid 1px;
    border-radius: 5px;
    cursor: pointer;
}
.pos .loader-feedback .button:active{
    color: #222;
    background: #555555;
}
/*  ********* Generic Layout Constructs  ********* */

.pos .window{
    position: absolute;
    top: 0px;
    left: 0px;
    width: 100%;
    height: 100%;
    display: table;
    border: none;
}
.pos .window .subwindow{
    display: table-row;
    width: 100%;
    height: 100%;
}
.pos .window .subwindow.collapsed{
    height: 0px;
}
.pos .subwindow .subwindow-container{
    display: table-cell;
    position: relative;
}
/* firefox seems to ignore the relative positionning of the subwindow-container
 * putting this inside subwindow-container fixes it.
 */ 
.pos .subwindow .subwindow-container-fix{
    height: 100%;
    position: relative;
}

/* ---- Scrollers ----- */

.pos .scroller-container{
    position: absolute;
    top: 0px;
    left: 0px;
    right: 0px;
    bottom: 0px;
}
.pos .scroller{
    width: 100%;
    height: 100%;
    overflow: hidden;
    overflow-y: auto;
    -webkit-overflow-scrolling: touch;
}
.pos .scroller.horizontal{
    overflow-y: hidden;
    overflow-x: auto;
}
.pos .scroller-content{
    -webkit-transform: translate3d(0,0,0);
}
.pos .scroller-container ::-webkit-scrollbar{
    width:  10px;
    height: 10px;
}
.pos .scroller-container ::-webkit-scrollbar-track{
    background: rgb(224,224,224);
    border-left: solid 1px rgb(200,200,200);
    border-top-right-radius: 3px;
    border-bottom-right-radius: 3px;
}
.pos .scroller-container ::-webkit-scrollbar-thumb{
    background: rgb(168,168,168);
    min-height: 30px;
}

/*  ********* Generic element styling  ********* */

.pos a {
    text-decoration: none;
    color: #555555;
}
.pos button, .pos a.button {
    display: inline-block;
    cursor: pointer;
    padding: 4px 10px;
    font-size: 11px;
    border: 1px solid #cacaca;
    background: #e2e2e2;
    border-radius: 3px;
}
.pos ul, .pos ol {
    padding: 0;
    margin: 0;
}
.pos li {
    list-style-type: none;
}
.pos .pos-right-align {
    text-align: right;
}
.pos .pos-center-align {
    text-align: center;
}
.pos .pos-disc-font {
    font-size: 12px;
    font-style:italic;
    color: #808080;
}

/*  ********* The black header bar ********* */


.pos .pos-topheader {
    position:absolute;
    left:0;
    top:0;
    width: 100%;
    height: 48px;
    margin:0;
    padding:0;
    color: gray;
    background: #393939;
}

/*  a) The left part of the top-bar */

.pos .pos-branding{
    position: absolute;
    display: table-cell;
    left:0;
    top:0;
    width:439px;
    height:100%;
    margin:0;
    padding:0;
    border-right: 1px solid #373737;
    text-align:left;
    line-height:100%;
    vertical-align: middle;
}
.pos .pos-logo {
    height: 35px;
    margin-left: 7px;
    margin-top: 2px;
    vertical-align:middle;
} 
.pos .pos-branding .username{
    float:right;
    color:#DDD;
    font-size:16px;
    margin-right:32px;
    line-height: 48px;
    font-style:italic;
}

/*  b) The right part of the top-bar */

.pos .pos-rightheader {
    position: absolute;
    left:440px;
    right:0;
    top:0;
    height:100%;
}

.pos .order-button{
    color: #f0f0f0;
    display: inline-block;
    box-sizing: border-box;
    -moz-box-sizing: border-box;
    height: 46px;
    padding: 4px 8px;
    margin: 3px;
    margin-bottom: 0px;
    margin-right: 2px;
    padding-top: 0px;
    background: #8b8b8b;
    border-top-left-radius: 3px;
    border-top-right-radius: 3px;
    vertical-align: top;
    line-height: 42px;
    text-align: center;
    box-shadow: 0px -5px 10px -6px rgb(82,82,82) inset;
    cursor: pointer;
    min-width: 45px;
}
.pos .order-button.selected{
    font-weight: 900;
    background: #EEEEEE;
    color: rgb(75,75,75);
    height: 45px;
    border-bottom: solid 1px rgb(196, 196, 196);
    box-shadow: none;
}

.pos .order-button .order-sequence{
    font-size: 16px;
    font-weight: 800;
    vertical-align: middle;
}
.pos .order-button.selected .order-sequence{
    color: white;
    background: black;
    display: inline-block;
    line-height: 24px;
    min-width: 24px;
    border-radius: 12px;
    margin-right: 4px;
    margin-left: -4px;
}

.pos .order-button.square{
    margin-left:1px;
    background: #5c5c5c;
    color: rgb(160,160,160);
    font-size: 18px;
    line-height: 45px;
}
.pos .order-button:not(.square) > .fa {
    font-size: 16px;
    vertical-align: middle;
    margin-right: 4px;
}
.pos .order-button .order-sequence{
    font-size: 16px;
    font-weight: 800;
}

.pos .order-selector {
    display: inline-block;
}
.pos .orders {
    display: inline-block;
    vertical-align: top;
    margin-left: 8px;
}

/*  c) The session buttons */

.pos .pos-rightheader .header-button{
    float: right;
    height: 48px;
    padding-left: 16px;
    padding-right: 16px;
    border-right: 1px solid #292929;
    border-left: 1px solid #292929;
    color: #DDD;
    line-height: 48px;
    text-align: center;
    cursor: pointer;

    -webkit-transition-property: background;
    -webkit-transition-duration: 0.2s;
    -webkit-transition-timing-function: ease-out;
}
.pos .pos-rightheader .header-button:last-child{
    border-left:  1px solid #3a3a3a;
}
.pos .pos-rightheader .header-button:active{
    background: rgba(0,0,0,0.2);
    color:#EEE;
}
.pos .pos-rightheader .header-button.confirm {
    background: #359766;
    color: white;
    font-weight: bold;
}

/*  c) The notifications indicator */

.pos .oe_status{
    float:right; 
    color: rgba(255,255,255,0.4);
    padding: 14px;
    line-height: 20px;
    font-size: 20px;
    vertical-align:middle;
    font-style: italic;
    cursor:pointer;
}
.pos .oe_status.oe_inactive{
    cursor: default;
}
.pos .oe_status .oe_icon{
    display:inline-block;
    cursor:pointer;
    width:20px; height:16px;
    color: white;
}
.pos .oe_status .oe_red,
.pos .oe_icon.oe_red {
    color: rgb(197, 52, 0);
}
.pos .oe_statu .oe_green,
.pos .oe_icon.oe_green {
    color: rgb(94, 185, 55);
}
.pos .oe_status .oe_orange,
.pos .oe_icon.oe_orange {
    color: rgb(239, 153, 65);
}

/*  ********* Contains everything below the  bar ********* */

.pos .pos-content {
    width: 100%;
    position: absolute;
    top: 48px;
    bottom: 0;
    background: #F0EEEE;
}

/*  ********* The leftpane contains the order, numpad and paypad ********* */

.pos .pos-leftpane {
    -webkit-box-sizing: border-box;
       -moz-box-sizing: border-box;
        -ms-box-sizing: border-box;
            box-sizing: border-box;
    position:absolute;
    left:0;
    width:440px;
    top:0px;
    bottom:0;
    border-right: solid 1px #CECBCB;
}
.pos .pos-leftpane .pads {
    background: #F0EEEE;
    white-space: nowrap;
}
/*  ********* The control buttons ********* */

.pos .control-buttons {
    padding-top: 8px;
}
.pos .control-button {
    background: #e2e2e2;
    border: solid 1px #BEBEBE;
    display: inline-block;
    line-height: 38px;
    min-width: 38px;
    text-align: center;
    border-radius: 3px;
    padding: 0px 10px;
    font-size: 18px;
    margin-left: 6px;
    cursor: pointer;
}
.pos .control-button .fa{
    margin-right: 4px;
}

.pos .control-button.highlight,
.pos .button.highlight {
    background: #6EC89B !important;
    border: solid 1px #6EC89B !important;
    color: white !important;
}
.pos .control-button:active {
    background: #7F82AC;
    border: solid 1px #7F82AC;
    color: white;
}
.pos .control-button.disabled,
.pos .control-button.disabled:active{
    background: #e2e2e2;
    border: solid 1px #BEBEBE;
    opacity: 0.5;
    cursor: default;
    color: inherit;
}

/*  ********* The actionpad (payment, set customer) ********* */

.pos .actionpad{
    padding: 8px 3px 8px 19px;
    display: inline-block;
    text-align: center;
    vertical-align: top;
    width: 183px;
    max-height: 350px;
    overflow-y: auto;
    overflow-x: hidden;
}
.pos .actionpad .button {
    height: 50px;
    display: block;
    width: 100%;
    margin: 0px -6px 4px -2px;
    font-weight: bold;
    vertical-align: middle;
    color: #555555;
    font-size: 14px;
}
.pos .actionpad .button.pay {
    height: 158px;
}
.pos .actionpad .button.pay .fa {
    display: block;
    font-size: 32px;
    line-height: 54px;
    padding-top: 6px;
    background: rgb(86, 86, 86);
    color: white;
    width: 60px;
    margin: auto;
    border-radius: 30px;
    margin-bottom: 10px;
}

/*  ********* The Numpad ********* */

.pos .numpad {
    padding: 8px 8px 8px 4px;
    display: inline-block;
    text-align: center;
}
.pos .numpad button {
    height: 50px;
    width: 50px;
    margin: 0px 3px 4px 0px;
    font-weight: bold;
    vertical-align: middle;
    color: #555555;
}
.pos .input-button {
    font-size: 24px;
}
.pos .mode-button {
    font-size: 14px;
}

/*  ********* The right pane contains the screens and headers ********* */

.pos .rightpane {
    position: absolute;
    top: 0;
    /*bottom: 105px;*/
    bottom:0;
    left: 440px;
    right: 0;
    vertical-align: top;
    -webkit-transform: translate3d(0,0,0);
}

.pos .rightpane-header {
    padding: 0;
    height: 48px;
    border-bottom: 1px solid #c7c7c7;
    background: #d3d3d3;
    text-align: center;
}

/*  ********* The product list  ********* */

.pos .product-list {
    padding: 10px;
    text-align: left;
    -webkit-transform: translate3d(0,0,0);
}

.pos .product-list-scroller{
    -webkit-box-sizing: border-box;
       -moz-box-sizing: border-box;
        -ms-box-sizing: border-box;
            box-sizing: border-box;
    width:100%;
    height:100%;
    overflow: hidden;
    overflow-y: auto;
    -webkit-overflow-scrolling: touch;
    -webkit-transform: translate3d(0,0,0);

}
.pos .product-list-container {
    position:absolute;
    top:0px;
    bottom:0px;
    left:0px;
    right:0px;
}

/*  a) the product list navigation bar */

.pos .breadcrumbs{
    display: inline-block;
    text-align: left;
    float:left;
}
.pos .breadcrumb{
    float: left;
    display: inline-block;
    line-height: 48px;
    height: 48px;
    min-width: 48px;
}
.pos .breadcrumb:last-child {
    padding-right: 3px;
    border-right: 1px solid #c5c5c5;
}
.pos .breadcrumb-button {
    display: inline-block;
    padding: 0 9px;
    vertical-align: top;
    color: #808080;
    font-size: 14px;
    cursor: pointer;
}
.pos .breadcrumb-arrow{
    width: 28px;
}
.pos .breadcrumb-homeimg {
    width: 27px;
    margin: 12px 6px;
}

/*  b) the search box */

.pos .searchbox {
    position: absolute;
    right: 2px;
}
.pos .searchbox input {
    width: 100px;
    border: 1px solid #cecbcb;
    padding: 10px 20px;
    padding-left: 38px;
    margin: 6px;
    background: url("../img/search.png") no-repeat 15px;
    background-color: white;
    border-radius: 20px;
    font-family: Lato;
    font-size: 13px;
}
.pos .searchbox input:focus {
    outline: none;
    box-shadow: 0px 0px 0px 2px rgb(153, 153, 255) inset;
    color: rgb(153, 153, 255);
}
.pos .search-clear {
    position: absolute;
    width: 30px;
    height: 30px;
    top: 11px;
    left: 11px;
    cursor: pointer;
}

/*  c) the categories list */

.pos .categories {
    position: relative;
}
.pos .categories h4 {
    display: inline-block;
    margin: 9px 5px;
}

.pos .category-list {
    text-align: left;
    padding: 10px;
    background: rgb(229, 229, 229);
    border-bottom: 1px solid #cecece;
}
.pos .category-list.simple {
    padding: 0px;
    background: #cecece;
    display: -webkit-flex;
    display: flex;
    -webkit-flex-flow: row wrap;
    flex-flow: row wrap;
    border-bottom: none;
}


/*  d) the category button */

.pos .category-button {
    position: relative;
    vertical-align: top;
    display: inline-block;
    font-size: 11px;
    margin: 5px !important;
    width: 120px;
    height:120px;
    background:#fff;
    border: 1px solid #d7d7d7;
    border-radius: 3px;
    border-bottom-width: 3px;
    cursor: pointer;
}

.pos .category-simple-button{
    position: relative;
    display: inline-block;
    font-size: 14px;
    margin-right: 1px;
    margin-bottom: 1px;
    padding: 5px 12px;
    line-height: 32px;
    flex-grow: 1;
    -webkit-flex-grow: 1;
    cursor: pointer;
    background: #e2e2e2;
}
.pos .category-simple-button:active{
    color: white;
    background: #7f82ac;

    -webkit-transition-property: background, border;
    -webkit-transition-duration: 0.2s;
    -webkit-transition-timing-function: ease-out;
}



.pos .category-button .category-img {
    position: relative;
    width: 120px;
    height: 100px;
    text-align: center;
    cursor: pointer;
}

.pos .category-button .category-img img {
    max-height: 100px;
    max-width:  120px;
    vertical-align: middle;
}

.pos .category-button .category-name {
    position: absolute;
    -webkit-box-sizing: border-box;
       -moz-box-sizing: border-box;
        -ms-box-sizing: border-box;
            box-sizing: border-box;
    bottom: 0;
    top: auto;
    line-height: 14px;
    width: 100%;
    /* for some reason the -90deg orientation doesn't match the -webkit-linear-gradient. It should be 180deg here.
     * webkit also insists on rendering *both* gradients instead of only the native one. So it doesn't looks right. ugh. 
    background:         linear-gradient(-90deg,rgba(255,255,255,0),rgba(255,255,255,1), rgba(255,255,255,1)); */
    /*background:#FFF;*/
    padding: 3px;
    padding-top: 15px;
    color: #7C7BAD;
}

/*  e) the product */

.pos .product {
    position:relative;
    vertical-align: top;
    display: inline-block;
    line-height: 100px;
    font-size: 11px;
    margin: 5px !important;
    width: 120px;
    height:120px;
    background:#fff;
    border: 1px solid #e2e2e2;
    border-radius: 3px;
    border-bottom-width: 3px;
    overflow: hidden;
    cursor: pointer;
}

.pos .product .product-img {
    position: relative;
    width: 120px;
    height: 100px;
    background: white;
    text-align: center;
}

.pos .product .product-img img {
    max-height: 100px;
    max-width:  120px;
    vertical-align: middle;
}

.pos .product .price-tag {
    position: absolute;
    top: 2px;
    right: 2px;
    vertical-align: top;
    color: white;
    line-height: 13px;
    background: #7f82ac;
    padding: 2px 5px;
    border-radius: 2px;
}

.pos .product .product-name {
    position: absolute;
    -webkit-box-sizing: border-box;
       -moz-box-sizing: border-box;
        -ms-box-sizing: border-box;
            box-sizing: border-box;
    bottom:0;
    top:auto;
    line-height: 14px;
    width:100%;
    overflow: hidden;
    text-overflow: ellipsis;
    background: -webkit-linear-gradient(-90deg,rgba(255,255,255,0),rgba(255,255,255,1), rgba(255,255,255,1));
    background:    -moz-linear-gradient(-90deg,rgba(255,255,255,0),rgba(255,255,255,1), rgba(255,255,255,1));
    background:     -ms-linear-gradient(-90deg,rgba(255,255,255,0),rgba(255,255,255,1), rgba(255,255,255,1));
    /* troublesome in latest webkit
    background:         linear-gradient(-90deg,rgba(255,255,255,0),rgba(255,255,255,1), rgba(255,255,255,1));
    */
    /*background:#FFF;*/
    padding: 3px;
    padding-top:15px;
}


/*  ********* The Screens  ********* */

.pos .screen {
    position:absolute;
    text-align: center;
    top:0px;
    bottom:0px;
    width:100%;
    overflow: auto;
    -webkit-overflow-scrolling: touch;
}
.pos .screen header h2 {
    margin-top: 0px;
    padding-top: 7px;
}
.pos .screen p{
    font-size: 18px;
}
.pos .dialog{
    width: 500px;
    margin-left: auto;
    margin-right: auto;
    margin-top: 50px;
    text-align: center;
}
.pos .dialog p{
    font-size: 25px;
    margin-top: 10px;
    color: #5a5a5a;
}

/* a) Generic Screen Layout Constructs */

.screen .screen-content{
    margin: 0px auto;
    max-width: 1024px;
    text-align: left;
    height: 100%;
    overflow: hidden;
    position: relative;
}
.screen .top-content{
    position: absolute;
    left: 0px; top: 0px; right: 0px;
    height: 64px;
    border-bottom: dashed 1px rgb(215,215,215);
    text-align: center;
}
.screen .top-content .button {
    position: absolute;
    top: 0px;
    line-height: 32px;
    padding: 3px 13px;
    font-size: 20px;
    background: rgb(230, 230, 230);
    margin: 12px;
    border-radius: 3px;
    border: solid 1px rgb(209, 209, 209);
    cursor: pointer;
}
.screen .top-content .button.highlight{
    background: rgb(110,200,155);
    color: white;
    border: solid 1px rgb(110,200,155);
}
.screen .top-content .button.back {
    left: 0px;
    margin-left: 16px;
}
.screen .top-content .button.next{
    right: 0px;
    margin-right: 16px;
}
.screen .left-content{
    position: absolute;
    left:0px; top: 64px; bottom: 0px;
    right:50%;
    overflow-x: hidden;
    overflow-y: auto;
    border-right: dashed 1px rgb(215,215,215);
}
.screen .left-content.pc40{
    right: 66%;
}
.screen .right-content{
    position: absolute;
    right:0px; top: 64px; bottom: 0px;
    left:50%;
    overflow-x: hidden;
    overflow-y: auto;
}
.screen .right-content.pc60{
    left:34%
}
.screen .centered-content{
    position: absolute;
    right:25%; top: 64px; bottom: 0px;
    left:25%;
    border-right: dashed 1px rgb(215,215,215);
    border-left: dashed 1px rgb(215,215,215);
    overflow-x: hidden;
    overflow-y: auto;
}
.screen .full-content{
    position: absolute;
    right: 0%; top: 65px; bottom: 0px;
    left: 0%;
}

/* a) Layout for the Product Screen */

.pos .screen .layout-table {
    border:none;
    width:100%;
    height:100%;
}

.pos .screen .header-row {
    border:none;
    width:100%;
    height:0px;
}

.pos .screen .header-cell{
    border:none;
    width:100%;
    height:0px;
}
.pos .screen .content-row {
    width:100%;
    height:100%;
}
.pos .screen .content-cell{
    width:100%;
}
.pos .screen .content-cell .content-container{
    height:100%;
    position:relative;
}


/* b) The payment screen */

.pos .payment-numpad {
    display: inline-block;
    width: 50%;
    box-sizing: border-box;
    padding: 8px;
    text-align: center;
    float: left;
}
.pos .payment-numpad .numpad button {
    width: 66px;
    height: 66px;
}

.pos .paymentlines-container {
    padding: 16px;
    padding-top: 0;
    border-bottom: dashed 1px gainsboro;
    min-height: 154px;
}

.pos .paymentlines {
    width: 100%;
}
.pos .paymentlines .controls {
    width: 40px;
}
.pos .paymentlines .label > * {
    font-size: 16px;
    padding: 8px;
}
.pos .paymentlines tbody{
    background: white;
    border-radius: 3px;
}
.pos .paymentline{
    font-size: 22px;
}
.pos .paymentline.selected {
    font-size: 22px;
    background: #6EC89B;
    color: white;
}
.pos .paymentline.selected .edit {
    background: white;
    color: #6EC89B;
    outline: 3px blue;
    box-shadow: 0px 0px 0px 3px #6EC89B;
    position: relative;
    border-radius: 3px;
}

.pos .paymentline > *{
    padding: 8px 12px;
}
.pos .paymentline .col-due,
.pos .paymentline .col-tendered,
.pos .paymentline .col-change {
    min-width: 90px;
}
.pos .paymentline .col-change.highlight {
    background: rgb(184, 152, 204);
}
.pos .paymentline .col-name {
    font-size: 16px;
}
.pos .paymentline .delete-button{
    cursor: pointer;
    text-align: center;
}
.pos .payment-buttons {
    display: inline-block;
    width: 50%;
    box-sizing: border-box;
    padding: 16px;
    float: right;
}

.payment-screen   .payment-buttons .button {
    background: rgb(221, 221, 221);
    line-height: 48px;
    margin-bottom: 4px;
    border-radius: 3px;
    font-size: 16px;
    padding: 0px 8px;
    border: solid 1px rgb(202, 202, 202);
    cursor: pointer;
    text-align: center;
}
.payment-screen  .paymentlines-empty .total {
    text-align: center;
    padding: 24px 0px 18px;
    font-size: 64px;
    color: #43996E;
    text-shadow: 0px 2px white, 0px 2px 2px rgba(0, 0, 0, 0.27);
}
.payment-screen  .paymentlines-empty .message {
    text-align: center;
}

/* c) The receipt screen */

.pos .receipt-screen .centered-content .button {
    line-height: 40px;
    padding: 3px 13px;
    font-size: 20px;
    text-align: center;
    background: rgb(230, 230, 230);
    margin: 16px;
    margin-bottom: 0px;
    border-radius: 3px;
    border: solid 1px rgb(209, 209, 209);
    cursor: pointer;
}
.pos .pos-receipt-container {
    font-size: 0.75em;
    text-align: center;
}

.pos .pos-sale-ticket {
    text-align: left;
    width: 300px;
    background-color: white;
    margin: 20px;
    padding: 15px;
    font-size: 14px;
    padding-bottom:30px;
    display: inline-block;
    font-family: "Inconsolata";
    border: solid 1px rgb(220,220,220);
    border-radius: 3px;
    overflow: hidden;
}
.pos .pos-sale-ticket pre{
    font-family: "Inconsolata";
}
.pos .pos-sale-ticket .emph{
    font-size: 20px;
    margin:5px;
}
.pos .pos-sale-ticket table {
    width: 100%;
    border: 0;
    table-layout: fixed;
}
.pos .pos-sale-ticket table td {
    border: 0;
    word-wrap: break-word;
}

@page {
    margin: 0;
}

@media print {
<<<<<<< HEAD
    body {
        margin: 0;
=======
    * {
        color: black !important;
>>>>>>> c92e70b9
    }
    .oe_leftbar,
    .pos .pos-topheader, 
    .pos .pos-leftpane, 
    .pos .keyboard_frame, 
    .pos .receipt-screen header,
    .pos .receipt-screen .top-content,
    .pos .receipt-screen .centered-content .button {
        display: none !important;
    }
    .pos,
    .pos .pos-content,
    .pos .rightpane,
    .pos .screen, 
    .pos .window, 
    .pos .window .subwindow, 
    .pos .subwindow .subwindow-container{
        display: block;
        position: static;
        height: auto;
    }
    .pos{
        background: white !important;
    }
    .pos .rightpane {
        left: 0px !important;
        background-color: white;
    }
    .pos .receipt-screen {
        text-align: left;
    }
    .pos .receipt-screen .centered-content{
        position: static;
        border: none;
        margin: none;
    }
    .pos .pos-receipt-container {
        text-align: left;
    }
    .pos-actionbar {
        display: none !important;
    }
    .debug-widget{
        display: none !important;
    }
    .pos *{
        text-shadow: none !important;
        box-shadow: none !important;
        background: transparent !important;
    }
    .pos .pos-sale-ticket{
        margin: 0;
        margin-left: auto !important;
        margin-right: auto !important;
        border: none !important;
        font-size: 13px !important;
        width: 266px !important;
    }
}

/* d) The Scale screen */

.pos .scale-screen .product-price{
    font-size: 25px;
    margin: 16px;
    text-align: center;
    display: inline-block;
    width: 40%;
}
.pos .scale-screen .computed-price{
    font-size: 25px;
    display: inline-block;
    text-align: right;
    margin: 16px;
    margin-top: 0px;
    padding: 16px;
    background: white;
    width: 40%;
    border-radius: 3px;
    font-family: Inconsolata;
    font-weight: bold;
    text-shadow: 0px 2px 0px rgb(210,210,210);
    box-shadow: 0px 2px 0px rgb(225,225,225) inset;
    float: right;
}
.pos .scale-screen .buy-product{
    text-align: center;
    font-size: 32px;
    background: rgb(110,200,155);
    color: white;
    border-radius: 3px;
    padding: 16px;
    margin: 16px;
    cursor: pointer;
}

.pos .scale-screen .weight{
    text-align: right;
    margin: 16px;
    background: white;
    padding: 20px;
    padding-right: 30px;
    font-size: 56px;
    border-radius: 3px;
    font-family: Inconsolata;
    text-shadow: 0px 2px 0px rgb(210, 210, 210);
    box-shadow: 0px 2px 0px rgb(225,225,225) inset;
}


/* e) The Client List Screen */

.pos .clientlist-screen .client-list{
    font-size: 16px;
    width: 100%;
    line-height: 40px;
}
.pos .clientlist-screen .client-list th,
.pos .clientlist-screen .client-list td {
    padding: 0px 8px;
}
.pos .clientlist-screen .client-list tr{
    transition: all 150ms linear;
    background: rgb(230,230,230);
}
.pos .clientlist-screen .client-list thead > tr,
.pos .clientlist-screen .client-list tr:nth-child(even) {
    background: rgb(247,247,247);
}
.pos .clientlist-screen .client-list tr.highlight{
    transition: all 150ms linear;
    background: rgb(110,200,155) !important;
    color: white;
}
.pos .clientlist-screen .client-list tr.lowlight{
    transition: all 150ms linear;
    background: rgb(216, 238, 227);
}
.pos .clientlist-screen .client-list tr.lowlight:nth-child(even){
    transition: all 150ms linear;
    background: rgb(227, 246, 237);
}
.pos .clientlist-screen .client-details{
    padding: 16px;
    border-bottom: solid 5px rgb(110,200,155);
}
.pos .clientlist-screen .client-picture{
    height: 64px;
    width: 64px;
    border-radius: 32px;
    overflow: hidden;
    text-align: center;
    float: left;
    margin-right: 16px;
    background: white;
    position: relative;
}
.pos .clientlist-screen .client-picture > img {
    position: absolute;
    top: -9999px;
    bottom: -9999px;
    right: -9999px;
    left: -9999px;
    max-height: 64px;
    margin: auto;
}
.pos .clientlist-screen .client-picture > .fa {
    line-height: 64px;
    font-size: 32px;
}
.pos .clientlist-screen .client-picture .image-uploader {
    position: absolute;
    z-index: 1000;
    top: 0;
    left: 0;
    right: 0;
    bottom: 0;
    opacity: 0;
    cursor: pointer;
}
.pos .clientlist-screen .client-name {
    font-size: 32px;
    line-height: 64px;
    margin-bottom:16px;
}
.pos .clientlist-screen .edit-buttons {
    position: absolute;
    right: 16px;
    top: 10px;
}
.pos .clientlist-screen .edit-buttons .button{
    display: inline-block;
    margin-left: 16px;
    color: rgb(128,128,128);
    cursor: pointer;
    font-size: 36px;
}
.pos .clientlist-screen .client-details-box{
    position: relative;
    font-size: 16px;
}
.pos .clientlist-screen .client-details-left{
    width: 50%;
    float: left;
}
.pos .clientlist-screen .client-details-right{
    width: 50%;
    float: right;
}
.pos .clientlist-screen .client-detail{
    line-height: 24px;
}
.pos .clientlist-screen .client-detail > .label{
    font-weight: bold;
    display: inline-block;
    width: 75px;
    text-align: right;
    margin-right: 8px;
}
.pos .clientlist-screen .client-details input,
.pos .clientlist-screen .client-details select
{
    padding: 4px;
    border-radius: 3px;
    border: solid 1px #cecbcb;
    margin-bottom: 4px;
    background: white;
    font-family: "Lato","Lucida Grande", Helvetica, Verdana, Arial;
    color: #555555;
    width: 340px;
    font-size: 14px;
    box-sizing: border-box;
}
.pos .clientlist-screen .client-details input.client-name {
    font-size: 24px;
    line-height: 24px;
    margin: 18px 6px;
    width: 340px;
}
.pos .clientlist-screen .client-detail > .empty{
    opacity: 0.3;
}
.pos .clientlist-screen .searchbox{
    right: auto;
    margin-left: -90px;
    margin-top:8px;
    left: 50%;
}
.pos .clientlist-screen .searchbox input{
    width: 120px;
}
.pos .clientlist-screen .button.new-customer {
    left: 50%;
    margin-left: 120px;
}


/*  ********* The OrderWidget  ********* */

.pos .order-container{
    position: absolute;
    top: 0px;
    width:100%;
    height: 100%;
    background: #F0EEEE;
}

.pos .order-scroller{
    width:100%;
    height:100%;
    overflow: hidden;
    overflow-y: auto;
    -webkit-overflow-scrolling: touch;
}

.pos .scrollable-y{
    overflow: hidden !important;
    overflow-y: auto !important;
    -webkit-overflow-scrolling: touch !important;
}

.pos .order{
    background: white;
    padding-bottom:15px;
    padding-top:15px;
    margin-left:16px;
    margin-right:16px;
    margin-top:16px;
    margin-bottom:16px;
    font-size:16px;
    border-radius: 3px;
    border: solid 1px rgb(220,220,220);
    text-align: left;
    max-width: 500px;
    -webkit-transform: translate3d(0,0,0);
}

.pos .order .empty{
    text-align:center;
    margin-top: 15px;
    margin-bottom: 5px;
    color:#999;
    font-weight: normal;
}

.pos .order .summary{
    width:100%;
    text-align:right;
    font-weight: bold;
    margin-top:20px;
    margin-bottom:10px;
}
.pos .order .summary .line{
    float: right;
    margin-right:15px;
    margin-left: 15px;
    padding-top:5px;
    border-top: solid 2px;
    border-color:#777;
}
.pos .order .summary .line .subentry{
    font-size: 14px;
    font-weight: normal;
    text-align: center;
}
.pos .order .summary .line.empty{
    text-align: right;
    border-color:#BBB;
    color:#999;
}

.pos .order .summary .fidpoints{
    position: absolute;
    left: 20px;
    padding: 10px;
    color: #6EC89B;
    background: rgba(110, 200, 155, 0.17);
    border-radius: 3px;
}

.submit-kitchen-button {
    float: left;
    background: rgb(61, 235, 82);
    color: white;
    padding: 12px 20px;
    margin: 0px 15px;
    border-radius: 3px;
    cursor: pointer;
}

/*  ********* The OrderLineWidget  ********* */

.pos .order .orderline{
    width:100%;
    margin:0px;
    padding-top:3px;
    padding-bottom:10px;
    padding-left:15px;
    padding-right:15px;
    cursor: pointer;
    -webkit-box-sizing: border-box;
       -moz-box-sizing: border-box;
        -ms-box-sizing: border-box;
            box-sizing: border-box;
    -webkit-transition: background 250ms ease-in-out;
       -moz-transition: background 250ms ease-in-out;
            transition: background 250ms ease-in-out;
}
.pos .order .orderline:active{
    background: rgba(140,143,183,0.05);
    -webkit-transition: background 50ms ease-in-out;
       -moz-transition: background 50ms ease-in-out;
            transition: background 50ms ease-in-out;
}
.pos .order .orderline.empty:active{
    background: transparent;
    cursor: default;
}

.pos .order .orderline.selected{
    background: rgba(140,143,183,0.2);
    -webkit-transition: background 250ms ease-in-out;
       -moz-transition: background 250ms ease-in-out;
            transition: background 250ms ease-in-out;
    cursor: default;
}
.pos .order .orderline .product-name{
    padding:0;
    display:inline-block;
    font-weight: bold;
    width:80%;
    overflow:hidden;
    text-overflow: ellipsis;
}
.pos .order .orderline .price{
    padding:0;
    font-weight: bold;
    float:right;
}
.pos .order .orderline .info-list{
    color: #888;
    margin-left:10px;
}
.pos .order .orderline .info-list em{
    color: #777;
    font-weight: bold;
    font-style:normal;
}

/*  ********* SplitBill ********* */

.splitbill-screen .order-info {
    text-align: center;
    margin-bottom:20px;
    padding: 20px 0px;
    font-size: 64px;
    color: #43996E;
    text-shadow: 0px 2px white, 0px 2px 2px rgba(0, 0, 0, 0.27);
    border-bottom: dashed 1px rgb(215,215,215);
}
.splitbill-screen .order .orderline.selected{
    background: rgb(110,200,155);
    color: white;
    -webkit-transition: background 250ms ease-in-out;
       -moz-transition: background 250ms ease-in-out;
            transition: background 250ms ease-in-out;
    cursor: default;
}
.splitbill-screen .order .orderline.partially.selected{
    background: rgb(136, 214, 176);
}
.splitbill-screen .order .orderline.selected .info-list {
    color: white;
}
.splitbill-screen .order .orderline.selected .info-list em{
    color: white;
    font-size: 24px;
    vertical-align: top;
}
.splitbill-screen .paymentmethods,
.payment-screen   .paymentmethods {
    margin: 16px;
}
.splitbill-screen .paymentmethod,
.payment-screen   .paymentmethod {
    background: rgb(221, 221, 221);
    line-height: 40px;
    margin-bottom: 4px;
    border-radius: 3px;
    font-size: 16px;
    border: solid 1px rgb(202, 202, 202);
    cursor: pointer;
    text-align: center;
}
.splitbill-screen .paymentmethod.active,
.payment-screen   .paymentmethod.active {
    background: #6EC89B;
    color: white;
    border-color: #6EC89B;
}



/*  ********* The ActionBarWidget  ********* */

.pos .pos-actionbar{
    height: 105px;
    background: #f5f5f5;    /*#ebebeb;*/
    border-top: solid 1px #cecece;
    z-index:900;
}

.pos .pos-actionbar ul{
    list-style:  none;
}

.pos .pos-actionbar-button-list{
    height: 100%;
    margin: 0px;
    padding-left:3px;
    padding-right:3px;
    overflow:hidden;
}

.pos .pos-actionbar .button{
    width: 90px;
    height: 90px;
    text-align:center;
    margin:3px;
    margin-top:6px;
    float:left;

    font-size:   14px;
    font-weight: bold;

    cursor: pointer;

    border: 1px solid #cacaca;
    border-radius: 3px;

    background: #e2e2e2;
}
.pos .pos-actionbar .button .label{
    margin-top: 37px;
}
.pos .pos-actionbar .button .icon{
    margin-top: 10px;
}
.pos .pos-actionbar .button:active{
    color: white;
    background: #7f82ac;
    border: 1px solid #7f82ac;

    -webkit-transition-property: background, border;
    -webkit-transition-duration: 0.2s;
    -webkit-transition-timing-function: ease-out;
}

.pos .pos-actionbar .button.disabled{
    opacity: 0.5;
}
.pos .pos-actionbar .button.disabled:active{
    border: 1px solid #cacaca;
    color: #555;
    cursor: default;

    background: #e2e2e2;
}

.pos .pos-actionbar .button.rightalign{
    float:right;
}
/*  ********* The Debug Widget  ********* */

.pos .debug-widget{
    z-index:100000;
    position: absolute;
    right: 10px;
    top: 10px;
    width: 200px;
    font-size: 10px;
    
    background: rgba(0,0,0,0.82);
    color: white;
    padding-bottom: 10px;
    cursor: move;
    -webkit-transform: translate3d(0,0,0);
}
.pos .debug-widget .toggle{
    position: absolute;
    font-size: 16px;
    cursor:pointer;
    top:0px;
    right:0px;
    padding:10px;
    padding-right:15px;
}
.pos .debug-widget .content{
    overflow: hidden;
}
.pos .debug-widget h1{
    background:black;
    padding-top: 10px;
    padding-left: 10px;
    margin-top:0;
    margin-bottom:0;
}
.pos .debug-widget .category{
    background: black;
    padding-left: 10px;
    margin: 0px;
    font-weight: bold;
    padding-top:3px;
    padding-bottom:3px;
}
.pos .debug-widget .button{
    padding: 5px;
    padding-left: 15px;
    display: block;
    cursor:pointer;
}
.pos .debug-widget .button:active{
    background: rgba(96,21,177,0.45);
}
.pos .debug-widget input{
    margin-left:10px;
    margin-top:7px;
    padding: 4px;
    width: 180px;
    border: none;
    box-sizing: border-box;
    -moz-box-sizing: border-box;
    border-radius: 3px;
}
.pos .debug-widget .status{
    padding: 5px;
    padding-left: 15px;
    display: block;
    cursor:default;
}
.pos .debug-widget .status.on{
    background-color: #6cd11d;
}
.pos .debug-widget .event{
    padding: 5px;
    padding-left: 15px;
    display: block;
    cursor:default;
    background-color: #1E1E1E;
}

/*  ********* The PopupWidgets  ********* */

.pos .modal-dialog{
    position: absolute;
    left: 0;
    top: 0;
    width: 100%;
    height:100%;
    background-color: rgba(0,0,0,0.5);
    z-index:1000;
}
.pos .modal-dialog .popup{
    position: absolute;
    left:50%;
    top:50%;
    width:500px;
    height:400px;
    margin-left: -250px;
    margin-top: -200px;
    padding:10px;
    padding-top:20px;
    text-align:center;
    font-size:20px;
    font-weight:bold;
    background-color: #F0EEEE;
    border-radius: 3px;
    box-shadow: 0px 10px 20px rgba(0,0,0,0.4);
    z-index:1200;
}
.pos .popup .comment{
    font-weight: normal;
    font-size: 18px;
    margin: 0px 16px 16px 16px;
}
.pos .popup .comment.traceback {
    height: 264px;
    overflow: auto;
    font-size: 14px;
    text-align: left;
    font-family: 'Inconsolata';
    -webkit-user-select: text;
       -moz-user-select: text;
            user-select: text;
}
.pos .popup .comment.traceback {
    height: 264px;
    overflow: auto;
    font-size: 12px;
    text-align: left;
    white-space: pre-wrap;
    font-family: 'Inconsolata';
    -webkit-user-select: text;
       -moz-user-select: text;
            user-select: text;
}
.pos .popup .footer{
    position:absolute;
    bottom:0;
    left:0;
    width:100%;
    height:60px;
    border-top: 1px solid #E0DDDD;
}
.pos .popup .button{
    float:right;
    width: 110px;
    height: 40px;
    line-height:40px;
    text-align:center;
    margin:3px;
    margin-top:10px;
    margin-right:10px;

    font-size:   14px;
    font-weight: bold;

    cursor: pointer;

    border: 1px solid #cacaca;

    background: #e2e2e2;
}
.pos .popup .button:active{
    color: white;
    background: #7f82ac;
    border: 1px solid #7f82ac;

    -webkit-transition-property: background, border;
    -webkit-transition-duration: 0.2s;
    -webkit-transition-timing-function: ease-out;
}

.pos .popup .button.big-left{
    position:absolute;
    top: 120px;
    left:40px;
    width: 180px;
    height: 180px;
    line-height:180px;
}

.pos .popup .button.big-right{
    position:absolute;
    top: 120px;
    right:40px;
    width: 180px;
    height: 180px;
    line-height:180px;
}

/*  ********* The Webkit Scrollbar  ********* */

.pos *::-webkit-scrollbar{
    width:  10px;
    height: 10px;
}
.pos *::-webkit-scrollbar-track{
    background: rgb(224,224,224);
    border-left: solid 1px rgb(200,200,200);
}
.pos *::-webkit-scrollbar-thumb{
    background: rgb(168,168,168);
    min-height: 30px;
}

.pos.big-scrollbars *::-webkit-scrollbar{
    width:  40px;
    height: 40px;
}
.pos.big-scrollbars *::-webkit-scrollbar-track{
    background: rgb(224,224,224);
    border-left: none;
}
.pos.big-scrollbars *::-webkit-scrollbar-thumb{
    background: rgb(168,168,168);
    min-height: 40px;
    border-radius: 3px;
}
.pos.big-scrollbars *::-webkit-scrollbar-button{
    width:  40px;
    height: 40px;
    border-radius: 3px;
    background: rgb(210,210,210);
    background-size: cover;
}
.pos.big-scrollbars *::-webkit-scrollbar-button:decrement{
    background-image: url('../img/scroll-up.png');
}
.pos.big-scrollbars *::-webkit-scrollbar-button:increment{
    background-image: url('../img/scroll-down.png');
}


/*  ********* Unsupported Browser Page ********* */

.pos .not-supported-browser{
    position: absolute;
    z-index: 100000;
    top: 0; bottom: 0; left: 0; right: 0;
    background: #2C2C2C;
}
.pos .not-supported-browser .message{
    width:600px;
    margin-top: 100px;
    margin-left: auto;
    margin-right: auto;
    text-align: center;
    color: #d3d3d3;
    font-size: 14px;
}
.pos .not-supported-browser img{
    border-collapse: separate;
}<|MERGE_RESOLUTION|>--- conflicted
+++ resolved
@@ -1169,13 +1169,11 @@
 }
 
 @media print {
-<<<<<<< HEAD
+    * {
+        color: black !important;
+    }
     body {
         margin: 0;
-=======
-    * {
-        color: black !important;
->>>>>>> c92e70b9
     }
     .oe_leftbar,
     .pos .pos-topheader, 
