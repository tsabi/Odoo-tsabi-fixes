--- conflicted
+++ resolved
@@ -164,92 +164,9 @@
             if(this.$el){
                 this.$el.addClass('oe_hidden');
             }
-<<<<<<< HEAD
         }
     },
 });
-=======
-        },
-
-        // we need this because some screens re-render themselves when they are hidden
-        // (due to some events, or magic, or both...)  we must make sure they remain hidden.
-        // the good solution would probably be to make them not re-render themselves when they
-        // are hidden. 
-        renderElement: function(){
-            this._super();
-            if(this.hidden){
-                if(this.$el){
-                    this.$el.addClass('oe_hidden');
-                }
-            }
-        },
-    });
-
-    /*--------------------------------------*\
-     |          THE DOM CACHE               |
-    \*======================================*/
-
-    // The Dom Cache is used by various screens to improve
-    // their performances when displaying many time the 
-    // same piece of DOM.
-    //
-    // It is a simple map from string 'keys' to DOM Nodes.
-    //
-    // The cache empties itself based on usage frequency 
-    // stats, so you may not always get back what
-    // you put in.
-
-    module.DomCache = instance.web.Class.extend({
-        init: function(options){
-            options = options || {};
-            this.max_size = options.max_size || 2000;
-
-            this.cache = {};
-            this.access_time = {};
-            this.size = 0;
-        },
-        cache_node: function(key,node){
-            var cached = this.cache[key];
-            this.cache[key] = node;
-            this.access_time[key] = new Date().getTime();
-            if(!cached){
-                this.size++;
-                while(this.size >= this.max_size){
-                    var oldest_key = null;
-                    var oldest_time = new Date().getTime();
-                    for(var key in this.cache){
-                        var time = this.access_time[key];
-                        if(time <= oldest_time){
-                            oldest_time = time;
-                            oldest_key  = key;
-                        }
-                    }
-                    if(oldest_key){
-                        delete this.cache[oldest_key];
-                        delete this.access_time[oldest_key];
-                    }
-                    this.size--;
-                }
-            }
-            return node;
-        },
-        clear_node: function(key) {
-            var cached = this.cache[key];
-            if (cached) {
-                delete this.cache[key];
-                delete this.access_time[key];
-                this.size --;
-            }
-        },
-        get_node: function(key){
-            var cached = this.cache[key];
-            if(cached){
-                this.access_time[key] = new Date().getTime();
-            }
-            return cached;
-        },
-    });
->>>>>>> 63e92cbc
 
 /*--------------------------------------*\
  |          THE DOM CACHE               |
@@ -758,32 +675,9 @@
             this.el.parentNode.replaceChild(el_node,this.el);
         }
 
-<<<<<<< HEAD
         this.el = el_node;
 
         var withpics = this.pos.config.iface_display_categ_images;
-=======
-            var hasimages = false;  //if none of the subcategories have images, we don't display buttons with icons
-
-            for(var i = 0; i < this.subcategories.length; i++){
-                if(this.subcategories[i].image){
-                    hasimages = true;
-                    break;
-                }
-            }
-
-            var list_container = el_node.querySelector('.category-list');
-            if (list_container) { 
-                if (!hasimages) {
-                    list_container.classList.add('simple');
-                } else {
-                    list_container.classList.remove('simple');
-                }
-                for(var i = 0, len = this.subcategories.length; i < len; i++){
-                    list_container.appendChild(this.render_category(this.subcategories[i],hasimages));
-                };
-            }
->>>>>>> 63e92cbc
 
         var list_container = el_node.querySelector('.category-list');
         if (list_container) { 
@@ -1614,13 +1508,9 @@
             if (event.type === "keypress") {
                 if (event.keyCode === 13) { // Enter
                     self.validate_order();
-<<<<<<< HEAD
-                } else if (event.keyCode === 46) { // Period
-=======
                 } else if ( event.keyCode === 190 || // Dot
                             event.keyCode === 110 ||  // Decimal point (numpad)
                             event.keyCode === 188 ) { // Comma
->>>>>>> 63e92cbc
                     key = '.';
                 } else if (event.keyCode >= 48 && event.keyCode <= 57) { // Numbers
                     key = '' + (event.keyCode - 48);
