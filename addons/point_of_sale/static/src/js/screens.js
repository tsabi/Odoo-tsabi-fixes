odoo.define('point_of_sale.screens', function (require) {
"use strict";
// This file contains the Screens definitions. Screens are the
// content of the right pane of the pos, containing the main functionalities. 
//
// Screens must be defined and named in chrome.js before use.
//
// Screens transitions are controlled by the Gui.
//  gui.set_startup_screen() sets the screen displayed at startup
//  gui.set_default_screen() sets the screen displayed for new orders
//  gui.show_screen() shows a screen
//  gui.back() goes to the previous screen
//
// Screen state is saved in the order. When a new order is selected,
// a screen is displayed based on the state previously saved in the order.
// this is also done in the Gui with:
//  gui.show_saved_screen()
//
// All screens inherit from ScreenWidget. The only addition from the base widgets
// are show() and hide() which shows and hides the screen but are also used to 
// bind and unbind actions on widgets and devices. The gui guarantees
// that only one screen is shown at the same time and that show() is called after all
// hide()s
//
// Each Screens must be independant from each other, and should have no 
// persistent state outside the models. Screen state variables are reset at
// each screen display. A screen can be called with parameters, which are
// to be used for the duration of the screen only. 

var PosBaseWidget = require('point_of_sale.BaseWidget');
var gui = require('point_of_sale.gui');
var models = require('point_of_sale.models');
var core = require('web.core');
var rpc = require('web.rpc');
var utils = require('web.utils');
var field_utils = require('web.field_utils');
var BarcodeEvents = require('barcodes.BarcodeEvents').BarcodeEvents;

var QWeb = core.qweb;
var _t = core._t;

var round_pr = utils.round_precision;

/*--------------------------------------*\
 |          THE SCREEN WIDGET           |
\*======================================*/

// The screen widget is the base class inherited
// by all screens.
var ScreenWidget = PosBaseWidget.extend({

    init: function(parent,options){
        this._super(parent,options);
        this.hidden = false;
    },

    barcode_product_screen:         'products',     //if defined, this screen will be loaded when a product is scanned

    // what happens when a product is scanned : 
    // it will add the product to the order and go to barcode_product_screen. 
    barcode_product_action: function(code){
        var self = this;
        if (self.pos.scan_product(code)) {
            if (self.barcode_product_screen) {
                self.gui.show_screen(self.barcode_product_screen, null, null, true);
            }
        } else {
            this.barcode_error_action(code);
        }
    },
    
    // what happens when a client id barcode is scanned.
    // the default behavior is the following : 
    // - if there's a user with a matching barcode, put it as the active 'client' and return true
    // - else : return false. 
    barcode_client_action: function(code){
        var partner = this.pos.db.get_partner_by_barcode(code.code);
        if(partner){
            this.pos.get_order().set_client(partner);
            return true;
        }
        this.barcode_error_action(code);
        return false;
    },
    
    // what happens when a discount barcode is scanned : the default behavior
    // is to set the discount on the last order.
    barcode_discount_action: function(code){
        var last_orderline = this.pos.get_order().get_last_orderline();
        if(last_orderline){
            last_orderline.set_discount(code.value);
        }
    },
    // What happens when an invalid barcode is scanned : shows an error popup.
    barcode_error_action: function(code) {
        var show_code;
        if (code.code.length > 32) {
            show_code = code.code.substring(0,29)+'...';
        } else {
            show_code = code.code;
        }
        this.gui.show_popup('error-barcode',show_code);
    },

    // this method shows the screen and sets up all the widget related to this screen. Extend this method
    // if you want to alter the behavior of the screen.
    show: function(){
        var self = this;

        this.hidden = false;
        if(this.$el){
            this.$el.removeClass('oe_hidden');
        }

        this.pos.barcode_reader.set_action_callback({
            'product': _.bind(self.barcode_product_action, self),
            'weight': _.bind(self.barcode_product_action, self),
            'price': _.bind(self.barcode_product_action, self),
            'client' : _.bind(self.barcode_client_action, self),
            'discount': _.bind(self.barcode_discount_action, self),
            'error'   : _.bind(self.barcode_error_action, self),
        });
    },

    // this method is called when the screen is closed to make place for a new screen. this is a good place
    // to put your cleanup stuff as it is guaranteed that for each show() there is one and only one close()
    close: function(){
        if(this.pos.barcode_reader){
            this.pos.barcode_reader.reset_action_callbacks();
        }
    },

    // this methods hides the screen. It's not a good place to put your cleanup stuff as it is called on the
    // POS initialization.
    hide: function(){
        this.hidden = true;
        if(this.$el){
            this.$el.addClass('oe_hidden');
        }
    },

    // we need this because some screens re-render themselves when they are hidden
    // (due to some events, or magic, or both...)  we must make sure they remain hidden.
    // the good solution would probably be to make them not re-render themselves when they
    // are hidden. 
    renderElement: function(){
        this._super();
        if(this.hidden){
            if(this.$el){
                this.$el.addClass('oe_hidden');
            }
        }
    },
    /**
     * Handles the error response from the server when we push
     * an invoiceable order
     * Displays appropriates warnings and errors and
     * proposes subsequent actions
     *
     * @private
     * @param {PosModel} order: the order to consider, defaults to current order
     * @param {Boolean} refresh_screens: whether or not displayed screens should refresh
     * @param {Object} error: the error provided by Ajax
     */
    _handleFailedPushForInvoice: function (order, refresh_screen, error) {
        var self = this;
        order = order || this.pos.get_order();
        this.invoicing = false;
        order.finalized = false;
        if (error.message === 'Missing Customer') {
            this.gui.show_popup('confirm',{
                'title': _t('Please select the Customer'),
                'body': _t('You need to select the customer before you can invoice an order.'),
                confirm: function(){
                    self.gui.show_screen('clientlist', null, refresh_screen);
                },
            });
        } else if (error.message === 'Backend Invoice') {
            this.gui.show_popup('confirm',{
                'title': _t('Please print the invoice from the backend'),
                'body': _t('The order has been synchronized earlier. Please make the invoice from the backend for the order: ') + error.data.order.name,
                confirm: function () {
                    this.gui.show_screen('receipt', null, refresh_screen);
                },
                cancel: function () {
                    this.gui.show_screen('receipt', null, refresh_screen);
                },
            });
        } else if (error.code < 0) {        // XmlHttpRequest Errors
            this.gui.show_popup('error',{
                'title': _t('The order could not be sent'),
                'body': _t('Check your internet connection and try again.'),
                cancel: function () {
                    this.gui.show_screen('receipt', {button_print_invoice: true}, refresh_screen); // refresh if necessary
                },
            });
        } else if (error.code === 200) {    // OpenERP Server Errors
            this.gui.show_popup('error-traceback',{
                'title': error.data.message || _t("Server Error"),
                'body': error.data.debug || _t('The server encountered an error while receiving your order.'),
            });
        } else {                            // ???
            this.gui.show_popup('error',{
                'title': _t("Unknown Error"),
                'body':  _t("The order could not be sent to the server due to an unknown error"),
            });
        }
    },
});

/*--------------------------------------*\
 |          THE DOM CACHE               |
\*======================================*/

// The Dom Cache is used by various screens to improve
// their performances when displaying many time the 
// same piece of DOM.
//
// It is a simple map from string 'keys' to DOM Nodes.
//
// The cache empties itself based on usage frequency 
// stats, so you may not always get back what
// you put in.

var DomCache = core.Class.extend({
    init: function(options){
        options = options || {};
        this.max_size = options.max_size || 2000;

        this.cache = {};
        this.access_time = {};
        this.size = 0;
    },
    cache_node: function(key,node){
        var cached = this.cache[key];
        this.cache[key] = node;
        this.access_time[key] = new Date().getTime();
        if(!cached){
            this.size++;
            while(this.size >= this.max_size){
                var oldest_key = null;
                var oldest_time = new Date().getTime();
                for(key in this.cache){
                    var time = this.access_time[key];
                    if(time <= oldest_time){
                        oldest_time = time;
                        oldest_key  = key;
                    }
                }
                if(oldest_key){
                    delete this.cache[oldest_key];
                    delete this.access_time[oldest_key];
                }
                this.size--;
            }
        }
        return node;
    },
    clear_node: function(key) {
        var cached = this.cache[key];
        if (cached) {
            delete this.cache[key];
            delete this.access_time[key];
            this.size --;
        }
    },
    get_node: function(key){
        var cached = this.cache[key];
        if(cached){
            this.access_time[key] = new Date().getTime();
        }
        return cached;
    },
});

/*--------------------------------------*\
 |          THE SCALE SCREEN            |
\*======================================*/

// The scale screen displays the weight of
// a product on the electronic scale.

var ScaleScreenWidget = ScreenWidget.extend({
    template:'ScaleScreenWidget',

    next_screen: 'products',
    previous_screen: 'products',

    show: function(){
        this._super();
        var self = this;
        var queue = this.pos.proxy_queue;

        this.set_weight(0);
        this.renderElement();

        this.hotkey_handler = function(event){
            if(event.which === 13){
                self.order_product();
                self.gui.show_screen(self.next_screen);
            }else if(event.which === 27){
                self.gui.show_screen(self.previous_screen);
            }
        };

        $('body').on('keypress',this.hotkey_handler);

        this.$('.back').click(function(){
            self.gui.show_screen(self.previous_screen);
        });

        this.$('.next,.buy-product').click(function(){
            self.gui.show_screen(self.next_screen);
            // add product *after* switching screen to scroll properly
            self.order_product();
        });

        queue.schedule(function(){
            return self.pos.proxy.scale_read().then(function(weight){
                self.set_weight(weight.weight);
            });
        },{duration:500, repeat: true});

    },
    get_product: function(){
        return this.gui.get_current_screen_param('product');
    },
    _get_active_pricelist: function(){
        var current_order = this.pos.get_order();
        var current_pricelist = this.pos.default_pricelist;

        if (current_order) {
            current_pricelist = current_order.pricelist;
        }

        return current_pricelist;
    },
    order_product: function(){
        this.pos.get_order().add_product(this.get_product(),{ quantity: this.weight });
    },
    get_product_name: function(){
        var product = this.get_product();
        return (product ? product.display_name : undefined) || 'Unnamed Product';
    },
    get_product_price: function(){
        var product = this.get_product();
        var pricelist = this._get_active_pricelist();
        return (product ? product.get_price(pricelist, this.weight) : 0) || 0;
    },
    get_product_uom: function(){
        var product = this.get_product();

        if(product){
            return this.pos.units_by_id[product.uom_id[0]].name;
        }else{
            return '';
        }
    },
    set_weight: function(weight){
        this.weight = weight;
        this.$('.weight').text(this.get_product_weight_string());
        this.$('.computed-price').text(this.get_computed_price_string());
    },
    get_product_weight_string: function(){
        var product = this.get_product();
        var defaultstr = (this.weight || 0).toFixed(3) + ' Kg';
        if(!product || !this.pos){
            return defaultstr;
        }
        var unit_id = product.uom_id;
        if(!unit_id){
            return defaultstr;
        }
        var unit = this.pos.units_by_id[unit_id[0]];
        var weight = round_pr(this.weight || 0, unit.rounding);
        var weightstr = weight.toFixed(Math.ceil(Math.log(1.0/unit.rounding) / Math.log(10) ));
        weightstr += ' ' + unit.name;
        return weightstr;
    },
    get_computed_price_string: function(){
        return this.format_currency(this.get_product_price() * this.weight);
    },
    close: function(){
        this._super();
        $('body').off('keypress',this.hotkey_handler);

        this.pos.proxy_queue.clear();
    },
});
gui.define_screen({name: 'scale', widget: ScaleScreenWidget});

/*--------------------------------------*\
 |         THE PRODUCT SCREEN           |
\*======================================*/

// The product screen contains the list of products,
// The category selector and the order display.
// It is the default screen for orders and the
// startup screen for shops.
//
// There product screens uses many sub-widgets,
// the code follows.


/* ------------ The Numpad ------------ */

// The numpad that edits the order lines.

var NumpadWidget = PosBaseWidget.extend({
    template:'NumpadWidget',
    init: function(parent) {
        this._super(parent);
        this.state = new models.NumpadState();
    },
    start: function() {
        this.applyAccessRights();
        this.state.bind('change:mode', this.changedMode, this);
        this.pos.bind('change:cashier', this.applyAccessRights, this);
        this.changedMode();
        this.$el.find('.numpad-backspace').click(_.bind(this.clickDeleteLastChar, this));
        this.$el.find('.numpad-minus').click(_.bind(this.clickSwitchSign, this));
        this.$el.find('.number-char').click(_.bind(this.clickAppendNewChar, this));
        this.$el.find('.mode-button').click(_.bind(this.clickChangeMode, this));
    },
    applyAccessRights: function() {
        var cashier = this.pos.get('cashier') || this.pos.get_cashier();
        var has_price_control_rights = !this.pos.config.restrict_price_control || cashier.role == 'manager';
        this.$el.find('.mode-button[data-mode="price"]')
            .toggleClass('disabled-mode', !has_price_control_rights)
            .prop('disabled', !has_price_control_rights);
        if (!has_price_control_rights && this.state.get('mode')=='price'){
            this.state.changeMode('quantity');
        }
    },
    clickDeleteLastChar: function() {
        return this.state.deleteLastChar();
    },
    clickSwitchSign: function() {
        return this.state.switchSign();
    },
    clickAppendNewChar: function(event) {
        var newChar;
        newChar = event.currentTarget.innerText || event.currentTarget.textContent;
        return this.state.appendNewChar(newChar);
    },
    clickChangeMode: function(event) {
        var newMode = event.currentTarget.attributes['data-mode'].nodeValue;
        return this.state.changeMode(newMode);
    },
    changedMode: function() {
        var mode = this.state.get('mode');
        $('.selected-mode').removeClass('selected-mode');
        $(_.str.sprintf('.mode-button[data-mode="%s"]', mode), this.$el).addClass('selected-mode');
    },
});

/* ---------- The Action Pad ---------- */

// The action pad contains the payment button and the 
// customer selection button

var ActionpadWidget = PosBaseWidget.extend({
    template: 'ActionpadWidget',
    init: function(parent, options) {
        var self = this;
        this._super(parent, options);

        this.pos.bind('change:selectedClient', function() {
            self.renderElement();
        });
    },
    renderElement: function() {
        var self = this;
        this._super();
        this.$('.pay').click(function(){
            var order = self.pos.get_order();
            var has_valid_product_lot = _.every(order.orderlines.models, function(line){
                return line.has_valid_product_lot();
            });
            if(!has_valid_product_lot){
                self.gui.show_popup('confirm',{
                    'title': _t('Empty Serial/Lot Number'),
                    'body':  _t('One or more product(s) required serial/lot number.'),
                    confirm: function(){
                        self.gui.show_screen('payment');
                    },
                });
            }else{
                self.gui.show_screen('payment');
            }
        });
        this.$('.set-customer').click(function(){
            self.gui.show_screen('clientlist');
        });
    }
});

/* --------- The Order Widget --------- */

// Displays the current Order.

var OrderWidget = PosBaseWidget.extend({
    template:'OrderWidget',
    init: function(parent, options) {
        var self = this;
        this._super(parent,options);

        this.numpad_state = options.numpad_state;
        this.numpad_state.reset();
        this.numpad_state.bind('set_value',   this.set_value, this);

        this.pos.bind('change:selectedOrder', this.change_selected_order, this);

        this.line_click_handler = function(event){
            self.click_line(this.orderline, event);
        };

        if (this.pos.get_order()) {
            this.bind_order_events();
        }

    },
    click_line: function(orderline, event) {
        this.pos.get_order().select_orderline(orderline);
        this.numpad_state.reset();
    },


    set_value: function(val) {
    	var order = this.pos.get_order();
    	if (order.get_selected_orderline()) {
            var mode = this.numpad_state.get('mode');
            if( mode === 'quantity'){
                order.get_selected_orderline().set_quantity(val);
            }else if( mode === 'discount'){
                order.get_selected_orderline().set_discount(val);
            }else if( mode === 'price'){
                var selected_orderline = order.get_selected_orderline();
                selected_orderline.price_manually_set = true;
                selected_orderline.set_unit_price(val);
            }
    	}
    },
    change_selected_order: function() {
        if (this.pos.get_order()) {
            this.bind_order_events();
            this.numpad_state.reset();
            this.renderElement();
        }
    },
    orderline_add: function(){
        this.numpad_state.reset();
        this.renderElement('and_scroll_to_bottom');
    },
    orderline_remove: function(line){
        this.remove_orderline(line);
        this.numpad_state.reset();
        this.update_summary();
    },
    orderline_change: function(line){
        this.rerender_orderline(line);
        this.update_summary();
    },
    bind_order_events: function() {
        var order = this.pos.get_order();
            order.unbind('change:client', this.update_summary, this);
            order.bind('change:client',   this.update_summary, this);
            order.unbind('change',        this.update_summary, this);
            order.bind('change',          this.update_summary, this);

        var lines = order.orderlines;
            lines.unbind('add',     this.orderline_add,    this);
            lines.bind('add',       this.orderline_add,    this);
            lines.unbind('remove',  this.orderline_remove, this);
            lines.bind('remove',    this.orderline_remove, this); 
            lines.unbind('change',  this.orderline_change, this);
            lines.bind('change',    this.orderline_change, this);

    },
    render_orderline: function(orderline){
        var el_str  = QWeb.render('Orderline',{widget:this, line:orderline}); 
        var el_node = document.createElement('div');
            el_node.innerHTML = _.str.trim(el_str);
            el_node = el_node.childNodes[0];
            el_node.orderline = orderline;
            el_node.addEventListener('click',this.line_click_handler);
        var el_lot_icon = el_node.querySelector('.line-lot-icon');
        if(el_lot_icon){
            el_lot_icon.addEventListener('click', (function() {
                this.show_product_lot(orderline);
            }.bind(this)));
        }

        orderline.node = el_node;
        return el_node;
    },
    remove_orderline: function(order_line){
        if(this.pos.get_order().get_orderlines().length === 0){
            this.renderElement();
        }else{
            order_line.node.parentNode.removeChild(order_line.node);
        }
    },
    rerender_orderline: function(order_line){
        var node = order_line.node;
        var replacement_line = this.render_orderline(order_line);
        node.parentNode.replaceChild(replacement_line,node);
    },
    // overriding the openerp framework replace method for performance reasons
    replace: function($target){
        this.renderElement();
        var target = $target[0];
        target.parentNode.replaceChild(this.el,target);
    },
    renderElement: function(scrollbottom){
        var order  = this.pos.get_order();
        if (!order) {
            return;
        }
        var orderlines = order.get_orderlines();

        var el_str  = QWeb.render('OrderWidget',{widget:this, order:order, orderlines:orderlines});

        var el_node = document.createElement('div');
            el_node.innerHTML = _.str.trim(el_str);
            el_node = el_node.childNodes[0];


        var list_container = el_node.querySelector('.orderlines');
        for(var i = 0, len = orderlines.length; i < len; i++){
            var orderline = this.render_orderline(orderlines[i]);
            list_container.appendChild(orderline);
        }

        if(this.el && this.el.parentNode){
            this.el.parentNode.replaceChild(el_node,this.el);
        }
        this.el = el_node;
        this.update_summary();

        if(scrollbottom){
            this.el.querySelector('.order-scroller').scrollTop = 100 * orderlines.length;
        }
    },
    update_summary: function(){
        var order = this.pos.get_order();
        if (!order.get_orderlines().length) {
            return;
        }

        var total     = order ? order.get_total_with_tax() : 0;
        var taxes     = order ? total - order.get_total_without_tax() : 0;

        this.el.querySelector('.summary .total > .value').textContent = this.format_currency(total);
        this.el.querySelector('.summary .total .subentry .value').textContent = this.format_currency(taxes);
    },
    show_product_lot: function(orderline){
        this.pos.get_order().select_orderline(orderline);
        var order = this.pos.get_order();
        order.display_lot_popup();
    },
});

/* ------ The Product Categories ------ */

// Display and navigate the product categories.
// Also handles searches.
//  - set_category() to change the displayed category
//  - reset_category() to go to the root category
//  - perform_search() to search for products
//  - clear_search()   does what it says.

var ProductCategoriesWidget = PosBaseWidget.extend({
    template: 'ProductCategoriesWidget',
    init: function(parent, options){
        var self = this;
        this._super(parent,options);
        this.product_type = options.product_type || 'all';  // 'all' | 'weightable'
        this.onlyWeightable = options.onlyWeightable || false;
        this.category = this.pos.root_category;
        this.breadcrumb = [];
        this.subcategories = [];
        this.product_list_widget = options.product_list_widget || null;
        this.category_cache = new DomCache();
        this.start_categ_id = this.pos.config.iface_start_categ_id ? this.pos.config.iface_start_categ_id[0] : 0;
        this.set_category(this.pos.db.get_category_by_id(this.start_categ_id));
        
        this.switch_category_handler = function(event){
            self.set_category(self.pos.db.get_category_by_id(Number(this.dataset.categoryId)));
            self.renderElement();
        };
        
        this.clear_search_handler = function(event){
            self.clear_search();
        };

        var search_timeout  = null;
        this.search_handler = function(event){
            if(event.type == "keypress" || event.keyCode === 46 || event.keyCode === 8){
                clearTimeout(search_timeout);

                var searchbox = this;

                search_timeout = setTimeout(function(){
                    self.perform_search(self.category, searchbox.value, event.which === 13);
                },70);
            }
        };
    },

    // changes the category. if undefined, sets to root category
    set_category : function(category){
        var db = this.pos.db;
        if(!category){
            this.category = db.get_category_by_id(db.root_category_id);
        }else{
            this.category = category;
        }
        this.breadcrumb = [];
        var ancestors_ids = db.get_category_ancestors_ids(this.category.id);
        for(var i = 1; i < ancestors_ids.length; i++){
            this.breadcrumb.push(db.get_category_by_id(ancestors_ids[i]));
        }
        if(this.category.id !== db.root_category_id){
            this.breadcrumb.push(this.category);
        }
        this.subcategories = db.get_category_by_id(db.get_category_childs_ids(this.category.id));
    },

    get_image_url: function(category){
        return window.location.origin + '/web/image?model=pos.category&field=image_medium&id='+category.id;
    },

    render_category: function( category, with_image ){
        var cached = this.category_cache.get_node(category.id);
        if(!cached){
            if(with_image){
                var image_url = this.get_image_url(category);
                var category_html = QWeb.render('CategoryButton',{ 
                        widget:  this, 
                        category: category, 
                        image_url: this.get_image_url(category),
                    });
                    category_html = _.str.trim(category_html);
                var category_node = document.createElement('div');
                    category_node.innerHTML = category_html;
                    category_node = category_node.childNodes[0];
            }else{
                var category_html = QWeb.render('CategorySimpleButton',{ 
                        widget:  this, 
                        category: category, 
                    });
                    category_html = _.str.trim(category_html);
                var category_node = document.createElement('div');
                    category_node.innerHTML = category_html;
                    category_node = category_node.childNodes[0];
            }
            this.category_cache.cache_node(category.id,category_node);
            return category_node;
        }
        return cached; 
    },

    replace: function($target){
        this.renderElement();
        var target = $target[0];
        target.parentNode.replaceChild(this.el,target);
    },

    renderElement: function(){

        var el_str  = QWeb.render(this.template, {widget: this});
        var el_node = document.createElement('div');

        el_node.innerHTML = el_str;
        el_node = el_node.childNodes[1];

        if(this.el && this.el.parentNode){
            this.el.parentNode.replaceChild(el_node,this.el);
        }

        this.el = el_node;

        var withpics = this.pos.config.iface_display_categ_images;

        var list_container = el_node.querySelector('.category-list');
        if (list_container) { 
            if (!withpics) {
                list_container.classList.add('simple');
            } else {
                list_container.classList.remove('simple');
            }
            for(var i = 0, len = this.subcategories.length; i < len; i++){
                list_container.appendChild(this.render_category(this.subcategories[i],withpics));
            }
        }

        var buttons = el_node.querySelectorAll('.js-category-switch');
        for(var i = 0; i < buttons.length; i++){
            buttons[i].addEventListener('click',this.switch_category_handler);
        }

        var products = this.pos.db.get_product_by_category(this.category.id); 
        this.product_list_widget.set_product_list(products); // FIXME: this should be moved elsewhere ... 

        this.el.querySelector('.searchbox input').addEventListener('keypress',this.search_handler);

        this.el.querySelector('.searchbox input').addEventListener('keydown',this.search_handler);

        this.el.querySelector('.search-clear').addEventListener('click',this.clear_search_handler);

        if(this.pos.config.iface_vkeyboard && this.chrome.widget.keyboard){
            this.chrome.widget.keyboard.connect($(this.el.querySelector('.searchbox input')));
        }
    },
    
    // resets the current category to the root category
    reset_category: function(){
        this.set_category(this.pos.db.get_category_by_id(this.start_categ_id));
        this.renderElement();
    },

    // empties the content of the search box
    clear_search: function(){
        var products = this.pos.db.get_product_by_category(this.category.id);
        this.product_list_widget.set_product_list(products);
        var input = this.el.querySelector('.searchbox input');
            input.value = '';
            input.focus();
    },
    perform_search: function(category, query, buy_result){
        var products;
        if(query){
            products = this.pos.db.search_product_in_category(category.id,query);
            if(buy_result && products.length === 1){
                    this.pos.get_order().add_product(products[0]);
                    this.clear_search();
            }else{
                this.product_list_widget.set_product_list(products);
            }
        }else{
            products = this.pos.db.get_product_by_category(this.category.id);
            this.product_list_widget.set_product_list(products);
        }
    },

});

/* --------- The Product List --------- */

// Display the list of products. 
// - change the list with .set_product_list()
// - click_product_action(), passed as an option, tells
//   what to do when a product is clicked. 

var ProductListWidget = PosBaseWidget.extend({
    template:'ProductListWidget',
    init: function(parent, options) {
        var self = this;
        this._super(parent,options);
        this.model = options.model;
        this.productwidgets = [];
        this.weight = options.weight || 0;
        this.show_scale = options.show_scale || false;
        this.next_screen = options.next_screen || false;

        this.click_product_handler = function(){
            var product = self.pos.db.get_product_by_id(this.dataset.productId);
            options.click_product_action(product);
        };

        this.keypress_product_handler = function(ev){
            // React only to SPACE to avoid interfering with warcode scanner which sends ENTER
            if (ev.which != 32) {
                return;
            }
            ev.preventDefault();
            var product = self.pos.db.get_product_by_id(this.dataset.productId);
            options.click_product_action(product);
        };

        this.product_list = options.product_list || [];
        this.product_cache = new DomCache();

        this.pos.get('orders').bind('add remove change', function () {
            self.renderElement();
        }, this);

        this.pos.bind('change:selectedOrder', function () {
            this.renderElement();
        }, this);
    },
    set_product_list: function(product_list){
        this.product_list = product_list;
        this.renderElement();
    },
    get_product_image_url: function(product){
        return window.location.origin + '/web/image?model=product.product&field=image_medium&id='+product.id;
    },
    replace: function($target){
        this.renderElement();
        var target = $target[0];
        target.parentNode.replaceChild(this.el,target);
    },
    calculate_cache_key: function(product, pricelist){
        return product.id + ',' + pricelist.id;
    },
    _get_active_pricelist: function(){
        var current_order = this.pos.get_order();
        var current_pricelist = this.pos.default_pricelist;

        if (current_order) {
            current_pricelist = current_order.pricelist;
        }

        return current_pricelist;
    },
    render_product: function(product){
        var current_pricelist = this._get_active_pricelist();
        var cache_key = this.calculate_cache_key(product, current_pricelist);
        var cached = this.product_cache.get_node(cache_key);
        if(!cached){
            var image_url = this.get_product_image_url(product);
            var product_html = QWeb.render('Product',{ 
                    widget:  this, 
                    product: product,
                    pricelist: current_pricelist,
                    image_url: this.get_product_image_url(product),
                });
            var product_node = document.createElement('div');
            product_node.innerHTML = product_html;
            product_node = product_node.childNodes[1];
            this.product_cache.cache_node(cache_key,product_node);
            return product_node;
        }
        return cached;
    },

    renderElement: function() {
        var el_str  = QWeb.render(this.template, {widget: this});
        var el_node = document.createElement('div');
            el_node.innerHTML = el_str;
            el_node = el_node.childNodes[1];

        if(this.el && this.el.parentNode){
            this.el.parentNode.replaceChild(el_node,this.el);
        }
        this.el = el_node;

        var list_container = el_node.querySelector('.product-list');
        for(var i = 0, len = this.product_list.length; i < len; i++){
            var product_node = this.render_product(this.product_list[i]);
            product_node.addEventListener('click',this.click_product_handler);
            product_node.addEventListener('keypress',this.keypress_product_handler);
            list_container.appendChild(product_node);
        }
    },
});

/* -------- The Action Buttons -------- */

// Above the numpad and the actionpad, buttons
// for extra actions and controls by point of
// sale extensions modules. 

var action_button_classes = [];
var define_action_button = function(classe, options){
    options = options || {};

    var classes = action_button_classes;
    var index   = classes.length;
    var i;

    if (options.after) {
        for (i = 0; i < classes.length; i++) {
            if (classes[i].name === options.after) {
                index = i + 1;
            }
        }
    } else if (options.before) {
        for (i = 0; i < classes.length; i++) {
            if (classes[i].name === options.after) {
                index = i;
                break;
            }
        }
    }
    classes.splice(i,0,classe);
};

var ActionButtonWidget = PosBaseWidget.extend({
    template: 'ActionButtonWidget',
    label: _t('Button'),
    renderElement: function(){
        var self = this;
        this._super();
        this.$el.click(function(){
            self.button_click();
        });
    },
    button_click: function(){},
    highlight: function(highlight){
        this.$el.toggleClass('highlight',!!highlight);
    },
    // alternative highlight color
    altlight: function(altlight){
        this.$el.toggleClass('altlight',!!altlight);
    },
});

/* -------- The Product Screen -------- */

var ProductScreenWidget = ScreenWidget.extend({
    template:'ProductScreenWidget',

    start: function(){ 

        var self = this;

        this.actionpad = new ActionpadWidget(this,{});
        this.actionpad.replace(this.$('.placeholder-ActionpadWidget'));

        this.numpad = new NumpadWidget(this,{});
        this.numpad.replace(this.$('.placeholder-NumpadWidget'));

        this.order_widget = new OrderWidget(this,{
            numpad_state: this.numpad.state,
        });
        this.order_widget.replace(this.$('.placeholder-OrderWidget'));

        this.product_list_widget = new ProductListWidget(this,{
            click_product_action: function(product){ self.click_product(product); },
            product_list: this.pos.db.get_product_by_category(0)
        });
        this.product_list_widget.replace(this.$('.placeholder-ProductListWidget'));

        this.product_categories_widget = new ProductCategoriesWidget(this,{
            product_list_widget: this.product_list_widget,
        });
        this.product_categories_widget.replace(this.$('.placeholder-ProductCategoriesWidget'));

        this.action_buttons = {};
        var classes = action_button_classes;
        for (var i = 0; i < classes.length; i++) {
            var classe = classes[i];
            if ( !classe.condition || classe.condition.call(this) ) {
                var widget = new classe.widget(this,{});
                widget.appendTo(this.$('.control-buttons'));
                this.action_buttons[classe.name] = widget;
            }
        }
        if (_.size(this.action_buttons)) {
            this.$('.control-buttons').removeClass('oe_hidden');
        }
        this._onKeypadKeyDown = this._onKeypadKeyDown.bind(this);
    },

    click_product: function(product) {
       if(product.to_weight && this.pos.config.iface_electronic_scale){
           this.gui.show_screen('scale',{product: product});
       }else{
           this.pos.get_order().add_product(product);
       }
    },

    show: function(reset){
        this._super();
        if (reset) {
            this.product_categories_widget.reset_category();
            this.numpad.state.reset();
        }
        if (this.pos.config.iface_vkeyboard && this.chrome.widget.keyboard) {
            this.chrome.widget.keyboard.connect($(this.el.querySelector('.searchbox input')));
        }
        $(document).on('keydown.productscreen', this._onKeypadKeyDown);
    },
    close: function(){
        this._super();
        if(this.pos.config.iface_vkeyboard && this.chrome.widget.keyboard){
            this.chrome.widget.keyboard.hide();
        }
        $(document).off('keydown.productscreen', this._onKeypadKeyDown);
    },

    _onKeypadKeyDown: function (ev) {
        //prevent input and textarea keydown event
        if(!_.contains(["INPUT", "TEXTAREA"], $(ev.target).prop('tagName'))) {
            if ((ev.key >= "0" && ev.key <= "9") || ev.key === "."){
                this.numpad.state.appendNewChar(ev.key)
            }
            else {
                switch (ev.key){
                    case "Backspace":
                        this.numpad.state.deleteLastChar();
                        break;
                    case "Delete":
                        this.numpad.state.resetValue();
                        break;
                    case ",":
                        this.numpad.state.appendNewChar(".");
                        break;
                    case "+":
                        this.numpad.state.positiveSign();
                        break;
                    case "-":
                        this.numpad.state.negativeSign();
                        break;
                }
            }
        }
    },
});
gui.define_screen({name:'products', widget: ProductScreenWidget});

/*--------------------------------------*\
 |         THE CLIENT LIST              |
\*======================================*/

// The clientlist displays the list of customer,
// and allows the cashier to create, edit and assign
// customers.

var ClientListScreenWidget = ScreenWidget.extend({
    template: 'ClientListScreenWidget',

    init: function(parent, options){
        this._super(parent, options);
        this.partner_cache = new DomCache();
    },

    auto_back: true,

    show: function(){
        var self = this;
        this._super();

        this.renderElement();
        this.details_visible = false;
        this.old_client = this.pos.get_order().get_client();

        this.$('.back').click(function(){
            self.gui.back();
        });

        this.$('.next').click(function(){   
            self.save_changes();
            self.gui.back();    // FIXME HUH ?
        });

        this.$('.new-customer').click(function(){
            self.display_client_details('edit',{
                'country_id': self.pos.company.country_id,
            });
        });

        var partners = this.pos.db.get_partners_sorted(1000);
        this.render_list(partners);
        
        this.reload_partners();

        if( this.old_client ){
            this.display_client_details('show',this.old_client,0);
        }

        this.$('.client-list-contents').on('click', '.client-line', function(event){
            self.line_select(event,$(this),parseInt($(this).data('id')));
        });

        var search_timeout = null;

        if(this.pos.config.iface_vkeyboard && this.chrome.widget.keyboard){
            this.chrome.widget.keyboard.connect(this.$('.searchbox input'));
        }

        this.$('.searchbox input').on('keypress',function(event){
            clearTimeout(search_timeout);

            var searchbox = this;

            search_timeout = setTimeout(function(){
                self.perform_search(searchbox.value, event.which === 13);
            },70);
        });

        this.$('.searchbox .search-clear').click(function(){
            self.clear_search();
        });
    },
    hide: function () {
        this._super();
        this.new_client = null;
    },
    barcode_client_action: function(code){
        if (this.editing_client) {
            this.$('.detail.barcode').val(code.code);
        } else if (this.pos.db.get_partner_by_barcode(code.code)) {
            var partner = this.pos.db.get_partner_by_barcode(code.code);
            this.new_client = partner;
            this.display_client_details('show', partner);
        }
    },
    perform_search: function(query, associate_result){
        var customers;
        if(query){
            customers = this.pos.db.search_partner(query);
            this.display_client_details('hide');
            if ( associate_result && customers.length === 1){
                this.new_client = customers[0];
                this.save_changes();
                this.gui.back();
            }
            this.render_list(customers);
        }else{
            customers = this.pos.db.get_partners_sorted();
            this.render_list(customers);
        }
    },
    clear_search: function(){
        var customers = this.pos.db.get_partners_sorted(1000);
        this.render_list(customers);
        this.$('.searchbox input')[0].value = '';
        this.$('.searchbox input').focus();
    },
    render_list: function(partners){
        var contents = this.$el[0].querySelector('.client-list-contents');
        contents.innerHTML = "";
        for(var i = 0, len = Math.min(partners.length,1000); i < len; i++){
            var partner    = partners[i];
            var clientline = this.partner_cache.get_node(partner.id);
            if(!clientline){
                var clientline_html = QWeb.render('ClientLine',{widget: this, partner:partners[i]});
                var clientline = document.createElement('tbody');
                clientline.innerHTML = clientline_html;
                clientline = clientline.childNodes[1];
                this.partner_cache.cache_node(partner.id,clientline);
            }
            if( partner === this.old_client ){
                clientline.classList.add('highlight');
            }else{
                clientline.classList.remove('highlight');
            }
            contents.appendChild(clientline);
        }
    },
    save_changes: function(){
        var order = this.pos.get_order();
        if( this.has_client_changed() ){
            var default_fiscal_position_id = _.findWhere(this.pos.fiscal_positions, {'id': this.pos.config.default_fiscal_position_id[0]});
            if ( this.new_client ) {
                if (this.new_client.property_account_position_id ){
                  var client_fiscal_position_id = _.findWhere(this.pos.fiscal_positions, {'id': this.new_client.property_account_position_id[0]});
                  order.fiscal_position = client_fiscal_position_id || default_fiscal_position_id;
                }
                order.set_pricelist(_.findWhere(this.pos.pricelists, {'id': this.new_client.property_product_pricelist[0]}) || this.pos.default_pricelist);
            } else {
                order.fiscal_position = default_fiscal_position_id;
                order.set_pricelist(this.pos.default_pricelist);
            }

            order.set_client(this.new_client);
        }
    },
    has_client_changed: function(){
        if( this.old_client && this.new_client ){
            return this.old_client.id !== this.new_client.id;
        }else{
            return !!this.old_client !== !!this.new_client;
        }
    },
    toggle_save_button: function(){
        var $button = this.$('.button.next');
        if (this.editing_client) {
            $button.addClass('oe_hidden');
            return;
        } else if( this.new_client ){
            if( !this.old_client){
                $button.text(_t('Set Customer'));
            }else{
                $button.text(_t('Change Customer'));
            }
        }else{
            $button.text(_t('Deselect Customer'));
        }
        $button.toggleClass('oe_hidden',!this.has_client_changed());
    },
    line_select: function(event,$line,id){
        var partner = this.pos.db.get_partner_by_id(id);
        this.$('.client-list .lowlight').removeClass('lowlight');
        if ( $line.hasClass('highlight') ){
            $line.removeClass('highlight');
            $line.addClass('lowlight');
            this.display_client_details('hide',partner);
            this.new_client = null;
            this.toggle_save_button();
        }else{
            this.$('.client-list .highlight').removeClass('highlight');
            $line.addClass('highlight');
            var y = event.pageY - $line.parent().offset().top;
            this.display_client_details('show',partner,y);
            this.new_client = partner;
            this.toggle_save_button();
        }
    },
    partner_icon_url: function(id){
        return '/web/image?model=res.partner&id='+id+'&field=image_small';
    },

    // ui handle for the 'edit selected customer' action
    edit_client_details: function(partner) {
        this.display_client_details('edit',partner);
    },

    // ui handle for the 'cancel customer edit changes' action
    undo_client_details: function(partner) {
        if (!partner.id) {
            this.display_client_details('hide');
        } else {
            this.display_client_details('show',partner);
        }
    },

    // what happens when we save the changes on the client edit form -> we fetch the fields, sanitize them,
    // send them to the backend for update, and call saved_client_details() when the server tells us the
    // save was successfull.
    save_client_details: function(partner) {
        var self = this;
        
        var fields = {};
        this.$('.client-details-contents .detail').each(function(idx,el){
            fields[el.name] = el.value || false;
        });

        if (!fields.name) {
            this.gui.show_popup('error',_t('A Customer Name Is Required'));
            return;
        }
        
        if (this.uploaded_picture) {
            fields.image = this.uploaded_picture;
        }

        fields.id           = partner.id || false;
        fields.country_id   = fields.country_id || false;

        if (fields.property_product_pricelist) {
            fields.property_product_pricelist = parseInt(fields.property_product_pricelist, 10);
        } else {
            fields.property_product_pricelist = false;
        }
        var contents = this.$(".client-details-contents");
        contents.off("click", ".button.save");


        rpc.query({
                model: 'res.partner',
                method: 'create_from_ui',
                args: [fields],
            })
            .then(function(partner_id){
                self.saved_client_details(partner_id);
            },function(err,ev){
                ev.preventDefault();
                var error_body = _t('Your Internet connection is probably down.');
                if (err.data) {
                    var except = err.data;
                    error_body = except.arguments && except.arguments[0] || except.message || error_body;
                }
                self.gui.show_popup('error',{
                    'title': _t('Error: Could not Save Changes'),
                    'body': error_body,
                });
                contents.on('click','.button.save',function(){ self.save_client_details(partner); });
            });
    },

    // what happens when we've just pushed modifications for a partner of id partner_id
    saved_client_details: function (partner_id) {
        var self = this;
        var always = function () {
            $(".client-details-contents").on('click', '.button.save', function () {
                self.save_client_details(partner);
            });
        };
        return this.reload_partners().then( function() {
            var partner = self.pos.db.get_partner_by_id(partner_id);
            if (partner) {
                self.new_client = partner;
                self.toggle_save_button();
                self.display_client_details('show',partner);
            } else {
                // should never happen, because create_from_ui must return the id of the partner it
                // has created, and reload_partner() must have loaded the newly created partner.
                self.display_client_details('hide');
            }
        }).then(always, always);
    },

    // resizes an image, keeping the aspect ratio intact,
    // the resize is useful to avoid sending 12Mpixels jpegs
    // over a wireless connection.
    resize_image_to_dataurl: function(img, maxwidth, maxheight, callback){
        img.onload = function(){
            var canvas = document.createElement('canvas');
            var ctx    = canvas.getContext('2d');
            var ratio  = 1;

            if (img.width > maxwidth) {
                ratio = maxwidth / img.width;
            }
            if (img.height * ratio > maxheight) {
                ratio = maxheight / img.height;
            }
            var width  = Math.floor(img.width * ratio);
            var height = Math.floor(img.height * ratio);

            canvas.width  = width;
            canvas.height = height;
            ctx.drawImage(img,0,0,width,height);

            var dataurl = canvas.toDataURL();
            callback(dataurl);
        };
    },

    // Loads and resizes a File that contains an image.
    // callback gets a dataurl in case of success.
    load_image_file: function(file, callback){
        var self = this;
        if (!file.type.match(/image.*/)) {
            this.gui.show_popup('error',{
                title: _t('Unsupported File Format'),
                body:  _t('Only web-compatible Image formats such as .png or .jpeg are supported'),
            });
            return;
        }
        
        var reader = new FileReader();
        reader.onload = function(event){
            var dataurl = event.target.result;
            var img     = new Image();
            img.src = dataurl;
            self.resize_image_to_dataurl(img,800,600,callback);
        };
        reader.onerror = function(){
            self.gui.show_popup('error',{
                title :_t('Could Not Read Image'),
                body  :_t('The provided file could not be read due to an unknown error'),
            });
        };
        reader.readAsDataURL(file);
    },

    // This fetches partner changes on the server, and in case of changes, 
    // rerenders the affected views
    reload_partners: function(){
        var self = this;
        return this.pos.load_new_partners().then(function(){
            // partners may have changed in the backend
            self.partner_cache = new DomCache();

            self.render_list(self.pos.db.get_partners_sorted(1000));
            
            // update the currently assigned client if it has been changed in db.
            var curr_client = self.pos.get_order().get_client();
            if (curr_client) {
                self.pos.get_order().set_client(self.pos.db.get_partner_by_id(curr_client.id));
            }
        });
    },

    // Shows,hides or edit the customer details box :
    // visibility: 'show', 'hide' or 'edit'
    // partner:    the partner object to show or edit
    // clickpos:   the height of the click on the list (in pixel), used
    //             to maintain consistent scroll.
    display_client_details: function(visibility,partner,clickpos){
        var self = this;
        var searchbox = this.$('.searchbox input');
        var contents = this.$('.client-details-contents');
        var parent   = this.$('.client-list').parent();
        var scroll   = parent.scrollTop();
        var height   = contents.height();

        contents.off('click','.button.edit'); 
        contents.off('click','.button.save'); 
        contents.off('click','.button.undo'); 
        contents.on('click','.button.edit',function(){ self.edit_client_details(partner); });
        contents.on('click','.button.save',function(){ self.save_client_details(partner); });
        contents.on('click','.button.undo',function(){ self.undo_client_details(partner); });
        this.editing_client = false;
        this.uploaded_picture = null;

        if(visibility === 'show'){
            contents.empty();
            contents.append($(QWeb.render('ClientDetails',{widget:this,partner:partner})));

            var new_height   = contents.height();

            if(!this.details_visible){
                // resize client list to take into account client details
                parent.height('-=' + new_height);

                if(clickpos < scroll + new_height + 20 ){
                    parent.scrollTop( clickpos - 20 );
                }else{
                    parent.scrollTop(parent.scrollTop() + new_height);
                }
            }else{
                parent.scrollTop(parent.scrollTop() - height + new_height);
            }

            this.details_visible = true;
            this.toggle_save_button();
        } else if (visibility === 'edit') {
            // Connect the keyboard to the edited field
            if (this.pos.config.iface_vkeyboard && this.chrome.widget.keyboard) {
                contents.off('click', '.detail');
                searchbox.off('click');
                contents.on('click', '.detail', function(ev){
                    self.chrome.widget.keyboard.connect(ev.target);
                    self.chrome.widget.keyboard.show();
                });
                searchbox.on('click', function() {
                    self.chrome.widget.keyboard.connect($(this));
                });
            }

            this.editing_client = true;
            contents.empty();
            contents.append($(QWeb.render('ClientDetailsEdit',{widget:this,partner:partner})));
            this.toggle_save_button();

            // Browsers attempt to scroll invisible input elements
            // into view (eg. when hidden behind keyboard). They don't
            // seem to take into account that some elements are not
            // scrollable.
            contents.find('input').blur(function() {
                setTimeout(function() {
                    self.$('.window').scrollTop(0);
                }, 0);
            });

            contents.find('.image-uploader').on('change',function(event){
                self.load_image_file(event.target.files[0],function(res){
                    if (res) {
                        contents.find('.client-picture img, .client-picture .fa').remove();
                        contents.find('.client-picture').append("<img src='"+res+"'>");
                        contents.find('.detail.picture').remove();
                        self.uploaded_picture = res;
                    }
                });
            });
        } else if (visibility === 'hide') {
            contents.empty();
            parent.height('100%');
            if( height > scroll ){
                contents.css({height:height+'px'});
                contents.animate({height:0},400,function(){
                    contents.css({height:''});
                });
            }else{
                parent.scrollTop( parent.scrollTop() - height);
            }
            this.details_visible = false;
            this.toggle_save_button();
        }
    },
    close: function(){
        this._super();
        if (this.pos.config.iface_vkeyboard && this.chrome.widget.keyboard) {
            this.chrome.widget.keyboard.hide();
        }
    },
});
gui.define_screen({name:'clientlist', widget: ClientListScreenWidget});

/*--------------------------------------*\
 |         THE RECEIPT SCREEN           |
\*======================================*/

// The receipt screen displays the order's
// receipt and allows it to be printed in a web browser.
// The receipt screen is not shown if the point of sale
// is set up to print with the proxy. Altough it could
// be useful to do so...

var ReceiptScreenWidget = ScreenWidget.extend({
    template: 'ReceiptScreenWidget',
    show: function(){
        this._super();
        var self = this;

        this.render_change();
        this.render_receipt();
        this.handle_auto_print();
    },
    handle_auto_print: function() {
        if (this.should_auto_print()) {
            this.print();
            if (this.should_close_immediately()){
                this.click_next();
            }
        } else {
            this.lock_screen(false);
        }
    },
    should_auto_print: function() {
        return this.pos.config.iface_print_auto && !this.pos.get_order()._printed;
    },
    should_close_immediately: function() {
        var order = this.pos.get_order();
        var invoiced_finalized = order.is_to_invoice() ? order.finalized : true;
        return this.pos.config.iface_print_via_proxy && this.pos.config.iface_print_skip_screen && invoiced_finalized;
    },
    lock_screen: function(locked) {
        this._locked = locked;
        if (locked) {
            this.$('.next').removeClass('highlight');
        } else {
            this.$('.next').addClass('highlight');
        }
    },
    get_receipt_render_env: function() {
        var order = this.pos.get_order();
        return {
            widget: this,
            pos: this.pos,
            order: order,
            receipt: order.export_for_printing(),
            orderlines: order.get_orderlines(),
            paymentlines: order.get_paymentlines(),
        };
    },
    print_web: function() {
        if ($.browser.safari) {
            document.execCommand('print', false, null);
        } else {
            try {
                window.print();
            } catch(err) {
                if (navigator.userAgent.toLowerCase().indexOf("android") > -1) {
                    this.gui.show_popup('error',{
                        'title':_t('Printing is not supported on some android browsers'),
                        'body': _t('Printing is not supported on some android browsers due to no default printing protocol is available. It is possible to print your tickets by making use of an IoT Box.'),
                    });
                } else {
                    throw err;
                }
            }
        }
        this.pos.get_order()._printed = true;
    },
    print_xml: function() {
        var receipt = QWeb.render('XmlReceipt', this.get_receipt_render_env());

        this.pos.proxy.print_receipt(receipt);
        this.pos.get_order()._printed = true;
    },
    print: function() {
        var self = this;

        if (!this.pos.config.iface_print_via_proxy) { // browser (html) printing

            // The problem is that in chrome the print() is asynchronous and doesn't
            // execute until all rpc are finished. So it conflicts with the rpc used
            // to send the orders to the backend, and the user is able to go to the next 
            // screen before the printing dialog is opened. The problem is that what's 
            // printed is whatever is in the page when the dialog is opened and not when it's called,
            // and so you end up printing the product list instead of the receipt... 
            //
            // Fixing this would need a re-architecturing
            // of the code to postpone sending of orders after printing.
            //
            // But since the print dialog also blocks the other asynchronous calls, the
            // button enabling in the setTimeout() is blocked until the printing dialog is 
            // closed. But the timeout has to be big enough or else it doesn't work
            // 1 seconds is the same as the default timeout for sending orders and so the dialog
            // should have appeared before the timeout... so yeah that's not ultra reliable. 

            this.lock_screen(true);

            setTimeout(function(){
                self.lock_screen(false);
            }, 1000);

            this.print_web();
        } else {    // proxy (xml) printing
            this.print_xml();
            this.lock_screen(false);
        }
    },
    click_next: function() {
        this.pos.get_order().finalize();
    },
    click_back: function() {
        // Placeholder method for ReceiptScreen extensions that
        // can go back ...
    },
    renderElement: function() {
        var self = this;
        this._super();
        this.$('.next').click(function(){
            if (!self._locked) {
                self.click_next();
            }
        });
        this.$('.back').click(function(){
            if (!self._locked) {
                self.click_back();
            }
        });
        this.$('.button.print').click(function(){
            if (!self._locked) {
                self.print();
            }
        });
        var button_print_invoice = this.$('.button.print_invoice');
        button_print_invoice.click(function () {
            var order = self.pos.get_order();
            var invoiced = self.pos.push_and_invoice_order(order);
            self.invoicing = true;

            invoiced.fail(self._handleFailedPushForInvoice.bind(self, order, true)); // refresh

            invoiced.done(function(){
                self.invoicing = false;
                self.gui.show_screen('receipt', {button_print_invoice: false}, true); // refresh
            });
        });

    },
    render_change: function() {
        var self = this;
        this.$('.change-value').html(this.format_currency(this.pos.get_order().get_change()));
        var order = this.pos.get_order();
        var order_screen_params = order.get_screen_data('params');
        var button_print_invoice = this.$('.button.print_invoice');
        if (order_screen_params && order_screen_params.button_print_invoice) {
            button_print_invoice.show();
        } else {
            button_print_invoice.hide();
        }
    },
    render_receipt: function() {
        this.$('.pos-receipt-container').html(QWeb.render('PosTicket', this.get_receipt_render_env()));
    },
});
gui.define_screen({name:'receipt', widget: ReceiptScreenWidget});

/*--------------------------------------*\
 |         THE PAYMENT SCREEN           |
\*======================================*/

// The Payment Screen handles the payments, and
// it is unfortunately quite complicated.

var PaymentScreenWidget = ScreenWidget.extend({
    template:      'PaymentScreenWidget',
    back_screen:   'product',
    init: function(parent, options) {
        var self = this;
        this._super(parent, options);

        this.pos.bind('change:selectedOrder',function(){
                this.renderElement();
                this.watch_order_changes();
            },this);
        this.watch_order_changes();

        this.inputbuffer = "";
        this.firstinput  = true;
        this.decimal_point = _t.database.parameters.decimal_point;
        
        // This is a keydown handler that prevents backspace from
        // doing a back navigation. It also makes sure that keys that
        // do not generate a keypress in Chrom{e,ium} (eg. delete,
        // backspace, ...) get passed to the keypress handler.
        this.keyboard_keydown_handler = function(event){
            if (event.keyCode === 8 || event.keyCode === 46) { // Backspace and Delete
                event.preventDefault();

                // These do not generate keypress events in
                // Chrom{e,ium}. Even if they did, we just called
                // preventDefault which will cancel any keypress that
                // would normally follow. So we call keyboard_handler
                // explicitly with this keydown event.
                self.keyboard_handler(event);
            }
        };
        
        // This keyboard handler listens for keypress events. It is
        // also called explicitly to handle some keydown events that
        // do not generate keypress events.
        this.keyboard_handler = function(event){
            // On mobile Chrome BarcodeEvents relies on an invisible
            // input being filled by a barcode device. Let events go
            // through when this input is focused.
            if (BarcodeEvents.$barcodeInput && BarcodeEvents.$barcodeInput.is(":focus")) {
                return;
            }

            var key = '';

            if (event.type === "keypress") {
                if (event.keyCode === 13) { // Enter
                    self.validate_order();
                } else if ( event.keyCode === 190 || // Dot
                            event.keyCode === 110 ||  // Decimal point (numpad)
                            event.keyCode === 188 ||  // Comma
                            event.keyCode === 46 ) {  // Numpad dot
                    key = self.decimal_point;
                } else if (event.keyCode >= 48 && event.keyCode <= 57) { // Numbers
                    key = '' + (event.keyCode - 48);
                } else if (event.keyCode === 45) { // Minus
                    key = '-';
                } else if (event.keyCode === 43) { // Plus
                    key = '+';
                }
            } else { // keyup/keydown
                if (event.keyCode === 46) { // Delete
                    key = 'CLEAR';
                } else if (event.keyCode === 8) { // Backspace
                    key = 'BACKSPACE';
                }
            }

            self.payment_input(key);
            event.preventDefault();
        };

        this.pos.bind('change:selectedClient', function() {
            self.customer_changed();
        }, this);
    },
    // resets the current input buffer
    reset_input: function(){
        var line = this.pos.get_order().selected_paymentline;
        this.firstinput  = true;
        if (line) {
            this.inputbuffer = this.format_currency_no_symbol(line.get_amount());
        } else {
            this.inputbuffer = "";
        }
    },
    // handle both keyboard and numpad input. Accepts
    // a string that represents the key pressed.
    payment_input: function(input) {
        var newbuf = this.gui.numpad_input(this.inputbuffer, input, {'firstinput': this.firstinput});

        this.firstinput = (newbuf.length === 0);

        // popup block inputs to prevent sneak editing. 
        if (this.gui.has_popup()) {
            return;
        }
        
        if (newbuf !== this.inputbuffer) {
            this.inputbuffer = newbuf;
            var order = this.pos.get_order();
            if (order.selected_paymentline) {
                var amount = this.inputbuffer;

                if (this.inputbuffer !== "-") {
                    amount = field_utils.parse.float(this.inputbuffer);
                }

                order.selected_paymentline.set_amount(amount);
                this.order_changes();
                this.render_paymentlines();
                this.$('.paymentline.selected .edit').text(this.format_currency_no_symbol(amount));
            }
        }
    },
    click_numpad: function(button) {
	var paymentlines = this.pos.get_order().get_paymentlines();
	var open_paymentline = false;

	for (var i = 0; i < paymentlines.length; i++) {
	    if (! paymentlines[i].paid) {
		open_paymentline = true;
	    }
	}

	if (! open_paymentline) {
            this.pos.get_order().add_paymentline( this.pos.cashregisters[0]);
            this.render_paymentlines();
        }

        this.payment_input(button.data('action'));
    },
    render_numpad: function() {
        var self = this;
        var numpad = $(QWeb.render('PaymentScreen-Numpad', { widget:this }));
        numpad.on('click','button',function(){
            self.click_numpad($(this));
        });
        return numpad;
    },
    click_delete_paymentline: function(cid){
        var lines = this.pos.get_order().get_paymentlines();
        for ( var i = 0; i < lines.length; i++ ) {
            if (lines[i].cid === cid) {
                this.pos.get_order().remove_paymentline(lines[i]);
                this.reset_input();
                this.render_paymentlines();
                return;
            }
        }
    },
    click_paymentline: function(cid){
        var lines = this.pos.get_order().get_paymentlines();
        for ( var i = 0; i < lines.length; i++ ) {
            if (lines[i].cid === cid) {
                this.pos.get_order().select_paymentline(lines[i]);
                this.reset_input();
                this.render_paymentlines();
                return;
            }
        }
    },
    render_paymentlines: function() {
        var self  = this;
        var order = this.pos.get_order();
        if (!order) {
            return;
        }

        var lines = order.get_paymentlines();
        var due   = order.get_due();
        var extradue = 0;
        if (due && lines.length  && due !== order.get_due(lines[lines.length-1])) {
            extradue = due;
        }


        this.$('.paymentlines-container').empty();
        var lines = $(QWeb.render('PaymentScreen-Paymentlines', { 
            widget: this, 
            order: order,
            paymentlines: lines,
            extradue: extradue,
        }));

        lines.on('click','.delete-button',function(){
            self.click_delete_paymentline($(this).data('cid'));
        });

        lines.on('click','.paymentline',function(){
            self.click_paymentline($(this).data('cid'));
        });
            
        lines.appendTo(this.$('.paymentlines-container'));
    },
    click_paymentmethods: function(id) {
        var cashregister = null;
        for ( var i = 0; i < this.pos.cashregisters.length; i++ ) {
            if ( this.pos.cashregisters[i].journal_id[0] === id ){
                cashregister = this.pos.cashregisters[i];
                break;
            }
        }
        this.pos.get_order().add_paymentline( cashregister );
        this.reset_input();
        this.render_paymentlines();
    },
    render_paymentmethods: function() {
        var self = this;
        var methods = $(QWeb.render('PaymentScreen-Paymentmethods', { widget:this }));
            methods.on('click','.paymentmethod',function(){
                self.click_paymentmethods($(this).data('id'));
            });
        return methods;
    },
    click_invoice: function(){
        var order = this.pos.get_order();
        order.set_to_invoice(!order.is_to_invoice());
        if (order.is_to_invoice()) {
            this.$('.js_invoice').addClass('highlight');
        } else {
            this.$('.js_invoice').removeClass('highlight');
        }
    },
    click_tip: function(){
        var self   = this;
        var order  = this.pos.get_order();
        var tip    = order.get_tip();
        var change = order.get_change();
        var value  = tip;

        if (tip === 0 && change > 0  ) {
            value = change;
        }

        this.gui.show_popup('number',{
            'title': tip ? _t('Change Tip') : _t('Add Tip'),
            'value': self.format_currency_no_symbol(value),
            'confirm': function(value) {
                order.set_tip(field_utils.parse.float(value));
                self.order_changes();
                self.render_paymentlines();
            }
        });
    },
    customer_changed: function() {
        var client = this.pos.get_client();
        this.$('.js_customer_name').text( client ? client.name : _t('Customer') ); 
    },
    click_set_customer: function(){
        this.gui.show_screen('clientlist');
    },
    click_back: function(){
        this.gui.show_screen('products');
    },
    renderElement: function() {
        var self = this;
        this._super();

        var numpad = this.render_numpad();
        numpad.appendTo(this.$('.payment-numpad'));

        var methods = this.render_paymentmethods();
        methods.appendTo(this.$('.paymentmethods-container'));

        this.render_paymentlines();

        this.$('.back').click(function(){
            self.click_back();
        });

        this.$('.next').click(function(){
            self.validate_order();
        });

        this.$('.js_set_customer').click(function(){
            self.click_set_customer();
        });

        this.$('.js_tip').click(function(){
            self.click_tip();
        });
        this.$('.js_invoice').click(function(){
            self.click_invoice();
        });

        this.$('.js_cashdrawer').click(function(){
            self.pos.proxy.open_cashbox();
        });

    },
    show: function(){
        this.pos.get_order().clean_empty_paymentlines();
        this.reset_input();
        this.render_paymentlines();
        this.order_changes();
        // that one comes from BarcodeEvents
        $('body').keypress(this.keyboard_handler);
        // that one comes from the pos, but we prefer to cover all the basis
        $('body').keydown(this.keyboard_keydown_handler);
        this._super();
    },
    hide: function(){
        $('body').off('keypress', this.keyboard_handler);
        $('body').off('keydown', this.keyboard_keydown_handler);
        this._super();
    },
    // sets up listeners to watch for order changes
    watch_order_changes: function() {
        var self = this;
        var order = this.pos.get_order();
        if (!order) {
            return;
        }
        if(this.old_order){
            this.old_order.unbind(null,null,this);
        }
        order.bind('all',function(){
            self.order_changes();
        });
        this.old_order = order;
    },
    // called when the order is changed, used to show if
    // the order is paid or not
    order_changes: function(){
        var self = this;
        var order = this.pos.get_order();
        if (!order) {
            return;
        } else if (order.is_paid()) {
            self.$('.next').addClass('highlight');
        }else{
            self.$('.next').removeClass('highlight');
        }
    },

    order_is_valid: function(force_validation) {
        var self = this;
        var order = this.pos.get_order();

        // FIXME: this check is there because the backend is unable to
        // process empty orders. This is not the right place to fix it.
        if (order.get_orderlines().length === 0) {
            this.gui.show_popup('error',{
                'title': _t('Empty Order'),
                'body':  _t('There must be at least one product in your order before it can be validated'),
            });
            return false;
        }

        if (!order.is_paid() || this.invoicing) {
            return false;
        }

        // The exact amount must be paid if there is no cash payment method defined.
        if (Math.abs(order.get_total_with_tax() - order.get_total_paid()) > 0.00001) {
            var cash = false;
            for (var i = 0; i < this.pos.cashregisters.length; i++) {
                cash = cash || (this.pos.cashregisters[i].journal.type === 'cash');
            }
            if (!cash) {
                this.gui.show_popup('error',{
                    title: _t('Cannot return change without a cash payment method'),
                    body:  _t('There is no cash payment method available in this point of sale to handle the change.\n\n Please pay the exact amount or add a cash payment method in the point of sale configuration'),
                });
                return false;
            }
        }

        // if the change is too large, it's probably an input error, make the user confirm.
        if (!force_validation && order.get_total_with_tax() > 0 && (order.get_total_with_tax() * 1000 < order.get_total_paid())) {
            this.gui.show_popup('confirm',{
                title: _t('Please Confirm Large Amount'),
                body:  _t('Are you sure that the customer wants to  pay') + 
                       ' ' + 
                       this.format_currency(order.get_total_paid()) +
                       ' ' +
                       _t('for an order of') +
                       ' ' +
                       this.format_currency(order.get_total_with_tax()) +
                       ' ' +
                       _t('? Clicking "Confirm" will validate the payment.'),
                confirm: function() {
                    self.validate_order('confirm');
                },
            });
            return false;
        }

        return true;
    },

    finalize_validation: function() {
        var self = this;
        var order = this.pos.get_order();

        if (order.is_paid_with_cash() && this.pos.config.iface_cashdrawer) { 

                this.pos.proxy.open_cashbox();
        }

        order.initialize_validation_date();
        order.finalized = true;

        if (order.is_to_invoice()) {
            var invoiced = this.pos.push_and_invoice_order(order);
            this.invoicing = true;

<<<<<<< HEAD
            invoiced.catch(function (error) {
                self.invoicing = false;
                order.finalized = false;
                if (error.message === 'Missing Customer') {
                    self.gui.show_popup('confirm',{
                        'title': _t('Please select the Customer'),
                        'body': _t('You need to select the customer before you can invoice an order.'),
                        confirm: function(){
                            self.gui.show_screen('clientlist');
                        },
                    });
                } else if (error.message === 'Backend Invoice') {
                    self.gui.show_popup('confirm',{
                        'title': _t('Please print the invoice from the backend'),
                        'body': _t('The order has been synchronized earlier. Please make the invoice from the backend for the order: ') + error.data.order.name,
                        confirm: function () {
                            this.gui.show_screen('receipt');
                        },
                        cancel: function () {
                            this.gui.show_screen('receipt');
                        },
                    });
                } else if (error.code < 0) {        // XmlHttpRequest Errors
                    self.gui.show_popup('error',{
                        'title': _t('The order could not be sent'),
                        'body': _t('Check your internet connection and try again.'),
                    });
                } else if (error.code === 200) {    // OpenERP Server Errors
                    self.gui.show_popup('error-traceback',{
                        'title': error.data.message || _t("Server Error"),
                        'body': error.data.debug || _t('The server encountered an error while receiving your order.'),
                    });
                } else {                            // ???
                    self.gui.show_popup('error',{
                        'title': _t("Unknown Error"),
                        'body':  _t("The order could not be sent to the server due to an unknown error"),
                    });
                }
            });
=======
            invoiced.fail(this._handleFailedPushForInvoice.bind(this, order, false));
>>>>>>> 78b3b650

            invoiced.then(function () {
                self.invoicing = false;
                self.gui.show_screen('receipt');
            });
        } else {
            this.pos.push_order(order);
            this.gui.show_screen('receipt');
        }

    },

    // Check if the order is paid, then sends it to the backend,
    // and complete the sale process
    validate_order: function(force_validation) {
        if (this.order_is_valid(force_validation)) {
            this.finalize_validation();
        }
    },
});
gui.define_screen({name:'payment', widget: PaymentScreenWidget});

var set_fiscal_position_button = ActionButtonWidget.extend({
    template: 'SetFiscalPositionButton',
    init: function (parent, options) {
        this._super(parent, options);

        this.pos.get('orders').bind('add remove change', function () {
            this.renderElement();
        }, this);

        this.pos.bind('change:selectedOrder', function () {
            this.renderElement();
        }, this);
    },
    button_click: function () {
        var self = this;

        var no_fiscal_position = [{
            label: _t("None"),
        }];
        var fiscal_positions = _.map(self.pos.fiscal_positions, function (fiscal_position) {
            return {
                label: fiscal_position.name,
                item: fiscal_position
            };
        });

        var selection_list = no_fiscal_position.concat(fiscal_positions);
        self.gui.show_popup('selection',{
            title: _t('Select Fiscal Position'),
            list: selection_list,
            confirm: function (fiscal_position) {
                var order = self.pos.get_order();
                order.fiscal_position = fiscal_position;
                // This will trigger the recomputation of taxes on order lines.
                // It is necessary to manually do it for the sake of consistency
                // with what happens when changing a customer. 
                _.each(order.orderlines.models, function (line) {
                    line.set_quantity(line.quantity);
                });
                order.trigger('change');
            },
            is_selected: function (fiscal_position) {
                return fiscal_position === self.pos.get_order().fiscal_position;
            }
        });
    },
    get_current_fiscal_position_name: function () {
        var name = _t('Tax');
        var order = this.pos.get_order();

        if (order) {
            var fiscal_position = order.fiscal_position;

            if (fiscal_position) {
                name = fiscal_position.display_name;
            }
        }
         return name;
    },
});

define_action_button({
    'name': 'set_fiscal_position',
    'widget': set_fiscal_position_button,
    'condition': function(){
        return this.pos.fiscal_positions.length > 0;
    },
});

var set_pricelist_button = ActionButtonWidget.extend({
    template: 'SetPricelistButton',
    init: function (parent, options) {
        this._super(parent, options);

        this.pos.get('orders').bind('add remove change', function () {
            this.renderElement();
        }, this);

        this.pos.bind('change:selectedOrder', function () {
            this.renderElement();
        }, this);
    },
    button_click: function () {
        var self = this;

        var pricelists = _.map(self.pos.pricelists, function (pricelist) {
            return {
                label: pricelist.name,
                item: pricelist
            };
        });

        self.gui.show_popup('selection',{
            title: _t('Select pricelist'),
            list: pricelists,
            confirm: function (pricelist) {
                var order = self.pos.get_order();
                order.set_pricelist(pricelist);
            },
            is_selected: function (pricelist) {
                return pricelist.id === self.pos.get_order().pricelist.id;
            }
        });
    },
    get_current_pricelist_name: function () {
        var name = _t('Pricelist');
        var order = this.pos.get_order();

        if (order) {
            var pricelist = order.pricelist;

            if (pricelist) {
                name = pricelist.display_name;
            }
        }
         return name;
    },
});

define_action_button({
    'name': 'set_pricelist',
    'widget': set_pricelist_button,
    'condition': function(){
        return this.pos.config.use_pricelist && this.pos.pricelists.length > 1;
    },
});

return {
    ReceiptScreenWidget: ReceiptScreenWidget,
    ActionButtonWidget: ActionButtonWidget,
    define_action_button: define_action_button,
    ScreenWidget: ScreenWidget,
    PaymentScreenWidget: PaymentScreenWidget,
    OrderWidget: OrderWidget,
    NumpadWidget: NumpadWidget,
    ProductScreenWidget: ProductScreenWidget,
    ProductListWidget: ProductListWidget,
    ClientListScreenWidget: ClientListScreenWidget,
    ActionpadWidget: ActionpadWidget,
    DomCache: DomCache,
    ProductCategoriesWidget: ProductCategoriesWidget,
    ScaleScreenWidget: ScaleScreenWidget,
    set_fiscal_position_button: set_fiscal_position_button,
    set_pricelist_button: set_pricelist_button,
};

});<|MERGE_RESOLUTION|>--- conflicted
+++ resolved
@@ -1722,7 +1722,7 @@
 
             invoiced.fail(self._handleFailedPushForInvoice.bind(self, order, true)); // refresh
 
-            invoiced.done(function(){
+            invoiced.then(function(){
                 self.invoicing = false;
                 self.gui.show_screen('receipt', {button_print_invoice: false}, true); // refresh
             });
@@ -2164,49 +2164,7 @@
             var invoiced = this.pos.push_and_invoice_order(order);
             this.invoicing = true;
 
-<<<<<<< HEAD
-            invoiced.catch(function (error) {
-                self.invoicing = false;
-                order.finalized = false;
-                if (error.message === 'Missing Customer') {
-                    self.gui.show_popup('confirm',{
-                        'title': _t('Please select the Customer'),
-                        'body': _t('You need to select the customer before you can invoice an order.'),
-                        confirm: function(){
-                            self.gui.show_screen('clientlist');
-                        },
-                    });
-                } else if (error.message === 'Backend Invoice') {
-                    self.gui.show_popup('confirm',{
-                        'title': _t('Please print the invoice from the backend'),
-                        'body': _t('The order has been synchronized earlier. Please make the invoice from the backend for the order: ') + error.data.order.name,
-                        confirm: function () {
-                            this.gui.show_screen('receipt');
-                        },
-                        cancel: function () {
-                            this.gui.show_screen('receipt');
-                        },
-                    });
-                } else if (error.code < 0) {        // XmlHttpRequest Errors
-                    self.gui.show_popup('error',{
-                        'title': _t('The order could not be sent'),
-                        'body': _t('Check your internet connection and try again.'),
-                    });
-                } else if (error.code === 200) {    // OpenERP Server Errors
-                    self.gui.show_popup('error-traceback',{
-                        'title': error.data.message || _t("Server Error"),
-                        'body': error.data.debug || _t('The server encountered an error while receiving your order.'),
-                    });
-                } else {                            // ???
-                    self.gui.show_popup('error',{
-                        'title': _t("Unknown Error"),
-                        'body':  _t("The order could not be sent to the server due to an unknown error"),
-                    });
-                }
-            });
-=======
-            invoiced.fail(this._handleFailedPushForInvoice.bind(this, order, false));
->>>>>>> 78b3b650
+            invoiced.catch(this._handleFailedPushForInvoice.bind(this, order, false));
 
             invoiced.then(function () {
                 self.invoicing = false;
