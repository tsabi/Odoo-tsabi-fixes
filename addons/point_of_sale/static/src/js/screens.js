--- conflicted
+++ resolved
@@ -1107,7 +1107,6 @@
         }
     },
 
-<<<<<<< HEAD
     // what happens when we save the changes on the client edit form -> we fetch the fields, sanitize them,
     // send them to the backend for update, and call saved_client_details() when the server tells us the
     // save was successfull.
@@ -1127,15 +1126,10 @@
         if (this.uploaded_picture) {
             fields.image = this.uploaded_picture;
         }
-=======
-            fields.id           = partner.id || false;
-            fields.country_id   = fields.country_id || false;
-            fields.barcode      = fields.barcode || '';
->>>>>>> e941c0f7
 
         fields.id           = partner.id || false;
         fields.country_id   = fields.country_id || false;
-        fields.barcode        = fields.barcode ? this.pos.barcode_reader.sanitize_ean(fields.barcode) : false; 
+        fields.barcode      = fields.barcode || '';
 
         new Model('res.partner').call('create_from_ui',[fields]).then(function(partner_id){
             self.saved_client_details(partner_id);
@@ -1289,7 +1283,6 @@
                         self.uploaded_picture = res;
                     }
                 });
-<<<<<<< HEAD
             });
         } else if (visibility === 'hide') {
             contents.empty();
@@ -1323,7 +1316,6 @@
 
 var ReceiptScreenWidget = ScreenWidget.extend({
     template: 'ReceiptScreenWidget',
-
     show: function(){
         this._super();
         var self = this;
@@ -1439,175 +1431,6 @@
     },
 });
 gui.define_screen({name:'receipt', widget: ReceiptScreenWidget});
-=======
-            } else if (visibility === 'hide') {
-                contents.empty();
-                if( height > scroll ){
-                    contents.css({height:height+'px'});
-                    contents.animate({height:0},400,function(){
-                        contents.css({height:''});
-                    });
-                }else{
-                    parent.scrollTop( parent.scrollTop() - height);
-                }
-                this.details_visible = false;
-                this.toggle_save_button();
-            }
-        },
-        close: function(){
-            this._super();
-        },
-    });
-    module.Gui.define_screen({name:'clientlist', widget: module.ClientListScreenWidget});
-
-    /*--------------------------------------*\
-     |         THE RECEIPT SCREEN           |
-    \*======================================*/
-
-    // The receipt screen displays the order's
-    // receipt and allows it to be printed in a web browser.
-    // The receipt screen is not shown if the point of sale
-    // is set up to print with the proxy. Altough it could
-    // be useful to do so...
-
-    module.ReceiptScreenWidget = module.ScreenWidget.extend({
-        template: 'ReceiptScreenWidget',
-        show: function(){
-            this._super();
-            var self = this;
-
-            this.render_change();
-            this.render_receipt();
-
-
-            if (this.should_auto_print()) {
-                this.print();
-            } else {
-                this.lock_screen(false);
-            }
-        },
-        should_auto_print: function(){
-            return this.pos.config.iface_print_auto && !this.pos.get_order()._printed;
-        },
-        lock_screen: function(locked) {
-            this._locked = locked;
-            if (locked) {
-                this.$('.next').removeClass('highlight');
-            } else {
-                this.$('.next').addClass('highlight');
-            }
-        },
-        print_web: function() {
-            window.print();
-            this.pos.get_order()._printed = true;
-        },
-        print_xml: function() {
-            var env = {
-                widget:  this,
-                pos:     this.pos,
-                order:   this.pos.get_order(),
-                receipt: this.pos.get_order().export_for_printing(),
-            };
-            var receipt = QWeb.render('XmlReceipt',env);
-
-            this.pos.proxy.print_receipt(receipt);
-            this.pos.get_order()._printed = true;
-        },
-        print: function() {
-            var self = this;
-
-            if (!this.pos.config.iface_print_via_proxy) { // browser (html) printing
-
-                // The problem is that in chrome the print() is asynchronous and doesn't
-                // execute until all rpc are finished. So it conflicts with the rpc used
-                // to send the orders to the backend, and the user is able to go to the next 
-                // screen before the printing dialog is opened. The problem is that what's 
-                // printed is whatever is in the page when the dialog is opened and not when it's called,
-                // and so you end up printing the product list instead of the receipt... 
-                //
-                // Fixing this would need a re-architecturing
-                // of the code to postpone sending of orders after printing.
-                //
-                // But since the print dialog also blocks the other asynchronous calls, the
-                // button enabling in the setTimeout() is blocked until the printing dialog is 
-                // closed. But the timeout has to be big enough or else it doesn't work
-                // 1 seconds is the same as the default timeout for sending orders and so the dialog
-                // should have appeared before the timeout... so yeah that's not ultra reliable. 
-
-                this.lock_screen(true);
-
-                setTimeout(function(){
-                    self.lock_screen(false);
-                }, 1000);
-
-                this.print_web();
-            } else {    // proxy (xml) printing
-                this.print_xml();
-                this.lock_screen(false);
-            }
-        },
-        click_next: function() {
-            this.pos.get_order().finalize();
-        },
-        click_back: function(){
-            // Placeholder method for ReceiptScreen extensions that
-            // can go back ...
-        },
-        renderElement: function() {
-            var self = this;
-            this._super();
-            this.$('.next').click(function(){
-                if (!self._locked) {
-                    self.click_next();
-                }
-            });
-            this.$('.back').click(function(){
-                if (!self._locked) {
-                    self.click_back();
-                }
-            });
-            this.$('.button.print').click(function(){
-                if (!self._locked) {
-                    self.print();
-                }
-            });
-        },
-        render_change: function() {
-            this.$('.change-value').html(this.format_currency(this.pos.get_order().get_change()));
-        },
-        render_receipt: function() {
-            var order = this.pos.get_order();
-            this.$('.pos-receipt-container').html(QWeb.render('PosTicket',{
-                    widget:this,
-                    order: order,
-                    receipt: order.export_for_printing(),
-                    orderlines: order.get_orderlines(),
-                    paymentlines: order.get_paymentlines(),
-                }));
-        },
-    });
-    module.Gui.define_screen({name:'receipt', widget:module.ReceiptScreenWidget});
-
-    /*--------------------------------------*\
-     |         THE PAYMENT SCREEN           |
-    \*======================================*/
-
-    // The Payment Screen handles the payments, and
-    // it is unfortunately quite complicated.
-
-    module.PaymentScreenWidget = module.ScreenWidget.extend({
-        template:      'PaymentScreenWidget',
-        back_screen:   'product',
-        init: function(parent, options) {
-            var self = this;
-            this._super(parent, options);
-
-            this.pos.bind('change:selectedOrder',function(){
-                    this.renderElement();
-                    this.watch_order_changes();
-                },this);
-            this.watch_order_changes();
->>>>>>> e941c0f7
 
 /*--------------------------------------*\
  |         THE PAYMENT SCREEN           |
@@ -1917,43 +1740,8 @@
                 'title': _t('Empty Order'),
                 'body':  _t('There must be at least one product in your order before it can be validated'),
             });
-<<<<<<< HEAD
             return;
         }
-=======
-            this.old_order = order;
-        },
-        // called when the order is changed, used to show if
-        // the order is paid or not
-        order_changes: function(){
-            var self = this;
-            var order = this.pos.get_order();
-            if (!order) {
-                return;
-            } else if (order.is_paid()) {
-                self.$('.next').addClass('highlight');
-            }else{
-                self.$('.next').removeClass('highlight');
-            }
-        },
-        print_escpos_receipt: function() {
-            var env = {
-                widget:  this,
-                pos:     this.pos,
-                order:   this.pos.get_order(),
-                receipt: this.pos.get_order().export_for_printing(),
-            };
-
-            this.pos.proxy.print_receipt(QWeb.render('XmlReceipt',env));
-        },
-
-        // Check if the order is paid, then sends it to the backend,
-        // and complete the sale process
-        validate_order: function(force_validation) {
-            var self = this;
-
-            var order = this.pos.get_order();
->>>>>>> e941c0f7
 
         var plines = order.get_paymentlines();
         for (var i = 0; i < plines.length; i++) {
@@ -2010,7 +1798,6 @@
                 this.pos.proxy.open_cashbox();
         }
 
-<<<<<<< HEAD
         if (order.is_to_invoice()) {
             var invoiced = this.pos.push_and_invoice_order(order);
             this.invoicing = true;
@@ -2032,19 +1819,6 @@
                     });
                 }
             });
-=======
-                invoiced.done(function(){
-                    self.invoicing = false;
-                    order.finalize();
-                });
-            } else {
-                this.pos.push_order(order);
-                this.gui.show_screen('receipt');
-            }
-        },
-    });
-    module.Gui.define_screen({name:'payment', widget:module.PaymentScreenWidget});
->>>>>>> e941c0f7
 
             invoiced.done(function(){
                 self.invoicing = false;
