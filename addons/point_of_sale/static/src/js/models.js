--- conflicted
+++ resolved
@@ -244,13 +244,9 @@
             }
 
             self.db.set_uuid(self.config.uuid);
-<<<<<<< HEAD
             self.set_cashier(self.get_cashier());
-=======
-            self.cashier = self.get_cashier();
             // We need to do it here, since only then the local storage has the correct uuid
             self.db.save('pos_session_id', self.pos_session.id);
->>>>>>> c22e4792
 
             var orders = self.db.get_orders();
             for (var i = 0; i < orders.length; i++) {
@@ -633,15 +629,11 @@
 
     // returns the user who is currently the cashier for this point of sale
     get_cashier: function(){
-<<<<<<< HEAD
-        return this.db.get_cashier() || this.get('cashier') || this.user;
-=======
         // reset the cashier to the current user if session is new
         if (this.db.load('pos_session_id') !== this.pos_session.id) {
             this.set_cashier(this.user);
         }
-        return this.db.get_cashier() || this.cashier || this.user;
->>>>>>> c22e4792
+        return this.db.get_cashier() || this.get('cashier') || this.user;
     },
     // changes the current cashier
     set_cashier: function(user){
