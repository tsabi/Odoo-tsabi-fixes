<?xml version="1.0"?>
<openerp>
    <data>
        <menuitem name="Point of Sale" id="menu_point_root" sequence="21"
            icon="terp-partner"
            groups="group_pos_manager,group_pos_user"/>

        <record model="ir.ui.view" id="view_pos_pos_form">
            <field name="name">pos.order</field>
            <field name="model">pos.order</field>
            <field name="type">form</field>
            <field name="arch" type="xml">
                <form string="Sales Order POS">
                    <group col="6" colspan="4">
                        <!--field name="user_salesman_id" />
                        <field name="partner_id" on_change="onchange_partner_pricelist(partner_id)"/>
                        <field name="contract_number" groups="base.group_extended"/> -->

                    </group>
                     <notebook colspan="4">
                      <page string="Sale Order ">
                            <field name="lines" colspan="4" nolabel="1">
                                <tree string="Order lines" editable="bottom">
                                    <field name="product_id" on_change="onchange_product_id(parent.pricelist_id,product_id,qty,parent.partner_id)" width="275" />
                                    <field name="qty" />
                                    <!--field name="qty_rfd" groups="base.group_extended"/-->
                                    <field name="discount" on_change="onchange_discount(discount,price_unit)" />
                                    <field name="price_ded" on_change="onchange_ded(price_ded, price_unit)" invisible="1"/>
                                    <field name="price_unit" readonly="1"/>
                                    <field name="notice"/>
                                    <!--field name="serial_number"/-->
                                    <field name="price_subtotal" />
                                    <field name="price_subtotal_incl" sum="Subtotal"/>
                                </tree>
                                <form string="Order lines" >
                                    <field name="product_id" on_change="onchange_product_id(parent.pricelist_id,product_id,qty,parent.partner_id)" width="275"/>
                                    <field name="qty" />
                                    <field name="qty_rfd" groups="base.group_extended"/>
                                    <field name="discount" on_change="onchange_discount(discount,price_unit)" />
                                    <field name="price_ded" on_change="onchange_ded(price_ded, price_unit)" />
                                    <field name="price_unit"/>
                                    <field name="notice"/>
                                    <field name="serial_number"/>
                                </form>

                            </field>
                            <group colspan="4" col="7">
                                <field name="amount_tax"/>
                                <field name="amount_total"/>
<<<<<<< HEAD
                                <!--button name="%(action_pos_discount)d" string="D_iscount" type="action" states="draft"/>
                                <button name="dummy_button" string="Compute" type="object" /-->
=======
                                <button name="%(action_pos_discount)d" string="D_iscount" icon="gtk-execute" type="action" states="draft"/>
                                <button name="dummy_button" string="Compute" icon="gtk-execute" type="object" />
>>>>>>> 7394de40
                            </group>

                            <group colspan="4" col="9" groups="base.group_extended">
                            <separator colspan="4" string="Validation of the Sale"/>
                                <newline/>
                                <field name="state_2" />
                                <button name="button_validate"
                                        string="Accept"
                                        type="object"
                                     icon="gtk-ok"
                                    states="paid, draft"
                                        attrs="{'invisible':[('state_2','=','accepted')]}"/>
                              </group>
                            <separator colspan="4" string="Actions"/>
                            <group colspan="4" col="6">
                                <field name="state"/>
                                <button name="%(action_pos_payment)d" string="Ma_ke Payment" icon="gtk-ok" type="action" states="draft,advance" />
                                <button name="%(action_report_pos_receipt)d" string="_Reprint" icon="gtk-print" type="action" states="paid,done,invoiced"/>
                                <button name="set_to_draft" string="Set to draft" states="paid" icon="gtk-execute" type="object" />
                                <button name="%(action_view_pos_return)d" string="Return Picking" type="action" icon="gtk-ok" states="paid"
                                    attrs="{'invisible':[('state','!=','paid'),('state','!=','invoiced')]}" context="{'return':'return'}" />
                            </group>
                        </page>

                        <page string="Order and Payment">
                            <group colspan="2" col="2" name="Type">
                                <separator string="Order Information" colspan="4"/>
                                <field name="user_salesman_id" />
                                <field name="company_id" groups="base.group_multi_company"/>
                                <field name="shop_id" widget="selection"  />
                                <field name="name"/>
                                <field name="user_id" string="Salesman"/>
                                <!--field name="sale_manager" /-->
                                <field name="price_type" />
                            </group>
                            <group colspan="2" col="2" name="Type">
                                <separator string="Dates" colspan="4"/>
                                <field name="date_order"/>
                                <field name="date_validation" />
                                <field name="date_payment" groups="base.group_extended"/>
                                <field name="type_rec"  colspan="4"/>
                            </group>
                            <group colspan="4">
                                <separator string="Invoicing" colspan="4"/>
                                <field name="partner_id" on_change="onchange_partner_pricelist(partner_id)"/>
                                <field name="sale_journal" domain="[('type','=','sale')]" widget="selection"/>
                                <field name="pricelist_id" domain="[('type','=','sale')]" widget="selection"/>
                                <field name="invoice_id"/>
                                <group colspan="2" col="4">
                                    <button name="invoice" icon="gtk-execute" string="Create _Invoice" states="paid"/>
                                </group>
                            </group>

                            <field name="statement_ids" colspan="4" nolabel="1">
                                <tree editable="bottom" string="Statement lines">
                                    <field name="amount"/>
                                    <field name="journal_id"/>
                                    <field name="statement_id" />
                                </tree>
                                <form string="Statement lines">
                                    <field name="account_id"/>
                                    <field name="amount"/>
                                    <field name="statement_id" domain="[('company_id','=',parent.company_id),('state','=','open')]"/>
                                </form>
                            </field>
                        </page>

                        <page string="Notes" >
                            <field colspan="4" name="note" nolabel="1"/>
                        </page>
                    </notebook>

                </form>
            </field>
        </record>
        <record model="ir.actions.act_window" id="action_pos_pos_form">
            <field name="name">Point of Sale</field>
            <field name="type">ir.actions.act_window</field>
            <field name="res_model">pos.order</field>
            <field name="view_type">form</field>
            <field name="view_id" ref="view_pos_pos_form"/>
            <field name="domain">[['date_order','>=',time.strftime('%Y-%m-%d')]]</field>
        </record>
        <record model="ir.ui.view" id="view_pos_order_tree">
            <field name="name">Sales</field>
            <field name="model">pos.order</field>
            <field name="type">tree</field>
            <field name="arch" type="xml">
                <tree string="POS Orders">
                    <field name="name"/>
                    <field name="date_order"/>
                    <field name="date_validation"/>
                    <field name="date_payment"/>
                    <field name="user_id"/>
                    <field name="invoice_id"/>
                    <field name="state" />
                    <field name="amount_total" sum="Amount total"/>
                    <field name="company_id" groups="base.group_multi_company"/>
                </tree>
            </field>
        </record>
        <record id="view_pos_order_filter" model="ir.ui.view">
            <field name="name">pos.order.list.select</field>
            <field name="model">pos.order</field>
            <field name="type">search</field>
            <field name="arch" type="xml">
                <search string="Search Sales Order">
                    <filter icon="terp-document-new" string="Quotations" domain="[('state','=','draft')]"/>
                    <filter icon="terp-check" string="Running" domain="[('state','in',('payment','advance'))]"/>
                    <separator orientation="vertical"/>
                    <field name="name" select="1"/>
                    <field name="partner_id" select="1"/>
                    <field name="user_id" select="1"/>
                    <field name="date_order" select="1" string="Order date" />
                    <newline/>
                    <group expand="0" string="Group By..." colspan="11" col="11" groups="base.group_extended">
                        <filter string="Customer" icon="terp-personal" domain="[]" context="{'group_by':'partner_id'}"/>
                        <filter string="State" icon="terp-stock_effects-object-colorize" domain="[]" context="{'group_by':'state'}"/>
                        <filter string="Order Date" icon="terp-go-month" domain="[]" context="{'group_by':'date_order'}"/>
                        <filter string="Salesman" icon="terp-personal" domain="[]" context="{'group_by':'user_id'}"/>
                    </group>
               </search>
            </field>
        </record>

        <menuitem name="Daily Operations" id="menu_point_of_sale" parent="menu_point_root" sequence="3" />
        <menuitem name="Sales Order" parent="menu_point_of_sale" id="menu_point_ofsale" action="action_pos_pos_form" sequence="1"/>
        <menuitem name="Products" id="menu_point_of_sale_product" parent="menu_point_root" sequence="15" />

        <menuitem action="product.product_normal_action" id="menu_pos_products" parent="menu_point_of_sale_product" sequence="2" name="Products"/>

        <!--  POS Order view (date_payment)  -->
         <record model="ir.actions.act_window" id="action_pos_pos_form_user">
            <field name="name">Point of Sale</field>
            <field name="type">ir.actions.act_window</field>
            <field name="res_model">pos.order</field>
            <field name="view_type">form</field>
            <field name="view_mode">tree,form</field>
            <field name="view_id" ref="view_pos_order_tree"/>
            <field name="domain">['|',('state_2','=','to_verify'),('state','=','advance')]</field>
            <field name="context">{"search_default_user_id":uid}</field>
            <field name="search_view_id" ref="view_pos_order_filter"/>

        </record>

        <record model="ir.actions.act_window" id="action_pos_order_tobinvoiced">
            <field name="name">Sales to Invoice</field>
            <field name="type">ir.actions.act_window</field>
            <field name="res_model">pos.order</field>
            <field name="view_type">form</field>
            <field name="view_mode">tree,form</field>
            <field name="view_id" ref="view_pos_order_tree"/>
            <field name="domain">[('state','!=', 'invoiced')]</field>
            <field name="context">{"search_default_user_id":uid}</field>
            <field name="search_view_id" ref="view_pos_order_filter"/>

        </record>
        <menuitem name="Invoicing" id="menu_point_of_sale_invoicing" parent="menu_point_root" sequence="4" />
        <menuitem name="Sales to Invoice" action="action_pos_order_tobinvoiced" id="menu_point_of_sale_tobinvoiced" parent="menu_point_of_sale_invoicing"/>
        <record model="ir.actions.act_window" id="action_pos_order_accepted">
            <field name="name">Accepted Sales</field>
            <field name="type">ir.actions.act_window</field>
            <field name="res_model">pos.order</field>
            <field name="view_type">form</field>
            <field name="view_mode">tree,form</field>
            <field name="domain">[('state','=', 'paid')]</field>
            <field name="context">{"search_default_user_id":uid}</field>
             <field name="search_view_id" ref="view_pos_order_filter"/>
        </record>
        <record model="ir.actions.act_window" id="action_pos_order_tree2">
            <field name="name">Point of Sale</field>
            <field name="type">ir.actions.act_window</field>
            <field name="res_model">pos.order</field>
            <field name="view_type">form</field>
            <field name="view_mode">tree,form</field>
            <field name="domain">[('date_order','&lt;=', time.strftime('%Y-%m-%d 23:59:59'))]</field>
            <field name="context">{"search_default_user_id":uid}</field>
             <field name="search_view_id" ref="view_pos_order_filter"/>
        </record>

        <record model="ir.actions.act_window" id="action_pos_order_tree3">
            <field name="name">Point of Sale</field>
            <field name="type">ir.actions.act_window</field>
            <field name="res_model">pos.order</field>
            <field name="view_type">form</field>
            <field name="view_mode">tree,form</field>
            <field name="context">{"search_default_user_id":uid}</field>
            <field name="search_view_id" ref="view_pos_order_filter"/>
        </record>
        <record model="ir.actions.act_window" id="action_pos_order_tree_open">
            <field name="name">Opened Sales</field>
            <field name="type">ir.actions.act_window</field>
            <field name="res_model">pos.order</field>
            <field name="view_type">form</field>
            <field name="view_mode">form,tree</field>
            <field name="context">{"search_default_user_id":uid}</field>
            <field name="search_view_id" ref="view_pos_order_filter"/>
        </record>

        <record model="ir.ui.view" id="view_pos_order_line">
            <field name="name">Sale lines</field>
            <field name="model">pos.order.line</field>
            <field name="type">tree</field>
            <field name="arch" type="xml">
                <tree string="POS Order lines">
                    <field name="product_id" readonly="1"/>
                    <field name="qty" readonly="1" sum="Total qty"/>
                    <field name="discount" readonly="1"/>
                    <field name="price_unit" readonly="1"/>
                    <field name="price_subtotal" readonly="1" sum="Sum of subtotals"/>
                    <field name="price_subtotal_incl" readonly="1" sum="Sum of subtotals"/>
                    <field name="create_date" readonly="1"/>
                </tree>
            </field>
        </record>

        <record model="ir.ui.view" id="view_pos_order_line_form">
            <field name="name">Sale line</field>
            <field name="model">pos.order.line</field>
            <field name="type">form</field>
            <field name="arch" type="xml">
                <form string="POS Order line">
                    <field name="product_id"  select="1"/>
                    <field name="qty"  select="1"/>
                    <field name="discount" />
                    <field name="price_unit" />
                    <field name="create_date"  select="1"/>
                </form>
            </field>
        </record>

        <record model="ir.actions.act_window" id="action_pos_order_line">
            <field name="name">Sale line</field>
            <field name="type">ir.actions.act_window</field>
            <field name="res_model">pos.order.line</field>
            <field name="view_type">form</field>
            <field name="view_mode">tree</field>
            <field name="view_id" ref="view_pos_order_line"/>
        </record>

        <record model="ir.actions.act_window" id="action_pos_order_line_form">
            <field name="name">Sale line</field>
            <field name="type">ir.actions.act_window</field>
            <field name="res_model">pos.order.line</field>
            <field name="view_type">form</field>
            <field name="view_mode">form,tree</field>
            <field name="view_id" ref="view_pos_order_line_form"/>
        </record>

        <record model="ir.actions.act_window" id="action_pos_order_line_day">
            <field name="name">Sale line</field>
            <field name="type">ir.actions.act_window</field>
            <field name="res_model">pos.order.line</field>
            <field name="view_type">form</field>
            <field name="view_mode">tree</field>
            <field name="view_id" ref="view_pos_order_line"/>
            <field name="domain">[('create_date', '&gt;=', time.strftime('%Y-%m-%d 00:00:00')),('create_date', '&lt;=', time.strftime('%Y-%m-%d 23:59:59'))]</field>
        </record>



        <!-- report -->

        <record model="ir.ui.view" id="view_pos_trans_user_form">
            <field name="name">report.trans.pos.user.form</field>
            <field name="model">report.transaction.pos</field>
            <field name="type">form</field>
            <field name="arch" type="xml">
                <form string="POS ">
                    <field name="user_id" select="1"/>
                    <field name="journal_id" select="1"/>
                    <field name="jl_id" select="1"/>
                    <field name="date_create" select="1" widget="date"/>
                    <field name="no_trans"/>
                    <field name="amount"/>
                    <field name="invoice_id"/>
                </form>
            </field>
        </record>


        <record model="ir.ui.view" id="view_trans_pos_user_tree">
            <field name="name">Sales by user</field>
            <field name="model">report.transaction.pos</field>
            <field name="type">tree</field>
            <field name="arch" type="xml">
                <tree string="POS">
                    <field name="date_create" widget="date" />
                    <field name="user_id"/>
                    <field name="journal_id"/>
                    <field name="jl_id"/>
                    <field name="no_trans" sum="Total Transaction"/>
                    <field name="amount" sum="Amount total"/>
                    <field name="product_nb" />
                    <field name="invoice_id"/>
                    <field name="disc"/>
                </tree>
            </field>
        </record>

        <record model="ir.ui.view" id="view_report_transaction_pos_calendar">
            <field name="name">report.transaction.pos.calendar</field>
            <field name="model">report.transaction.pos</field>
            <field name="type">calendar</field>
            <field eval="2" name="priority"/>
            <field name="arch" type="xml">
                <calendar color="user_id" date_start="date_create" string="POS Report">
                    <field name="journal_id"/>
                    <field name="amount"/>
                </calendar>
            </field>
         </record>

         <record model="ir.ui.view" id="view_report_transaction_pos_graph">
            <field name="name">report.transaction.pos.graph</field>
            <field name="model">report.transaction.pos</field>
            <field name="type">graph</field>
            <field eval="2" name="priority"/>
            <field name="arch" type="xml">
                <graph  type="bar" string="POS Report">
                    <field name="user_id" />
                    <field name="amount"/>
                    <field group="True" name="journal_id"/>
                </graph>
            </field>
         </record>

        <record model="ir.actions.act_window" id="action_trans_pos_tree_today">
            <field name="name">Sales by day</field>
            <field name="res_model">report.transaction.pos</field>
            <field name="view_type">form</field>
            <field name="view_mode">tree,calendar,form,graph</field>
            <field name="domain">[('date_create','=',time.strftime('%Y-%m-%d'))]</field>
        </record>


        <record model="ir.actions.act_window" id="action_trans_pos_tree_month">
            <field name="name">Sales by month</field>
            <field name="res_model">report.transaction.pos</field>
            <field name="view_type">form</field>
            <field name="view_mode">tree,calendar,form,graph</field>
            <field name="domain">[('date_create','like',time.strftime('%Y-%m'))]</field>
        </record>


        <record model="ir.actions.act_window" id="action_trans_pos_tree">
            <field name="name">Sales by user</field>
            <field name="res_model">report.transaction.pos</field>
            <field name="view_type">form</field>
            <field name="view_mode">tree,calendar,form,graph</field>
            <field name="view_id" ref="view_trans_pos_user_tree"/>
        </record>


        <record model="ir.ui.view" id="view_report_sales_by_user_pos_form">
            <field name="name">report.sales.by.user.pos.form</field>
            <field name="model">report.sales.by.user.pos</field>
            <field name="type">form</field>
            <field name="arch" type="xml">
                <form string="POS ">
                    <field name="date_order" select="1" widget="date"/>
                    <field name="qty"/>
                    <field name="amount"/>
                    <field name="user_id"/>
                </form>
            </field>
        </record>


        <record model="ir.ui.view" id="view_report_sales_by_user_pos_tree">
            <field name="name">report.sales.by.user.pos.tree</field>
            <field name="model">report.sales.by.user.pos</field>
            <field name="type">tree</field>
            <field name="arch" type="xml">
                <tree string="POS">
                    <field name="date_order" select="1" widget="date"/>
                    <field name="qty"/>
                    <field name="amount"/>
                    <field name="user_id"/>
                </tree>
            </field>
        </record>

        <record model="ir.ui.view" id="view_report_sales_by_user_pos_calendar">
            <field name="name">report.sales.by.user.pos.calendar</field>
            <field name="model">report.sales.by.user.pos</field>
            <field name="type">calendar</field>
            <field eval="2" name="priority"/>
            <field name="arch" type="xml">
                <calendar color="user_id" date_start="date_order" string="POS Report">
                    <field name="qty"/>
                    <field name="amount" />
                </calendar>
            </field>
         </record>

        <record model="ir.ui.view" id="view_report_sales_by_user_pos_graph">
            <field name="name">report.sales.by.user.pos.graph</field>
            <field name="model">report.sales.by.user.pos</field>
            <field name="type">graph</field>
            <field eval="2" name="priority"/>
            <field name="arch" type="xml">
                <graph  type="bar" string="Sales by User">
                    <field name="user_id" />
                    <field name="amount"/>
                </graph>
            </field>
         </record>

         <record model="ir.actions.act_window" id="action_report_sales_by_user_pos_today">
            <field name="name">Sales by User</field>
            <field name="res_model">report.sales.by.user.pos</field>
            <field name="view_type">form</field>
            <field name="view_mode">tree,calendar,form,graph</field>
            <field name="domain">[('date_order','=',time.strftime('%Y-%m-%d'))]</field>
         </record>


        <!-- Sales of user by month -->

        <record model="ir.ui.view" id="view_report_sales_by_user_pos_month_form">
            <field name="name">report.sales.by.user.pos.month.form</field>
            <field name="model">report.sales.by.user.pos.month</field>
            <field name="type">form</field>
            <field name="arch" type="xml">
                <form string="POS ">
                    <field name="date_order" select="1" widget="date"/>
                    <field name="qty"/>
                    <field name="amount"/>
                    <field name="user_id"/>
                </form>
            </field>
        </record>


        <record model="ir.ui.view" id="view_report_sales_by_user_pos_month_tree">
            <field name="name">report.sales.by.user.pos.month.tree</field>
            <field name="model">report.sales.by.user.pos.month</field>
            <field name="type">tree</field>
            <field name="arch" type="xml">
                <tree string="POS">
                    <field name="date_order" select="1" widget="date"/>
                    <field name="qty"/>
                    <field name="amount"/>
                    <field name="user_id"/>
                </tree>
            </field>
        </record>

        <record model="ir.ui.view" id="view_report_sales_by_user_pos_month_calendar">
            <field name="name">report.sales.by.user.pos.month.calendar</field>
            <field name="model">report.sales.by.user.pos.month</field>
            <field name="type">calendar</field>
            <field eval="2" name="priority"/>
            <field name="arch" type="xml">
                <calendar color="user_id" date_start="date_order" string="POS Report">
                    <field name="qty"/>
                    <field name="amount" />
                </calendar>
            </field>
         </record>

        <record model="ir.ui.view" id="view_report_sales_by_user_pos_month_graph">
            <field name="name">report.sales.by.user.pos.month.graph</field>
            <field name="model">report.sales.by.user.pos.month</field>
            <field name="type">graph</field>
            <field eval="2" name="priority"/>
            <field name="arch" type="xml">
                <graph  type="bar" string="Sales by User">
                    <field name="user_id" />
                    <field name="amount"/>
                </graph>
            </field>
         </record>


         <record model="ir.actions.act_window" id="action_report_sales_by_user_pos_month">
            <field name="name">Sales by User Monthly</field>
            <field name="res_model">report.sales.by.user.pos.month</field>
            <field name="view_type">form</field>
            <field name="view_mode">tree,calendar,form,graph</field>
            <field name="domain">[('date_order','like',time.strftime('%Y-%m'))]</field>
        </record>

        <!-- Sales by margin -->

        <record model="ir.ui.view" id="view_report_sales_by_margin_pos_form">
            <field name="name">report.sales.by.margin.pos.form</field>
            <field name="model">report.sales.by.margin.pos</field>
            <field name="type">form</field>
            <field name="arch" type="xml">
                <form string="POS ">
                    <field name="user_id"/>
                    <field name="product_name"/>
                    <field name="date_order" select="1" widget="date"/>
                    <field name="qty"/>
                    <field name="net_margin_per_qty"/>
                    <field name="total"/>
                </form>
            </field>
        </record>


        <record model="ir.ui.view" id="view_report_sales_by_margin_pos_tree">
            <field name="name">report.sales.by.margin.pos.tree</field>
            <field name="model">report.sales.by.margin.pos</field>
            <field name="type">tree</field>
            <field name="arch" type="xml">
                <tree string="POS">
                    <field name="user_id"/>
                    <field name="product_name"/>
                    <field name="date_order" select="1" widget="date"/>
                    <field name="qty"/>
                    <field name="net_margin_per_qty"/>
                    <field name="total"/>
                </tree>
            </field>
        </record>

        <record model="ir.ui.view" id="view_report_sales_by_margin_pos_calendar">
            <field name="name">report.sales.by.margin.pos.calendar</field>
            <field name="model">report.sales.by.margin.pos</field>
            <field name="type">calendar</field>
            <field eval="2" name="priority"/>
            <field name="arch" type="xml">
                <calendar color="user_id" date_start="date_order" string="Sales by User Margin">
                    <field name="product_name"/>
                    <field name="total" />
                </calendar>
            </field>
         </record>

        <record model="ir.ui.view" id="view_report_sales_by_margin_pos_graph">
            <field name="name">report.sales.by.margin.pos.graph</field>
            <field name="model">report.sales.by.margin.pos</field>
            <field name="type">graph</field>
            <field eval="2" name="priority"/>
            <field name="arch" type="xml">
                <graph  type="bar" string="Sales by User Margin" orientation="horizontal">
                    <field name="product_name" />
                    <field name="total" operator="+"/>
                </graph>
            </field>
         </record>

        <record model="ir.actions.act_window" id="action_report_sales_by_margin_pos_today">
            <field name="name">Sales by User Daily margin</field>
            <field name="res_model">report.sales.by.margin.pos</field>
            <field name="view_type">form</field>
            <field name="view_mode">tree,calendar,form,graph</field>
            <field name="domain">[('date_order','=',time.strftime('%Y-%m-%d'))]</field>
         </record>

         <record model="ir.ui.view" id="view_report_sales_by_margin_pos_month_form">
            <field name="name">report.sales.by.margin.pos.month.form</field>
            <field name="model">report.sales.by.margin.pos.month</field>
            <field name="type">form</field>
            <field name="arch" type="xml">
                <form string="POS ">
                    <field name="user_id"/>
                    <field name="product_name"/>
                    <field name="date_order" select="1" widget="date"/>
                    <field name="qty"/>
                    <field name="net_margin_per_qty"/>
                    <field name="total"/>
                </form>
            </field>
        </record>


        <record model="ir.ui.view" id="view_report_sales_by_margin_pos_month_tree">
            <field name="name">report.sales.by.margin.pos.month.tree</field>
            <field name="model">report.sales.by.margin.pos.month</field>
            <field name="type">tree</field>
            <field name="arch" type="xml">
                <tree string="POS">
                    <field name="user_id"/>
                    <field name="product_name"/>
                    <field name="date_order" select="1" widget="date"/>
                    <field name="qty"/>
                    <field name="net_margin_per_qty"/>
                    <field name="total"/>
                </tree>
            </field>
        </record>

        <record model="ir.ui.view" id="view_report_sales_by_margin_pos_month_calendar">
            <field name="name">report.sales.by.margin.pos.month.calendar</field>
            <field name="model">report.sales.by.margin.pos.month</field>
            <field name="type">calendar</field>
            <field eval="2" name="priority"/>
            <field name="arch" type="xml">
                <calendar color="user_id" date_start="date_order" string="Sales by User Margin">
                    <field name="product_name"/>
                    <field name="total" />
                </calendar>
            </field>
         </record>

        <record model="ir.ui.view" id="view_report_sales_by_margin_pos_month_graph">
            <field name="name">report.sales.by.margin.pos.month.graph</field>
            <field name="model">report.sales.by.margin.pos.month</field>
            <field name="type">graph</field>
            <field eval="2" name="priority"/>
            <field name="arch" type="xml">
                <graph  type="bar" string="Sales by User Margin" orientation="horizontal">
                    <field name="product_name" />
                    <field name="total" operator="+"/>
                </graph>
            </field>
         </record>

         <record model="ir.actions.act_window" id="action_report_sales_by_margin_pos_month">
            <field name="name">Sales by User Monthly margin</field>
            <field name="res_model">report.sales.by.margin.pos.month</field>
            <field name="view_type">form</field>
            <field name="view_mode">tree,calendar,form,graph</field>
            <field name="domain">[('date_order','like',time.strftime('%Y-%m'))]</field>
        </record>
        <!--  Sales by margin ends -->
        <record model="ir.ui.view" id="view_company_form_pos">
            <field name="name">view.company.form.pos</field>
            <field name="model">res.company</field>
            <field name="type">form</field>
            <field name="inherit_id" ref="base.view_company_form"/>
            <field name="arch" type="xml">
                <notebook position="inside">
                    <page string="Other">
                      <field  name="company_discount" colspan="4"/>
                      <field  name="max_diff" colspan="4"/>
                    </page>
                </notebook>
            </field>
           </record>

        <record id="product_normal_form_view" model="ir.ui.view">
            <field name="name">product.normal.form.inherit</field>
            <field name="model">product.product</field>
            <field name="type">form</field>
            <field name="inherit_id" ref="product.product_normal_form_view"/>
            <field name="arch" type="xml">
                  <field name="active" position="after">
                      <field name="income_pdt"/>
                      <field name="expense_pdt"/>
                      <field name="am_out"/>
                      <field name="disc_controle"/>
                  </field>
            </field>
        </record>

        <record id="product_input_output_form_view" model="ir.ui.view">
            <field name="name">product.normal.form.inherit</field>
            <field name="model">product.product</field>
            <field name="type">form</field>
            <field name="arch" type="xml">
                <form string="Product">
                   <group colspan="4" col="6">
                    <group colspan="4" col="2">
                        <separator string="Product Description" colspan="4"/>
                        <field name="name" select="1"  />
                        <field groups="base.group_extended" name="variants" />
                    </group>
                    <group colspan="1" col="2">
                        <separator string="Codes" colspan="2"/>
                        <field name="default_code" select="1"/>
                        <field groups="base.group_extended" name="ean13"/>
                    </group>
                   </group>
                   <notebook colspan="4">
                        <page string="Information">
                          <group colspan="2" col="2" name="Type">
                            <separator string="Product Type" colspan="2"/>
                              <field name="categ_id" select="1"/>
                              <field name="property_account_income" select="1" string="Account" required="1"/>
                              <field name="type"/>
                            </group>
                            <group colspan="2" col="2" name="Miscelleanous">
                              <separator string="Miscelleanous" colspan="2"/>
                                  <field name="income_pdt"/>
                                  <field name="expense_pdt"/>
                            <field name="am_out"/>
                          <field name="disc_controle"/>
                                  <field name="company_id" groups="base.group_extended,base.group_multi_company"/>
                              </group>
                              <group colspan="2" col="2" name="Prices">
                                  <separator string="Prices" colspan="2"/>
                                  <field name="lst_price"/>
                                <field name="standard_price"/>
                             </group>
                        </page>
                   </notebook>
                </form>
            </field>
        </record>

        <menuitem name="Configuration" parent="menu_point_root"
            id="menu_point_config_product" sequence="25"/>

        <record model="ir.actions.act_window" id="action_product_input">
            <field name="name">Products</field>
            <field name="type">ir.actions.act_window</field>
            <field name="res_model">product.product</field>
            <field name="view_type">form</field>
            <field name="view_mode">tree,form</field>
            <field name="domain">[('income_pdt','=',True)]</field>
        </record>
        <record model="ir.actions.act_window.view" id="action_product_input_tree_tag">
            <field name="sequence" eval="1"/>
            <field name="view_mode">tree</field>
            <field name="view_id" ref="product.product_product_tree_view"/>
            <field name="act_window_id" ref="action_product_input"/>
        </record>
        <record model="ir.actions.act_window.view" id="action_product_input_form_tag">
            <field name="sequence" eval="2"/>
            <field name="view_mode">form</field>
            <field name="view_id" ref="product_input_output_form_view"/>
            <field name="act_window_id" ref="action_product_input"/>
        </record>
        <menuitem name="Products for Input Operations"
                    parent="menu_point_config_product"
                    action="action_product_input"
                    id="products_for_input_operations"/>

        <record model="ir.actions.act_window" id="action_product_output">
            <field name="name">Products</field>
            <field name="type">ir.actions.act_window</field>
            <field name="res_model">product.product</field>
            <field name="view_type">form</field>
            <field name="view_mode">tree,form</field>
            <field name="domain">[('expense_pdt','=',True)]</field>
        </record>
        <record model="ir.actions.act_window.view" id="action_product_output_tree_tag">
            <field name="sequence" eval="1"/>
            <field name="view_mode">tree</field>
            <field name="view_id" ref="product.product_product_tree_view"/>
            <field name="act_window_id" ref="action_product_output"/>
        </record>
        <record model="ir.actions.act_window.view" id="action_product_output_form_tag">
            <field name="sequence" eval="2"/>
            <field name="view_mode">form</field>
            <field name="view_id" ref="product_input_output_form_view"/>
            <field name="act_window_id" ref="action_product_output"/>
        </record>
        <menuitem name="Products for Output Operations"
                    parent="menu_point_config_product"
                    action="action_product_output"
                    id="products_for_output_operations"/>

<!--        <menuitem name="Register Management" parent="menu_point_root"-->
<!--            id="menu_point_config" sequence="4"/>-->
        <menuitem
            name="Input Operations" parent="menu_point_of_sale"
            string="Refloat"
            action="action_box_entries"
            id="menu_wizard_enter_jrnl" sequence="2" />

        <menuitem
            name="Output Operations" parent="menu_point_of_sale"
            string="Refloat"
            action="action_box_out"
            id="menu_wizard_enter_jrnl2" sequence="3" />

        <record model="ir.ui.view" id="view_pos_order_tree_all_sales">
            <field name="name">POS Sales</field>
            <field name="model">pos.order</field>
            <field name="type">tree</field>
            <field name="arch" type="xml">
                <tree string="POS Orders">
                    <field name="name"/>
                    <field name="date_order" select="1"/>
                    <field name="partner_id" />
                    <field name="date_validation"/>
                    <field name="date_payment"/>
                    <field name="user_id"/>
                    <field name="invoice_id"/>
                    <field name="note" select="1" />
                    <field name="state" select="1"/>
                    <field name="amount_total" sum="Amount total"/>
                    <field name="company_id" groups="base.group_multi_company"/>
                </tree>
            </field>
        </record>
         <record model="ir.actions.act_window" id="action_pos_all_sales">
            <field name="name">All sales</field>
            <field name="type">ir.actions.act_window</field>
            <field name="res_model">pos.order</field>
            <field name="view_type">form</field>
            <field name="view_id" ref="view_pos_order_tree_all_sales" />
        </record>
        <record model="ir.ui.view" id="view_pos_order_tree_all_sales_lines">
            <field name="name">POS Sales Lines</field>
            <field name="model">pos.order.line</field>
            <field name="type">tree</field>
            <field name="arch" type="xml">
                <tree string="POS Orders lines">
                    <field name="order_id" select="1" />
                    <field name="serial_number" select="1" />
                    <field name="create_date" select="1" />
                    <field name="product_id" select="1" />
                    <field name="qty" />
                    <field name="price_unit" />
                </tree>
            </field>
        </record>
         <record model="ir.actions.act_window" id="action_pos_all_sales_lines">
            <field name="name">All sales lines</field>
            <field name="type">ir.actions.act_window</field>
            <field name="res_model">pos.order.line</field>
            <field name="view_type">form</field>
            <field name="view_id" ref="view_pos_order_tree_all_sales_lines" />
        </record>

        <!--  Miscelleanous Operations/Reporting -->
        <menuitem name="Reporting" parent="menu_point_root" id="menu_point_rep" sequence="20"/>
        <menuitem name="Registers" parent="menu_point_rep" id="menu_point_report_register" sequence="0" />
        <menuitem name="Sales" parent="menu_point_rep" id="menu_point_report_sale" sequence="1" />

        <menuitem name="Details Of Operations" parent="menu_point_report_sale" id="menu_details_of_oper" sequence="1" groups="base.group_extended"/>
        <menuitem name="All Sales" parent="menu_details_of_oper"
                        id="menu_action_all_sales_tree3" action="action_pos_order_tree3" sequence="1"  groups="base.group_extended"/>
        <menuitem name="Sales of the day" parent="menu_action_all_sales_tree3"
                        id="menu_action_sale_of_day_tree2" action="action_trans_pos_tree_today"/>
        <menuitem name="Accepted Sales" parent="menu_action_all_sales_tree3"
                        id="menu_action_sale_of_day_accept" action="action_pos_order_accepted"/>

        <menuitem name="Sales Reports" parent="menu_point_report_sale" id="menu_sales_report" sequence="2"/>

        <menuitem name="Sales of the day" parent="menu_sales_report"
                action="action_trans_pos_tree_today" id="menu_trans_pos_tree_today"/>

        <menuitem name="Sales of the month" parent="menu_sales_report"
                action="action_trans_pos_tree_month" id="menu_trans_pos_tree_month"/>

        <menuitem name="All the sales" parent="menu_sales_report"
                 action="action_trans_pos_tree" id="menu_trans_pos_tree"/>

         <menuitem name="Sales by User" parent="menu_sales_report"
                 action="action_report_sales_by_user_pos_today" id="menu_report_sales_by_user_pos_tree"/>

        <menuitem name="Sales by User Monthly" parent="menu_sales_report"
                 action="action_report_sales_by_user_pos_month" id="menu_report_sales_by_user_pos_month_tree"/>

         <menuitem name="Sales by User Daily Margin" parent="menu_sales_report"
                 action="action_report_sales_by_margin_pos_today" id="menu_report_sales_by_user_margin_daily_pos_tree"/>

        <menuitem name="Sales by User Monthly Margin" parent="menu_sales_report"
                 action="action_report_sales_by_margin_pos_month" id="menu_report_sales_by_user_pos_month_margin_tree"/>
        <!-- Invoice -->

        <record model="ir.actions.act_window" id="action_pos_invoice">
            <field name="name">Invoices</field>
            <field name="type">ir.actions.act_window</field>
            <field name="res_model">account.invoice</field>
            <field name="view_type">form</field>
            <field name="view_mode">tree,form</field>
            <field name="domain">[('origin','like','POS')]</field>
        </record>
        <menuitem name="All Invoices" parent="menu_details_of_oper"
                 action="action_pos_invoice" id="menu_pos_invoice_tree"/>

        <menuitem name="Payments and Sales" parent="menu_point_report_sale"
                  id="menu_cashboxes_closing_tree" sequence="1"/>
        <menuitem name="Today" parent="menu_cashboxes_closing_tree"
                  id="menu_cashboxes_by_day" sequence="1"/>

        <menuitem name="All Sales Lines" parent="menu_details_of_oper"
                        id="menu_action_pos_order_line" action="action_pos_order_line" sequence="2"/>

        <menuitem name="Sales Lines of the day" parent="menu_action_pos_order_line"
                    id="menu_action_pos_order_line_day" action="action_pos_order_line_day"/>


        <menuitem icon="STOCK_PRINT" action="action_report_pos_sale_user"
                id="menu_pos_sales_user" parent="menu_trans_pos_tree" sequence="3" groups="base.group_extended" />


        <menuitem icon="STOCK_PRINT" action="action_report_pos_payment_repport_date"
                id="menu_pos_payment_report_date" parent="menu_trans_pos_tree" sequence="5" groups="base.group_extended"/>

        <menuitem icon="STOCK_PRINT" action="action_report_pos_payment_report_user"
                id="menu_pos_payment_report_user" parent="menu_trans_pos_tree_today" sequence="6" groups="base.group_extended"/>
        <menuitem icon="STOCK_PRINT" action="action_pos_sales_user_today"
                id="menu_pos_sales_user_today" parent="menu_trans_pos_tree_today" sequence="2" groups="base.group_extended"/>

        <menuitem icon="STOCK_PRINT" action="action_report_pos_payment_repport_date"
                id="menu_pos_payment_report_date" parent="menu_trans_pos_tree"  sequence="5" groups="base.group_extended"/>

        <menuitem icon="STOCK_PRINT" action="action_report_pos_payment_report_user"
                id="menu_pos_payment_report_user" parent="menu_trans_pos_tree_today" sequence="6" groups="base.group_extended"/>
        <menuitem icon="STOCK_PRINT" action="action_report_pos_sales_user_today_current_user"
                id="menu_pos_sales_user_today_current_user" parent="menu_cashboxes_by_day"  sequence="7"/>

        <menuitem icon="STOCK_PRINT" action="action_report_pos_details"
                id="menu_pos_details" parent="menu_cashboxes_by_day"  />


    </data>
</openerp><|MERGE_RESOLUTION|>--- conflicted
+++ resolved
@@ -47,13 +47,8 @@
                             <group colspan="4" col="7">
                                 <field name="amount_tax"/>
                                 <field name="amount_total"/>
-<<<<<<< HEAD
                                 <!--button name="%(action_pos_discount)d" string="D_iscount" type="action" states="draft"/>
                                 <button name="dummy_button" string="Compute" type="object" /-->
-=======
-                                <button name="%(action_pos_discount)d" string="D_iscount" icon="gtk-execute" type="action" states="draft"/>
-                                <button name="dummy_button" string="Compute" icon="gtk-execute" type="object" />
->>>>>>> 7394de40
                             </group>
 
                             <group colspan="4" col="9" groups="base.group_extended">
