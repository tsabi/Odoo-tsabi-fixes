# -*- coding: utf-8 -*-
##############################################################################
#    
#    OpenERP, Open Source Management Solution
#    Copyright (C) 2004-2010 Tiny SPRL (<http://tiny.be>).
#
#    This program is free software: you can redistribute it and/or modify
#    it under the terms of the GNU Affero General Public License as
#    published by the Free Software Foundation, either version 3 of the
#    License, or (at your option) any later version.
#
#    This program is distributed in the hope that it will be useful,
#    but WITHOUT ANY WARRANTY; without even the implied warranty of
#    MERCHANTABILITY or FITNESS FOR A PARTICULAR PURPOSE.  See the
#    GNU Affero General Public License for more details.
#
#    You should have received a copy of the GNU Affero General Public License
#    along with this program.  If not, see <http://www.gnu.org/licenses/>.     
#
##############################################################################

import time
import netsvc
from osv import fields, osv
from mx import DateTime
from tools.translate import _
from decimal import Decimal
import tools
import re
import decimal_precision as dp

class pos_config_journal(osv.osv):
    """ Point of Sale journal configuration"""
    _name = 'pos.config.journal'
    _description = "Journal Configuration"
    _columns = {
        'name': fields.char('Description', size=64),
        'code': fields.char('Code', size=64),
        'journal_id': fields.many2one('account.journal', "Journal")
    }

pos_config_journal()
class pos_company_discount(osv.osv):

    """ Company Discount and Cashboxes """

    _inherit = 'res.company'
    _columns = {
        'company_discount': fields.float('Max Discount(%)', digits_compute= dp.get_precision('Point Of Sale')),
        'max_diff': fields.float('Max Difference for Cashboxes', digits_compute= dp.get_precision('Point Of Sale Discount')),
     }

pos_company_discount()


class pos_order(osv.osv):

    """ Point of sale gives business owners a convenient way of checking out customers
        and of recording sales """

    _name = "pos.order"
    _description = "Point of Sale"
    _order = "date_order, create_date desc"
    _order = "date_order desc"


<<<<<<< HEAD
    def unlink(self, cr, uid, ids, context=None):
        
=======
    def unlink(self, cr, uid, ids, context={}):

>>>>>>> e459cec0
        for rec in self.browse(cr, uid, ids, context=context):
            for rec_statement in rec.statement_ids:
                if (rec_statement.statement_id and rec_statement.statement_id.state=='confirm') or rec.state=='done':
                    raise osv.except_osv(_('Invalid action !'), _('Cannot delete a point of sale which is closed or contains confirmed cashboxes!'))
        return super(pos_order, self).unlink(cr, uid, ids, context=context)

    def onchange_partner_pricelist(self, cr, uid, ids, part, context=None):

        """ Changed price list on_change of partner_id"""

        if not part:
            return {}
        pricelist = self.pool.get('res.partner').browse(cr, uid, part).property_product_pricelist.id
        return {'value':{'pricelist_id': pricelist}}

    def _amount_total(self, cr, uid, ids, field_name, arg, context=None):

        """ Calculates amount_tax of order line
        @param field_names: Names of fields.
        @return: Dictionary of values """

        cr.execute("""
        SELECT
            p.id,
            COALESCE(SUM(
                l.price_unit*l.qty*(1-(l.discount/100.0)))::decimal(16,2), 0
                ) AS amount
        FROM pos_order p
            LEFT OUTER JOIN pos_order_line l ON (p.id=l.order_id)
        WHERE p.id IN %s GROUP BY p.id """,(tuple(ids),))
        res = dict(cr.fetchall())
        for rec in self.browse(cr, uid, ids, context):
            if rec.partner_id \
               and rec.partner_id.property_account_position \
               and rec.partner_id.property_account_position.tax_ids:
                res[rec.id] = res[rec.id] - rec.amount_tax
            else :
                res[rec.id] = res[rec.id] + rec.amount_tax
        return res

    def _get_date_payment2(self, cr, uid, ids, context, *a):

        # Todo need to check this function
        """ Find payment Date

        @param field_names: Names of fields.
        @return: Dictionary of values """

        res = {}
        pay_obj = self.pool.get('account.bank.statement')
        stat_obj_line = self.pool.get('account.bank.statement.line')
        tot =0.0
        val=None
        for order in self.browse(cr, uid, ids):
            cr.execute("select date_payment from pos_order where id=%d"%(order.id))
            date_p=cr.fetchone()
            date_p=date_p and date_p[0] or None
            if date_p:
                res[order.id]=date_p
                return res
            cr.execute(" SELECT max(l.date) from account_move_line l, account_move m, account_invoice i, account_move_reconcile r, pos_order o where i.move_id=m.id and l.move_id=m.id and l.reconcile_id=r.id and o.id=%d and o.invoice_id=i.id"%(order.id))
            val=cr.fetchone()
            val= val and val[0] or None
            if not val:
                cr.execute("select max(date) from account_bank_statement_line l, account_bank_statement_reconcile s where l.pos_statement_id=%d and l.reconcile_id=s.id"%(order.id))
                val=cr.fetchone()
                val=val and val[0] or None
            if val:
                res[order.id]=val
        return res

    def _get_date_payment(self, cr, uid, ids, context, *a):

        """ Find  Validation Date
        @return: Dictionary of values """

        res = {}
        pay_obj = self.pool.get('pos.payment')
        tot =0.0
        val=None
        for order in self.browse(cr, uid, ids):
            cr.execute("select date_validation from pos_order where id=%d"%(order.id))
            date_p=cr.fetchone()
            date_p=date_p and date_p[0] or None
            if date_p:
                res[order.id]=date_p
                return res
            discount_allowed=order.company_id.company_discount
            for line in order.lines:
                if line.discount > discount_allowed:
                    return {order.id: None }
            if order.amount_paid == order.amount_total and not date_p:
                cr.execute("select max(date) from account_bank_statement_line where pos_statement_id=%d"%(order.id))
                val=cr.fetchone()
                val=val and val[0] or None
            if order.invoice_id and order.invoice_id.move_id and not date_p and not val:
                for o in order.invoice_id.move_id.line_id:
                    if o.balance==0:
                        if val<o.date_created:
                            val=o.date_created
            if val:
                res[order.id]=val
        return res

    def _amount_all(self, cr, uid, ids, name, args, context=None):
        tax_obj = self.pool.get('account.tax')
        cur_obj = self.pool.get('res.currency')
        res={}
        for order in self.browse(cr, uid, ids):
            res[order.id] = {
                'amount_paid': 0.0,
                'amount_return':0.0,
                'amount_tax':0.0,
            }
            val=0.0
            cur_obj = self.pool.get('res.currency')
            cur = order.pricelist_id.currency_id
            for payment in order.statement_ids:
                 res[order.id]['amount_paid'] +=  payment.amount
            for payment in order.payments:
                res[order.id]['amount_return']  += (payment.amount < 0 and payment.amount or 0)
            for line in order.lines:
                if order.price_type!='tax_excluded':
                    res[order.id]['amount_tax'] = reduce(lambda x, y: x+round(y['amount'], 2),
                        tax_obj.compute_inv(cr, uid, line.product_id.taxes_id,
                            line.price_unit * \
                            (1-(line.discount or 0.0)/100.0), line.qty),
                            res[order.id]['amount_tax'])
<<<<<<< HEAD
                else:
                    res[order.id]['amount_tax'] = tax_obj.compute_all(cr, uid, line.product_id.taxes_id,
                            line.price_unit * \
                            (1-(line.discount or 0.0)/100.0), line.qty)['total_included']
                                                                                
=======
                elif line.qty != 0.0:
                    for c in tax_obj.compute_all(cr, uid, line.product_id.taxes_id, line.price_unit * (1-(line.discount or 0.0)/100.0), line.qty,  line.product_id, line.order_id.partner_id)['taxes']:
                        val += c['amount']
                    res[order.id]['amount_tax'] = cur_obj.round(cr, uid, cur, val)
>>>>>>> e459cec0
        return res



    def _sale_journal_get(self, cr, uid, context):

        """ To get  sale journal for this order"
        @return: journal  """

        journal_obj = self.pool.get('account.journal')
        res = journal_obj.search(cr, uid,
            [('type', '=', 'sale')], limit=1)
        if res:
            return res[0]
        else:
            return False

    def _shop_get(self, cr, uid, context):

        """ To get  Shop  for this order"
        @return: Shop id  """

        company = self.pool.get('res.users').browse(cr, uid, uid, context).company_id
        res = self.pool.get('sale.shop').search(cr, uid, [])
        if res:
            return res[0]
        else:
            return False
<<<<<<< HEAD
    def copy(self, cr, uid, id, default=None, context=None):
        
=======
    def copy(self, cr, uid, id, default=None, context={}):

>>>>>>> e459cec0
        if not default:
            default = {}
        default.update({
            'state': 'draft',
            'payments': [],
            'partner_id': False,
            'invoice_id': False,
            'account_move': False,
            'picking_id': False,
            'statement_ids':[],
            'nb_print': 0,
            'pickings': []
        })
        return super(pos_order, self).copy(cr, uid, id, default, context)

    def _get_v( self, cr, uid, ids,*a):

        """ Changed the Validation state of order
        @return: State  """

        flag=False
        res_company = self.pool.get('res.company')
        res_obj = self.pool.get('res.users')
        company_disc=self.browse(cr,uid,ids)
        if not company_disc:
            comp=res_obj.browse(cr,uid,uid).company_id.company_discount or 0.0
        else:
            comp= company_disc[0] and company_disc[0].company_id and  company_disc[0].company_id.company_discount  or 0.0
        cr.execute("select discount from pos_order_line where order_id=%s and discount <= %s"%(ids[0],comp))
        res=cr.fetchone()
        cr.execute("select discount from pos_order_line where order_id=%s and discount > %s"%(ids[0],comp))
        res2=cr.fetchone()
        cr.execute("select journal_id from account_bank_statement_line where pos_statement_id=%s "%(ids[0]))
        res3=cr.fetchall()
        list_jrnl=[]
        for r in res3:
            cr.execute("select id from account_journal where name= '%s' and special_journal='t'"%(r[0]))
            res3=cr.fetchone()
            is_special=res3 and res3[0] or None
            if is_special:
                list_jrnl.append(is_special)
        r = {}
        for order in self.browse(cr, uid, ids):
            if order.state in ('paid','done','invoiced') and res and not res2 and not len(list_jrnl):
                r[order.id] = 'accepted'
        return r

    _columns = {
        'name': fields.char('Order Description', size=64, required=True,
            states={'draft': [('readonly', False)]}, readonly=True),
        'company_id':fields.many2one('res.company', 'Company', required=True, readonly=True),
        'num_sale': fields.char('Internal Note', size=64),
        'shop_id': fields.many2one('sale.shop', 'Shop', required=True,
            states={'draft': [('readonly', False)]}, readonly=True),
        'date_order': fields.datetime('Date Ordered', readonly=True),
        'date_validation': fields.function(_get_date_payment, method=True, string='Validation Date', type='date',  store=True),
        'date_payment': fields.function(_get_date_payment2, method=True, string='Payment Date', type='date',  store=True),
        'date_validity': fields.date('Validity Date', required=True),
        'user_id': fields.many2one('res.users', 'Connected Salesman'),
        'user_salesman_id': fields.many2one('res.users', 'Cashier', required=True),
        'sale_manager': fields.many2one('res.users', 'Salesman Manager'),
        'amount_tax': fields.function(_amount_all, method=True, string='Taxes', digits_compute=dp.get_precision('Point Of Sale'), multi='all'),
        'amount_total': fields.function(_amount_total, method=True, string='Total'),
        'amount_paid': fields.function(_amount_all, string='Paid', states={'draft': [('readonly', False)]}, readonly=True, method=True, digits_compute=dp.get_precision('Point Of Sale'), multi='all'),
        'amount_return': fields.function(_amount_all, 'Returned', method=True, digits_compute=dp.get_precision('Point Of Sale'), multi='all'),
        'lines': fields.one2many('pos.order.line', 'order_id', 'Order Lines', states={'draft': [('readonly', False)]}, readonly=True),
        'price_type': fields.selection([
            ('tax_excluded','Tax excluded')
        ], 'Price method', required=True),
        'statement_ids': fields.one2many('account.bank.statement.line','pos_statement_id','Payments',states={'draft': [('readonly', False)]},readonly=True),
        'payments': fields.one2many('pos.payment', 'order_id', 'Order Payments', states={'draft': [('readonly', False)]}, readonly=True),
        'pricelist_id': fields.many2one('product.pricelist', 'Pricelist', required=True, states={'draft': [('readonly', False)]}, readonly=True),
        'partner_id': fields.many2one( 'res.partner', 'Customer', change_default=True, select=1, states={'draft': [('readonly', False)], 'paid': [('readonly', False)]}),
        'state': fields.selection([('draft', 'Draft'), ('payment', 'Payment'),
                                    ('advance','Advance'),
                                   ('paid', 'Paid'), ('done', 'Done'), ('invoiced', 'Invoiced'), ('cancel', 'Cancel')],
                                  'State', readonly=True, ),
        'invoice_id': fields.many2one('account.invoice', 'Invoice'),
        'account_move': fields.many2one('account.move', 'Account Entry', readonly=True),
        'pickings': fields.one2many('stock.picking', 'pos_order', 'Picking', readonly=True),
        'picking_id': fields.many2one('stock.picking', 'Last Output Picking', readonly=True),
        'first_name': fields.char('First Name', size=64),
        'note': fields.text('Internal Notes'),
        'nb_print': fields.integer('Number of Print', readonly=True),
        'sale_journal': fields.many2one('account.journal', 'Journal', required=True, states={'draft': [('readonly', False)]}, readonly=True, ),
        'invoice_wanted': fields.boolean('Create Invoice'),
        'note_2': fields.char('Customer Note',size=64),
        'type_rec': fields.char('Type of Receipt',size=64),
        'remboursed': fields.boolean('Remboursed'),
        'contract_number': fields.char('Contract Number', size=512, select=1),
        'journal_entry': fields.boolean('Journal Entry'),
    }


    def _select_pricelist(self, cr, uid, context):

        """ To get default pricelist for the order"
        @param name: Names of fields.
        @return: pricelist ID
        """
        pricelist = self.pool.get('product.pricelist').search(cr, uid, [('name', '=', 'Public Pricelist')])
        if pricelist:
            return pricelist[0]
        else:
            return False

<<<<<<< HEAD
    def _journal_default(self, cr, uid, context=None):
        
        """ To get default pricelist for the order" 
=======
    def _journal_default(self, cr, uid, context={}):

        """ To get default pricelist for the order"
>>>>>>> e459cec0
        @param name: Names of fields.
        @return: journal ID
        """
        journal_list = self.pool.get('account.journal').search(cr, uid, [('type', '=', 'cash')])
        if journal_list:
            return journal_list[0]
        else:
            return False

    _defaults = {
        'user_salesman_id':lambda self, cr, uid, context: uid,
        'user_id': lambda self, cr, uid, context: uid,
        'sale_manager': lambda self, cr, uid, context: uid,
        'state': lambda *a: 'draft',
        'price_type': lambda *a: 'tax_excluded',
        'name': lambda obj, cr, uid, context: obj.pool.get('ir.sequence').get(cr, uid, 'pos.order'),
        'date_order': lambda *a: time.strftime('%Y-%m-%d %H:%M:%S'),
        'date_validity': lambda *a: (DateTime.now() + DateTime.RelativeDateTime(months=+6)).strftime('%Y-%m-%d'),
        'nb_print': lambda *a: 0,
        'company_id': lambda self,cr,uid,c: self.pool.get('res.users').browse(cr, uid, uid, c).company_id.id,
        'sale_journal': _sale_journal_get,
        'invoice_wanted': lambda *a: False,
        'shop_id': _shop_get,
        'pricelist_id': _select_pricelist,
    }


<<<<<<< HEAD
    def test_order_lines(self, cr, uid, order, context=None):
    
        """ Test  order line is created or not for the order " 
=======
    def test_order_lines(self, cr, uid, order, context={}):

        """ Test  order line is created or not for the order "
>>>>>>> e459cec0
        @param name: Names of fields.
        @return: True
        """
        if not order.lines:
            raise osv.except_osv(_('Error'), _('No order lines defined for this sale.'))

        wf_service = netsvc.LocalService("workflow")
        wf_service.trg_validate(uid, 'pos.order', order.id, 'paid', cr)
        return True

    def dummy_button(self, cr, uid, order, context=None):
        return True

    def test_paid(self, cr, uid, ids, context=None):

        """ Test all amount is paid for this order
        @return: True
        """
        for order in self.browse(cr, uid, ids, context):
            if order.lines and not order.amount_total:
                return True
            if (not order.lines) or (not order.statement_ids) or \
                Decimal(str(order.amount_total))!=Decimal(str(order.amount_paid)):
                return False
        return True

    def _get_qty_differences(self, orders, old_picking):

        """check if the customer changed the product quantity """

        order_dict = {}
        for order in orders:
            for line in order.lines:
                order_dict[line.product_id.id] = line

        # check the quantity differences:
        diff_dict = {}
        for line in old_picking.move_lines:
            order_line = order_dict.get(line.product_id.id)
            if not order_line:
                deleted = True
                qty_to_delete_from_original_picking = line.product_qty
                diff_dict[line.product_id.id] = (deleted, qty_to_delete_from_original_picking)
            elif line.product_qty != order_line.qty:
                deleted = False
                qty_to_delete_from_original_picking = line.product_qty - order_line.qty
                diff_dict[line.product_id.id] = (deleted, qty_to_delete_from_original_picking)

        return diff_dict

    def _split_picking(self, cr, uid, ids, context, old_picking, diff_dict):

        """if the customer changes the product quantity, split the picking in two"""

        # create a copy of the original picking and adjust the product qty:
        picking_model = self.pool.get('stock.picking')
        defaults = {
            'note': "Partial picking from customer", # add a note to tell why we create a new picking
            'name': self.pool.get('ir.sequence').get(cr, uid, 'stock.picking.out'), # increment the sequence
        }

        new_picking_id = picking_model.copy(cr, uid, old_picking.id, defaults) # state = 'draft'
        new_picking = picking_model.browse(cr, uid, new_picking_id, context)

        for line in new_picking.move_lines:
            p_id = line.product_id.id
            if p_id in diff_dict:
                diff = diff_dict[p_id]
                deleted = diff[0]
                qty_to_del = diff[1]
                if deleted: # product has been deleted (customer didn't took it):
                    # delete this product from old picking:
                    for old_line in old_picking.move_lines:
                        if old_line.product_id.id == p_id:
                            old_line.write({'state': 'draft'}, context=context) # cannot delete if not draft
                            old_line.unlink(context=context)
                elif qty_to_del > 0: # product qty has been modified (customer took less than the ordered quantity):
                    # subtract qty from old picking:
                    for old_line in old_picking.move_lines:
                        if old_line.product_id.id == p_id:
                            old_line.write({'product_qty': old_line.product_qty - qty_to_del}, context=context)
                    # add qty to new picking:
                    line.write({'product_qty': qty_to_del}, context=context)
                else: # product hasn't changed (customer took it without any change):
                    # delete this product from new picking:
                    line.unlink(context=context)
            else:
                # delete it in the new picking:
                line.unlink(context=context)

<<<<<<< HEAD
    def create_picking(self, cr, uid, ids, context=None):
        
=======
    def create_picking(self, cr, uid, ids, context={}):

>>>>>>> e459cec0
        """Create a picking for each order and validate it."""

        picking_obj = self.pool.get('stock.picking')
        property_obj=self.pool.get("ir.property")
        move_obj=self.pool.get('stock.move')
        pick_name=self.pool.get('ir.sequence').get(cr, uid, 'stock.picking.out')
        orders = self.browse(cr, uid, ids, context)
        for order in orders:
            if not order.picking_id:
                new = True
                picking_id = picking_obj.create(cr, uid, {
                    'name':pick_name,
                    'origin': order.name,
                    'type': 'out',
                    'state': 'draft',
                    'move_type': 'direct',
                    'note': 'POS notes ' + (order.note or ""),
                    'invoice_state': 'none',
                    'auto_picking': True,
                    'pos_order': order.id,
                })
                self.write(cr, uid, [order.id], {'picking_id': picking_id})
            else:
                picking_id = order.picking_id.id
                picking_obj.write(cr, uid, [picking_id], {'auto_picking': True})
                picking = picking_obj.browse(cr, uid, [picking_id], context)[0]
                new = False

                # split the picking (if product quantity has changed):
                diff_dict = self._get_qty_differences(orders, picking)
                if diff_dict:
                    self._split_picking(cr, uid, ids, context, picking, diff_dict)

            if new:
                for line in order.lines:
                    if line.product_id and line.product_id.type=='service':
                        continue
                    prop_ids = property_obj.search(cr, uid, [('name', '=', 'property_stock_customer')])
                    val = property_obj.browse(cr, uid, prop_ids[0]).value_reference
                    cr.execute("select s.id from stock_location s, stock_warehouse w where w.lot_stock_id=s.id and w.id= %d "%(order.shop_id.warehouse_id.id))
                    res=cr.fetchone()
                    location_id=res and res[0] or None
                    stock_dest_id = val.id
                    if line.qty < 0:
                        location_id, stock_dest_id = stock_dest_id, location_id

                    move_obj.create(cr, uid, {
                            'name': 'Stock move (POS %d)' % (order.id, ),
                            'product_uom': line.product_id.uom_id.id,
                            'product_uos': line.product_id.uom_id.id,
                            'picking_id': picking_id,
                            'product_id': line.product_id.id,
                            'product_uos_qty': abs(line.qty),
                            'product_qty': abs(line.qty),
                            'tracking_id': False,
                            'pos_line_id': line.id,
                            'state': 'waiting',
                            'location_id': location_id,
                            'location_dest_id': stock_dest_id,
                        })

            wf_service = netsvc.LocalService("workflow")
            wf_service.trg_validate(uid, 'stock.picking', picking_id, 'button_confirm', cr)
            self.pool.get('stock.picking').force_assign(cr, uid, [picking_id], context)

        return True

    def set_to_draft(self, cr, uid, ids, *args):

        """ Changes order state to draft
        @return: True
        """
        if not len(ids):
            return False

        self.write(cr, uid, ids, {'state': 'draft'})

        wf_service = netsvc.LocalService("workflow")
        for i in ids:
            wf_service.trg_create(uid, 'pos.order', i, cr)
        return True

    def button_invalidate(self, cr, uid, ids, *args):

        """ Check the access for the sale order
        @return: True
        """
        res_obj = self.pool.get('res.company')
        try:
            part_company=res_obj.browse(cr,uid,uid) and res_obj.browse(cr,uid,uid).parent_id and res_obj.browse(cr,uid,uid).parent_id.id or None
        except Exception, e:
            raise osv.except_osv(_('Error'), _('You don\'t have enough access to validate this sale!'))
        if part_company:
            raise osv.except_osv(_('Error'), _('You don\'t have enough access to validate this sale!'))
        return True

    def cancel_order(self, cr, uid, ids, context=None):

        """ Changes order state to cancel
        @return: True
        """
        self.write(cr, uid, ids, {'state': 'cancel'})
        self.cancel_picking(cr, uid, ids, context=None)
        return True

    def add_payment(self, cr, uid, order_id, data, context=None):

        """Create a new payment for the order"""

        res_obj = self.pool.get('res.company')
        statement_obj= self.pool.get('account.bank.statement')        
        statementl_obj = self.pool.get('account.bank.statement.line')
        prod_obj = self.pool.get('product.product')
        property_obj=self.pool.get('ir.property')
        flag=''
        curr_c=self.pool.get('res.users').browse(cr, uid, uid).company_id
        curr_company=curr_c.id
        order = self.browse(cr, uid, order_id, context)
        if not order.num_sale and data['num_sale']:
            self.write(cr,uid,order_id,{'num_sale': data['num_sale']})
        ids_new=[]
        args = {
            'amount': data['amount'],
        }
        if 'payment_date' in data.keys():
            args['date'] = data['payment_date']
        if 'payment_name' in data.keys():
            args['name'] = data['payment_name'] + ' ' +order.name
        account_def = property_obj.get(cr, uid, 'property_account_receivable', 'res.partner', context=context)
        args['account_id'] = order.partner_id and order.partner_id.property_account_receivable and order.partner_id.property_account_receivable.id or account_def.id or curr_c.account_receivable.id
        if data.get('is_acc',False):
            args['is_acc']=data['is_acc']
            args['account_id']= prod_obj.browse(cr,uid, data['product_id']).property_account_income and prod_obj.browse(cr,uid, data['product_id']).property_account_income.id
            if not args['account_id']:
                raise osv.except_osv(_('Error'), _('Please provide an account for the product: %s')%(prod_obj.browse(cr,uid, data['product_id']).name))
        args['partner_id'] = order.partner_id and order.partner_id.id or None
        args['ref'] = order.contract_number or None

        statement_id = statement_obj.search(cr,uid, [
                                                     ('journal_id', '=', data['journal']),
                                                     ('company_id', '=', curr_company),
                                                     ('user_id', '=', uid),
                                                     ('state', '=', 'open')])
        if len(statement_id)==0:
            raise osv.except_osv(_('Error !'), _('You have to open at least one cashbox'))
        if statement_id:
            statement_id=statement_id[0]
        args['statement_id']= statement_id
        args['pos_statement_id']= order_id
        args['journal_id']= data['journal']
        statement_line_id = statementl_obj.create(cr, uid, args)
        ids_new.append(statement_id)

        wf_service = netsvc.LocalService("workflow")
        wf_service.trg_validate(uid, 'pos.order', order_id, 'paid', cr)
        wf_service.trg_write(uid, 'pos.order', order_id, cr)

        return statement_id

    def add_product(self, cr, uid, order_id, product_id, qty, context=None):

        """Create a new order line the order"""

        line_obj = self.pool.get('pos.order.line')
        values = self.read(cr, uid, order_id, ['partner_id', 'pricelist_id'])

        pricelist = values['pricelist_id'] and values['pricelist_id'][0]
        product = values['partner_id'] and values['partner_id'][0]

        price = line_obj.price_by_product(cr, uid, [],
                pricelist, product_id, qty, product)

        order_line_id = line_obj.create(cr, uid, {
            'order_id': order_id,
            'product_id': product_id,
            'qty': qty,
            'price_unit': price,
        })
        wf_service = netsvc.LocalService("workflow")
        wf_service.trg_write(uid, 'pos.order', order_id, cr)

        return order_line_id

<<<<<<< HEAD
    def refund(self, cr, uid, ids, context=None):
        
        """Create a copy of order  for refund order"""      
          
=======
    def refund(self, cr, uid, ids, context={}):

        """Create a copy of order  for refund order"""

>>>>>>> e459cec0
        clone_list = []
        line_obj = self.pool.get('pos.order.line')

        for order in self.browse(cr, uid, ids):
            clone_id = self.copy(cr, uid, order.id, {
                'name': order.name + ' REFUND',
                'date_order': time.strftime('%Y-%m-%d'),
                'state': 'draft',
                'note': 'REFUND\n'+ (order.note or ''),
                'invoice_id': False,
                'nb_print': 0,
                'statement_ids': False,
                })
            clone_list.append(clone_id)


        for clone in self.browse(cr, uid, clone_list):
            for order_line in clone.lines:
                line_obj.write(cr, uid, [order_line.id], {
                    'qty': -order_line.qty
                    })
        return clone_list

<<<<<<< HEAD
    def action_invoice(self, cr, uid, ids, context=None):
           
=======
    def action_invoice(self, cr, uid, ids, context={}):

>>>>>>> e459cec0
        """Create a invoice of order  """

        res_obj = self.pool.get('res.company')
        inv_ref = self.pool.get('account.invoice')
        inv_line_ref = self.pool.get('account.invoice.line')
        product_obj= self.pool.get('product.product')
        inv_ids = []

        for order in self.pool.get('pos.order').browse(cr, uid, ids, context):
            curr_c = order.user_salesman_id.company_id
            if order.invoice_id:
                inv_ids.append(order.invoice_id.id)
                continue

            if not order.partner_id:
                raise osv.except_osv(_('Error'), _('Please provide a partner for the sale.'))

            acc= order.partner_id.property_account_receivable.id
            inv = {
                'name': 'Invoice from POS: '+order.name,
                'origin': order.name,
                'account_id':acc,
                'journal_id':order.sale_journal.id or None,
                'type': 'out_invoice',
                'reference': order.name,
                'partner_id': order.partner_id.id,
                'comment': order.note or '',
            }
            inv.update(inv_ref.onchange_partner_id(cr, uid, [], 'out_invoice', order.partner_id.id)['value'])
            if not inv.get('account_id', None):
                inv['account_id'] = acc
            inv_id = inv_ref.create(cr, uid, inv, context)

            self.write(cr, uid, [order.id], {'invoice_id': inv_id, 'state': 'invoiced'})
            inv_ids.append(inv_id)
            for line in order.lines:
                inv_line = {
                    'invoice_id': inv_id,
                    'product_id': line.product_id.id,
                    'quantity': line.qty,
                }
                inv_name = product_obj.name_get(cr, uid, [line.product_id.id], context=context)[0][1]

                inv_line.update(inv_line_ref.product_id_change(cr, uid, [],
                                                               line.product_id.id,
                                                               line.product_id.uom_id.id,
                                                               line.qty, partner_id = order.partner_id.id, fposition_id=order.partner_id.property_account_position.id)['value'])
                inv_line['price_unit'] = line.price_unit
                inv_line['discount'] = line.discount
                inv_line['account_id'] = acc
                inv_line['name'] = inv_name

                inv_line['invoice_line_tax_id'] = ('invoice_line_tax_id' in inv_line)\
                    and [(6, 0, inv_line['invoice_line_tax_id'])] or []
                inv_line_ref.create(cr, uid, inv_line, context)

        for i in inv_ids:
            wf_service = netsvc.LocalService("workflow")
            wf_service.trg_validate(uid, 'account.invoice', i, 'invoice_open', cr)
        return inv_ids

    def create_account_move(self, cr, uid, ids, context=None):

        """Create a account move line of order  """

        account_move_obj = self.pool.get('account.move')
        account_move_line_obj = self.pool.get('account.move.line')
        account_period_obj = self.pool.get('account.period')
        account_tax_obj = self.pool.get('account.tax')
        res_obj=self.pool.get('res.users')
        property_obj=self.pool.get('ir.property')
        period = account_period_obj.find(cr, uid, context=context)[0]

        for order in self.browse(cr, uid, ids, context=context):
            curr_c =res_obj.browse(cr, uid, uid).company_id
            comp_id = res_obj.browse(cr, order.user_id.id, order.user_id.id).company_id
            comp_id=comp_id and comp_id.id or False
            to_reconcile = []
            group_tax = {}
            account_def = property_obj.get(cr, uid, 'property_account_receivable', 'res.partner', context=context).id

            order_account = order.partner_id and order.partner_id.property_account_receivable and order.partner_id.property_account_receivable.id or account_def or curr_c.account_receivable.id

            # Create an entry for the sale
            move_id = account_move_obj.create(cr, uid, {
                'journal_id': order.sale_journal.id,
                'period_id': period,
                }, context=context)

            # Create an move for each order line
            for line in order.lines:

                tax_amount = 0
                taxes = [t for t in line.product_id.taxes_id]
                if order.price_type=='tax_excluded':
<<<<<<< HEAD
                    computed_taxes = account_tax_objcompute_all(
                        cr, uid, taxes, line.price_unit, line.qty)
=======
                    computed_taxes = account_tax_obj.compute_all(
                        cr, uid, taxes, line.price_unit, line.qty)['taxes']
>>>>>>> e459cec0
                else:
                    computed_taxes = account_tax_obj.compute_inv(
                        cr, uid, taxes, line.price_unit, line.qty)

                for tax in computed_taxes:
                    tax_amount += round(tax['amount'], 2)
                    group_key = (tax['tax_code_id'],
                                tax['base_code_id'],
                                tax['account_collected_id'])

                    if group_key in group_tax:
                        group_tax[group_key] += round(tax['amount'], 2)
                    else:
                        group_tax[group_key] = round(tax['amount'], 2)
                if order.price_type!='tax_excluded':
                    amount = line.price_subtotal - tax_amount
                else:
                    amount = line.price_subtotal

                # Search for the income account
                if  line.product_id.property_account_income.id:
                    income_account = line.\
                                    product_id.property_account_income.id
                elif line.product_id.categ_id.\
                        property_account_income_categ.id:
                    income_account = line.product_id.categ_id.\
                                    property_account_income_categ.id
                else:
                    raise osv.except_osv(_('Error !'), _('There is no income '\
                        'account defined for this product: "%s" (id:%d)') \
                        % (line.product_id.name, line.product_id.id, ))


                # Empty the tax list as long as there is no tax code:
                tax_code_id = False
                tax_amount = 0
                while computed_taxes:
                    tax = computed_taxes.pop(0)
                    if amount > 0:
                        tax_code_id = tax['base_code_id']
                        tax_amount = line.price_subtotal * tax['base_sign']
                    else:
                        tax_code_id = tax['ref_base_code_id']
                        tax_amount = line.price_subtotal * tax['ref_base_sign']
                    # If there is one we stop
                    if tax_code_id:
                        break

                # Create a move for the line
                account_move_line_obj.create(cr, uid, {
                    'name': "aa"+order.name,
                    'date': order.date_order[:10],
                    'ref': order.contract_number or order.name,
                    'quantity': line.qty,
                    'product_id':line.product_id.id,
                    'move_id': move_id,
                    'account_id': income_account,
                    'company_id': comp_id,
                    'credit': ((amount>0) and amount) or 0.0,
                    'debit': ((amount<0) and -amount) or 0.0,
                    'journal_id': order.sale_journal.id,
                    'period_id': period,
                    'tax_code_id': tax_code_id,
                    'tax_amount': tax_amount,
                }, context=context)

                # For each remaining tax with a code, whe create a move line
                for tax in computed_taxes:
                    if amount > 0:
                        tax_code_id = tax['base_code_id']
                        tax_amount = line.price_subtotal * tax['base_sign']
                    else:
                        tax_code_id = tax['ref_base_code_id']
                        tax_amount = line.price_subtotal * tax['ref_base_sign']
                    if not tax_code_id:
                        continue

                    account_move_line_obj.create(cr, uid, {
                        'name': "bb"+order.name,
                        'date': order.date_order[:10],
                        'ref': order.contract_number or order.name,
                        'product_id':line.product_id.id,
                        'quantity': line.qty,
                        'move_id': move_id,
                        'account_id': income_account,
                        'company_id': comp_id,
                        'credit': 0.0,
                        'debit': 0.0,
                        'journal_id': order.sale_journal.id,
                        'period_id': period,
                        'tax_code_id': tax_code_id,
                        'tax_amount': tax_amount,
                    }, context=context)


            # Create a move for each tax group
            (tax_code_pos, base_code_pos, account_pos)= (0, 1, 2)
            for key, amount in group_tax.items():
                account_move_line_obj.create(cr, uid, {
                    'name':"cc"+order.name,
                    'date': order.date_order[:10],
                    'ref': order.contract_number or order.name,
                    'move_id': move_id,
                    'company_id': comp_id,
                    'quantity': line.qty,
                    'product_id':line.product_id.id,
                    'account_id': key[account_pos],
                    'credit': ((amount>0) and amount) or 0.0,
                    'debit': ((amount<0) and -amount) or 0.0,
                    'journal_id': order.sale_journal.id,
                    'period_id': period,
                    'tax_code_id': key[tax_code_pos],
                    'tax_amount': amount,
                }, context=context)

            # counterpart
            to_reconcile.append(account_move_line_obj.create(cr, uid, {
                'name': "dd"+order.name,
                'date': order.date_order[:10],
                'ref': order.contract_number or order.name,
                'move_id': move_id,
                'company_id': comp_id,
                'account_id': order_account,
                'credit': ((order.amount_total<0) and -order.amount_total)\
                    or 0.0,
                'debit': ((order.amount_total>0) and order.amount_total)\
                    or 0.0,
                'journal_id': order.sale_journal.id,
                'period_id': period,
            }, context=context))


            # search the account receivable for the payments:
            account_receivable = order.sale_journal.default_credit_account_id.id
            if not account_receivable:
                raise  osv.except_osv(_('Error !'),
                    _('There is no receivable account defined for this journal:'\
                    ' "%s" (id:%d)') % (order.sale_journal.name, order.sale_journal.id, ))
            am=0.0
            for payment in order.statement_ids:
                am+=payment.amount

                if am > 0:
                    payment_account = \
                        payment.statement_id.journal_id.default_debit_account_id.id
                else:
                    payment_account = \
                        payment.statement_id.journal_id.default_credit_account_id.id

                # Create one entry for the payment
                if payment.is_acc:
                    continue
                payment_move_id = account_move_obj.create(cr, uid, {
                    'journal_id': payment.statement_id.journal_id.id,
                    'period_id': period,
                }, context=context)

            for stat_l in order.statement_ids:
                if stat_l.is_acc and len(stat_l.move_ids):
                    for st in stat_l.move_ids:
                        for s in st.line_id:
                            if s.credit:
                                account_move_line_obj.copy(cr, uid, s.id, {
                                                        'debit': s.credit,
                                                        'statement_id': False,
                                                        'credit': s.debit
                                                    })
                                account_move_line_obj.copy(cr, uid, s.id, {
                                                        'statement_id': False,
                                                        'account_id':order_account
                                                     })

            self.write(cr,uid,order.id,{'state':'done'})
        return True

    def cancel_picking(self, cr, uid, ids, context=None):
        for order in self.browse(cr, uid, ids, context=context):
            for picking in order.pickings:
                self.pool.get('stock.picking').unlink(cr, uid, [picking.id], context)
        return True


    def action_payment(self, cr, uid, ids, context=None):
        vals = {'state': 'payment'}
        sequence_obj=self.pool.get('ir.sequence')
        for pos in self.browse(cr, uid, ids):
            create_contract_nb = False
            for line in pos.lines:
                if line.product_id.product_type == 'MD':
                    create_contract_nb = True
                    break
            if create_contract_nb:
                seq = sequence_obj.get(cr, uid, 'pos.user_%s' % pos.user_salesman_id.login)
                vals['contract_number'] ='%s-%s' % (pos.user_salesman_id.login, seq)
        self.write(cr, uid, ids, vals)

    def action_paid(self, cr, uid, ids, context=None):
        if not context:
            context = {}
        if context.get('flag',False):
            self.create_picking(cr, uid, ids, context=None)
            self.write(cr, uid, ids, {'state': 'paid'})
        else:
            context['flag']=True
        return True

    def action_cancel(self, cr, uid, ids, context=None):
        self.write(cr, uid, ids, {'state': 'cancel'})
        return True

    def action_done(self, cr, uid, ids, context=None):
        for order in self.browse(cr, uid, ids, context=context):
            if not order.journal_entry:
                self.create_account_move(cr, uid, ids, context=None)
        return True

    def compute_state(self, cr, uid, id):
        cr.execute("select act.id, act.name from wkf_activity act "
                   "inner join wkf_workitem item on act.id=item.act_id "
                   "inner join wkf_instance inst on item.inst_id=inst.id "
                   "inner join wkf on inst.wkf_id=wkf.id "
                   "where wkf.osv='pos.order' and inst.res_id=%s "
                   "order by act.name", (id,))
        return [name for id, name in cr.fetchall()]

pos_order()

class account_bank_statement(osv.osv):
    _inherit = 'account.bank.statement'
    _columns= {
        'user_id': fields.many2one('res.users',ondelete='cascade',string='User', readonly=True),
    }
    _defaults = {
        'user_id': lambda self,cr,uid,c: self.pool.get('res.users').browse(cr, uid, uid, c).id
    }
account_bank_statement()

class account_bank_statement_line(osv.osv):
    _inherit = 'account.bank.statement.line'
    def _get_statement_journal(self, cr, uid, ids, context, *a):
        res = {}
        for line in self.browse(cr, uid, ids):
            res[line.id] = line.statement_id and line.statement_id.journal_id and line.statement_id.journal_id.name or None
        return res
    _columns= {
        'journal_id': fields.function(_get_statement_journal, method=True,store=True, string='Journal', type='char', size=64),
        'am_out':fields.boolean("To count"),
        'is_acc':fields.boolean("Is accompte"),
        'pos_statement_id': fields.many2one('pos.order',ondelete='cascade'),
    }
account_bank_statement_line()

class pos_order_line(osv.osv):
    _name = "pos.order.line"
    _description = "Lines of Point of Sale"

    def _get_amount(self, cr, uid, ids, field_name, arg, context):
        res = {}
        for line in self.browse(cr, uid, ids):
            price = self.price_by_product(cr, uid, ids, line.order_id.pricelist_id.id, line.product_id.id, line.qty, line.order_id.partner_id.id)
            res[line.id]=price
        return res

    def _amount_line_ttc(self, cr, uid, ids, field_name, arg, context):
        res = dict.fromkeys(ids, 0.0)
        account_tax_obj = self.pool.get('account.tax')
        for line in self.browse(cr, uid, ids):
            tax_amount = 0.0
            taxes = [t for t in line.product_id.taxes_id]
<<<<<<< HEAD
            tax_amount = account_tax_obj.compute_all(cr, uid, taxes, line.price_unit, line.qty)['total_included']
=======
	    if line.qty == 0.0:
		continue
            computed_taxes = account_tax_obj.compute_all(cr, uid, taxes, line.price_unit, line.qty)['taxes']
            for tax in computed_taxes:
                tax_amount += tax['amount']
>>>>>>> e459cec0
            price = self.price_by_product(cr, uid, ids, line.order_id.pricelist_id.id, line.product_id.id, line.qty, line.order_id.partner_id.id)
            if line.discount!=0.0:
                res[line.id] = line.price_unit * line.qty * (1 - (line.discount or 0.0) / 100.0)
            else:
                res[line.id]=line.price_unit*line.qty
            res[line.id] = res[line.id] + tax_amount
        return res

    def _amount_line(self, cr, uid, ids, field_name, arg, context):
        res = {}

        for line in self.browse(cr, uid, ids):
            price = self.price_by_product(cr, uid, ids, line.order_id.pricelist_id.id, line.product_id.id, line.qty, line.order_id.partner_id.id)
            if line.discount!=0.0:
                res[line.id] = line.price_unit * line.qty * (1 - (line.discount or 0.0) / 100.0)
            else:
                res[line.id]=line.price_unit*line.qty
        return res

    def price_by_product(self, cr, uid, ids, pricelist, product_id, qty=0, partner_id=False):
        if not product_id:
            return 0.0
        if not pricelist:
            raise osv.except_osv(_('No Pricelist !'),
                _('You have to select a pricelist in the sale form !\n' \
                'Please set one before choosing a product.'))
        p_obj = self.pool.get('product.product').browse(cr,uid,[product_id])[0]
        uom_id=p_obj.uom_po_id.id
        price = self.pool.get('product.pricelist').price_get(cr, uid,
            [pricelist], product_id, qty or 1.0, partner_id,{'uom': uom_id})[pricelist]
        unit_price=price or p_obj.list_price
        if unit_price is False:
            raise osv.except_osv(_('No valid pricelist line found !'),
                _("Couldn't find a pricelist line matching this product" \
                " and quantity.\nYou have to change either the product," \
                " the quantity or the pricelist."))
        return unit_price

    def onchange_product_id(self, cr, uid, ids, pricelist, product_id, qty=0, partner_id=False):
        price = self.price_by_product(cr, uid, ids, pricelist, product_id, qty, partner_id)
        self.write(cr,uid,ids,{'price_unit':price})
        pos_stot = (price * qty)
        return {'value': {'price_unit': price,'price_subtotal_incl': pos_stot}}

    def onchange_subtotal(self, cr, uid, ids, discount, price, pricelist,qty,partner_id, product_id,*a):
        prod_obj = self.pool.get('product.product')
        price_f = self.price_by_product(cr, uid, ids, pricelist, product_id, qty, partner_id)
        prod_id=''
        if product_id:
            prod_id=prod_obj.browse(cr,uid,product_id).disc_controle
        disc=0.0
        if (disc != 0.0 or prod_id) and price_f>0:
            disc=100-(price/price_f*100)
            return {'value':{'discount':disc, 'price_unit':price_f}}
        return {}

    def onchange_dis(self, cr, uid,ids,  qty, price_subtotal_incl, discount,*a):
        price_sub = price_subtotal_incl
        sub_total_discount = price_sub-(price_subtotal_incl*(discount*0.01))
        return {'value': {'price_subtotal_incl':sub_total_discount}}

    def onchange_ded(self, cr, uid,ids, val_ded,price_u,*a):
        pos_order = self.pool.get('pos.order.line')
        res_obj = self.pool.get('res.users')
        res_company = self.pool.get('res.company')
        comp = res_obj.browse(cr,uid,uid).company_id.company_discount or 0.0
        val=0.0
        if val_ded and price_u:
            val=100.0*val_ded/price_u
        if val > comp:
            return {'value': {'discount':val, 'notice':'' }}
        return {'value': {'discount':val}}

    def onchange_discount(self, cr, uid,ids, discount,price,*a):
        pos_order = self.pool.get('pos.order.line')
        res_obj = self.pool.get('res.users')
        res_company = self.pool.get('res.company')
        company_disc = pos_order.browse(cr,uid,ids)
        if discount:
            if not company_disc:
                comp=res_obj.browse(cr,uid,uid).company_id.company_discount or 0.0
            else:
                comp= company_disc[0] and company_disc[0].order_id.company_id and  company_disc[0].order_id.company_id.company_discount  or 0.0

            if discount > comp :
                return {'value': {'notice':'','price_ded':price*discount*0.01 or 0.0  }}
            else:
                return {'value': {'notice':'Minimum Discount','price_ded':price*discount*0.01 or 0.0  }}
        else :
            return {'value': {'notice':'No Discount', 'price_ded':price*discount*0.01 or 0.0}}
        
    def onchange_qty(self, cr, uid, ids, discount, qty, price, context=None):
        subtotal = qty * price
        if discount:
            subtotal = subtotal - (subtotal * discount / 100)
        return {'value': {'price_subtotal_incl': subtotal}}
    
    _columns = {
        'name': fields.char('Line Description', size=512),
        'company_id':fields.many2one('res.company', 'Company', required=True),
        'notice': fields.char('Discount Notice', size=128, required=True),
        'serial_number': fields.char('Serial Number', size=128),
        'product_id': fields.many2one('product.product', 'Product', domain=[('sale_ok', '=', True)], required=True, change_default=True),
        'price_unit': fields.function(_get_amount, method=True, string='Unit Price', store=True),
        'price_ded': fields.float('Discount(Amount)',digits_compute=dp.get_precision('Point Of Sale')),
        'qty': fields.float('Quantity'),
        'qty_rfd': fields.float('Refunded Quantity'),
        'price_subtotal': fields.function(_amount_line, method=True, string='Subtotal w/o Tax'),
        'price_subtotal_incl': fields.function(_amount_line_ttc, method=True, string='Subtotal'),
        'discount': fields.float('Discount (%)', digits=(16, 2)),
        'order_id': fields.many2one('pos.order', 'Order Ref', ondelete='cascade'),
        'create_date': fields.datetime('Creation Date', readonly=True),
    }

    _defaults = {
        'name': lambda obj, cr, uid, context: obj.pool.get('ir.sequence').get(cr, uid, 'pos.order.line'),
        'qty': lambda *a: 1,
        'discount': lambda *a: 0.0,
        'price_ded': lambda *a: 0.0,
        'notice': lambda *a: 'No Discount',
        'company_id': lambda self,cr,uid,c: self.pool.get('res.users').browse(cr, uid, uid, c).company_id.id,
        }

    def create(self, cr, user, vals, context=None):
        if vals.get('product_id'):
            return super(pos_order_line, self).create(cr, user, vals, context)
        return False

    def write(self, cr, user, ids, values, context=None):
        if 'product_id' in values and not values['product_id']:
            return False
        return super(pos_order_line, self).write(cr, user, ids, values, context)

    def _scan_product(self, cr, uid, ean, qty, order):
        # search pricelist_id
        product_obj=self.pool.get('product.product')
        pricelist_id = self.pool.get('pos.order').read(cr, uid, [order], ['pricelist_id'] )
        if not pricelist_id:
            return False

        new_line = True

        product_id = product_obj.search(cr, uid, [('ean13','=', ean)])
        if not product_id:
           return False

        # search price product
        product =product_obj.read(cr, uid, product_id)
        product_name = product[0]['name']
        price = self.price_by_product(cr, uid, 0, pricelist_id[0]['pricelist_id'][0], product_id[0], 1)

        order_line_ids = self.search(cr, uid, [('name','=',product_name),('order_id','=',order)])
        if order_line_ids:
            new_line = False
            order_line_id = order_line_ids[0]
            qty += self.read(cr, uid, order_line_ids[0], ['qty'])['qty']

        if new_line:
            vals = {'product_id': product_id[0],
                    'price_unit': price,
                    'qty': qty,
                    'name': product_name,
                    'order_id': order,
            }
            line_id = self.create(cr, uid, vals)
            if not line_id:
                raise osv.except_osv(_('Error'), _('Create line failed !'))
        else:
            vals = {
                'qty': qty,
                'price_unit': price
            }
            line_id = self.write(cr, uid, order_line_id, vals)
            if not line_id:
                raise wizard.except_wizard(_('Error'), _('Modify line failed !'))
            line_id = order_line_id

        price_line = float(qty)*float(price)
        return {
            'name': product_name,
            'product_id': product_id[0],
            'price': price,
            'price_line': price_line ,
            'qty': qty
        }

pos_order_line()


class pos_payment(osv.osv):
    _name = 'pos.payment'
    _description = 'Pos Payment'

    def _journal_get(self, cr, uid, context=None):
        obj = self.pool.get('account.journal')
        ids = obj.search(cr, uid, [('type', '=', 'cash')])
        res = obj.read(cr, uid, ids, ['id', 'name'], context)
        res = [(r['id'], r['name']) for r in res]
        return res

    def _journal_default(self, cr, uid, context=None):
        journal_list = self.pool.get('account.journal').search(cr, uid, [('type', '=', 'cash')])
        if journal_list:
            return journal_list[0]
        else:
            return False

    _columns = {
        'name': fields.char('Description', size=64),
        'order_id': fields.many2one('pos.order', 'Order Ref', required=True, ondelete='cascade'),
        'journal_id': fields.many2one('account.journal', "Journal", required=True),
        'payment_id': fields.many2one('account.payment.term','Payment Term', select=True),
        'payment_nb': fields.char('Piece Number', size=32),
        'payment_name': fields.char('Payment Name', size=32),
        'payment_date': fields.date('Payment Date', required=True),
        'amount': fields.float('Amount', required=True),
    }
    _defaults = {
        'name': lambda obj, cr, uid, context: obj.pool.get('ir.sequence').get(cr, uid, 'pos.payment'),
        'journal_id': _journal_default,
        'payment_date':  lambda *a: time.strftime('%Y-%m-%d'),
    }

    def create(self, cr, user, vals, context=None):
        if vals.get('journal_id') and vals.get('amount'):
            return super(pos_payment, self).create(cr, user, vals, context)
        return False

    def write(self, cr, user, ids, values, context=None):
        if 'amount' in values and not values['amount']:
            return False
        if 'journal_id' in values and not values['journal_id']:
            return False
        return super(pos_payment, self).write(cr, user, ids, values, context)

pos_payment()

class account_move_line(osv.osv):

    _inherit = 'account.move.line'
    def create(self, cr, user, vals, context=None):
        pos_obj = self.pool.get('pos.order')
        val_name = vals.get('name', '')
        val_ref = vals.get('ref', '')
        if (val_name and 'POS' in val_name) and (val_ref and 'PACK' in val_ref):
            aaa = re.search(r'Stock move.\((.*)\)', vals.get('name'))
            name_pos = aaa.groups()[0]
            pos_id = name_pos.replace('POS ','')
            if pos_id and pos_id.isdigit():
                pos_curr = pos_obj.browse(cr,user,int(pos_id))
                pos_curr = pos_curr  and pos_curr.contract_number or ''
                vals['ref'] = pos_curr or vals.get('ref')
        return super(account_move_line, self).create(cr, user, vals, context)

account_move_line()


class account_move(osv.osv):

    _inherit = 'account.move'
<<<<<<< HEAD
    
    def create(self, cr, user, vals, context=None):
=======

    def create(self, cr, user, vals, context={}):
>>>>>>> e459cec0
        pos_obj = self.pool.get('pos.order')
        val_name = vals.get('name', '')
        val_ref = vals.get('ref', '')
        if (val_name and 'POS' in val_name) and (val_ref and 'PACK' in val_ref):
            aaa = re.search(r'Stock move.\((.*)\)', vals.get('name'))
            name_pos = aaa.groups()[0]
            pos_id = name_pos.replace('POS ','')
            if pos_id and pos_id.isdigit():
                pos_curr = pos_obj.browse(cr,user,int(pos_id))
                pos_curr = pos_curr  and pos_curr.contract_number or ''
                vals['ref'] = pos_curr or vals.get('ref')
        return super(account_move, self).create(cr, user, vals, context)

account_move()


class product_product(osv.osv):
    _inherit = 'product.product'
    _columns = {
        'income_pdt': fields.boolean('Product for Incoming'),
        'expense_pdt': fields.boolean('Product for expenses'),
        'am_out': fields.boolean('Controle for Outgoing Operations'),
        'disc_controle': fields.boolean('Discount Controle '),
    }
    _defaults = {
        'disc_controle': lambda *a: True,
    }
product_product()

class stock_picking(osv.osv):

    _inherit = 'stock.picking'
    _columns = {
        'pos_order': fields.many2one('pos.order', 'Pos order'),
    }
stock_picking()

# vim:expandtab:smartindent:tabstop=4:softtabstop=4:shiftwidth=4:<|MERGE_RESOLUTION|>--- conflicted
+++ resolved
@@ -64,13 +64,7 @@
     _order = "date_order desc"
 
 
-<<<<<<< HEAD
     def unlink(self, cr, uid, ids, context=None):
-        
-=======
-    def unlink(self, cr, uid, ids, context={}):
-
->>>>>>> e459cec0
         for rec in self.browse(cr, uid, ids, context=context):
             for rec_statement in rec.statement_ids:
                 if (rec_statement.statement_id and rec_statement.statement_id.state=='confirm') or rec.state=='done':
@@ -199,18 +193,10 @@
                             line.price_unit * \
                             (1-(line.discount or 0.0)/100.0), line.qty),
                             res[order.id]['amount_tax'])
-<<<<<<< HEAD
-                else:
-                    res[order.id]['amount_tax'] = tax_obj.compute_all(cr, uid, line.product_id.taxes_id,
-                            line.price_unit * \
-                            (1-(line.discount or 0.0)/100.0), line.qty)['total_included']
-                                                                                
-=======
                 elif line.qty != 0.0:
                     for c in tax_obj.compute_all(cr, uid, line.product_id.taxes_id, line.price_unit * (1-(line.discount or 0.0)/100.0), line.qty,  line.product_id, line.order_id.partner_id)['taxes']:
                         val += c['amount']
                     res[order.id]['amount_tax'] = cur_obj.round(cr, uid, cur, val)
->>>>>>> e459cec0
         return res
 
 
@@ -239,13 +225,7 @@
             return res[0]
         else:
             return False
-<<<<<<< HEAD
     def copy(self, cr, uid, id, default=None, context=None):
-        
-=======
-    def copy(self, cr, uid, id, default=None, context={}):
-
->>>>>>> e459cec0
         if not default:
             default = {}
         default.update({
@@ -352,15 +332,8 @@
         else:
             return False
 
-<<<<<<< HEAD
     def _journal_default(self, cr, uid, context=None):
-        
-        """ To get default pricelist for the order" 
-=======
-    def _journal_default(self, cr, uid, context={}):
-
         """ To get default pricelist for the order"
->>>>>>> e459cec0
         @param name: Names of fields.
         @return: journal ID
         """
@@ -388,15 +361,8 @@
     }
 
 
-<<<<<<< HEAD
     def test_order_lines(self, cr, uid, order, context=None):
-    
         """ Test  order line is created or not for the order " 
-=======
-    def test_order_lines(self, cr, uid, order, context={}):
-
-        """ Test  order line is created or not for the order "
->>>>>>> e459cec0
         @param name: Names of fields.
         @return: True
         """
@@ -487,13 +453,7 @@
                 # delete it in the new picking:
                 line.unlink(context=context)
 
-<<<<<<< HEAD
     def create_picking(self, cr, uid, ids, context=None):
-        
-=======
-    def create_picking(self, cr, uid, ids, context={}):
-
->>>>>>> e459cec0
         """Create a picking for each order and validate it."""
 
         picking_obj = self.pool.get('stock.picking')
@@ -677,17 +637,8 @@
 
         return order_line_id
 
-<<<<<<< HEAD
     def refund(self, cr, uid, ids, context=None):
-        
         """Create a copy of order  for refund order"""      
-          
-=======
-    def refund(self, cr, uid, ids, context={}):
-
-        """Create a copy of order  for refund order"""
-
->>>>>>> e459cec0
         clone_list = []
         line_obj = self.pool.get('pos.order.line')
 
@@ -711,13 +662,7 @@
                     })
         return clone_list
 
-<<<<<<< HEAD
     def action_invoice(self, cr, uid, ids, context=None):
-           
-=======
-    def action_invoice(self, cr, uid, ids, context={}):
-
->>>>>>> e459cec0
         """Create a invoice of order  """
 
         res_obj = self.pool.get('res.company')
@@ -813,13 +758,8 @@
                 tax_amount = 0
                 taxes = [t for t in line.product_id.taxes_id]
                 if order.price_type=='tax_excluded':
-<<<<<<< HEAD
-                    computed_taxes = account_tax_objcompute_all(
-                        cr, uid, taxes, line.price_unit, line.qty)
-=======
                     computed_taxes = account_tax_obj.compute_all(
                         cr, uid, taxes, line.price_unit, line.qty)['taxes']
->>>>>>> e459cec0
                 else:
                     computed_taxes = account_tax_obj.compute_inv(
                         cr, uid, taxes, line.price_unit, line.qty)
@@ -1089,15 +1029,11 @@
         for line in self.browse(cr, uid, ids):
             tax_amount = 0.0
             taxes = [t for t in line.product_id.taxes_id]
-<<<<<<< HEAD
-            tax_amount = account_tax_obj.compute_all(cr, uid, taxes, line.price_unit, line.qty)['total_included']
-=======
 	    if line.qty == 0.0:
 		continue
             computed_taxes = account_tax_obj.compute_all(cr, uid, taxes, line.price_unit, line.qty)['taxes']
             for tax in computed_taxes:
                 tax_amount += tax['amount']
->>>>>>> e459cec0
             price = self.price_by_product(cr, uid, ids, line.order_id.pricelist_id.id, line.product_id.id, line.qty, line.order_id.partner_id.id)
             if line.discount!=0.0:
                 res[line.id] = line.price_unit * line.qty * (1 - (line.discount or 0.0) / 100.0)
@@ -1358,13 +1294,7 @@
 class account_move(osv.osv):
 
     _inherit = 'account.move'
-<<<<<<< HEAD
-    
     def create(self, cr, user, vals, context=None):
-=======
-
-    def create(self, cr, user, vals, context={}):
->>>>>>> e459cec0
         pos_obj = self.pool.get('pos.order')
         val_name = vals.get('name', '')
         val_ref = vals.get('ref', '')
