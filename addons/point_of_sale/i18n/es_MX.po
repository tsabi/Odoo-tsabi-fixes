--- conflicted
+++ resolved
@@ -1,358 +1,987 @@
-# Translation of OpenERP Server.
+# Translation of Odoo Server.
 # This file contains the translation of the following modules:
-#	* point_of_sale
-#
-msgid ""
-msgstr ""
-<<<<<<< HEAD
-"Project-Id-Version: OpenERP Server 6.0dev\n"
-"Report-Msgid-Bugs-To: support@openerp.com\n"
-"POT-Creation-Date: 2011-01-03 16:58+0000\n"
-"PO-Revision-Date: 2011-07-23 03:02+0000\n"
-"Last-Translator: Borja López Soilán (NeoPolus) <borjalopezsoilan@gmail.com>\n"
-"Language-Team: \n"
-=======
+# * point_of_sale
+# 
+# Translators:
+msgid ""
+msgstr ""
 "Project-Id-Version: Odoo 8.0\n"
 "Report-Msgid-Bugs-To: \n"
 "POT-Creation-Date: 2015-01-21 14:07+0000\n"
 "PO-Revision-Date: 2015-12-20 05:15+0000\n"
 "Last-Translator: Martin Trigaux\n"
 "Language-Team: Spanish (Mexico) (http://www.transifex.com/odoo/odoo-8/language/es_MX/)\n"
->>>>>>> 6efc3712
 "MIME-Version: 1.0\n"
 "Content-Type: text/plain; charset=UTF-8\n"
-"Content-Transfer-Encoding: 8bit\n"
-"X-Launchpad-Export-Date: 2011-09-05 05:05+0000\n"
-"X-Generator: Launchpad (build 13830)\n"
-
-#. module: point_of_sale
-#: field:pos.discount,discount_notes:0
-msgid "Discount Notes"
-msgstr "Notas del descuento"
-
-#. module: point_of_sale
-#: model:ir.actions.act_window,name:point_of_sale.action_trans_pos_tree_today
-msgid "Sales by day"
-msgstr "Ventas por día"
-
-#. module: point_of_sale
-#: model:ir.model,name:point_of_sale.model_pos_confirm
-msgid "Point of Sale Confirm"
-msgstr "Punto de venta. Confirmar"
+"Content-Transfer-Encoding: \n"
+"Language: es_MX\n"
+"Plural-Forms: nplurals=2; plural=(n != 1);\n"
+
+#. module: point_of_sale
+#: field:report.pos.order,nbr:0
+msgid "# of Lines"
+msgstr "Nº de líneas"
+
+#. module: point_of_sale
+#. openerp-web
+#: code:addons/point_of_sale/static/src/xml/pos.xml:954
+#, python-format
+msgid "% discount"
+msgstr ""
+
+#. module: point_of_sale
+#. openerp-web
+#: code:addons/point_of_sale/static/src/xml/pos.xml:1103
+#: code:addons/point_of_sale/static/src/xml/pos.xml:1143
+#, python-format
+msgid "&nbsp;"
+msgstr "&nbsp;"
+
+#. module: point_of_sale
+#: view:pos.order:point_of_sale.view_pos_pos_form
+msgid "(update)"
+msgstr "(Actualizar)"
+
+#. module: point_of_sale
+#: view:pos.session.opening:point_of_sale.pos_session_opening_form_view
+msgid ") is \""
+msgstr ""
+
+#. module: point_of_sale
+#: view:pos.session:point_of_sale.view_pos_session_form
+msgid "+ Transactions"
+msgstr "+ Transacciones"
+
+#. module: point_of_sale
+#. openerp-web
+#: code:addons/point_of_sale/static/src/xml/pos.xml:539
+#, python-format
+msgid "--------------------------------"
+msgstr ""
+
+#. module: point_of_sale
+#. openerp-web
+#: code:addons/point_of_sale/static/src/xml/pos.xml:844
+#, python-format
+msgid "1.54€ Lemon"
+msgstr ""
+
+#. module: point_of_sale
+#. openerp-web
+#: code:addons/point_of_sale/static/src/xml/pos.xml:277
+#, python-format
+msgid "123.14 €"
+msgstr ""
+
+#. module: point_of_sale
+#: model:product.template,name:point_of_sale.lays_pickles_250g_product_template
+msgid "250g Lays Pickels"
+msgstr ""
+
+#. module: point_of_sale
+#: model:product.template,name:point_of_sale.evian_2l_product_template
+msgid "2L Evian"
+msgstr ""
+
+#. module: point_of_sale
+#. openerp-web
+#: code:addons/point_of_sale/static/src/xml/pos.xml:843
+#, python-format
+msgid "3.141Kg Oranges"
+msgstr ""
+
+#. module: point_of_sale
+#: model:product.template,name:point_of_sale.perrier_50cl_product_template
+msgid "50cl Perrier"
+msgstr ""
+
+#. module: point_of_sale
+#. openerp-web
+#: code:addons/point_of_sale/static/src/xml/pos.xml:77
+#, python-format
+msgid "<!--[if IE]>"
+msgstr ""
+
+#. module: point_of_sale
+#. openerp-web
+#: code:addons/point_of_sale/static/src/xml/pos.xml:90
+#, python-format
+msgid "<![endif]-->"
+msgstr ""
+
+#. module: point_of_sale
+#: model:ir.actions.act_window,help:point_of_sale.product_template_action
+msgid ""
+"<p class=\"oe_view_nocontent_create\">\n"
+"                Click to add a new product.\n"
+"              </p><p>\n"
+"                You must define a product for everything you sell through\n"
+"                the point of sale interface.\n"
+"              </p><p>\n"
+"                Do not forget to set the price and the point of sale category\n"
+"                in which it should appear. If a product has no point of sale\n"
+"                category, you can not sell it through the point of sale\n"
+"                interface.\n"
+"              </p>\n"
+"            "
+msgstr ""
+
+#. module: point_of_sale
+#: model:ir.actions.act_window,help:point_of_sale.action_account_journal_form
+msgid ""
+"<p class=\"oe_view_nocontent_create\">\n"
+"                Click to add a payment method.\n"
+"              </p><p>\n"
+"                Payment methods are defined by accounting journals having the\n"
+"                field <i>PoS Payment Method</i> checked. In order to be useable\n"
+"                from the touchscreen interface, you must set the payment method\n"
+"                on the <i>Point of Sale</i> configuration.\n"
+"              </p>\n"
+"            "
+msgstr ""
+
+#. module: point_of_sale
+#: model:ir.actions.act_window,help:point_of_sale.action_pos_pos_form
+msgid ""
+"<p class=\"oe_view_nocontent_create\">\n"
+"                Click to create a new order.\n"
+"              </p><p>\n"
+"                Use this menu to browse previous orders. To record new\n"
+"                orders, you may use the menu <i>Your Session</i> for\n"
+"                the touchscreen interface.\n"
+"              </p>\n"
+"            "
+msgstr ""
+
+#. module: point_of_sale
+#: model:ir.actions.act_window,help:point_of_sale.product_pos_category_action
+msgid ""
+"<p class=\"oe_view_nocontent_create\">\n"
+"                Click to define a new category.\n"
+"              </p><p>\n"
+"                Categories are used to browse your products through the\n"
+"                touchscreen interface.\n"
+"              </p><p>\n"
+"                If you put a photo on the category, the layout of the\n"
+"                touchscreen interface will automatically. We suggest not to put\n"
+"                a photo on categories for small (1024x768) screens.\n"
+"              </p>\n"
+"            "
+msgstr ""
+
+#. module: point_of_sale
+#: model:ir.actions.act_window,help:point_of_sale.action_pos_session
+msgid ""
+"<p class=\"oe_view_nocontent_create\">\n"
+"                Click to start a new session.\n"
+"              </p><p>\n"
+"                A session is a period of time, usually one day, during which\n"
+"                you sell through the point of sale. The user has to check the\n"
+"                currencies in your cash registers at the beginning and the end\n"
+"                of each session.\n"
+"              </p><p>\n"
+"                Note that you may use the menu <i>Your Session</i>\n"
+"                to quickly open a new session.\n"
+"              </p>\n"
+"            "
+msgstr ""
+
+#. module: point_of_sale
+#: view:pos.session:point_of_sale.view_pos_session_form
+msgid "= Theoretical Closing Balance"
+msgstr "= Saldo Teórico al Cierre"
+
+#. module: point_of_sale
+#. openerp-web
+#: code:addons/point_of_sale/static/src/js/screens.js:739
+#, python-format
+msgid "A Customer Name Is Required"
+msgstr ""
+
+#. module: point_of_sale
+#: view:pos.config:point_of_sale.view_pos_config_form
+msgid "A custom receipt footer message"
+msgstr ""
+
+#. module: point_of_sale
+#: view:pos.config:point_of_sale.view_pos_config_form
+msgid "A custom receipt header message"
+msgstr ""
+
+#. module: point_of_sale
+#: help:pos.session,login_number:0
+msgid ""
+"A sequence number that is incremented each time a user resumes the pos "
+"session"
+msgstr ""
+
+#. module: point_of_sale
+#: help:pos.session,sequence_number:0
+msgid "A sequence number that is incremented with each order"
+msgstr ""
+
+#. module: point_of_sale
+#: help:pos.order,sequence_number:0
+msgid "A session-unique sequence number for the order"
+msgstr ""
+
+#. module: point_of_sale
+#: help:pos.config,receipt_footer:0
+msgid "A short text that will be inserted as a footer in the printed receipt"
+msgstr ""
+
+#. module: point_of_sale
+#: help:pos.config,receipt_header:0
+msgid "A short text that will be inserted as a header in the printed receipt"
+msgstr ""
+
+#. module: point_of_sale
+#. openerp-web
+#: code:addons/point_of_sale/static/src/xml/pos.xml:1142
+#, python-format
+msgid "ABC"
+msgstr ""
+
+#. module: point_of_sale
+#: view:website:point_of_sale.report_sessionsummary
+msgid "Account"
+msgstr "Cuenta"
+
+#. module: point_of_sale
+#: view:pos.order:point_of_sale.view_pos_pos_form
+msgid "Accounting Information"
+msgstr ""
+
+#. module: point_of_sale
+#: help:pos.config,journal_id:0
+msgid "Accounting journal used to post sales entries."
+msgstr ""
+
+#. module: point_of_sale
+#: view:pos.config:point_of_sale.view_pos_config_search
+#: selection:pos.config,state:0
+msgid "Active"
+msgstr "Activo"
+
+#. module: point_of_sale
+#: model:ir.model,name:point_of_sale.model_pos_discount
+msgid "Add a Global Discount"
+msgstr ""
+
+#. module: point_of_sale
+#. openerp-web
+#: code:addons/point_of_sale/static/src/xml/pos.xml:372
+#: code:addons/point_of_sale/static/src/xml/pos.xml:450
+#, python-format
+msgid "Address"
+msgstr "Dirección"
+
+#. module: point_of_sale
+#. openerp-web
+#: code:addons/point_of_sale/static/src/xml/pos.xml:840
+#, python-format
+msgid "Admin Badge"
+msgstr ""
+
+#. module: point_of_sale
+#: model:ir.actions.act_window,name:point_of_sale.action_pos_session
+#: model:ir.ui.menu,name:point_of_sale.menu_pos_session_all
+msgid "All Sessions"
+msgstr ""
+
+#. module: point_of_sale
+#: model:ir.actions.act_window,name:point_of_sale.action_pos_all_sales_lines
+msgid "All sales lines"
+msgstr "Todas las líneas de venta"
+
+#. module: point_of_sale
+#: field:pos.make.payment,amount:0 field:report.transaction.pos,amount:0
+#: view:website:point_of_sale.report_receipt
+#: view:website:point_of_sale.report_sessionsummary
+#: view:website:point_of_sale.report_statement
+#: view:website:point_of_sale.report_usersproduct
+msgid "Amount"
+msgstr "Importe"
+
+#. module: point_of_sale
+#: field:account.journal,amount_authorized_diff:0
+msgid "Amount Authorized Difference"
+msgstr ""
+
+#. module: point_of_sale
+#: view:pos.order:point_of_sale.view_pos_order_tree
+#: view:report.transaction.pos:point_of_sale.view_trans_pos_user_tree
+msgid "Amount total"
+msgstr "Importe total"
+
+#. module: point_of_sale
+#. openerp-web
+#: code:addons/point_of_sale/static/src/js/screens.js:1310
+#, python-format
+msgid "An anonymous order cannot be invoiced"
+msgstr ""
+
+#. module: point_of_sale
+#: help:pos.config,name:0
+msgid "An internal identification of the point of sale"
+msgstr ""
+
+#. module: point_of_sale
+#: model:pos.category,name:point_of_sale.pomme
+msgid "Apples"
+msgstr ""
+
+#. module: point_of_sale
+#: view:pos.ean_wizard:point_of_sale.pos_ean13_generator
+msgid "Apply"
+msgstr "Aplicar"
 
 #. module: point_of_sale
 #: model:ir.actions.act_window,name:point_of_sale.action_pos_discount
-#: view:pos.discount:0
+#: view:pos.discount:point_of_sale.view_pos_discount
 msgid "Apply Discount"
 msgstr "Aplicar descuento"
 
 #. module: point_of_sale
-#: view:pos.order:0
-msgid "Set to draft"
-msgstr "Cambiar a borrador"
-
-#. module: point_of_sale
-#: field:report.transaction.pos,product_nb:0
-msgid "Product Nb."
-msgstr "Nº de producto"
-
-#. module: point_of_sale
-#: model:ir.module.module,shortdesc:point_of_sale.module_meta_information
-msgid "Point Of Sale"
-msgstr "Punto de Venta"
-
-#. module: point_of_sale
-#: view:report.pos.order:0
-msgid "Today"
-msgstr "Hoy"
-
-#. module: point_of_sale
-#: view:pos.add.product:0
-msgid "Add product :"
-msgstr "Añadir producto :"
-
-#. module: point_of_sale
-#: view:all.closed.cashbox.of.the.day:0
-msgid "All Cashboxes Of the day :"
-msgstr "Todas las cajas de efectivo del día:"
-
-#. module: point_of_sale
-#: view:pos.box.entries:0
-msgid "Put Money"
-msgstr "Introducir dnero"
-
-#. module: point_of_sale
-#: model:ir.actions.act_window,name:point_of_sale.action_report_cash_register_all
-#: model:ir.ui.menu,name:point_of_sale.menu_report_cash_register_all
-msgid "Register Analysis"
-msgstr "Análisis registro"
-
-#. module: point_of_sale
-#: model:ir.actions.report.xml,name:point_of_sale.pos_lines_detail
-#: report:pos.details:0
-#: report:pos.details_summary:0
-msgid "Details of Sales"
-msgstr "Detalles de ventas"
-
-#. module: point_of_sale
-#: view:pos.close.statement:0
-msgid "Are you sure you want to close the statements ?"
-msgstr "¿Está seguro de querer cerrar las declaraciones?"
-
-#. module: point_of_sale
-#: model:ir.actions.act_window,name:point_of_sale.action_pos_scan_product
-#: model:ir.model,name:point_of_sale.model_pos_scan_product
-#: view:pos.scan.product:0
-msgid "Scan product"
-msgstr "Escanear producto"
-
-#. module: point_of_sale
-#: view:report.cash.register:0
-#: field:report.cash.register,day:0
-#: view:report.pos.order:0
-#: field:report.pos.order,day:0
-msgid "Day"
-msgstr "Día"
-
-#. module: point_of_sale
-#: view:pos.make.payment:0
-msgid "Add payment :"
-msgstr "Añadir pago :"
-
-#. module: point_of_sale
-#: view:report.cash.register:0
-#: view:report.pos.order:0
-msgid "My Sales"
-msgstr "Mis ventas"
-
-#. module: point_of_sale
-#: model:ir.actions.act_window,name:point_of_sale.action_box_out
-msgid "Box Out"
-msgstr "Caja cerrada"
-
-#. module: point_of_sale
-#: report:pos.sales.user.today.current.user:0
-msgid "Today's Sales By Current User"
-msgstr "Ventas de hoy por usuario actual"
-
-#. module: point_of_sale
-#: report:account.statement:0
-#: field:pos.box.entries,amount:0
-#: field:pos.box.out,amount:0
-#: report:pos.invoice:0
-#: field:pos.make.payment,amount:0
-#: report:pos.user.product:0
-#: field:report.transaction.pos,amount:0
-msgid "Amount"
-msgstr "Importe"
-
-#. module: point_of_sale
-#: report:pos.lines:0
-msgid "VAT"
-msgstr "CIF/NIF"
-
-#. module: point_of_sale
-#: report:pos.invoice:0
-msgid "Origin"
-msgstr "Origen"
-
-#. module: point_of_sale
-#: report:pos.invoice:0
-msgid "Tax"
-msgstr "Impuesto"
-
-#. module: point_of_sale
-#: view:report.transaction.pos:0
-msgid "Total Transaction"
-msgstr "Total transacción"
-
-#. module: point_of_sale
-#: help:account.journal,special_journal:0
-msgid "Will put all the orders in waiting status till being accepted"
-msgstr "Pondrá todas las órdenes en espera hasta que sean aceptadas"
-
-#. module: point_of_sale
-#: report:account.statement:0
-#: field:report.pos.order,partner_id:0
-msgid "Partner"
-msgstr "Empresa"
-
-#. module: point_of_sale
-#: report:pos.details:0
-#: report:pos.details_summary:0
-msgid "Total of the day"
-msgstr "Total del día"
-
-#. module: point_of_sale
-#: view:report.pos.order:0
+#: help:pos.config,iface_cashdrawer:0
+msgid "Automatically open the cashdrawer"
+msgstr ""
+
+#. module: point_of_sale
+#: view:pos.config:point_of_sale.view_pos_config_form
+#: field:pos.config,journal_ids:0 field:pos.session,journal_ids:0
+msgid "Available Payment Methods"
+msgstr ""
+
+#. module: point_of_sale
+#: field:product.template,available_in_pos:0
+msgid "Available in the Point of Sale"
+msgstr ""
+
+#. module: point_of_sale
 #: field:report.pos.order,average_price:0
 msgid "Average Price"
 msgstr "Precio promedio"
 
 #. module: point_of_sale
-#: report:pos.lines:0
-msgid "Disc. (%)"
-msgstr "Desc. (%)"
-
-#. module: point_of_sale
-#: report:pos.details:0
-#: report:pos.details_summary:0
-msgid "Total discount"
-msgstr "Total descuento"
-
-#. module: point_of_sale
-#: view:account.bank.statement:0
-#: view:pos.order:0
-#: field:pos.order,state:0
-#: report:pos.sales.user:0
-#: report:pos.sales.user.today:0
-#: report:pos.sales.user.today.current.user:0
-#: field:report.cash.register,state:0
-#: field:report.pos.order,state:0
-msgid "State"
-msgstr "Estado"
-
-#. module: point_of_sale
-#: model:ir.actions.act_window,name:point_of_sale.action_pos_payment
-msgid "Add payment"
-msgstr "Añadir pago"
-
-#. module: point_of_sale
-#: model:ir.actions.act_window,name:point_of_sale.action_trans_pos_tree_month
-msgid "Sales by month"
-msgstr "Ventas por mes"
-
-#. module: point_of_sale
-#: model:ir.actions.act_window,name:point_of_sale.action_report_sales_by_user_pos_today
-#: view:report.sales.by.user.pos:0
-#: view:report.sales.by.user.pos.month:0
-msgid "Sales by User"
-msgstr "Ventas por usuario"
-
-#. module: point_of_sale
-#: report:pos.invoice:0
-#: report:pos.payment.report:0
-msgid "Disc.(%)"
-msgstr "Desc.(%)"
-
-#. module: point_of_sale
-#: field:pos.box.entries,ref:0
-#: field:pos.box.out,ref:0
-msgid "Ref"
-msgstr "Ref."
-
-#. module: point_of_sale
-#: view:report.pos.order:0
-#: field:report.pos.order,price_total:0
-msgid "Total Price"
-msgstr "Precio total"
-
-#. module: point_of_sale
-#: view:product.product:0
-msgid "Miscelleanous"
-msgstr "Varios"
-
-#. module: point_of_sale
-#: model:ir.actions.report.xml,name:point_of_sale.pos_sales_user
-#: report:pos.sales.user:0
-msgid "Sales Report"
-msgstr "Informe de ventas"
-
-#. module: point_of_sale
-#: code:addons/point_of_sale/wizard/pos_discount.py:52
-#, python-format
-msgid "No Order Lines"
-msgstr "Nº líneas pedido"
-
-#. module: point_of_sale
-#: view:pos.order:0
-msgid "Other Information"
-msgstr "Otra información"
-
-#. module: point_of_sale
-#: view:product.product:0
-msgid "Product Type"
-msgstr "Tipo de producto"
-
-#. module: point_of_sale
-#: view:pos.order:0
-#: view:pos.payment.report.date:0
-msgid "Dates"
-msgstr "Fechas"
-
-#. module: point_of_sale
-#: field:res.company,company_discount:0
-msgid "Max Discount(%)"
-msgstr "Descuento máximo (%)"
-
-#. module: point_of_sale
-#: model:ir.ui.menu,name:point_of_sale.menu_point_open_config
-msgid "Cash register management"
-msgstr "Gestión de la caja"
-
-#. module: point_of_sale
-#: code:addons/point_of_sale/point_of_sale.py:1056
-#: code:addons/point_of_sale/point_of_sale.py:1075
-#, python-format
-msgid "No valid pricelist line found !"
-msgstr "¡Se ha encontrado una línea de tarifa no válida!"
-
-#. module: point_of_sale
-#: report:pos.details:0
-#: report:pos.lines:0
-#: report:pos.payment.report:0
-#: report:pos.payment.report.date:0
-#: report:pos.payment.report.user:0
-#: report:pos.user.product:0
-msgid "["
-msgstr "["
-
-#. module: point_of_sale
-#: field:report.sales.by.margin.pos,total:0
-#: field:report.sales.by.margin.pos.month,total:0
-msgid "Margin"
-msgstr "Margen"
-
-#. module: point_of_sale
-#: field:pos.order.line,discount:0
-msgid "Discount (%)"
-msgstr "Descuento (%)"
-
-#. module: point_of_sale
-#: view:pos.order.line:0
-msgid "Total qty"
-msgstr "Ctd. total"
-
-#. module: point_of_sale
-#: model:ir.model,name:point_of_sale.model_report_sales_by_user_pos_month
-msgid "Sales by user monthly"
-msgstr "Ventas mensuales por usuario"
-
-#. module: point_of_sale
-#: code:addons/point_of_sale/wizard/pos_open_statement.py:54
-#, python-format
-msgid ""
-"You can not open a Cashbox for \"%s\".\n"
-"Please close its related cash register."
-msgstr ""
-"No puede abrir una caja registradora para \"%s\".\n"
-"Cierre el registro de caja relacionado."
-
-#. module: point_of_sale
-#: help:pos.order,user_salesman_id:0
-msgid "User who is logged into the system."
-msgstr "Usuario conectado al sistema"
-
-#. module: point_of_sale
-#: field:product.product,income_pdt:0
-msgid "Product for Input"
-msgstr "Producto para entrada"
-
-#. module: point_of_sale
-#: report:pos.details:0
-#: report:pos.details_summary:0
-msgid "Mode of Payment"
-msgstr "Método de pago"
+#. openerp-web
+#: code:addons/point_of_sale/static/src/js/screens.js:1062
+#: code:addons/point_of_sale/static/src/xml/pos.xml:265
+#, python-format
+msgid "Back"
+msgstr ""
+
+#. module: point_of_sale
+#: model:ir.model,name:point_of_sale.model_account_bank_statement
+#: field:pos.session,statement_ids:0
+msgid "Bank Statement"
+msgstr "Extracto bancario"
+
+#. module: point_of_sale
+#: model:ir.model,name:point_of_sale.model_account_bank_statement_line
+msgid "Bank Statement Line"
+msgstr "Línea extracto bancario"
+
+#. module: point_of_sale
+#: help:res.users,ean13:0
+msgid "BarCode"
+msgstr ""
+
+#. module: point_of_sale
+#. openerp-web
+#: code:addons/point_of_sale/static/src/xml/pos.xml:349
+#: code:addons/point_of_sale/static/src/xml/pos.xml:391
+#, python-format
+msgid "Barcode"
+msgstr "Código de barras"
+
+#. module: point_of_sale
+#: view:pos.config:point_of_sale.view_pos_config_form
+msgid ""
+"Barcode Patterns allow to match barcodes to actions or to embed information such as price and quantity in the barcode.\n"
+"                                Barcode Patterns only work with EAN13 barcodes."
+msgstr ""
+
+#. module: point_of_sale
+#. openerp-web
+#: code:addons/point_of_sale/static/src/xml/pos.xml:836
+#, python-format
+msgid "Barcode Scanner"
+msgstr ""
+
+#. module: point_of_sale
+#: view:pos.config:point_of_sale.view_pos_config_form
+msgid "Barcode Types"
+msgstr ""
+
+#. module: point_of_sale
+#: model:pos.category,name:point_of_sale.beers
+msgid "Beers"
+msgstr ""
+
+#. module: point_of_sale
+#: model:product.template,name:point_of_sale.belle_vue_kriek_25cl_product_template
+msgid "Belle-Vue Kriek 25cl"
+msgstr ""
+
+#. module: point_of_sale
+#: model:pos.category,name:point_of_sale.rouges_noyau_fruits
+msgid "Berries"
+msgstr ""
+
+#. module: point_of_sale
+#: model:pos.category,name:point_of_sale.beverage
+msgid "Beverages"
+msgstr ""
+
+#. module: point_of_sale
+#: model:product.template,name:point_of_sale.raisins_noir_product_template
+msgid "Black Grapes"
+msgstr ""
+
+#. module: point_of_sale
+#: model:product.template,name:point_of_sale.boni_orange_product_template
+msgid "Boni Oranges"
+msgstr ""
+
+#. module: point_of_sale
+#: model:product.template,name:point_of_sale.boon_framboise_37,5cl_product_template
+msgid "Boon Framboise 37.5cl"
+msgstr ""
+
+#. module: point_of_sale
+#: help:pos.config,iface_print_via_proxy:0
+msgid "Bypass browser printing and prints via the hardware proxy"
+msgstr ""
+
+#. module: point_of_sale
+#. openerp-web
+#: code:addons/point_of_sale/static/src/xml/pos.xml:616
+#, python-format
+msgid "CHANGE"
+msgstr ""
+
+#. module: point_of_sale
+#. openerp-web
+#: code:addons/point_of_sale/static/src/xml/pos.xml:418
+#: code:addons/point_of_sale/static/src/xml/pos.xml:712
+#: view:pos.confirm:point_of_sale.view_pos_confirm
+#: view:pos.details:point_of_sale.view_pos_details
+#: view:pos.discount:point_of_sale.view_pos_discount
+#: view:pos.ean_wizard:point_of_sale.pos_ean13_generator
+#: view:pos.make.payment:point_of_sale.view_pos_payment
+#: view:pos.open.statement:point_of_sale.view_pos_open_statement
+#, python-format
+msgid "Cancel"
+msgstr "Cancelar"
+
+#. module: point_of_sale
+#: selection:pos.order,state:0 selection:report.pos.order,state:0
+msgid "Cancelled"
+msgstr "Cancelado"
+
+#. module: point_of_sale
+#. openerp-web
+#: code:addons/point_of_sale/static/src/js/screens.js:1289
+#, python-format
+msgid "Cannot return change without a cash payment method"
+msgstr ""
+
+#. module: point_of_sale
+#: model:product.template,name:point_of_sale.carotte_product_template
+msgid "Carrots"
+msgstr ""
+
+#. module: point_of_sale
+#. openerp-web
+#: code:addons/point_of_sale/static/src/js/screens.js:1091
+#, python-format
+msgid "Cash"
+msgstr "Efectivo"
+
+#. module: point_of_sale
+#: field:pos.session,details_ids:0
+msgid "Cash Control"
+msgstr ""
+
+#. module: point_of_sale
+#: field:pos.session,cash_journal_id:0
+msgid "Cash Journal"
+msgstr ""
+
+#. module: point_of_sale
+#: field:report.transaction.pos,jl_id:0
+msgid "Cash Journals"
+msgstr "Diarios de caja"
+
+#. module: point_of_sale
+#: model:ir.actions.act_window,name:point_of_sale.action_new_bank_statement_tree
+#: field:pos.session,cash_register_id:0
+msgid "Cash Register"
+msgstr "Registro de caja"
+
+#. module: point_of_sale
+#: model:ir.actions.act_window,name:point_of_sale.action_new_bank_statement_all_tree
+#: view:pos.session:point_of_sale.view_pos_session_form
+msgid "Cash Registers"
+msgstr "Registros de caja"
+
+#. module: point_of_sale
+#: view:account.bank.statement:point_of_sale.view_pos_confirm_cash_statement_filter
+#: view:account.bank.statement:point_of_sale.view_pos_open_cash_statement_filter
+msgid "Cash Statement"
+msgstr ""
+
+#. module: point_of_sale
+#: view:pos.session:point_of_sale.view_pos_session_form
+msgid "Cashbox Lines"
+msgstr ""
+
+#. module: point_of_sale
+#: field:pos.config,iface_cashdrawer:0
+msgid "Cashdrawer"
+msgstr ""
+
+#. module: point_of_sale
+#: field:pos.config,barcode_cashier:0
+msgid "Cashier Barcodes"
+msgstr ""
+
+#. module: point_of_sale
+#. openerp-web
+#: code:addons/point_of_sale/static/src/js/screens.js:683
+#, python-format
+msgid "Change Customer"
+msgstr ""
+
+#. module: point_of_sale
+#. openerp-web
+#: code:addons/point_of_sale/static/src/xml/pos.xml:487
+#: code:addons/point_of_sale/static/src/xml/pos.xml:1008
+#, python-format
+msgid "Change:"
+msgstr ""
+
+#. module: point_of_sale
+#: model:product.template,name:point_of_sale.chaudfontaine_1,5l_product_template
+msgid "Chaudfontaine 1.5l"
+msgstr ""
+
+#. module: point_of_sale
+#: model:product.template,name:point_of_sale.chaudfontaine_33cl_product_template
+msgid "Chaudfontaine 33cl"
+msgstr ""
+
+#. module: point_of_sale
+#: model:product.template,name:point_of_sale.chaudfontaine_50cl_product_template
+msgid "Chaudfontaine 50cl"
+msgstr ""
+
+#. module: point_of_sale
+#: model:product.template,name:point_of_sale.chaudfontaine_petillante_1,5l_product_template
+msgid "Chaudfontaine Petillante 1.5l"
+msgstr ""
+
+#. module: point_of_sale
+#: model:product.template,name:point_of_sale.chaudfontaine_petillante_33cl_product_template
+msgid "Chaudfontaine Petillante 33cl"
+msgstr ""
+
+#. module: point_of_sale
+#: model:product.template,name:point_of_sale.chaudfontaine_petillante_50cl_product_template
+msgid "Chaudfontaine Petillante 50cl"
+msgstr ""
+
+#. module: point_of_sale
+#: help:product.template,to_weight:0
+msgid ""
+"Check if the product should be weighted using the hardware scale integration"
+msgstr ""
+
+#. module: point_of_sale
+#: help:product.template,available_in_pos:0
+msgid "Check if you want this product to appear in the Point of Sale"
+msgstr ""
+
+#. module: point_of_sale
+#: help:product.template,income_pdt:0
+msgid ""
+"Check if, this is a product you can use to put cash into a statement for the"
+" point of sale backend."
+msgstr ""
+
+#. module: point_of_sale
+#: help:product.template,expense_pdt:0
+msgid ""
+"Check if, this is a product you can use to take cash from a statement for "
+"the point of sale backend, example: money lost, transfer to bank, etc."
+msgstr ""
+
+#. module: point_of_sale
+#: help:account.journal,journal_user:0
+msgid ""
+"Check this box if this journal define a payment method that can be used in "
+"point of sales."
+msgstr ""
+
+#. module: point_of_sale
+#: help:pos.config,iface_self_checkout:0
+msgid ""
+"Check this if this point of sale should open by default in a self checkout "
+"mode. If unchecked, Odoo uses the normal cashier mode by default."
+msgstr ""
+
+#. module: point_of_sale
+#: help:pos.config,group_by:0
+msgid ""
+"Check this if you want to group the Journal Items by Product while closing a"
+" Session"
+msgstr ""
+
+#. module: point_of_sale
+#. openerp-web
+#: code:addons/point_of_sale/static/src/js/screens.js:1316
+#, python-format
+msgid "Check your internet connection and try again."
+msgstr ""
+
+#. module: point_of_sale
+#: field:pos.category,child_id:0
+msgid "Children Categories"
+msgstr ""
+
+#. module: point_of_sale
+#: model:product.template,name:point_of_sale.chimay_bleu_33cl_product_template
+msgid "Chimay Bleu 33cl"
+msgstr ""
+
+#. module: point_of_sale
+#: model:product.template,name:point_of_sale.chimay_bleu_75cl_product_template
+msgid "Chimay Bleu 75cl"
+msgstr ""
+
+#. module: point_of_sale
+#: model:product.template,name:point_of_sale.chimay_rouge_33cl_product_template
+msgid "Chimay Red 33cl"
+msgstr ""
+
+#. module: point_of_sale
+#: model:pos.category,name:point_of_sale.chips
+msgid "Chips"
+msgstr ""
+
+#. module: point_of_sale
+#. openerp-web
+#: code:addons/point_of_sale/static/src/xml/pos.xml:320
+#: code:addons/point_of_sale/static/src/xml/pos.xml:321
+#, python-format
+msgid "City"
+msgstr "Ciudad"
+
+#. module: point_of_sale
+#: view:pos.session.opening:point_of_sale.pos_session_opening_form_view
+msgid "Click to continue the session."
+msgstr ""
+
+#. module: point_of_sale
+#: view:pos.session.opening:point_of_sale.pos_session_opening_form_view
+msgid "Click to start a session."
+msgstr ""
+
+#. module: point_of_sale
+#. openerp-web
+#: code:addons/point_of_sale/static/src/xml/pos.xml:841
+#, python-format
+msgid "Client Badge"
+msgstr ""
+
+#. module: point_of_sale
+#. openerp-web
+#: code:addons/point_of_sale/static/src/js/widgets.js:1121
+#: code:addons/point_of_sale/static/src/js/widgets.js:1129
+#, python-format
+msgid "Close"
+msgstr "Cerrar"
+
+#. module: point_of_sale
+#: view:pos.session.opening:point_of_sale.pos_session_opening_form_view
+msgid "Close Session"
+msgstr ""
+
+#. module: point_of_sale
+#: view:account.bank.statement:point_of_sale.view_pos_confirm_cash_statement_filter
+#: selection:report.pos.order,state:0
+msgid "Closed"
+msgstr "Cerrado"
+
+#. module: point_of_sale
+#: code:addons/point_of_sale/point_of_sale.py:136
+#: selection:pos.session,state:0 selection:pos.session.opening,pos_state:0
+#, python-format
+msgid "Closed & Posted"
+msgstr ""
+
+#. module: point_of_sale
+#: view:pos.session:point_of_sale.view_pos_session_form
+msgid "Closing Cash Control"
+msgstr ""
+
+#. module: point_of_sale
+#: code:addons/point_of_sale/point_of_sale.py:135
+#: selection:pos.session,state:0 selection:pos.session.opening,pos_state:0
+#, python-format
+msgid "Closing Control"
+msgstr ""
+
+#. module: point_of_sale
+#: field:pos.session,stop_at:0
+#: view:website:point_of_sale.report_sessionsummary
+#: view:website:point_of_sale.report_statement
+msgid "Closing Date"
+msgstr "Fecha de cierre"
+
+#. module: point_of_sale
+#: view:pos.session:point_of_sale.view_pos_session_form
+msgid "Closing Subtotal"
+msgstr ""
+
+#. module: point_of_sale
+#: model:product.template,name:point_of_sale.coca_light_1l_product_template
+msgid "Coca-Cola Light 1L"
+msgstr ""
+
+#. module: point_of_sale
+#: model:product.template,name:point_of_sale.coca_light_2l_product_template
+msgid "Coca-Cola Light 2L"
+msgstr ""
+
+#. module: point_of_sale
+#: model:product.template,name:point_of_sale.coca_light_33cl_product_template
+msgid "Coca-Cola Light 33cl"
+msgstr ""
+
+#. module: point_of_sale
+#: model:product.template,name:point_of_sale.coca_light_decaf_33cl_product_template
+msgid "Coca-Cola Light 33cl Decaf"
+msgstr ""
+
+#. module: point_of_sale
+#: model:product.template,name:point_of_sale.coca_light_50cl_product_template
+msgid "Coca-Cola Light 50cl"
+msgstr ""
+
+#. module: point_of_sale
+#: model:product.template,name:point_of_sale.coca_light_lemon_2l_product_template
+msgid "Coca-Cola Light Lemon 2L"
+msgstr ""
+
+#. module: point_of_sale
+#: model:product.template,name:point_of_sale.coca_light_lemon_33cl_product_template
+msgid "Coca-Cola Light Lemon 33cl"
+msgstr ""
+
+#. module: point_of_sale
+#: model:product.template,name:point_of_sale.coca_light_lemon_50cl_product_template
+msgid "Coca-Cola Light Lemon 50cl"
+msgstr ""
+
+#. module: point_of_sale
+#: model:product.template,name:point_of_sale.coca_regular_1l_product_template
+msgid "Coca-Cola Regular 1L"
+msgstr ""
+
+#. module: point_of_sale
+#: model:product.template,name:point_of_sale.coca_regular_2l_product_template
+msgid "Coca-Cola Regular 2L"
+msgstr ""
+
+#. module: point_of_sale
+#: model:product.template,name:point_of_sale.coca_regular_33cl_product_template
+msgid "Coca-Cola Regular 33cl"
+msgstr ""
+
+#. module: point_of_sale
+#: model:product.template,name:point_of_sale.coca_regular_50cl_product_template
+msgid "Coca-Cola Regular 50cl"
+msgstr ""
+
+#. module: point_of_sale
+#: model:product.template,name:point_of_sale.coca_zero_1l_product_template
+msgid "Coca-Cola Zero 1L"
+msgstr ""
+
+#. module: point_of_sale
+#: model:product.template,name:point_of_sale.coca_zero_2l_product_template
+msgid "Coca-Cola Zero 2L"
+msgstr ""
+
+#. module: point_of_sale
+#: model:product.template,name:point_of_sale.coca_zero_33cl_product_template
+msgid "Coca-Cola Zero 33cl"
+msgstr ""
+
+#. module: point_of_sale
+#: model:product.template,name:point_of_sale.coca_zero_50cl_product_template
+msgid "Coca-Cola Zero 50cl"
+msgstr ""
+
+#. module: point_of_sale
+#: model:product.template,name:point_of_sale.coca_zero_decaf_33cl_product_template
+msgid "Coca-Cola Zero Decaf 33cl"
+msgstr ""
+
+#. module: point_of_sale
+#: model:pos.category,name:point_of_sale.coke
+msgid "Coke"
+msgstr ""
+
+#. module: point_of_sale
+#: field:pos.config,company_id:0 field:pos.order,company_id:0
+#: field:pos.order.line,company_id:0 field:report.pos.order,company_id:0
+#: view:website:point_of_sale.report_detailsofsales
+#: view:website:point_of_sale.report_payment
+#: view:website:point_of_sale.report_saleslines
+#: view:website:point_of_sale.report_statement
+#: view:website:point_of_sale.report_usersproduct
+msgid "Company"
+msgstr "Compañía"
+
+#. module: point_of_sale
+#: model:pos.category,name:point_of_sale.computers
+msgid "Computers"
+msgstr ""
+
+#. module: point_of_sale
+#: model:product.template,name:point_of_sale.poire_conference_product_template
+msgid "Conference pears"
+msgstr ""
+
+#. module: point_of_sale
+#: model:ir.ui.menu,name:point_of_sale.menu_point_config_product
+msgid "Configuration"
+msgstr "Configuración"
+
+#. module: point_of_sale
+#: code:addons/point_of_sale/point_of_sale.py:874
+#, python-format
+msgid "Configuration Error!"
+msgstr "¡Error de configuración!"
+
+#. module: point_of_sale
+#. openerp-web
+#: code:addons/point_of_sale/static/src/js/widgets.js:1126
+#: code:addons/point_of_sale/static/src/xml/pos.xml:709
+#, python-format
+msgid "Confirm"
+msgstr "Confirmar"
+
+#. module: point_of_sale
+#. openerp-web
+#: code:addons/point_of_sale/static/src/js/models.js:98
+#, python-format
+msgid "Connecting to the PosBox"
+msgstr ""
+
+#. module: point_of_sale
+#: view:pos.session:point_of_sale.view_pos_session_form
+msgid "Continue Selling"
+msgstr ""
+
+#. module: point_of_sale
+#. openerp-web
+#: code:addons/point_of_sale/static/src/js/screens.js:829
+#, python-format
+msgid "Could Not Read Image"
+msgstr ""
+
+#. module: point_of_sale
+#. openerp-web
+#: code:addons/point_of_sale/static/src/js/widgets.js:1239
+#, python-format
+msgid "Could not close the point of sale."
+msgstr ""
+
+#. module: point_of_sale
+#. openerp-web
+#: code:addons/point_of_sale/static/src/xml/pos.xml:328
+#, python-format
+msgid "Country"
+msgstr "País"
+
+#. module: point_of_sale
+#: field:pos.category,create_uid:0 field:pos.config,create_uid:0
+#: field:pos.confirm,create_uid:0 field:pos.details,create_uid:0
+#: field:pos.discount,create_uid:0 field:pos.ean_wizard,create_uid:0
+#: field:pos.make.payment,create_uid:0 field:pos.open.statement,create_uid:0
+#: field:pos.order,create_uid:0 field:pos.order.line,create_uid:0
+#: field:pos.session,create_uid:0 field:pos.session.opening,create_uid:0
+msgid "Created by"
+msgstr "Creado por"
+
+#. module: point_of_sale
+#: field:pos.category,create_date:0 field:pos.config,create_date:0
+#: field:pos.confirm,create_date:0 field:pos.details,create_date:0
+#: field:pos.discount,create_date:0 field:pos.ean_wizard,create_date:0
+#: field:pos.make.payment,create_date:0 field:pos.open.statement,create_date:0
+#: field:pos.order,create_date:0 field:pos.session,create_date:0
+#: field:pos.session.opening,create_date:0
+msgid "Created on"
+msgstr "Creado en"
+
+#. module: point_of_sale
+#: field:pos.order.line,create_date:0
+msgid "Creation Date"
+msgstr "Fecha creación"
+
+#. module: point_of_sale
+#: model:product.template,name:point_of_sale.croky_bolognaise_250g_product_template
+msgid "Croky Bolognese 250g"
+msgstr ""
+
+#. module: point_of_sale
+#: model:product.template,name:point_of_sale.croky_naturel_45g_product_template
+msgid "Croky Natural 45g"
+msgstr ""
+
+#. module: point_of_sale
+#: model:product.template,name:point_of_sale.croky_paprika_45g_product_template
+msgid "Croky Paprika 45g"
+msgstr ""
+
+#. module: point_of_sale
+#: field:pos.config,currency_id:0
+#: view:website:point_of_sale.report_sessionsummary
+msgid "Currency"
+msgstr "Moneda"
+
+#. module: point_of_sale
+#: field:pos.session,currency_id:0
+msgid "Currnecy"
+msgstr ""
+
+#. module: point_of_sale
+#. openerp-web
+#: code:addons/point_of_sale/static/src/xml/pos.xml:839
+#, python-format
+msgid "Custom Ean13"
+msgstr ""
+
+#. module: point_of_sale
+#: view:pos.order:point_of_sale.view_pos_order_filter
+#: field:pos.order,partner_id:0
+msgid "Customer"
+msgstr "Cliente"
+
+#. module: point_of_sale
+#: field:pos.config,barcode_customer:0
+msgid "Customer Barcodes"
+msgstr ""
+
+#. module: point_of_sale
+#: code:addons/point_of_sale/point_of_sale.py:1002
+#, python-format
+msgid "Customer Invoice"
+msgstr ""
 
 #. module: point_of_sale
 #: model:ir.ui.menu,name:point_of_sale.menu_point_of_sale
@@ -360,149 +989,685 @@
 msgstr "Operaciones diarias"
 
 #. module: point_of_sale
-#: view:account.bank.statement:0
-msgid "Search Cash Statements"
-msgstr "Buscar extractos de efectivo"
-
-#. module: point_of_sale
-#: view:pos.confirm:0
-msgid "Are you sure you want to close your sales ?"
-msgstr "¿Está seguro de querer cerrar sus ventas?"
-
-#. module: point_of_sale
-#: selection:report.cash.register,month:0
-#: selection:report.pos.order,month:0
-msgid "August"
-msgstr "Agosto"
-
-#. module: point_of_sale
-#: selection:report.cash.register,month:0
-#: selection:report.pos.order,month:0
-msgid "June"
-msgstr "Junio"
-
-#. module: point_of_sale
-#: model:ir.actions.act_window,name:point_of_sale.action_report_sales_by_user_pos_month
-msgid "Sales by User Monthly"
-msgstr "Ventas mensuales por usuario"
-
-#. module: point_of_sale
-#: field:pos.order,date_payment:0
-#: field:report.pos.order,date_payment:0
-msgid "Payment Date"
-msgstr "Fecha de pago"
-
-#. module: point_of_sale
-#: report:account.statement:0
-#: report:all.closed.cashbox.of.the.day:0
-msgid "Closing Date"
-msgstr "Fecha de cierre"
-
-#. module: point_of_sale
-#: selection:report.cash.register,month:0
-#: selection:report.pos.order,month:0
-msgid "October"
-msgstr "Octubre"
-
-#. module: point_of_sale
-#: field:account.bank.statement.line,am_out:0
-msgid "To count"
-msgstr "Para contar"
-
-#. module: point_of_sale
-#: report:pos.details:0
-#: report:pos.details_summary:0
-msgid "Summary"
-msgstr "Resumen"
-
-#. module: point_of_sale
-#: view:pos.order:0
-msgid "Quotations"
-msgstr "Presupuestos"
-
-#. module: point_of_sale
-#: field:report.pos.order,delay_payment:0
-msgid "Delay Payment"
-msgstr "Retrasar pago"
-
-#. module: point_of_sale
-#: field:pos.add.product,quantity:0
-#: report:pos.invoice:0
-#: report:pos.lines:0
-#: field:pos.order.line,qty:0
-#: field:report.sales.by.user.pos,qty:0
-#: field:report.sales.by.user.pos.month,qty:0
-msgid "Quantity"
-msgstr "Cantidad"
-
-#. module: point_of_sale
-#: help:account.journal,auto_cash:0
-msgid "This field authorize the automatic creation of the cashbox"
-msgstr "Este campo autoriza la creación automática de la caja."
-
-#. module: point_of_sale
-#: view:account.bank.statement:0
-msgid "Period"
-msgstr "Período"
-
-#. module: point_of_sale
-#: report:pos.invoice:0
-#: report:pos.payment.report:0
-msgid "Net Total:"
-msgstr "Base:"
-
-#. module: point_of_sale
-#: field:pos.order.line,name:0
-msgid "Line Description"
-msgstr "Descipción línea"
-
-#. module: point_of_sale
-#: view:product.product:0
-msgid "Codes"
-msgstr "Códigos"
-
-#. module: point_of_sale
-#: view:pos.box.out:0
-msgid "Output Operation"
-msgstr "Salidas de caja"
-
-#. module: point_of_sale
-#: view:all.closed.cashbox.of.the.day:0
-#: view:pos.details:0
-#: view:pos.payment.report:0
-#: view:pos.payment.report.date:0
-#: view:pos.payment.report.user:0
-#: view:pos.sale.user:0
-#: view:pos.sales.user.today:0
-#: view:pos.sales.user.today.current_user:0
-msgid "Print Report"
-msgstr "Imprimir informe"
-
-#. module: point_of_sale
-#: report:pos.invoice:0
-#: report:pos.lines:0
-#: field:pos.order.line,price_unit:0
-#: report:pos.payment.report:0
-#: report:pos.payment.report.date:0
-#: report:pos.payment.report.user:0
-msgid "Unit Price"
-msgstr "Precio unidad"
-
-#. module: point_of_sale
-#: code:addons/point_of_sale/wizard/pos_box_entries.py:107
-#, python-format
-msgid "Please check that income account is set to %s"
-msgstr "Compruebe que la cuenta de ingresos esté %s"
-
-#. module: point_of_sale
-#: code:addons/point_of_sale/wizard/pos_add_product.py:56
-#: code:addons/point_of_sale/wizard/pos_return.py:166
-#: code:addons/point_of_sale/wizard/pos_return.py:327
-#: model:ir.actions.act_window,name:point_of_sale.action_add_product
-#: model:ir.model,name:point_of_sale.model_pos_add_product
-#, python-format
-msgid "Add Product"
-msgstr "Añadir producto"
+#: field:report.transaction.pos,date_create:0
+#: view:website:point_of_sale.report_detailsofsales
+#: view:website:point_of_sale.report_sessionsummary
+msgid "Date"
+msgstr "Fecha"
+
+#. module: point_of_sale
+#: field:pos.details,date_end:0
+msgid "Date End"
+msgstr "Fecha final"
+
+#. module: point_of_sale
+#: field:report.pos.order,date:0
+msgid "Date Order"
+msgstr "Fecha pedido"
+
+#. module: point_of_sale
+#: field:pos.details,date_start:0
+msgid "Date Start"
+msgstr "Fecha inicial"
+
+#. module: point_of_sale
+#: view:website:point_of_sale.report_receipt
+msgid "Date:"
+msgstr ""
+
+#. module: point_of_sale
+#: view:pos.details:point_of_sale.view_pos_details
+msgid "Dates"
+msgstr "Fechas"
+
+#. module: point_of_sale
+#. openerp-web
+#: code:addons/point_of_sale/static/src/xml/pos.xml:826
+#, python-format
+msgid "Debug Window"
+msgstr ""
+
+#. module: point_of_sale
+#: field:res.users,pos_config:0
+msgid "Default Point of Sale"
+msgstr ""
+
+#. module: point_of_sale
+#: field:report.pos.order,delay_validation:0
+msgid "Delay Validation"
+msgstr "Retraso validación"
+
+#. module: point_of_sale
+#. openerp-web
+#: code:addons/point_of_sale/static/src/xml/pos.xml:853
+#, python-format
+msgid "Delete All Unsent Orders"
+msgstr ""
+
+#. module: point_of_sale
+#. openerp-web
+#: code:addons/point_of_sale/static/src/js/widgets.js:812
+#, python-format
+msgid "Delete Unsent Orders ?"
+msgstr ""
+
+#. module: point_of_sale
+#: selection:pos.config,state:0
+msgid "Deprecated"
+msgstr ""
+
+#. module: point_of_sale
+#: view:website:point_of_sale.report_receipt
+#: view:website:point_of_sale.report_saleslines
+#: view:website:point_of_sale.report_sessionsummary
+msgid "Description"
+msgstr "Descripción"
+
+#. module: point_of_sale
+#. openerp-web
+#: code:addons/point_of_sale/static/src/js/screens.js:686
+#, python-format
+msgid "Deselect Customer"
+msgstr ""
+
+#. module: point_of_sale
+#. openerp-web
+#: code:addons/point_of_sale/static/src/js/widgets.js:984
+#, python-format
+msgid "Destroy Current Order ?"
+msgstr ""
+
+#. module: point_of_sale
+#: model:ir.actions.report.xml,name:point_of_sale.pos_lines_detail
+#: view:website:point_of_sale.report_detailsofsales
+msgid "Details of Sales"
+msgstr "Detalles de ventas"
+
+#. module: point_of_sale
+#: field:pos.session,cash_register_difference:0
+#: view:website:point_of_sale.report_sessionsummary
+msgid "Difference"
+msgstr "Diferencia"
+
+#. module: point_of_sale
+#: help:pos.session,cash_register_difference:0
+msgid ""
+"Difference between the theoretical closing balance and the real closing "
+"balance."
+msgstr ""
+
+#. module: point_of_sale
+#. openerp-web
+#: code:addons/point_of_sale/static/src/xml/pos.xml:162
+#, python-format
+msgid "Disc"
+msgstr ""
+
+#. module: point_of_sale
+#: view:website:point_of_sale.report_detailsofsales
+msgid "Disc(%)"
+msgstr "Desc(%)"
+
+#. module: point_of_sale
+#: field:report.transaction.pos,disc:0
+msgid "Disc."
+msgstr "Desc."
+
+#. module: point_of_sale
+#: view:website:point_of_sale.report_saleslines
+msgid "Disc. (%)"
+msgstr "Desc. (%)"
+
+#. module: point_of_sale
+#: view:website:point_of_sale.report_payment
+msgid "Disc.(%)"
+msgstr "Desc.(%)"
+
+#. module: point_of_sale
+#: field:pos.discount,discount:0 field:pos.order.line,discount:0
+msgid "Discount (%)"
+msgstr "Descuento (%)"
+
+#. module: point_of_sale
+#: field:pos.config,barcode_discount:0
+msgid "Discount Barcodes"
+msgstr ""
+
+#. module: point_of_sale
+#: field:pos.order.line,notice:0
+msgid "Discount Notice"
+msgstr "Nota de descuento"
+
+#. module: point_of_sale
+#. openerp-web
+#: code:addons/point_of_sale/static/src/xml/pos.xml:559
+#: code:addons/point_of_sale/static/src/xml/pos.xml:983
+#, python-format
+msgid "Discount:"
+msgstr ""
+
+#. module: point_of_sale
+#. openerp-web
+#: code:addons/point_of_sale/static/src/xml/pos.xml:625
+#, python-format
+msgid "Discounts"
+msgstr ""
+
+#. module: point_of_sale
+#: view:pos.open.statement:point_of_sale.view_pos_open_statement
+msgid "Do you want to open cash registers?"
+msgstr ""
+
+#. module: point_of_sale
+#: view:pos.order:point_of_sale.view_pos_order_filter
+msgid "Done"
+msgstr "Realizado"
+
+#. module: point_of_sale
+#: model:product.template,name:point_of_sale.oetker_margherita_product_template
+msgid "Dr. Oetker La Margherita"
+msgstr ""
+
+#. module: point_of_sale
+#: model:product.template,name:point_of_sale.oetker_bolognese_product_template
+msgid "Dr. Oetker Ristorante Bolognese"
+msgstr ""
+
+#. module: point_of_sale
+#: model:product.template,name:point_of_sale.oetker_funghi_product_template
+msgid "Dr. Oetker Ristorante Funghi"
+msgstr ""
+
+#. module: point_of_sale
+#: model:product.template,name:point_of_sale.oetker_hawaii_product_template
+msgid "Dr. Oetker Ristorante Hawaii"
+msgstr ""
+
+#. module: point_of_sale
+#: model:product.template,name:point_of_sale.oetker_mozzarella_product_template
+msgid "Dr. Oetker Ristorante Mozzarella"
+msgstr ""
+
+#. module: point_of_sale
+#: model:product.template,name:point_of_sale.oetker_pollo_product_template
+msgid "Dr. Oetker Ristorante Pollo"
+msgstr ""
+
+#. module: point_of_sale
+#: model:product.template,name:point_of_sale.oetker_prosciutto_product_template
+msgid "Dr. Oetker Ristorante Prosciutto"
+msgstr ""
+
+#. module: point_of_sale
+#: model:product.template,name:point_of_sale.oetker_4formaggi_product_template
+msgid "Dr. Oetker Ristorante Quattro Formaggi"
+msgstr ""
+
+#. module: point_of_sale
+#: model:product.template,name:point_of_sale.oetker_speciale_product_template
+msgid "Dr. Oetker Ristorante Speciale"
+msgstr ""
+
+#. module: point_of_sale
+#: model:product.template,name:point_of_sale.oetker_spinaci_product_template
+msgid "Dr. Oetker Ristorante Spinaci"
+msgstr ""
+
+#. module: point_of_sale
+#: model:product.template,name:point_of_sale.oetker_tonno_product_template
+msgid "Dr. Oetker Ristorante Tonno"
+msgstr ""
+
+#. module: point_of_sale
+#: model:product.template,name:point_of_sale.oetker_vegetale_product_template
+msgid "Dr. Oetker Ristorante Vegetable"
+msgstr ""
+
+#. module: point_of_sale
+#: field:res.users,ean13:0
+msgid "EAN13"
+msgstr ""
+
+#. module: point_of_sale
+#: view:pos.config:point_of_sale.view_pos_config_form
+msgid ""
+"Each type of barcode accepts a list of patterns seprated by commas. A scanned \n"
+"                                barcode will be attributed to a type if it matches one of its patterns. \n"
+"                                The patterns take the form of EAN13 barcodes. Numbers in the pattern must match\n"
+"                                the number in the scanned barcode. A 'x' or a '*' in a pattern will match\n"
+"                                any one number. If the patterns are shorter than EAN13 barcodes, they are assumed\n"
+"                                to be prefixes and match at the beginning. Weight, Price and Discount patterns also\n"
+"                                tell how the weight, price or discount is encoded in the barcode. 'N' indicate the\n"
+"                                positions where the integer part is en encoded, and 'D' where the decimals are encoded.\n"
+"                                If multiple pattern match one barcode, the longest pattern with the less 'x' or '*' is\n"
+"                                considered the matching one. If a barcode matches no pattern it will not be found in\n"
+"                                the POS."
+msgstr ""
+
+#. module: point_of_sale
+#: view:pos.ean_wizard:point_of_sale.pos_ean13_generator
+msgid "Ean13 Generator"
+msgstr ""
+
+#. module: point_of_sale
+#: model:ir.actions.act_window,name:point_of_sale.action_edit_ean
+msgid "Edit Ean"
+msgstr ""
+
+#. module: point_of_sale
+#. openerp-web
+#: code:addons/point_of_sale/static/src/xml/pos.xml:829
+#: field:pos.config,iface_electronic_scale:0
+#, python-format
+msgid "Electronic Scale"
+msgstr ""
+
+#. module: point_of_sale
+#. openerp-web
+#: code:addons/point_of_sale/static/src/xml/pos.xml:341
+#: code:addons/point_of_sale/static/src/xml/pos.xml:376
+#, python-format
+msgid "Email"
+msgstr "Email"
+
+#. module: point_of_sale
+#. openerp-web
+#: code:addons/point_of_sale/static/src/js/screens.js:1260
+#, python-format
+msgid "Empty Order"
+msgstr ""
+
+#. module: point_of_sale
+#: help:pos.config,iface_scan_via_proxy:0
+msgid "Enable barcode scanning with a remotely connected barcode scanner"
+msgstr ""
+
+#. module: point_of_sale
+#: help:pos.config,iface_electronic_scale:0
+msgid "Enables Electronic Scale integration"
+msgstr ""
+
+#. module: point_of_sale
+#: help:pos.config,iface_payment_terminal:0
+msgid "Enables Payment Terminal integration"
+msgstr ""
+
+#. module: point_of_sale
+#: help:pos.config,iface_vkeyboard:0
+msgid "Enables an integrated Virtual Keyboard"
+msgstr ""
+
+#. module: point_of_sale
+#: help:pos.config,iface_invoicing:0
+msgid "Enables invoice generation from the Point of Sale"
+msgstr ""
+
+#. module: point_of_sale
+#: view:website:point_of_sale.report_detailsofsales
+msgid "End Period"
+msgstr "Periodo final"
+
+#. module: point_of_sale
+#: view:pos.session:point_of_sale.view_pos_session_form
+msgid "End of Session"
+msgstr ""
+
+#. module: point_of_sale
+#: field:pos.session,cash_register_balance_end_real:0
+#: view:website:point_of_sale.report_sessionsummary
+#: view:website:point_of_sale.report_statement
+msgid "Ending Balance"
+msgstr "Saldo final"
+
+#. module: point_of_sale
+#: view:website:point_of_sale.report_usersproduct
+msgid "Ending Date"
+msgstr "Fecha final"
+
+#. module: point_of_sale
+#: view:pos.ean_wizard:point_of_sale.pos_ean13_generator
+msgid ""
+"Enter a reference, it will be converted\n"
+"                        automatically to a valid EAN number."
+msgstr ""
+
+#. module: point_of_sale
+#. openerp-web
+#: code:addons/point_of_sale/static/src/js/screens.js:326
+#, python-format
+msgid "Error"
+msgstr "Error"
+
+#. module: point_of_sale
+#: constraint:pos.category:0
+msgid "Error ! You cannot create recursive categories."
+msgstr ""
+
+#. module: point_of_sale
+#: code:addons/point_of_sale/point_of_sale.py:383
+#: code:addons/point_of_sale/point_of_sale.py:496
+#: code:addons/point_of_sale/point_of_sale.py:499
+#: code:addons/point_of_sale/point_of_sale.py:529
+#: code:addons/point_of_sale/point_of_sale.py:544
+#: code:addons/point_of_sale/point_of_sale.py:640
+#: code:addons/point_of_sale/point_of_sale.py:799
+#: code:addons/point_of_sale/point_of_sale.py:841
+#: code:addons/point_of_sale/point_of_sale.py:887
+#: code:addons/point_of_sale/point_of_sale.py:910
+#: code:addons/point_of_sale/point_of_sale.py:954
+#: code:addons/point_of_sale/point_of_sale.py:1033
+#: code:addons/point_of_sale/point_of_sale.py:1148
+#: code:addons/point_of_sale/point_of_sale.py:1433
+#: code:addons/point_of_sale/report/pos_invoice.py:46
+#: code:addons/point_of_sale/wizard/pos_box.py:22
+#, python-format
+msgid "Error!"
+msgstr "¡Error!"
+
+#. module: point_of_sale
+#. openerp-web
+#: code:addons/point_of_sale/static/src/js/screens.js:757
+#, python-format
+msgid "Error: Could not Save Changes"
+msgstr ""
+
+#. module: point_of_sale
+#: constraint:res.partner:0 constraint:res.users:0
+msgid "Error: Invalid ean code"
+msgstr "Error: Código EAN no válido"
+
+#. module: point_of_sale
+#. openerp-web
+#: code:addons/point_of_sale/static/src/js/models.js:234
+#, python-format
+msgid ""
+"Error: The Point of Sale User must belong to the same company as the Point "
+"of Sale. You are probably trying to load the point of sale as an "
+"administrator in a multi-company setup, with the administrator account set "
+"to the wrong company."
+msgstr ""
+
+#. module: point_of_sale
+#: model:product.template,name:point_of_sale.evian_1l_product_template
+msgid "Evian 1L"
+msgstr ""
+
+#. module: point_of_sale
+#: model:product.template,name:point_of_sale.evian_50cl_product_template
+msgid "Evian 50cl"
+msgstr ""
+
+#. module: point_of_sale
+#: model:product.template,name:point_of_sale.chicon_flandria_extra_product_template
+msgid "Extra Flandria chicory"
+msgstr ""
+
+#. module: point_of_sale
+#: view:pos.order:point_of_sale.view_pos_pos_form
+msgid "Extra Info"
+msgstr "Información extra"
+
+#. module: point_of_sale
+#: model:product.template,name:point_of_sale.fanta_orange_25cl_product_template
+msgid "Fanta Orange 25cl"
+msgstr ""
+
+#. module: point_of_sale
+#: model:product.template,name:point_of_sale.fanta_orange_2l_product_template
+msgid "Fanta Orange 2L"
+msgstr ""
+
+#. module: point_of_sale
+#: model:product.template,name:point_of_sale.fanta_orange_33cl_product_template
+msgid "Fanta Orange 33cl"
+msgstr ""
+
+#. module: point_of_sale
+#: model:product.template,name:point_of_sale.fanta_orange_50cl_product_template
+msgid "Fanta Orange 50cl"
+msgstr ""
+
+#. module: point_of_sale
+#: model:product.template,name:point_of_sale.fanta_zero_orange_1,5l_product_template
+msgid "Fanta Orange Zero 1.5L"
+msgstr ""
+
+#. module: point_of_sale
+#: model:product.template,name:point_of_sale.fanta_zero_orange_33cl_product_template
+msgid "Fanta Zero Orange 33cl"
+msgstr ""
+
+#. module: point_of_sale
+#: view:pos.config:point_of_sale.view_pos_config_form
+msgid "Features"
+msgstr "Características"
+
+#. module: point_of_sale
+#: model:product.template,name:point_of_sale.fenouil_fenouil_product_template
+msgid "Fennel"
+msgstr ""
+
+#. module: point_of_sale
+#: model:pos.category,name:point_of_sale.food
+msgid "Food"
+msgstr ""
+
+#. module: point_of_sale
+#: help:pos.config,iface_big_scrollbars:0
+msgid "For imprecise industrial touchscreens"
+msgstr ""
+
+#. module: point_of_sale
+#: model:pos.category,name:point_of_sale.fruits
+msgid "Fresh Fruits"
+msgstr ""
+
+#. module: point_of_sale
+#: model:pos.category,name:point_of_sale.legumes
+msgid "Fresh vegetables"
+msgstr ""
+
+#. module: point_of_sale
+#: model:pos.category,name:point_of_sale.fruity_beers
+msgid "Fruity Beers"
+msgstr ""
+
+#. module: point_of_sale
+#: view:pos.order:point_of_sale.view_pos_pos_form
+msgid "General Information"
+msgstr "Información general"
+
+#. module: point_of_sale
+#: view:pos.confirm:point_of_sale.view_pos_confirm
+msgid "Generate Entries"
+msgstr ""
+
+#. module: point_of_sale
+#: view:pos.confirm:point_of_sale.view_pos_confirm
+msgid "Generate Journal Entries"
+msgstr ""
+
+#. module: point_of_sale
+#: view:pos.confirm:point_of_sale.view_pos_confirm
+msgid ""
+"Generate all sale journal entries for non invoiced orders linked to a closed"
+" cash register or statement."
+msgstr ""
+
+#. module: point_of_sale
+#: help:pos.category,sequence:0
+msgid "Gives the sequence order when displaying a list of product categories."
+msgstr "Indica el orden de secuencia cuando se muestra una lista de categorías de producto."
+
+#. module: point_of_sale
+#: model:product.template,name:point_of_sale.pomme_golden_perlim_product_template
+msgid "Golden Apples Perlim"
+msgstr ""
+
+#. module: point_of_sale
+#. openerp-web
+#: code:addons/point_of_sale/static/src/xml/pos.xml:96
+#, python-format
+msgid "Google Chrome"
+msgstr ""
+
+#. module: point_of_sale
+#: model:product.template,name:point_of_sale.pomme_granny_smith_product_template
+msgid "Granny Smith apples"
+msgstr ""
+
+#. module: point_of_sale
+#: model:pos.category,name:point_of_sale.raisins
+msgid "Grapes"
+msgstr ""
+
+#. module: point_of_sale
+#: model:product.template,name:point_of_sale.poivron_verts_product_template
+msgid "Green Peppers"
+msgstr ""
+
+#. module: point_of_sale
+#: model:product.template,name:point_of_sale.grisette_cerise_25cl_product_template
+msgid "Grisette Cherry 25cl"
+msgstr ""
+
+#. module: point_of_sale
+#: view:account.bank.statement:point_of_sale.view_pos_confirm_cash_statement_filter
+#: view:account.bank.statement:point_of_sale.view_pos_open_cash_statement_filter
+#: view:pos.order:point_of_sale.view_pos_order_filter
+#: view:pos.session:point_of_sale.view_pos_session_search
+#: view:report.pos.order:point_of_sale.view_report_pos_order_search
+msgid "Group By"
+msgstr "Agrupar por"
+
+#. module: point_of_sale
+#: field:pos.config,group_by:0
+msgid "Group Journal Items"
+msgstr ""
+
+#. module: point_of_sale
+#. openerp-web
+#: code:addons/point_of_sale/static/src/xml/pos.xml:860
+#, python-format
+msgid "Hardware Events"
+msgstr ""
+
+#. module: point_of_sale
+#: view:pos.config:point_of_sale.view_pos_config_form
+msgid "Hardware Proxy"
+msgstr ""
+
+#. module: point_of_sale
+#. openerp-web
+#: code:addons/point_of_sale/static/src/xml/pos.xml:856
+#, python-format
+msgid "Hardware Status"
+msgstr ""
+
+#. module: point_of_sale
+#: field:pos.session,cash_control:0
+msgid "Has Cash Control"
+msgstr ""
+
+#. module: point_of_sale
+#: field:pos.category,id:0 field:pos.config,id:0 field:pos.confirm,id:0
+#: field:pos.details,id:0 field:pos.discount,id:0 field:pos.ean_wizard,id:0
+#: field:pos.make.payment,id:0 field:pos.open.statement,id:0
+#: field:pos.order,id:0 field:pos.order.line,id:0 field:pos.session,id:0
+#: field:pos.session.opening,id:0
+#: field:report.point_of_sale.report_detailsofsales,id:0
+#: field:report.point_of_sale.report_invoice,id:0
+#: field:report.point_of_sale.report_payment,id:0
+#: field:report.point_of_sale.report_receipt,id:0
+#: field:report.point_of_sale.report_saleslines,id:0
+#: field:report.point_of_sale.report_statement,id:0
+#: field:report.point_of_sale.report_usersproduct,id:0
+#: field:report.pos.order,id:0 field:report.sales.by.user.pos,id:0
+#: field:report.sales.by.user.pos.month,id:0 field:report.transaction.pos,id:0
+msgid "ID"
+msgstr "ID"
+
+#. module: point_of_sale
+#: model:product.template,name:point_of_sale.ijsboerke_dame_blanche_2,5l_product_template
+msgid "IJsboerke 2.5L White Lady"
+msgstr ""
+
+#. module: point_of_sale
+#: model:product.template,name:point_of_sale.ijsboerke_chocolat_2,5l_product_template
+msgid "IJsboerke Chocolat 2.5L"
+msgstr ""
+
+#. module: point_of_sale
+#: model:product.template,name:point_of_sale.ijsboerke_moka_2,5l_product_template
+msgid "IJsboerke Mocha 2.5L"
+msgstr ""
+
+#. module: point_of_sale
+#: model:product.template,name:point_of_sale.ijsboerke_stracciatella_2,5l_product_template
+msgid "IJsboerke Stracciatella 2.5L"
+msgstr ""
+
+#. module: point_of_sale
+#: model:product.template,name:point_of_sale.ijsboerke_vanille_2,5l_product_template
+msgid "IJsboerke Vanilla 2.5L"
+msgstr ""
+
+#. module: point_of_sale
+#: field:pos.config,proxy_ip:0
+msgid "IP Address"
+msgstr ""
+
+#. module: point_of_sale
+#: model:pos.category,name:point_of_sale.ice_cream
+msgid "Ice Cream"
+msgstr ""
+
+#. module: point_of_sale
+#: field:pos.category,image:0
+msgid "Image"
+msgstr "Imagen"
+
+#. module: point_of_sale
+#: model:product.template,name:point_of_sale.tomate_en_grappe_product_template
+msgid "In Cluster Tomatoes"
+msgstr ""
+
+#. module: point_of_sale
+#: code:addons/point_of_sale/point_of_sale.py:134
+#: selection:pos.session,state:0 selection:pos.session.opening,pos_state:0
+#, python-format
+msgid "In Progress"
+msgstr "En proceso"
+
+#. module: point_of_sale
+#: code:addons/point_of_sale/point_of_sale.py:653
+#, python-format
+msgid "In order to delete a sale, it must be new or cancelled."
+msgstr ""
+
+#. module: point_of_sale
+#: view:pos.config:point_of_sale.view_pos_config_search
+#: selection:pos.config,state:0
+msgid "Inactive"
+msgstr "Inactivo"
+
+#. module: point_of_sale
+#: field:pos.order,note:0
+msgid "Internal Notes"
+msgstr "Notas internas"
+
+#. module: point_of_sale
+#. openerp-web
+#: code:addons/point_of_sale/static/src/xml/pos.xml:846
+#, python-format
+msgid "Invalid Ean"
+msgstr ""
+
+#. module: point_of_sale
+#: model:ir.actions.report.xml,name:point_of_sale.pos_invoice_report
+#: view:pos.order:point_of_sale.view_pos_pos_form field:pos.order,invoice_id:0
+msgid "Invoice"
+msgstr "Factura"
 
 #. module: point_of_sale
 #: field:report.transaction.pos,invoice_am:0
@@ -510,208 +1675,540 @@
 msgstr "Importe factura"
 
 #. module: point_of_sale
-#: view:account.bank.statement:0
-#: field:account.bank.statement.line,journal_id:0
-#: report:account.statement:0
-#: report:all.closed.cashbox.of.the.day:0
+#: view:pos.order:point_of_sale.view_pos_order_filter
+#: selection:pos.order,state:0
+#: view:report.pos.order:point_of_sale.view_report_pos_order_search
+#: selection:report.pos.order,state:0
+#: view:website:point_of_sale.report_detailsofsales
+msgid "Invoiced"
+msgstr "Facturado"
+
+#. module: point_of_sale
+#: model:ir.actions.act_window,name:point_of_sale.action_pos_invoice
+msgid "Invoices"
+msgstr "Facturas"
+
+#. module: point_of_sale
+#: field:pos.config,iface_invoicing:0
+msgid "Invoicing"
+msgstr "Facturación"
+
+#. module: point_of_sale
+#: model:product.template,name:point_of_sale.pomme_jonagold_product_template
+msgid "Jonagold apples"
+msgstr ""
+
+#. module: point_of_sale
+#: view:account.bank.statement:point_of_sale.view_pos_confirm_cash_statement_filter
+#: view:account.bank.statement:point_of_sale.view_pos_open_cash_statement_filter
 #: model:ir.model,name:point_of_sale.model_account_journal
-#: field:pos.config.journal,journal_id:0
-#: field:pos.order,sale_journal:0
-#: view:report.cash.register:0
-#: field:report.cash.register,journal_id:0
 #: field:report.pos.order,journal_id:0
+#: view:website:point_of_sale.report_sessionsummary
+#: view:website:point_of_sale.report_statement
 msgid "Journal"
 msgstr "Diario"
 
 #. module: point_of_sale
-#: report:pos.invoice:0
-msgid "Tel. :"
-msgstr "Tel. :"
-
-#. module: point_of_sale
-#: view:pos.order:0
-#: selection:pos.order,state:0
-#: selection:report.pos.order,state:0
-msgid "Payment"
-msgstr "Pago"
-
-#. module: point_of_sale
-#: report:account.statement:0
-#: report:all.closed.cashbox.of.the.day:0
-msgid "Ending Balance"
-msgstr "Saldo final"
-
-#. module: point_of_sale
-#: model:ir.ui.menu,name:point_of_sale.products_for_output_operations
-msgid "Products for Output Operations"
-msgstr "Producto para operaciones de salida"
-
-#. module: point_of_sale
-#: view:pos.payment.report.date:0
-msgid "Sale by Date and User"
-msgstr "Ventas por fecha y usuario"
-
-#. module: point_of_sale
-#: code:addons/point_of_sale/point_of_sale.py:69
-#, python-format
-msgid ""
-"Cannot delete a point of sale which is closed or contains confirmed "
-"cashboxes!"
-msgstr ""
-"¡No se puede eliminar un punto de venta que esté cerrado o contenga cajas "
-"registradoras confirmadas!"
-
-#. module: point_of_sale
-#: report:pos.details:0
-#: report:pos.details_summary:0
-msgid "Mode of Taxes"
-msgstr "Modo de impuestos"
-
-#. module: point_of_sale
-#: code:addons/point_of_sale/wizard/pos_close_statement.py:48
-#, python-format
-msgid "Cash registers are already closed."
-msgstr "Registros de caja ya están cerrados."
-
-#. module: point_of_sale
-#: constraint:product.product:0
-msgid "Error: Invalid ean code"
-msgstr "Error: Código EAN no válido"
-
-#. module: point_of_sale
+#: field:pos.order,account_move:0
+msgid "Journal Entry"
+msgstr "Asiento contable"
+
+#. module: point_of_sale
+#: view:pos.config:point_of_sale.view_pos_config_form
+msgid "Journals"
+msgstr ""
+
+#. module: point_of_sale
+#: model:product.template,name:point_of_sale.jupiler_33cl_product_template
+msgid "Jupiler 33cl"
+msgstr ""
+
+#. module: point_of_sale
+#: model:product.template,name:point_of_sale.jupiler_50cl_product_template
+msgid "Jupiler 50cl"
+msgstr ""
+
+#. module: point_of_sale
+#: field:pos.config,iface_big_scrollbars:0
+msgid "Large Scrollbars"
+msgstr ""
+
+#. module: point_of_sale
+#: field:pos.category,write_uid:0 field:pos.config,write_uid:0
+#: field:pos.confirm,write_uid:0 field:pos.details,write_uid:0
+#: field:pos.discount,write_uid:0 field:pos.ean_wizard,write_uid:0
+#: field:pos.make.payment,write_uid:0 field:pos.open.statement,write_uid:0
+#: field:pos.order,write_uid:0 field:pos.order.line,write_uid:0
+#: field:pos.session,write_uid:0 field:pos.session.opening,write_uid:0
+msgid "Last Updated by"
+msgstr "Ultima actualizacion por"
+
+#. module: point_of_sale
+#: field:pos.category,write_date:0 field:pos.config,write_date:0
+#: field:pos.confirm,write_date:0 field:pos.details,write_date:0
+#: field:pos.discount,write_date:0 field:pos.ean_wizard,write_date:0
+#: field:pos.make.payment,write_date:0 field:pos.open.statement,write_date:0
+#: field:pos.order,write_date:0 field:pos.order.line,write_date:0
+#: field:pos.session,write_date:0 field:pos.session.opening,write_date:0
+msgid "Last Updated on"
+msgstr "Ultima actualización realizada"
+
+#. module: point_of_sale
+#: model:product.template,name:point_of_sale.lays_ketchup_250g_product_template
+msgid "Lays Ketchup 250g"
+msgstr ""
+
+#. module: point_of_sale
+#: model:product.template,name:point_of_sale.lays_light_paprika_170g_product_template
+#: model:product.template,name:point_of_sale.lays_paprika_170g_product_template
+msgid "Lays Light Paprika 170g"
+msgstr ""
+
+#. module: point_of_sale
+#: model:product.template,name:point_of_sale.lays_naturel_45g_product_template
+msgid "Lays Natural 45g"
+msgstr ""
+
+#. module: point_of_sale
+#: model:product.template,name:point_of_sale.lays_light_naturel_170g_product_template
+#: model:product.template,name:point_of_sale.lays_naturel_170g_product_template
+msgid "Lays Natural Light 170g"
+msgstr ""
+
+#. module: point_of_sale
+#: model:product.template,name:point_of_sale.lays_naturel_300g_product_template
+msgid "Lays Natural XXL 300g"
+msgstr ""
+
+#. module: point_of_sale
+#: model:product.template,name:point_of_sale.lays_paprika_45g_product_template
+msgid "Lays Paprika 45g"
+msgstr ""
+
+#. module: point_of_sale
+#: model:product.template,name:point_of_sale.lays_paprika_300g_product_template
+msgid "Lays Paprika XXL 300g"
+msgstr ""
+
+#. module: point_of_sale
+#: model:product.template,name:point_of_sale.lays_poivre_sel_oven_150g_product_template
+msgid "Lays Salt and Pepper Oven Baked 150g"
+msgstr ""
+
+#. module: point_of_sale
+#: model:product.template,name:point_of_sale.poireaux_poireaux_product_template
+msgid "Leeks"
+msgstr ""
+
+#. module: point_of_sale
+#: model:product.template,name:point_of_sale.leffe_blonde_33cl_product_template
+msgid "Leffe Blonde 33cl"
+msgstr ""
+
+#. module: point_of_sale
+#: model:product.template,name:point_of_sale.leffe_9_33cl_product_template
+msgid "Leffe Brune \"9\" 33cl"
+msgstr ""
+
+#. module: point_of_sale
+#: model:product.template,name:point_of_sale.leffe_brune_33cl_product_template
+msgid "Leffe Brune 33cl"
+msgstr ""
+
+#. module: point_of_sale
+#: model:product.template,name:point_of_sale.citron_product_template
+msgid "Lemon"
+msgstr ""
+
+#. module: point_of_sale
+#: model:product.template,name:point_of_sale.lindemans_kriek_37,5cl_product_template
+msgid "Lindemans Kriek 37.5cl"
+msgstr ""
+
+#. module: point_of_sale
+#: model:product.template,name:point_of_sale.lindemans_pecheresse_37,,5cl_product_template
+msgid "Lindemans sinful 37.5cl"
+msgstr ""
+
+#. module: point_of_sale
+#: field:pos.order.line,name:0
+msgid "Line No"
+msgstr ""
+
+#. module: point_of_sale
+#: model:ir.model,name:point_of_sale.model_pos_order_line
+msgid "Lines of Point of Sale"
+msgstr "Líneas del Terminal Punto de Venta"
+
+#. module: point_of_sale
+#: code:addons/point_of_sale/wizard/pos_open_statement.py:80
+#, python-format
+msgid "List of Cash Registers"
+msgstr ""
+
+#. module: point_of_sale
+#. openerp-web
+#: code:addons/point_of_sale/static/src/js/models.js:120
+#: code:addons/point_of_sale/static/src/js/models.js:385
+#: code:addons/point_of_sale/static/src/xml/pos.xml:79
+#, python-format
+msgid "Loading"
+msgstr "Cargando"
+
+#. module: point_of_sale
+#: field:pos.order,location_id:0 field:report.pos.order,location_id:0
+msgid "Location"
+msgstr "Ubicación"
+
+#. module: point_of_sale
+#: field:pos.session,login_number:0
+msgid "Login Sequence Number"
+msgstr ""
+
+#. module: point_of_sale
+#: model:product.template,name:point_of_sale.maes_33cl_product_template
+msgid "Maes 33cl"
+msgstr ""
+
+#. module: point_of_sale
+#: model:product.template,name:point_of_sale.maes_50cl_product_template
+msgid "Maes 50cl"
+msgstr ""
+
+#. module: point_of_sale
+#: view:pos.make.payment:point_of_sale.view_pos_payment
+msgid "Make Payment"
+msgstr "Realizar pago"
+
+#. module: point_of_sale
+#: model:res.groups,name:point_of_sale.group_pos_manager
+msgid "Manager"
+msgstr "Responsable"
+
+#. module: point_of_sale
+#: field:pos.category,image_medium:0
+msgid "Medium-sized image"
+msgstr ""
+
+#. module: point_of_sale
+#: help:pos.category,image_medium:0
+msgid ""
+"Medium-sized image of the category. It is automatically resized as a "
+"128x128px image, with aspect ratio preserved. Use this field in form views "
+"or some kanban views."
+msgstr ""
+
+#. module: point_of_sale
+#: code:addons/point_of_sale/point_of_sale.py:799
+#, python-format
+msgid ""
+"Missing source or destination location for picking type %s. Please configure"
+" those fields and try again."
+msgstr ""
+
+#. module: point_of_sale
+#: view:pos.session:point_of_sale.view_pos_session_form
+msgid "Money In"
+msgstr ""
+
+#. module: point_of_sale
+#: view:pos.session:point_of_sale.view_pos_session_form
+msgid "Money Out"
+msgstr ""
+
+#. module: point_of_sale
+#: view:report.pos.order:point_of_sale.view_report_pos_order_search
+msgid "Month of order date"
+msgstr ""
+
+#. module: point_of_sale
+#. openerp-web
+#: code:addons/point_of_sale/static/src/xml/pos.xml:95
+#, python-format
+msgid "Mozilla Firefox"
+msgstr ""
+
+#. module: point_of_sale
+#: view:report.pos.order:point_of_sale.view_report_pos_order_search
+msgid "My Sales"
+msgstr "Mis ventas"
+
+#. module: point_of_sale
+#. openerp-web
+#: code:addons/point_of_sale/static/src/xml/pos.xml:385
+#: code:addons/point_of_sale/static/src/xml/pos.xml:396
+#: code:addons/point_of_sale/static/src/xml/pos.xml:405
+#, python-format
+msgid "N/A"
+msgstr ""
+
+#. module: point_of_sale
+#. openerp-web
+#: code:addons/point_of_sale/static/src/xml/pos.xml:308
+#: code:addons/point_of_sale/static/src/xml/pos.xml:449
+#: field:pos.category,complete_name:0 field:pos.category,name:0
+#: view:website:point_of_sale.report_statement
+#, python-format
+msgid "Name"
+msgstr "Nombre"
+
+#. module: point_of_sale
+#: field:report.transaction.pos,invoice_id:0
+msgid "Nbr Invoice"
+msgstr "Nº factura"
+
+#. module: point_of_sale
+#. openerp-web
+#: code:addons/point_of_sale/static/src/js/screens.js:1270
+#, python-format
+msgid "Negative Bank Payment"
+msgstr ""
+
+#. module: point_of_sale
+#: view:website:point_of_sale.report_payment
+msgid "Net Total"
+msgstr ""
+
+#. module: point_of_sale
+#: view:pos.order:point_of_sale.view_pos_order_filter
+#: selection:pos.order,state:0 selection:report.pos.order,state:0
+msgid "New"
+msgstr "Nuevo"
+
+#. module: point_of_sale
+#: view:pos.session.opening:point_of_sale.pos_session_opening_form_view
+msgid "New Session"
+msgstr ""
+
+#. module: point_of_sale
+#. openerp-web
+#: code:addons/point_of_sale/static/src/js/screens.js:942
+#, python-format
+msgid "Next Order"
+msgstr ""
+
+#. module: point_of_sale
+#: code:addons/point_of_sale/wizard/pos_open_statement.py:49
+#, python-format
+msgid "No Cash Register Defined!"
+msgstr ""
+
+#. module: point_of_sale
+#: code:addons/point_of_sale/point_of_sale.py:1288
+#, python-format
+msgid "No Pricelist!"
+msgstr ""
+
+#. module: point_of_sale
+#: code:addons/point_of_sale/point_of_sale.py:594
+#, python-format
+msgid ""
+"No cash statement found for this session. Unable to record returned cash."
+msgstr ""
+
+#. module: point_of_sale
+#: code:addons/point_of_sale/report/pos_invoice.py:46
+#, python-format
+msgid "No link to an invoice for %s., "
+msgstr ""
+
+#. module: point_of_sale
+#: view:website:point_of_sale.report_saleslines
+msgid "No. Of Articles"
+msgstr "Núm. de artículos"
+
+#. module: point_of_sale
+#. openerp-web
+#: code:addons/point_of_sale/static/src/xml/pos.xml:330
+#, python-format
+msgid "None"
+msgstr ""
+
+#. module: point_of_sale
+#: view:report.pos.order:point_of_sale.view_report_pos_order_search
+msgid "Not Invoiced"
+msgstr ""
+
+#. module: point_of_sale
+#: view:pos.order:point_of_sale.view_pos_pos_form
+msgid "Notes"
+msgstr "Notas"
+
+#. module: point_of_sale
+#: field:pos.order,nb_print:0
+msgid "Number of Print"
+msgstr "Número de copias"
+
+#. module: point_of_sale
+#: field:report.transaction.pos,no_trans:0
+msgid "Number of Transaction"
+msgstr "Número de transacción"
+
+#. module: point_of_sale
+#: view:website:point_of_sale.index
+msgid "Odoo POS"
+msgstr ""
+
+#. module: point_of_sale
+#. openerp-web
+#: code:addons/point_of_sale/static/src/js/widgets.js:899
+#, python-format
+msgid "Offline"
+msgstr ""
+
+#. module: point_of_sale
+#. openerp-web
+#: code:addons/point_of_sale/static/src/xml/pos.xml:661
+#: code:addons/point_of_sale/static/src/xml/pos.xml:675
+#: code:addons/point_of_sale/static/src/xml/pos.xml:695
+#: code:addons/point_of_sale/static/src/xml/pos.xml:735
+#, python-format
+msgid "Ok"
+msgstr "Aceptar"
+
+#. module: point_of_sale
+#: model:product.template,name:point_of_sale.Onions_product_template
+msgid "Onions"
+msgstr ""
+
+#. module: point_of_sale
+#: model:pos.category,name:point_of_sale.oignons_ail_echalotes
+msgid "Onions / Garlic / Shallots"
+msgstr ""
+
+#. module: point_of_sale
+#. openerp-web
+#: code:addons/point_of_sale/static/src/js/screens.js:815
+#, python-format
+msgid "Only web-compatible Image formats such as .png or .jpeg are supported"
+msgstr ""
+
+#. module: point_of_sale
+#: view:account.bank.statement:point_of_sale.view_pos_confirm_cash_statement_filter
+#: view:account.bank.statement:point_of_sale.view_pos_open_cash_statement_filter
+#: view:pos.session:point_of_sale.view_pos_session_search
+msgid "Open"
+msgstr "Abierto"
+
+#. module: point_of_sale
+#: model:ir.actions.act_window,name:point_of_sale.action_pos_open_statement
+msgid "Open Cash Register"
+msgstr "Abrir registro de caja"
+
+#. module: point_of_sale
+#. openerp-web
+#: code:addons/point_of_sale/static/src/xml/pos.xml:862
+#, python-format
+msgid "Open Cashbox"
+msgstr ""
+
+#. module: point_of_sale
+#: model:ir.actions.client,name:point_of_sale.action_client_pos_menu
+msgid "Open POS Menu"
+msgstr ""
+
+#. module: point_of_sale
+#: view:pos.open.statement:point_of_sale.view_pos_open_statement
+msgid "Open Registers"
+msgstr ""
+
+#. module: point_of_sale
+#: view:pos.session.opening:point_of_sale.pos_session_opening_form_view
+msgid "Open Session"
+msgstr ""
+
+#. module: point_of_sale
+#: model:ir.actions.act_window,name:point_of_sale.act_pos_open_statement
 #: model:ir.model,name:point_of_sale.model_pos_open_statement
-#: view:pos.confirm:0
-#: view:pos.open.statement:0
+#: view:pos.open.statement:point_of_sale.view_pos_open_statement
 msgid "Open Statements"
 msgstr "Abrir extractos"
 
 #. module: point_of_sale
-#: view:pos.add.product:0
-msgid "Save & New"
-msgstr "Guardar y Nuevo"
-
-#. module: point_of_sale
-#: report:pos.details:0
-msgid "Sales total(Revenue)"
-msgstr "Total ventas (ingresos)"
-
-#. module: point_of_sale
-#: report:pos.details:0
-#: report:pos.details_summary:0
-msgid "Total paid"
-msgstr "Total pagado"
-
-#. module: point_of_sale
-#: field:account.journal,check_dtls:0
-msgid "Check Details"
-msgstr "Verificar detalles"
-
-#. module: point_of_sale
-#: report:pos.details:0
-#: report:pos.details_summary:0
-msgid "Qty of product"
-msgstr "Ctd. producto"
-
-#. module: point_of_sale
-#: field:pos.order,contract_number:0
-msgid "Contract Number"
-msgstr "Número de contrato"
-
-#. module: point_of_sale
-#: selection:report.cash.register,month:0
-#: selection:report.pos.order,month:0
-msgid "March"
-msgstr "Marzo"
-
-#. module: point_of_sale
-#: model:ir.actions.report.xml,name:point_of_sale.pos_users_product_re
-#: report:pos.user.product:0
-msgid "User's Product"
-msgstr "Producto del usuario"
-
-#. module: point_of_sale
-#: code:addons/point_of_sale/point_of_sale.py:1042
-#: code:addons/point_of_sale/point_of_sale.py:1067
-#, python-format
-msgid ""
-"You have to select a pricelist in the sale form !\n"
-"Please set one before choosing a product."
-msgstr ""
-"¡Debe seleccionar una lista de precios en el formulario de ventas!\n"
-"Por favor seleccione una antes de seleccionar un producto."
-
-#. module: point_of_sale
-#: view:pos.order:0
-#: field:pos.order.line,price_subtotal_incl:0
-msgid "Subtotal"
-msgstr "Subtotal"
-
-#. module: point_of_sale
-#: model:ir.actions.act_window,name:point_of_sale.act_pos_open_statement
-#: model:ir.model,name:point_of_sale.model_pos_close_statement
-#: view:pos.close.statement:0
-msgid "Close Statements"
-msgstr "Cerrar extractos"
-
-#. module: point_of_sale
-#: view:account.journal:0
-msgid "Extended Configureation"
-msgstr "Configuración extendida"
-
-#. module: point_of_sale
-#: report:account.statement:0
-#: report:all.closed.cashbox.of.the.day:0
-msgid "Starting Balance"
-msgstr "Saldo inicial"
-
-#. module: point_of_sale
-#: report:pos.payment.report.user:0
-msgid "Payment By User"
-msgstr "Pago por usuario"
-
-#. module: point_of_sale
-#: field:pos.order,type_rec:0
-msgid "Type of Receipt"
-msgstr "Tipo de recibo"
-
-#. module: point_of_sale
-#: view:report.pos.order:0
-#: field:report.pos.order,nbr:0
-msgid "# of Lines"
-msgstr "Nº de líneas"
-
-#. module: point_of_sale
-#: model:ir.actions.act_window,name:point_of_sale.action_pos_order_accepted
-msgid "Accepted Sales"
-msgstr "Ventas aceptadas"
-
-#. module: point_of_sale
-#: help:account.journal,check_dtls:0
-msgid ""
-"This field authorize Validation of Cashbox without checking ending details"
-msgstr ""
-"Este campo autoriza la validación de la caja registradora sin comprobar los "
-"detalles finales"
-
-#. module: point_of_sale
-#: report:all.closed.cashbox.of.the.day:0
-msgid "St.Name"
-msgstr "Nombre extracto"
-
-#. module: point_of_sale
-#: report:pos.details_summary:0
-msgid "Sales total"
-msgstr "Total ventas"
-
-#. module: point_of_sale
-#: view:pos.order.line:0
-msgid "Sum of subtotals"
-msgstr "Suma de subtotales"
-
-#. module: point_of_sale
-#: field:pos.make.payment,payment_date:0
-msgid "Payment date"
-msgstr "Fecha de pago"
+#: view:pos.session:point_of_sale.view_pos_session_form
+msgid "Opening Balance"
+msgstr "Saldo de apertura"
+
+#. module: point_of_sale
+#: view:pos.session:point_of_sale.view_pos_session_form
+#: field:pos.session,opening_details_ids:0
+msgid "Opening Cash Control"
+msgstr ""
+
+#. module: point_of_sale
+#: view:pos.session:point_of_sale.view_pos_session_form
+msgid "Opening Cashbox Lines"
+msgstr ""
+
+#. module: point_of_sale
+#: code:addons/point_of_sale/point_of_sale.py:133
+#: selection:pos.session,state:0 selection:pos.session.opening,pos_state:0
+#, python-format
+msgid "Opening Control"
+msgstr ""
+
+#. module: point_of_sale
+#: field:pos.session,start_at:0
+#: view:website:point_of_sale.report_sessionsummary
+#: view:website:point_of_sale.report_statement
+msgid "Opening Date"
+msgstr "Fecha de apertura"
+
+#. module: point_of_sale
+#: view:pos.session:point_of_sale.view_pos_session_form
+msgid "Opening Subtotal"
+msgstr ""
+
+#. module: point_of_sale
+#: model:pos.category,name:point_of_sale.soda_orange
+msgid "Orange"
+msgstr ""
+
+#. module: point_of_sale
+#: model:product.template,name:point_of_sale.papillon_orange_product_template
+msgid "Orange Butterfly"
+msgstr ""
+
+#. module: point_of_sale
+#: model:pos.category,name:point_of_sale.oranges
+msgid "Oranges"
+msgstr ""
+
+#. module: point_of_sale
+#: model:product.template,name:point_of_sale.orangina_1,5l_product_template
+msgid "Orangina 1.5L"
+msgstr ""
+
+#. module: point_of_sale
+#: model:product.template,name:point_of_sale.orangina_33cl_product_template
+msgid "Orangina 33cl"
+msgstr ""
+
+#. module: point_of_sale
+#. openerp-web
+#: code:addons/point_of_sale/static/src/xml/pos.xml:280
+#: view:website:point_of_sale.report_detailsofsales
+#, python-format
+msgid "Order"
+msgstr "Pedidos"
+
+#. module: point_of_sale
+#. openerp-web
+#: code:addons/point_of_sale/static/src/js/models.js:983
+#, python-format
+msgid "Order "
+msgstr ""
+
+#. module: point_of_sale
+#: field:pos.order,date_order:0 field:report.sales.by.user.pos,date_order:0
+#: field:report.sales.by.user.pos.month,date_order:0
+msgid "Order Date"
+msgstr "Fecha pedido"
+
+#. module: point_of_sale
+#: field:pos.config,sequence_id:0
+msgid "Order IDs Sequence"
+msgstr ""
 
 #. module: point_of_sale
 #: field:pos.order,lines:0
@@ -719,1897 +2216,2071 @@
 msgstr "Líneas de venta"
 
 #. module: point_of_sale
-#: field:pos.order.line,create_date:0
-msgid "Creation Date"
-msgstr "Fecha creación"
-
-#. module: point_of_sale
-#: model:ir.actions.report.xml,name:point_of_sale.pos_sales_user_today
-msgid "Today's Sales"
-msgstr "Ventas de hoy"
-
-#. module: point_of_sale
-#: view:report.sales.by.margin.pos:0
-#: view:report.sales.by.margin.pos.month:0
-#: view:report.sales.by.user.pos:0
-#: view:report.sales.by.user.pos.month:0
-#: view:report.transaction.pos:0
-msgid "POS "
-msgstr "TPV "
-
-#. module: point_of_sale
-#: report:account.statement:0
-#: report:pos.sales.user.today.current.user:0
-#: report:pos.user.product:0
-msgid "Total :"
-msgstr "Total:"
-
-#. module: point_of_sale
-#: code:addons/point_of_sale/point_of_sale.py:1206
-#, python-format
-msgid "Create line failed !"
-msgstr "¡Ha fallado la creación de línea!"
-
-#. module: point_of_sale
-#: field:report.sales.by.margin.pos,product_name:0
-#: field:report.sales.by.margin.pos.month,product_name:0
-msgid "Product Name"
-msgstr "Nombre del Producto"
-
-#. module: point_of_sale
-#: code:addons/point_of_sale/point_of_sale.py:69
-#, python-format
-msgid "Invalid action !"
-msgstr "¡Acción no válida!"
-
-#. module: point_of_sale
-#: field:pos.make.payment,pricelist_id:0
-#: field:pos.order,pricelist_id:0
-msgid "Pricelist"
-msgstr "Tarifa"
-
-#. module: point_of_sale
-#: report:pos.details:0
-#: report:pos.details_summary:0
-msgid "Total invoiced"
-msgstr "Total facturado"
-
-#. module: point_of_sale
-#: view:report.pos.order:0
-#: field:report.pos.order,product_qty:0
-msgid "# of Qty"
-msgstr "Nº de ctdad"
-
-#. module: point_of_sale
-#: model:ir.model,name:point_of_sale.model_pos_return
-msgid "Point of sale return"
-msgstr "Punto de venta. Devolución"
-
-#. module: point_of_sale
-#: model:ir.model,name:point_of_sale.model_report_sales_by_margin_pos_month
-msgid "Sales by margin monthly"
-msgstr "Ventas por margen mensual"
-
-#. module: point_of_sale
-#: view:pos.order:0
-#: field:report.sales.by.margin.pos,date_order:0
-#: field:report.sales.by.margin.pos.month,date_order:0
-#: field:report.sales.by.user.pos,date_order:0
-#: field:report.sales.by.user.pos.month,date_order:0
-msgid "Order Date"
-msgstr "Fecha pedido"
-
-#. module: point_of_sale
-#: report:all.closed.cashbox.of.the.day:0
-msgid "Today's Closed Cashbox"
-msgstr "Caja registradora cerrada hoy"
-
-#. module: point_of_sale
-#: report:pos.invoice:0
-msgid "Draft Invoice"
-msgstr "Factura borrador"
-
-#. module: point_of_sale
-#: constraint:account.bank.statement.line:0
-msgid ""
-"The amount of the voucher must be the same amount as the one on the "
-"statement line"
-msgstr ""
-"El importe del recibo debe ser el mismo importe que el de la línea del "
-"extracto"
-
-#. module: point_of_sale
-#: field:product.product,expense_pdt:0
-msgid "Product for Output"
-msgstr "Producto para gastos"
-
-#. module: point_of_sale
-#: model:ir.actions.act_window,name:point_of_sale.action_report_pos_sales_user_today_current_user
-#: view:pos.sales.user.today.current_user:0
-msgid "Sales for Current User"
-msgstr "Ventas para el usuario actual"
-
-#. module: point_of_sale
-#: report:pos.invoice:0
-msgid "Fiscal Position Remark :"
-msgstr "Observación posición fiscal :"
-
-#. module: point_of_sale
-#: selection:report.cash.register,month:0
-#: selection:report.pos.order,month:0
-msgid "September"
-msgstr "Septiembre"
-
-#. module: point_of_sale
-#: report:account.statement:0
-#: report:all.closed.cashbox.of.the.day:0
-msgid "Opening Date"
-msgstr "Fecha de apertura"
-
-#. module: point_of_sale
-#: report:pos.lines:0
-msgid "Taxes :"
-msgstr "Impuestos :"
-
-#. module: point_of_sale
-#: field:report.transaction.pos,disc:0
-msgid "Disc."
-msgstr "Desc."
-
-#. module: point_of_sale
-#: report:pos.invoice:0
-msgid "VAT :"
-msgstr "CIF/NIF:"
-
-#. module: point_of_sale
-#: view:pos.order.line:0
-msgid "POS Order lines"
-msgstr "Líneas de venta TPV"
-
-#. module: point_of_sale
-#: view:pos.receipt:0
-msgid "Receipt :"
-msgstr "Recibo"
-
-#. module: point_of_sale
-#: field:account.bank.statement.line,pos_statement_id:0
-#: field:pos.order,amount_return:0
-msgid "unknown"
-msgstr "desconocido"
-
-#. module: point_of_sale
-#: report:pos.details:0
-#: field:report.transaction.pos,date_create:0
-msgid "Date"
-msgstr "Fecha"
-
-#. module: point_of_sale
-#: view:report.pos.order:0
-msgid "Extended Filters..."
-msgstr "Filtros extendidos..."
-
-#. module: point_of_sale
-#: field:pos.order,num_sale:0
-msgid "Internal Note"
-msgstr "Nota interna"
-
-#. module: point_of_sale
-#: model:ir.model,name:point_of_sale.model_res_company
-msgid "Companies"
-msgstr "Compañías"
-
-#. module: point_of_sale
-#: model:ir.model,name:point_of_sale.model_report_transaction_pos
-msgid "transaction for the pos"
-msgstr "transacción del TPV"
-
-#. module: point_of_sale
-#: code:addons/point_of_sale/wizard/pos_get_sale.py:54
-#, python-format
-msgid "UserError "
-msgstr "ErrorUsuario "
-
-#. module: point_of_sale
-#: model:ir.model,name:point_of_sale.model_pos_box_entries
-msgid "Pos Box Entries"
-msgstr "Entradas caja TPV"
-
-#. module: point_of_sale
-#: code:addons/point_of_sale/wizard/pos_get_sale.py:54
-#, python-format
-msgid "You can't modify this order. It has already been paid"
-msgstr "No puede modificar esta venta. Ya ha sido pagada."
-
-#. module: point_of_sale
-#: field:pos.details,date_end:0
-#: field:pos.sale.user,date_end:0
-msgid "Date End"
-msgstr "Fecha final"
-
-#. module: point_of_sale
-#: report:pos.invoice:0
-msgid "Your Reference"
-msgstr "Su referencia"
-
-#. module: point_of_sale
-#: field:report.transaction.pos,no_trans:0
-msgid "Number of Transaction"
-msgstr "Número de transacción"
-
-#. module: point_of_sale
-#: view:pos.add.product:0
-#: view:pos.box.entries:0
-#: view:pos.box.out:0
-#: view:pos.get.sale:0
-#: view:pos.make.payment:0
-#: selection:pos.order,state:0
-#: view:pos.receipt:0
-#: selection:report.pos.order,state:0
-msgid "Cancel"
-msgstr "Cancelar"
-
-#. module: point_of_sale
-#: view:pos.order:0
-msgid "Return Picking"
-msgstr "Devolver albarán"
-
-#. module: point_of_sale
-#: model:ir.actions.report.xml,name:point_of_sale.pos_details_summary
-msgid "Sales (summary)"
-msgstr "Ventas (resumen)"
-
-#. module: point_of_sale
-#: view:product.product:0
-msgid "Information"
-msgstr "Información"
-
-#. module: point_of_sale
-#: model:ir.ui.menu,name:point_of_sale.menu_wizard_enter_jrnl
-msgid "Input Operations"
-msgstr "Operaciones de entrada"
-
-#. module: point_of_sale
-#: model:ir.model,name:point_of_sale.model_report_cash_register
-#: view:report.cash.register:0
-msgid "Point of Sale Cash Register Analysis"
-msgstr "Punto de venta. Análisis registro caja"
-
-#. module: point_of_sale
-#: model:ir.actions.act_window,name:point_of_sale.action_pos_sales_user_today
-msgid "Sale by Users"
-msgstr "Ventas por usuarios"
-
-#. module: point_of_sale
-#: report:pos.payment.report:0
-msgid "Payment For Sale"
-msgstr "Pago por venta"
-
-#. module: point_of_sale
-#: field:pos.order,first_name:0
-msgid "First Name"
-msgstr "Nombre"
-
-#. module: point_of_sale
-#: view:res.company:0
-msgid "Other"
-msgstr "Varios"
-
-#. module: point_of_sale
-#: model:ir.model,name:point_of_sale.model_pos_order_line
-msgid "Lines of Point of Sale"
-msgstr "Líneas del Terminal Punto de Venta"
-
-#. module: point_of_sale
-#: view:pos.order:0
-#: view:report.transaction.pos:0
-msgid "Amount total"
-msgstr "Importe total"
-
-#. module: point_of_sale
-#: model:ir.actions.act_window,name:point_of_sale.action_new_bank_statement_all_tree
-#: model:ir.ui.menu,name:point_of_sale.menu_all_menu_all_register
-msgid "Cash Registers"
-msgstr "Registros de caja"
-
-#. module: point_of_sale
-#: view:account.journal:0
-#: field:account.journal,journal_users:0
-msgid "Users"
-msgstr "Usuarios"
-
-#. module: point_of_sale
-#: report:pos.details:0
-#: report:pos.invoice:0
-#: report:pos.lines:0
-msgid "Price"
-msgstr "Precio"
-
-#. module: point_of_sale
-#: field:pos.scan.product,gencod:0
-msgid "Barcode"
-msgstr "Código de barras"
-
-#. module: point_of_sale
-#: view:report.sales.by.margin.pos:0
-#: view:report.sales.by.margin.pos.month:0
-#: view:report.sales.by.user.pos:0
-#: view:report.sales.by.user.pos.month:0
-#: view:report.transaction.pos:0
-msgid "POS"
-msgstr "TPV"
-
-#. module: point_of_sale
-#: field:report.cash.register,date:0
-msgid "Create Date"
-msgstr "Fecha creación"
-
-#. module: point_of_sale
-#: model:ir.ui.menu,name:point_of_sale.menu_wizard_enter_jrnl2
-msgid "Output Operations"
-msgstr "Operaciones de salida"
-
-#. module: point_of_sale
-#: report:pos.details:0
-#: report:pos.details_summary:0
-msgid "Start Period"
-msgstr "Periodo inicial"
-
-#. module: point_of_sale
-#: report:account.statement:0
-#: report:pos.sales.user:0
-#: report:pos.sales.user.today:0
-#: report:pos.sales.user.today.current.user:0
-msgid "Name"
-msgstr "Nombre"
-
-#. module: point_of_sale
-#: model:ir.ui.menu,name:point_of_sale.menu_open_statement
-msgid "Open Cash Registers"
-msgstr "Abrir registros de caja"
-
-#. module: point_of_sale
-#: report:pos.details:0
-#: report:pos.lines:0
-#: report:pos.payment.report:0
-#: report:pos.payment.report.date:0
-#: report:pos.payment.report.user:0
-#: report:pos.user.product:0
-msgid "]"
-msgstr "]"
-
-#. module: point_of_sale
-#: sql_constraint:account.journal:0
-msgid "The name of the journal must be unique per company !"
-msgstr "¡El nombre del diaro debe ser único por compañía!"
-
-#. module: point_of_sale
-#: report:pos.invoice:0
-msgid "Supplier Refund"
-msgstr "Devolución proveedor"
-
-#. module: point_of_sale
-#: view:account.bank.statement:0
-#: view:pos.order:0
-#: view:report.cash.register:0
-#: view:report.pos.order:0
-msgid "Group By..."
-msgstr "Agrupar por..."
-
-#. module: point_of_sale
-#: view:pos.order:0
-msgid "POS Orders"
-msgstr "Ventas TPV"
-
-#. module: point_of_sale
-#: model:ir.actions.report.xml,name:point_of_sale.all_closed_cashbox_of_the_day
-msgid "All Closed CashBox"
-msgstr "Todas cajas registradoras cerradas"
-
-#. module: point_of_sale
-#: code:addons/point_of_sale/point_of_sale.py:1041
-#: code:addons/point_of_sale/point_of_sale.py:1066
-#, python-format
-msgid "No Pricelist !"
-msgstr "¡No existe tarifa!"
-
-#. module: point_of_sale
-#: model:ir.actions.act_window,name:point_of_sale.action_pos_get_sale
-#: view:pos.get.sale:0
-msgid "Select an Open Sale Order"
-msgstr "Seleccione una orden de venta abierta"
-
-#. module: point_of_sale
-#: view:pos.order:0
-msgid "Order date"
-msgstr "Fecha pedido"
-
-#. module: point_of_sale
-#: report:pos.invoice:0
-msgid "Base"
-msgstr "Base"
-
-#. module: point_of_sale
-#: view:product.product:0
-msgid "Account"
-msgstr "Cuenta"
-
-#. module: point_of_sale
-#: field:pos.order,sale_manager:0
-msgid "Salesman Manager"
-msgstr "Responsable de ventas"
-
-#. module: point_of_sale
-#: view:pos.order:0
-msgid "Notes"
-msgstr "Notas"
-
-#. module: point_of_sale
-#: field:pos.get.sale,picking_id:0
-#: view:pos.order:0
-msgid "Sale Order"
-msgstr "Pedido de venta"
-
-#. module: point_of_sale
-#: report:pos.invoice:0
-#: field:pos.order,amount_tax:0
-msgid "Taxes"
-msgstr "Impuestos"
-
-#. module: point_of_sale
-#: model:ir.actions.act_window,name:point_of_sale.action_pos_order_line
-#: model:ir.actions.act_window,name:point_of_sale.action_pos_order_line_day
-#: model:ir.actions.act_window,name:point_of_sale.action_pos_order_line_form
-msgid "Sale line"
-msgstr "Línea de venta"
-
-#. module: point_of_sale
-#: field:pos.config.journal,code:0
-#: report:pos.details:0
-msgid "Code"
-msgstr "Código"
-
-#. module: point_of_sale
-#: model:ir.actions.act_window,name:point_of_sale.action_product_input
-#: model:ir.actions.act_window,name:point_of_sale.action_product_output
-#: model:ir.ui.menu,name:point_of_sale.menu_point_of_sale_product
-#: model:ir.ui.menu,name:point_of_sale.menu_pos_products
-msgid "Products"
-msgstr "Productos"
-
-#. module: point_of_sale
-#: model:ir.actions.report.xml,name:point_of_sale.pos_payment_report
-msgid "Payment Report For Sale"
-msgstr "Informe de pago para venta"
-
-#. module: point_of_sale
-#: field:account.journal,special_journal:0
-msgid "Special Journal"
-msgstr "Diario especial"
-
-#. module: point_of_sale
-#: model:ir.model,name:point_of_sale.model_all_closed_cashbox_of_the_day
-msgid "All closed cashbox of the day"
-msgstr "Todas cajas registradoras cerradas del día"
-
-#. module: point_of_sale
-#: view:pos.order:0
-msgid "Extra Info"
-msgstr "Información extra"
-
-#. module: point_of_sale
-#: report:pos.invoice:0
-msgid "Fax :"
-msgstr "Fax :"
-
-#. module: point_of_sale
-#: field:pos.order,user_id:0
-msgid "Connected Salesman"
-msgstr "Comercial conectado"
-
-#. module: point_of_sale
-#: model:ir.module.module,description:point_of_sale.module_meta_information
-msgid ""
-"\n"
-"Main features :\n"
-" - Fast encoding of the sale.\n"
-" - Allow to choose one payment mode (the quick way) or to split the payment "
-"between several payment mode.\n"
-" - Computation of the amount of money to return.\n"
-" - Create and confirm picking list automatically.\n"
-" - Allow the user to create invoice automatically.\n"
-" - Allow to refund former sales.\n"
-"\n"
-"    "
-msgstr ""
-"\n"
-"Características principales:\n"
-" - Rápida codificación de la venta.\n"
-" - Permite seleccionar un modo de pago (la forma más rápida) o dividir el "
-"pago entre varios modos de pago.\n"
-" - Cálculo de la cantidad de dinero a devolver.\n"
-" - Crea y confirma el albarán automáticamente.\n"
-" - Permite al usuario crear factura de forma automática.\n"
-" - Permite la devolución de ventas anteriores.\n"
-"\n"
-"    "
-
-#. module: point_of_sale
-#: field:pos.order,price_type:0
-msgid "Price method"
-msgstr "Método de precio"
-
-#. module: point_of_sale
-#: view:pos.receipt:0
-msgid "Print the Receipt of the Sale"
-msgstr "Imprimir ticket de la venta"
-
-#. module: point_of_sale
-#: model:ir.model,name:point_of_sale.model_stock_picking
-msgid "Picking List"
-msgstr "Albarán"
-
-#. module: point_of_sale
-#: report:pos.details:0
-#: report:pos.payment.report:0
-#: report:pos.payment.report.date:0
-#: report:pos.payment.report.user:0
-#: report:pos.sales.user.today.current.user:0
-#: report:pos.user.product:0
-#: field:report.sales.by.margin.pos,qty:0
-#: field:report.sales.by.margin.pos.month,qty:0
-msgid "Qty"
-msgstr "Ctd."
-
-#. module: point_of_sale
-#: view:report.cash.register:0
-#: view:report.pos.order:0
-msgid "Month -1"
-msgstr "Mes -1"
-
-#. module: point_of_sale
-#: model:ir.actions.act_window,name:point_of_sale.action_report_pos_sale_user
-#: model:ir.model,name:point_of_sale.model_pos_sale_user
-#: view:pos.payment.report.user:0
-msgid "Sale by User"
-msgstr "Ventas por usuario"
-
-#. module: point_of_sale
-#: code:addons/point_of_sale/point_of_sale.py:555
-#: code:addons/point_of_sale/point_of_sale.py:743
-#: code:addons/point_of_sale/point_of_sale.py:851
-#: code:addons/point_of_sale/report/pos_invoice.py:46
-#: code:addons/point_of_sale/wizard/pos_box_entries.py:103
-#: code:addons/point_of_sale/wizard/pos_box_entries.py:107
-#: code:addons/point_of_sale/wizard/pos_box_out.py:95
-#: code:addons/point_of_sale/wizard/pos_box_out.py:99
-#: code:addons/point_of_sale/wizard/pos_box_out.py:101
-#, python-format
-msgid "Error !"
-msgstr "¡Error!"
-
-#. module: point_of_sale
-#: model:ir.actions.act_window,name:point_of_sale.action_pos_confirm
-msgid "Sale Confirm"
-msgstr "Confirmar venta"
-
-#. module: point_of_sale
-#: view:report.cash.register:0
-msgid "state"
-msgstr "estado"
-
-#. module: point_of_sale
-#: view:product.product:0
-msgid "Prices"
-msgstr "Precios"
-
-#. module: point_of_sale
-#: selection:report.cash.register,month:0
-#: selection:report.pos.order,month:0
-msgid "July"
-msgstr "Julio"
-
-#. module: point_of_sale
-#: code:addons/point_of_sale/point_of_sale.py:544
-#, python-format
-msgid "Please provide an account for the product: %s"
-msgstr "Por favor informe una cuenta para el producto: '%s'"
-
-#. module: point_of_sale
-#: field:report.pos.order,delay_validation:0
-msgid "Delay Validation"
-msgstr "Retraso validación"
-
-#. module: point_of_sale
-#: field:pos.order,nb_print:0
-msgid "Number of Print"
-msgstr "Número de copias"
-
-#. module: point_of_sale
-#: model:ir.model,name:point_of_sale.model_pos_make_payment
-msgid "Point of Sale Payment"
-msgstr "Punto de venta. Pago"
-
-#. module: point_of_sale
-#: report:pos.details:0
-#: report:pos.details_summary:0
-msgid "End Period"
-msgstr "Periodo final"
-
-#. module: point_of_sale
-#: field:account.journal,auto_cash:0
-msgid "Automatic Opening"
-msgstr "Apertura automática"
-
-#. module: point_of_sale
-#: field:pos.order.line,price_ded:0
-msgid "Discount(Amount)"
-msgstr "Descuento (importe)"
-
-#. module: point_of_sale
-#: code:addons/point_of_sale/wizard/pos_add_product.py:51
-#, python-format
-msgid "Active ID is not found"
-msgstr "Active ID no encontrado"
-
-#. module: point_of_sale
-#: field:account.bank.statement.line,is_acc:0
-msgid "Is accompte"
-msgstr "Anticipo"
-
-#. module: point_of_sale
-#: view:report.cash.register:0
-#: field:report.cash.register,month:0
-#: view:report.pos.order:0
-#: field:report.pos.order,month:0
-msgid "Month"
-msgstr "Mes"
-
-#. module: point_of_sale
-#: view:pos.order:0
-msgid "Sales Order POS"
-msgstr "Ventas TPV"
-
-#. module: point_of_sale
-#: report:account.statement:0
-msgid "Statement Name"
-msgstr "Nombre extracto"
-
-#. module: point_of_sale
-#: model:ir.actions.act_window,name:point_of_sale.action_new_bank_statement_tree
-#: model:ir.ui.menu,name:point_of_sale.menu_cash_register
-#: field:pos.box.entries,journal_id:0
-#: field:pos.box.out,journal_id:0
-#: field:pos.make.payment,journal:0
-msgid "Cash Register"
-msgstr "Registro de caja"
-
-#. module: point_of_sale
-#: field:pos.payment.report.date,date_start:0
-msgid "Start Date"
-msgstr "Fecha de inicio"
-
-#. module: point_of_sale
-#: model:ir.model,name:point_of_sale.model_pos_receipt
-msgid "Point of sale receipt"
-msgstr "Punto de venta. Recibo"
-
-#. module: point_of_sale
-#: code:addons/point_of_sale/wizard/pos_payment.py:91
-#, python-format
-msgid "No order lines defined for this sale "
-msgstr "Nº de líneas del pedido definido en esta venta "
-
-#. module: point_of_sale
-#: model:ir.actions.act_window,name:point_of_sale.action_report_sales_by_margin_pos_today
-msgid "Sales by User Daily margin"
-msgstr "Ventas por margen diario del usuario"
-
-#. module: point_of_sale
-#: field:pos.order,note_2:0
-msgid "Customer Note"
-msgstr "Nota cliente"
-
-#. module: point_of_sale
-#: code:addons/point_of_sale/point_of_sale.py:337
-#, python-format
-msgid "No order lines defined for this sale."
-msgstr "No se han añadido líneas en esta venta."
-
-#. module: point_of_sale
-#: field:report.cash.register,balance_start:0
-msgid "Opening Balance"
-msgstr "Saldo de apertura"
-
-#. module: point_of_sale
-#: field:pos.order,amount_paid:0
-#: selection:pos.order,state:0
-#: view:report.pos.order:0
-#: selection:report.pos.order,state:0
-msgid "Paid"
-msgstr "Pagado"
-
-#. module: point_of_sale
-#: model:ir.actions.act_window,name:point_of_sale.action_pos_all_sales_lines
-msgid "All sales lines"
-msgstr "Todas las líneas de venta"
-
-#. module: point_of_sale
-#: selection:pos.order,state:0
-#: selection:report.cash.register,state:0
-msgid "Quotation"
-msgstr "Presupuesto"
-
-#. module: point_of_sale
-#: report:all.closed.cashbox.of.the.day:0
-#: report:pos.invoice:0
-#: report:pos.lines:0
-#: report:pos.payment.report.date:0
-#: report:pos.payment.report.user:0
-msgid "Total:"
-msgstr "Total:"
-
-#. module: point_of_sale
-#: model:ir.model,name:point_of_sale.model_report_sales_by_margin_pos
-msgid "Sales by margin"
-msgstr "Ventas por margen"
-
-#. module: point_of_sale
-#: model:ir.model,name:point_of_sale.model_pos_config_journal
-msgid "Journal Configuration"
-msgstr "Configuración diario"
-
-#. module: point_of_sale
-#: view:pos.order:0
-msgid "Statement lines"
-msgstr "Líneas extracto"
-
-#. module: point_of_sale
-#: help:pos.order,user_id:0
-msgid ""
-"Person who uses the the cash register. It could be a reliever, a student or "
-"an interim employee."
-msgstr ""
-"Persona que usa la caja registradora. Podría ser un sustituto, un estudiante "
-"o un empleado provisional."
-
-#. module: point_of_sale
-#: field:report.transaction.pos,invoice_id:0
-msgid "Nbr Invoice"
-msgstr "Nº factura"
-
-#. module: point_of_sale
-#: model:ir.actions.act_window,name:point_of_sale.action_report_pos_receipt
-msgid "Receipt"
-msgstr "Tiquet"
-
-#. module: point_of_sale
-#: field:pos.order,invoice_wanted:0
-msgid "Create Invoice"
-msgstr "Crear factura"
-
-#. module: point_of_sale
-#: selection:pos.order,state:0
-#: selection:report.pos.order,state:0
-msgid "Done"
-msgstr "Realizado"
-
-#. module: point_of_sale
-#: model:ir.actions.report.xml,name:point_of_sale.pos_invoice_report
-#: report:pos.invoice:0
-#: field:pos.make.payment,invoice_wanted:0
-#: field:pos.order,invoice_id:0
-msgid "Invoice"
-msgstr "Factura"
-
-#. module: point_of_sale
-#: model:ir.model,name:point_of_sale.model_pos_get_sale
-msgid "Get From Sale"
-msgstr "Obtener desde venta"
-
-#. module: point_of_sale
-#: view:account.bank.statement:0
-#: selection:report.cash.register,state:0
-msgid "Open"
-msgstr "Abierto"
-
-#. module: point_of_sale
-#: field:pos.order.line,order_id:0
+#: view:pos.order:point_of_sale.view_pos_order_filter
+#: view:report.pos.order:point_of_sale.view_report_pos_order_search
+msgid "Order Month"
+msgstr ""
+
+#. module: point_of_sale
+#: field:pos.order,name:0 field:pos.order.line,order_id:0
 msgid "Order Ref"
 msgstr "Ref. venta"
 
 #. module: point_of_sale
-#: model:ir.actions.act_window,name:point_of_sale.action_report_pos_payment_repport_date
-#: model:ir.ui.menu,name:point_of_sale.menu_pos_payment_report_date
-msgid "Sales lines Report"
-msgstr "Informe líneas ventas"
-
-#. module: point_of_sale
-#: model:ir.actions.act_window,name:point_of_sale.action_box_entries
-#: view:pos.box.entries:0
-msgid "Box Entries"
-msgstr "Asientos caja"
-
-#. module: point_of_sale
-#: selection:pos.order,price_type:0
-msgid "Tax excluded"
-msgstr "Impuesto excluido"
-
-#. module: point_of_sale
-#: field:report.sales.by.margin.pos,net_margin_per_qty:0
-#: field:report.sales.by.margin.pos.month,net_margin_per_qty:0
-msgid "Net margin per Qty"
-msgstr "Margen neto por ctdad"
-
-#. module: point_of_sale
-#: view:report.sales.by.margin.pos:0
-#: view:report.sales.by.margin.pos.month:0
-msgid "Sales by User Margin"
-msgstr "Ventas por margen usuario"
-
-#. module: point_of_sale
-#: report:pos.invoice:0
-msgid "Taxes:"
-msgstr "Impuestos:"
-
-#. module: point_of_sale
-#: model:ir.model,name:point_of_sale.model_report_pos_order
-msgid "Point of Sale Orders Statistics"
-msgstr "Punto de venta. Estadísticas pedidos"
-
-#. module: point_of_sale
-#: model:ir.model,name:point_of_sale.model_product_product
-#: field:pos.add.product,product_id:0
-#: report:pos.details:0
-#: field:pos.order.line,product_id:0
-#: report:pos.payment.report:0
-#: report:pos.payment.report.date:0
-#: report:pos.payment.report.user:0
-#: report:pos.user.product:0
-#: view:product.product:0
-#: view:report.pos.order:0
-#: field:report.pos.order,product_id:0
-msgid "Product"
-msgstr "Producto"
-
-#. module: point_of_sale
-#: model:ir.actions.report.xml,name:point_of_sale.pos_lines_report
-msgid "Pos Lines"
-msgstr "Líneas TPV"
-
-#. module: point_of_sale
-#: field:product.product,disc_controle:0
-msgid "Discount Control"
-msgstr "Control descuento"
-
-#. module: point_of_sale
-#: field:report.cash.register,balance_end_real:0
-msgid "Closing Balance"
-msgstr "Saldo de cierre"
-
-#. module: point_of_sale
-#: model:ir.actions.act_window,name:point_of_sale.action_report_pos_details
-#: model:ir.ui.menu,name:point_of_sale.menu_pos_details
-msgid "Sale Details"
-msgstr "Detalles de ventas"
-
-#. module: point_of_sale
-#: field:pos.payment.report.date,date_end:0
-msgid "End Date"
-msgstr "Fecha final"
-
-#. module: point_of_sale
-#: field:pos.order,date_order:0
-msgid "Date Ordered"
-msgstr "Fecha venta"
-
-#. module: point_of_sale
-#: model:ir.actions.act_window,name:point_of_sale.action_report_pos_payment_report_user
-#: model:ir.model,name:point_of_sale.model_pos_payment_report_user
-msgid "Sales lines by Users"
-msgstr "Líneas de ventas por usuarios"
-
-#. module: point_of_sale
-#: field:res.company,max_diff:0
-msgid "Max Difference for Cashboxes"
-msgstr "Máxima diferencia para cajas registradoras"
-
-#. module: point_of_sale
-#: view:pos.close.statement:0
-#: view:pos.confirm:0
-#: view:pos.open.statement:0
-msgid "Yes"
-msgstr "Sí"
-
-#. module: point_of_sale
-#: code:addons/point_of_sale/point_of_sale.py:743
-#, python-format
-msgid "There is no income account defined for this product: \"%s\" (id:%d)"
-msgstr ""
-"No se ha definido una cuenta de ingresos para este producto: \"%s\" (id:%d)"
-
-#. module: point_of_sale
-#: view:pos.make.payment:0
-msgid "The cash register must be opened to be able to execute a payment."
-msgstr "El registro de caja debe estar abierto para poder efectuar un pago."
-
-#. module: point_of_sale
-#: report:pos.lines:0
-msgid "Net Total :"
-msgstr "Total neto :"
-
-#. module: point_of_sale
-#: view:product.product:0
-msgid "Product Description"
-msgstr "Descripción del producto"
-
-#. module: point_of_sale
-#: field:pos.details,date_start:0
-#: field:pos.sale.user,date_start:0
-msgid "Date Start"
-msgstr "Fecha inicial"
-
-#. module: point_of_sale
-#: field:pos.order,amount_total:0
-#: report:pos.payment.report:0
-#: report:pos.payment.report.date:0
-#: report:pos.payment.report.user:0
-#: report:pos.sales.user.today.current.user:0
-#: field:report.sales.by.user.pos,amount:0
-#: field:report.sales.by.user.pos.month,amount:0
-msgid "Total"
-msgstr "Total"
-
-#. module: point_of_sale
-#: view:pos.sale.user:0
-msgid "Sale By User"
-msgstr "Ventas por usuario"
-
-#. module: point_of_sale
-#: model:ir.actions.act_window,name:point_of_sale.action_pos_open_statement
-msgid "Open Cash Register"
-msgstr "Abrir registro de caja"
-
-#. module: point_of_sale
-#: report:account.statement:0
-#: model:ir.actions.report.xml,name:point_of_sale.account_statement
-msgid "Statement"
-msgstr "Extracto"
-
-#. module: point_of_sale
-#: field:pos.order,name:0
-msgid "Order Description"
-msgstr "Ref. venta"
-
-#. module: point_of_sale
-#: field:pos.make.payment,num_sale:0
-msgid "Num.File"
-msgstr "Núm. fichero"
-
-#. module: point_of_sale
-#: model:ir.actions.act_window,name:point_of_sale.action_pos_payment_report
-#: model:ir.actions.report.xml,name:point_of_sale.pos_payment_report_date
-#: model:ir.model,name:point_of_sale.model_pos_payment_report
-#: view:pos.payment.report:0
-msgid "Payment Report"
-msgstr "Informe pago"
-
-#. module: point_of_sale
-#: model:ir.actions.act_window,name:point_of_sale.action_view_pos_return
-msgid "Return lines"
-msgstr "Líneas de devolución"
-
-#. module: point_of_sale
-#: report:account.statement:0
-#: report:all.closed.cashbox.of.the.day:0
-#: report:pos.details:0
-#: report:pos.details_summary:0
-#: report:pos.lines:0
-#: field:pos.order,company_id:0
-#: field:pos.order.line,company_id:0
-#: report:pos.payment.report:0
-#: report:pos.payment.report.date:0
-#: report:pos.payment.report.user:0
-#: report:pos.sales.user:0
-#: report:pos.sales.user.today:0
-#: report:pos.sales.user.today.current.user:0
-#: report:pos.user.product:0
-#: field:report.pos.order,company_id:0
-msgid "Company"
-msgstr "Compañía"
-
-#. module: point_of_sale
-#: report:pos.invoice:0
-msgid "Invoice Date"
-msgstr "Fecha factura"
-
-#. module: point_of_sale
-#: code:addons/point_of_sale/point_of_sale.py:1057
-#: code:addons/point_of_sale/point_of_sale.py:1076
-#, python-format
-msgid ""
-"Couldn't find a pricelist line matching this product and quantity.\n"
-"You have to change either the product, the quantity or the pricelist."
-msgstr ""
-"No se ha encontrado una línea de tarifa que concuerde con este producto y "
-"cantidad.\n"
-"Debe cambiar el producto, la cantidad o la tarifa."
-
-#. module: point_of_sale
-#: field:pos.order.line,serial_number:0
-msgid "Serial Number"
-msgstr "Número de serie"
-
-#. module: point_of_sale
-#: view:pos.order:0
-msgid "Reprint"
-msgstr "Reimprimir"
-
-#. module: point_of_sale
-#: code:addons/point_of_sale/point_of_sale.py:555
-#: code:addons/point_of_sale/wizard/pos_box_entries.py:103
-#: code:addons/point_of_sale/wizard/pos_box_out.py:101
-#, python-format
-msgid "You have to open at least one cashbox"
-msgstr "Debe abrir por lo menos una caja"
-
-#. module: point_of_sale
-#: model:ir.actions.report.xml,name:point_of_sale.pos_payment_report_user
-msgid "Today's Payment By User"
-msgstr "Pagos de hoy por usuario"
-
-#. module: point_of_sale
-#: field:stock.picking,pos_order:0
-msgid "Pos order"
-msgstr "Venta TPV"
-
-#. module: point_of_sale
-#: code:addons/point_of_sale/wizard/pos_discount.py:52
-#: code:addons/point_of_sale/wizard/pos_payment.py:91
-#, python-format
-msgid "Error!"
-msgstr "¡Error!"
-
-#. module: point_of_sale
-#: report:pos.lines:0
-msgid "No. Of Articles"
-msgstr "Núm. de artículos"
-
-#. module: point_of_sale
-#: field:pos.order,date_validity:0
-msgid "Validity Date"
-msgstr "Fecha validez"
-
-#. module: point_of_sale
-#: field:pos.order,pickings:0
-msgid "Picking"
-msgstr "Albarán"
-
-#. module: point_of_sale
-#: field:pos.order,shop_id:0
-#: field:report.pos.order,shop_id:0
-msgid "Shop"
-msgstr "Tienda"
-
-#. module: point_of_sale
-#: field:pos.order,picking_id:0
-msgid "Last Output Picking"
-msgstr "Último albarán de salida"
-
-#. module: point_of_sale
-#: model:ir.model,name:point_of_sale.model_account_bank_statement_line
-msgid "Bank Statement Line"
-msgstr "Línea extracto bancario"
-
-#. module: point_of_sale
-#: model:ir.model,name:point_of_sale.model_account_bank_statement
-msgid "Bank Statement"
-msgstr "Extracto bancario"
-
-#. module: point_of_sale
-#: report:pos.user.product:0
-msgid "Ending Date"
-msgstr "Fecha final"
-
-#. module: point_of_sale
-#: view:report.sales.by.user.pos:0
-#: view:report.sales.by.user.pos.month:0
-#: view:report.transaction.pos:0
-msgid "POS Report"
-msgstr "Informe TPV"
-
-#. module: point_of_sale
-#: model:ir.model,name:point_of_sale.model_pos_discount
-msgid "Add Discount"
-msgstr "Añadir descuento"
-
-#. module: point_of_sale
-#: model:ir.actions.act_window,name:point_of_sale.action_pos_close_statement
-msgid "Close Cash Register"
-msgstr "Cerrar registro de caja"
-
-#. module: point_of_sale
-#: field:pos.order.line,qty_rfd:0
-msgid "Refunded Quantity"
-msgstr "Cantidad devuelta"
-
-#. module: point_of_sale
-#: view:pos.scan.product:0
-msgid "Scan Barcode"
-msgstr "Escanear código de barras"
-
-#. module: point_of_sale
-#: field:pos.box.entries,product_id:0
-#: field:pos.box.out,product_id:0
-msgid "Operation"
-msgstr "Operación"
-
-#. module: point_of_sale
-#: model:ir.ui.menu,name:point_of_sale.menu_point_ofsale
-msgid "Sales Order"
-msgstr "Pedido de venta"
-
-#. module: point_of_sale
-#: field:pos.order,journal_entry:0
-msgid "Journal Entry"
-msgstr "Asiento contable"
-
-#. module: point_of_sale
-#: selection:report.cash.register,state:0
-msgid "Confirmed"
-msgstr "Confirmado"
-
-#. module: point_of_sale
-#: report:pos.invoice:0
-msgid "Cancelled Invoice"
-msgstr "Factura cancelada"
-
-#. module: point_of_sale
-#: view:account.bank.statement:0
-#: view:pos.get.sale:0
-#: view:report.cash.register:0
-msgid "Confirm"
-msgstr "Confirmar"
-
-#. module: point_of_sale
-#: report:pos.payment.report.date:0
-msgid "Sales Lines"
-msgstr "Líneas ventas"
-
-#. module: point_of_sale
-#: constraint:res.company:0
-msgid "Error! You can not create recursive companies."
-msgstr "¡Error! No puede crear compañías recursivas."
-
-#. module: point_of_sale
-#: field:pos.discount,discount:0
-msgid "Discount "
-msgstr "Descuento "
-
-#. module: point_of_sale
-#: report:pos.invoice:0
-msgid "Supplier Invoice"
-msgstr "Factura de proveedor"
-
-#. module: point_of_sale
-#: code:addons/point_of_sale/point_of_sale.py:1214
-#, python-format
-msgid "Modify line failed !"
-msgstr "¡Ha fallado la modificación de la línea!"
-
-#. module: point_of_sale
-#: field:pos.make.payment,payment_name:0
-msgid "Payment name"
-msgstr "Descripción pago"
-
-#. module: point_of_sale
-#: model:ir.ui.menu,name:point_of_sale.menu_point_rep
-msgid "Reporting"
-msgstr "Informe"
-
-#. module: point_of_sale
-#: model:ir.ui.menu,name:point_of_sale.products_for_input_operations
-msgid "Products for Input Operations"
-msgstr "Productos para operaciones de entrada"
-
-#. module: point_of_sale
-#: model:ir.actions.report.xml,name:point_of_sale.pos_sales_user_today_current_user
-msgid "Today's Sales by Current User"
-msgstr "Ventas de hoy por usuario actual"
-
-#. module: point_of_sale
-#: model:ir.model,name:point_of_sale.model_pos_box_out
-msgid "Pos Box Out"
-msgstr "TPV. Caja salida"
-
-#. module: point_of_sale
-#: sql_constraint:account.journal:0
-msgid "The code of the journal must be unique per company !"
-msgstr "¡El código del diario debe ser único por compañía!"
-
-#. module: point_of_sale
-#: model:ir.ui.menu,name:point_of_sale.menu_point_config_product
-msgid "Configuration"
-msgstr "Configuración"
-
-#. module: point_of_sale
-#: report:pos.user.product:0
-msgid "Starting Date"
-msgstr "Fecha inicial"
-
-#. module: point_of_sale
-#: field:pos.order,date_validation:0
-#: field:report.pos.order,date_validation:0
-msgid "Validation Date"
-msgstr "Fecha de validación"
-
-#. module: point_of_sale
-#: code:addons/point_of_sale/point_of_sale.py:504
-#: code:addons/point_of_sale/point_of_sale.py:506
-#, python-format
-msgid "You don't have enough access to validate this sale!"
-msgstr "¡No tiene suficientes permisos para validar esta venta!"
-
-#. module: point_of_sale
-#: model:ir.actions.act_window,name:point_of_sale.action_pos_invoice
-msgid "Invoices"
-msgstr "Facturas"
-
-#. module: point_of_sale
-#: selection:report.cash.register,month:0
-#: selection:report.pos.order,month:0
-msgid "December"
-msgstr "Diciembre"
-
-#. module: point_of_sale
-#: view:report.pos.order:0
-#: field:report.pos.order,total_discount:0
-msgid "Total Discount"
-msgstr "Descuento total"
-
-#. module: point_of_sale
-#: view:pos.box.out:0
-msgid "Take Money"
-msgstr "Coger dinero"
-
-#. module: point_of_sale
-#: model:ir.model,name:point_of_sale.model_pos_details
-#: model:ir.model,name:point_of_sale.model_pos_sales_user_today_current_user
-msgid "Sales Details"
-msgstr "Detalles de ventas"
-
-#. module: point_of_sale
-#: field:product.product,am_out:0
-msgid "Control for Output Operations"
-msgstr "Control de las operaciones de salida"
-
-#. module: point_of_sale
-#: code:addons/point_of_sale/wizard/pos_close_statement.py:48
-#: code:addons/point_of_sale/wizard/pos_open_statement.py:54
-#, python-format
-msgid "Message"
-msgstr "Mensaje"
-
-#. module: point_of_sale
-#: view:account.journal:0
-#: model:ir.actions.act_window,name:point_of_sale.action_pos_order_tree2
-#: model:ir.actions.act_window,name:point_of_sale.action_pos_order_tree3
-#: model:ir.actions.act_window,name:point_of_sale.action_pos_pos_form
-#: model:ir.actions.act_window,name:point_of_sale.action_pos_pos_form_user
-#: model:ir.model,name:point_of_sale.model_pos_order
-#: model:ir.ui.menu,name:point_of_sale.menu_point_root
-msgid "Point of Sale"
-msgstr "Terminal Punto de Venta"
-
-#. module: point_of_sale
-#: view:pos.order:0
-#: field:pos.payment.report.date,user_id:0
-#: field:pos.payment.report.user,user_id:0
-#: field:pos.sale.user,user_id:0
-#: field:pos.sales.user.today,user_id:0
-#: view:report.pos.order:0
-#: field:report.pos.order,user_id:0
-msgid "Salesman"
-msgstr "Vendedor"
-
-#. module: point_of_sale
-#: report:pos.details:0
-#: selection:pos.order,state:0
-#: view:report.pos.order:0
-#: selection:report.pos.order,state:0
-msgid "Invoiced"
-msgstr "Facturado"
-
-#. module: point_of_sale
-#: view:pos.close.statement:0
-#: view:pos.confirm:0
-#: view:pos.open.statement:0
-msgid "No"
-msgstr "No"
-
-#. module: point_of_sale
-#: field:pos.order.line,notice:0
-msgid "Discount Notice"
-msgstr "Nota de descuento"
-
-#. module: point_of_sale
-#: view:pos.scan.product:0
-msgid "Add"
-msgstr "Añadir"
-
-#. module: point_of_sale
-#: view:report.cash.register:0
-#: selection:report.pos.order,state:0
-msgid "Draft"
-msgstr "Borrador"
-
-#. module: point_of_sale
-#: view:pos.order.line:0
-msgid "POS Order line"
-msgstr "Línea de venta TPV"
-
-#. module: point_of_sale
-#: view:pos.open.statement:0
-msgid "Are you sure you want to open the statements ?"
-msgstr "¿Seguro que desea abrir los extractos?"
-
-#. module: point_of_sale
-#: model:ir.model,name:point_of_sale.model_pos_payment_report_date
-msgid "POS Payment Report according to date"
-msgstr "TPV. Informe de pago según la fecha"
-
-#. module: point_of_sale
-#: report:pos.invoice:0
-msgid "PRO-FORMA"
-msgstr "PRO-FORMA"
-
-#. module: point_of_sale
-#: code:addons/point_of_sale/point_of_sale.py:637
-#, python-format
-msgid "Please provide a partner for the sale."
-msgstr "Por favor indique una empresa para la venta."
-
-#. module: point_of_sale
-#: code:addons/point_of_sale/point_of_sale.py:852
-#, python-format
-msgid ""
-"There is no receivable account defined for this journal: \"%s\" (id:%d)"
-msgstr ""
-"No se ha definido una cuenta a cobrar para este diario : \"%s\" (id:%d)"
-
-#. module: point_of_sale
-#: field:pos.order,user_salesman_id:0
-msgid "Cashier"
-msgstr "Cajero"
-
-#. module: point_of_sale
-#: report:account.statement:0
-#: report:all.closed.cashbox.of.the.day:0
-#: view:pos.payment.report.date:0
-#: report:pos.sales.user:0
-#: report:pos.sales.user.today:0
-#: report:pos.sales.user.today.current.user:0
-#: report:pos.user.product:0
-#: view:report.cash.register:0
-#: field:report.cash.register,user_id:0
-#: field:report.sales.by.margin.pos,user_id:0
-#: field:report.sales.by.margin.pos.month,user_id:0
-#: field:report.sales.by.user.pos,user_id:0
-#: field:report.sales.by.user.pos.month,user_id:0
-#: field:report.transaction.pos,user_id:0
-msgid "User"
-msgstr "Usuario"
-
-#. module: point_of_sale
-#: model:ir.actions.act_window,name:point_of_sale.action_trans_pos_tree
-#: model:ir.model,name:point_of_sale.model_report_sales_by_user_pos
-msgid "Sales by user"
-msgstr "Ventas por usuario"
-
-#. module: point_of_sale
-#: selection:report.cash.register,month:0
-#: selection:report.pos.order,month:0
-msgid "November"
-msgstr "Noviembre"
-
-#. module: point_of_sale
-#: view:pos.receipt:0
-msgid "Print Receipt"
-msgstr "Imprimir recibo"
-
-#. module: point_of_sale
-#: selection:report.cash.register,month:0
-#: selection:report.pos.order,month:0
-msgid "January"
-msgstr "Enero"
-
-#. module: point_of_sale
-#: view:pos.order.line:0
-msgid "POS Orders lines"
-msgstr "TPV Líneas pedido"
-
-#. module: point_of_sale
-#: code:addons/point_of_sale/point_of_sale.py:337
-#: code:addons/point_of_sale/point_of_sale.py:504
-#: code:addons/point_of_sale/point_of_sale.py:506
-#: code:addons/point_of_sale/point_of_sale.py:544
-#: code:addons/point_of_sale/point_of_sale.py:637
-#: code:addons/point_of_sale/point_of_sale.py:1206
-#: code:addons/point_of_sale/point_of_sale.py:1214
-#, python-format
-msgid "Error"
-msgstr "Error"
-
-#. module: point_of_sale
-#: field:report.transaction.pos,journal_id:0
-msgid "Sales Journal"
-msgstr "Diario de ventas"
-
-#. module: point_of_sale
-#: report:pos.invoice:0
-msgid "Refund"
-msgstr "Devolución"
-
-#. module: point_of_sale
-#: code:addons/point_of_sale/report/pos_invoice.py:46
-#, python-format
-msgid "Please create an invoice for this sale."
-msgstr "Por favor, cree una factura para esta venta."
-
-#. module: point_of_sale
-#: report:pos.sales.user:0
-#: report:pos.sales.user.today:0
-#: field:report.pos.order,date:0
-msgid "Date Order"
-msgstr "Fecha pedido"
-
-#. module: point_of_sale
-#: model:ir.ui.menu,name:point_of_sale.menu_close_statement
-msgid "Close Cash Registers"
-msgstr "Cerrar registros de caja"
-
-#. module: point_of_sale
-#: report:pos.details:0
-#: report:pos.payment.report.date:0
-#: report:pos.payment.report.user:0
-msgid "Disc(%)"
-msgstr "Desc(%)"
-
-#. module: point_of_sale
-#: view:all.closed.cashbox.of.the.day:0
-#: view:pos.details:0
-#: view:pos.discount:0
-#: view:pos.payment.report:0
-#: view:pos.payment.report.date:0
-#: view:pos.payment.report.user:0
-#: view:pos.sale.user:0
-#: view:pos.sales.user.today:0
-#: view:pos.sales.user.today.current_user:0
-#: view:pos.scan.product:0
-msgid "Close"
-msgstr "Cerrar"
-
-#. module: point_of_sale
-#: view:pos.order:0
+#: field:pos.session,sequence_number:0
+msgid "Order Sequence Number"
+msgstr ""
+
+#. module: point_of_sale
+#: view:pos.order:point_of_sale.view_pos_pos_form
 msgid "Order lines"
 msgstr "Líneas de venta"
 
 #. module: point_of_sale
-#: field:pos.order.line,price_subtotal:0
-msgid "Subtotal w/o Tax"
-msgstr "Subtotal neto"
-
-#. module: point_of_sale
-#: view:pos.order:0
-msgid "Add product"
-msgstr "Añadir producto"
-
-#. module: point_of_sale
-#: model:ir.actions.act_window,name:point_of_sale.action_report_pos_payment
-msgid "Pyament Report"
-msgstr "Informe de pagos"
-
-#. module: point_of_sale
-#: field:report.transaction.pos,jl_id:0
-msgid "Cash Journals"
-msgstr "Diarios de caja"
-
-#. module: point_of_sale
-#: view:pos.details:0
-msgid "POS Details :"
-msgstr "Detalles TPV:"
-
-#. module: point_of_sale
-#: report:pos.sales.user.today:0
-msgid "Today's Sales By User"
-msgstr "Ventas de hoy por usuario"
-
-#. module: point_of_sale
-#: view:pos.box.entries:0
-#: view:pos.box.out:0
-msgid "Please fill these fields for entries to the box:"
-msgstr "Introduzca estos campos para asientos de la caja:"
-
-#. module: point_of_sale
-#: code:addons/point_of_sale/wizard/pos_box_out.py:99
-#, python-format
-msgid "please check that account is set to %s"
-msgstr "Compruebe que la cuenta esté establecida a %s"
-
-#. module: point_of_sale
-<<<<<<< HEAD
-#: field:pos.box.entries,name:0
-#: field:pos.box.out,name:0
-#: field:pos.config.journal,name:0
-#: report:pos.invoice:0
-#: report:pos.lines:0
-msgid "Description"
-msgstr "Descripción"
-=======
 #: model:ir.actions.act_window,name:point_of_sale.act_pos_session_orders
 #: model:ir.actions.act_window,name:point_of_sale.action_pos_pos_form
 #: model:ir.ui.menu,name:point_of_sale.menu_point_ofsale
 #: field:pos.session,order_ids:0
 msgid "Orders"
 msgstr "Pedidos"
->>>>>>> 6efc3712
-
-#. module: point_of_sale
-#: selection:report.cash.register,month:0
-#: selection:report.pos.order,month:0
-msgid "May"
-msgstr "Mayo"
-
-#. module: point_of_sale
-#: report:pos.lines:0
-msgid "Sales lines"
-msgstr "Líneas ventas"
-
-#. module: point_of_sale
-#: field:pos.order,note:0
-msgid "Internal Notes"
-msgstr "Notas internas"
-
-#. module: point_of_sale
-#: view:pos.add.product:0
-msgid "Save & Close"
-msgstr "Guardar y Cerrar"
-
-#. module: point_of_sale
-#: view:pos.order:0
-msgid "Running"
-msgstr "En progreso"
-
-#. module: point_of_sale
-#: model:ir.actions.act_window,name:point_of_sale.action_report_all_closed_cashbox_of_the_day
-msgid "All Cashboxes Of the day"
-msgstr "Todas las cajas registradoras del día"
 
 #. module: point_of_sale
 #: model:ir.actions.act_window,name:point_of_sale.action_report_pos_order_all
 #: model:ir.ui.menu,name:point_of_sale.menu_report_pos_order_all
-#: view:report.pos.order:0
-msgid "Point of Sale Analysis"
-msgstr "Análisis punto de venta"
-
-#. module: point_of_sale
-#: field:pos.make.payment,partner_id:0
-#: view:pos.order:0
-#: field:pos.order,partner_id:0
-#: view:report.pos.order:0
-msgid "Customer"
-msgstr "Cliente"
-
-#. module: point_of_sale
-#: field:pos.make.payment,is_acc:0
-#: field:pos.make.payment,product_id:0
-#: selection:pos.order,state:0
-#: selection:report.pos.order,state:0
-msgid "Advance"
-msgstr "Adelanto"
-
-#. module: point_of_sale
-#: selection:report.cash.register,month:0
-#: selection:report.pos.order,month:0
-msgid "February"
-msgstr "Febrero"
-
-#. module: point_of_sale
-#: view:report.cash.register:0
-msgid "    Today    "
-msgstr "    Hoy    "
-
-#. module: point_of_sale
-#: code:addons/point_of_sale/wizard/pos_box_out.py:95
-#, python-format
-msgid ""
-"The maximum value you can still withdraw is exceeded. \n"
-" Remaining value is equal to %d "
-msgstr ""
-"El valor máximo que puede rebajar se ha excedido.\n"
-"  El valor restante es igual a %d "
-
-#. module: point_of_sale
-#: field:pos.order,remboursed:0
-msgid "Remboursed"
-msgstr "Reembolsado"
-
-#. module: point_of_sale
-#: model:ir.actions.act_window,name:point_of_sale.action_pos_order_tree_open
-msgid "Opened Sales"
-msgstr "Ventas abiertas"
-
-#. module: point_of_sale
-#: selection:report.cash.register,month:0
-#: selection:report.pos.order,month:0
-msgid "April"
-msgstr "Abril"
-
-#. module: point_of_sale
+msgid "Orders Analysis"
+msgstr ""
+
+#. module: point_of_sale
+#: model:product.template,name:point_of_sale.orval_33cl_product_template
+msgid "Orval 33cl"
+msgstr ""
+
+#. module: point_of_sale
+#: model:pos.category,name:point_of_sale.autres_agrumes
+msgid "Other Citrus"
+msgstr ""
+
+#. module: point_of_sale
+#: model:pos.category,name:point_of_sale.autres_legumes_frais
+msgid "Other fresh vegetables"
+msgstr ""
+
+#. module: point_of_sale
+#: model:product.template,name:point_of_sale.lays_naturel_oven_150g_product_template
+msgid "Oven Baked Lays Natural 150g"
+msgstr ""
+
+#. module: point_of_sale
+#: model:product.template,name:point_of_sale.lays_paprika_oven_150g_product_template
+msgid "Oven Baked Lays Paprika 150g"
+msgstr ""
+
+#. module: point_of_sale
+#: view:report.sales.by.user.pos:point_of_sale.view_report_sales_by_user_pos_form
+#: view:report.sales.by.user.pos:point_of_sale.view_report_sales_by_user_pos_tree
+#: view:report.sales.by.user.pos.month:point_of_sale.view_report_sales_by_user_pos_month_form
+#: view:report.sales.by.user.pos.month:point_of_sale.view_report_sales_by_user_pos_month_tree
+#: view:report.transaction.pos:point_of_sale.view_pos_trans_user_form
+#: view:report.transaction.pos:point_of_sale.view_trans_pos_user_tree
+msgid "POS"
+msgstr "TPV"
+
+#. module: point_of_sale
+#: view:pos.details:point_of_sale.view_pos_details
+msgid "POS Details"
+msgstr ""
+
+#. module: point_of_sale
+#: view:website:point_of_sale.report_saleslines
+msgid "POS Lines"
+msgstr ""
+
+#. module: point_of_sale
+#: view:pos.order.line:point_of_sale.view_pos_order_line_form
+msgid "POS Order line"
+msgstr "Línea de venta TPV"
+
+#. module: point_of_sale
+#: view:pos.order.line:point_of_sale.view_pos_order_line
+msgid "POS Order lines"
+msgstr "Líneas de venta TPV"
+
+#. module: point_of_sale
+#: view:pos.order:point_of_sale.view_pos_order_tree
+msgid "POS Orders"
+msgstr "Ventas TPV"
+
+#. module: point_of_sale
+#: view:pos.order.line:point_of_sale.view_pos_order_tree_all_sales_lines
+msgid "POS Orders lines"
+msgstr "TPV Líneas pedido"
+
+#. module: point_of_sale
+#: view:report.sales.by.user.pos:point_of_sale.view_report_sales_by_user_pos_calendar
+#: view:report.sales.by.user.pos.month:point_of_sale.view_report_sales_by_user_pos_month_calendar
+#: view:report.transaction.pos:point_of_sale.view_report_transaction_pos_calendar
+#: view:report.transaction.pos:point_of_sale.view_report_transaction_pos_graph
+msgid "POS Report"
+msgstr "Informe TPV"
+
+#. module: point_of_sale
+#: view:report.pos.order:point_of_sale.view_report_pos_order_search
+msgid "POS ordered created during current year"
+msgstr ""
+
+#. module: point_of_sale
+#: field:pos.order,amount_paid:0 selection:pos.order,state:0
+msgid "Paid"
+msgstr "Pagado"
+
+#. module: point_of_sale
+#. openerp-web
+#: code:addons/point_of_sale/static/src/xml/pos.xml:475
+#, python-format
+msgid "Paid:"
+msgstr ""
+
+#. module: point_of_sale
+#: field:pos.category,parent_id:0
+msgid "Parent Category"
+msgstr "Categoría padre"
+
+#. module: point_of_sale
+#: model:ir.model,name:point_of_sale.model_res_partner
+#: field:report.pos.order,partner_id:0
+#: view:website:point_of_sale.report_sessionsummary
+#: view:website:point_of_sale.report_statement
+msgid "Partner"
+msgstr "Empresa"
+
+#. module: point_of_sale
+#: view:pos.make.payment:point_of_sale.view_pos_payment
+msgid "Pay Order"
+msgstr ""
+
+#. module: point_of_sale
+#: code:addons/point_of_sale/wizard/pos_payment.py:75
+#: model:ir.actions.act_window,name:point_of_sale.action_pos_payment
+#: view:pos.order:point_of_sale.view_pos_pos_form
+#: view:website:point_of_sale.report_detailsofsales
+#, python-format
+msgid "Payment"
+msgstr "Pago"
+
+#. module: point_of_sale
+#: field:pos.make.payment,payment_date:0
+msgid "Payment Date"
+msgstr "Fecha de pago"
+
+#. module: point_of_sale
+#: model:ir.actions.act_window,name:point_of_sale.action_account_journal_form
+#: model:ir.ui.menu,name:point_of_sale.menu_action_account_journal_form_open
+msgid "Payment Methods"
+msgstr ""
+
+#. module: point_of_sale
+#: field:pos.make.payment,journal_id:0
+#: view:website:point_of_sale.report_receipt
+msgid "Payment Mode"
+msgstr "Modo de pago"
+
+#. module: point_of_sale
+#: field:pos.make.payment,payment_name:0
+msgid "Payment Reference"
+msgstr ""
+
+#. module: point_of_sale
+#: field:pos.config,iface_payment_terminal:0
+msgid "Payment Terminal"
+msgstr ""
+
+#. module: point_of_sale
+#: view:pos.order:point_of_sale.view_pos_pos_form
 #: field:pos.order,statement_ids:0
 msgid "Payments"
 msgstr "Pagos"
 
 #. module: point_of_sale
-#: report:pos.details:0
-#: report:pos.details_summary:0
-#: report:pos.lines:0
-#: report:pos.payment.report:0
-#: report:pos.payment.report.date:0
-#: report:pos.payment.report.user:0
-#: report:pos.sales.user:0
-#: report:pos.sales.user.today:0
-#: report:pos.sales.user.today.current.user:0
-#: report:pos.user.product:0
+#: model:product.template,name:point_of_sale.nectarine_product_template
+msgid "Peach"
+msgstr ""
+
+#. module: point_of_sale
+#: model:product.template,name:point_of_sale.peche_product_template
+msgid "Peaches"
+msgstr ""
+
+#. module: point_of_sale
+#: model:pos.category,name:point_of_sale.poire
+msgid "Pears"
+msgstr ""
+
+#. module: point_of_sale
+#. openerp-web
+#: code:addons/point_of_sale/static/src/js/widgets.js:1251
+#, python-format
+msgid ""
+"Pending orders will be lost.\n"
+"Are you sure you want to leave this session?"
+msgstr ""
+
+#. module: point_of_sale
+#: model:product.template,name:point_of_sale.pepsi_2l_product_template
+msgid "Pepsi 2L"
+msgstr ""
+
+#. module: point_of_sale
+#: model:product.template,name:point_of_sale.pepsi_33cl_product_template
+msgid "Pepsi 33cl"
+msgstr ""
+
+#. module: point_of_sale
+#: model:product.template,name:point_of_sale.pepsi_max_2l_product_template
+msgid "Pepsi Max 2L"
+msgstr ""
+
+#. module: point_of_sale
+#: model:product.template,name:point_of_sale.pepsi_max_33cl_product_template
+msgid "Pepsi Max 33cl"
+msgstr ""
+
+#. module: point_of_sale
+#: model:product.template,name:point_of_sale.pepsi_max_50cl_product_template
+msgid "Pepsi Max 50cl"
+msgstr ""
+
+#. module: point_of_sale
+#: model:product.template,name:point_of_sale.pepsi_max_lemon_33cl_product_template
+msgid "Pepsi Max Cool Lemon 33cl"
+msgstr ""
+
+#. module: point_of_sale
+#: view:account.bank.statement:point_of_sale.view_pos_confirm_cash_statement_filter
+#: view:account.bank.statement:point_of_sale.view_pos_open_cash_statement_filter
+msgid "Period"
+msgstr "Período"
+
+#. module: point_of_sale
+#: model:product.template,name:point_of_sale.perrier_1l_product_template
+msgid "Perrier 1L"
+msgstr ""
+
+#. module: point_of_sale
+#: help:pos.order,user_id:0
+msgid ""
+"Person who uses the the cash register. It can be a reliever, a student or an"
+" interim employee."
+msgstr ""
+
+#. module: point_of_sale
+#. openerp-web
+#: code:addons/point_of_sale/static/src/xml/pos.xml:345
+#: code:addons/point_of_sale/static/src/xml/pos.xml:380
+#: code:addons/point_of_sale/static/src/xml/pos.xml:451
+#, python-format
+msgid "Phone"
+msgstr "Teléfono"
+
+#. module: point_of_sale
+#. openerp-web
+#: code:addons/point_of_sale/static/src/xml/pos.xml:932
+#, python-format
+msgid "Phone:"
+msgstr ""
+
+#. module: point_of_sale
+#: field:pos.order,picking_id:0
+msgid "Picking"
+msgstr "Albarán"
+
+#. module: point_of_sale
+#: field:pos.config,picking_type_id:0 field:pos.order,picking_type_id:0
+msgid "Picking Type"
+msgstr ""
+
+#. module: point_of_sale
+#: model:pos.category,name:point_of_sale.pils
+msgid "Pils"
+msgstr ""
+
+#. module: point_of_sale
+#: model:pos.category,name:point_of_sale.pizza
+msgid "Pizza"
+msgstr ""
+
+#. module: point_of_sale
+#: model:pos.category,name:point_of_sale.plain_water
+msgid "Plain Water"
+msgstr ""
+
+#. module: point_of_sale
+#: code:addons/point_of_sale/point_of_sale.py:1148
+#, python-format
+msgid "Please define income account for this product: \"%s\" (id:%d)."
+msgstr "Por favor define una cuenta de ingreso para este producto: \"%s\" (id:%d)."
+
+#. module: point_of_sale
+#: code:addons/point_of_sale/point_of_sale.py:954
+#, python-format
+msgid "Please provide a partner for the sale."
+msgstr "Por favor indique una empresa para la venta."
+
+#. module: point_of_sale
+#. openerp-web
+#: code:addons/point_of_sale/static/src/js/screens.js:1311
+#, python-format
+msgid ""
+"Please select a client for this order. This can be done by clicking the "
+"order tab"
+msgstr ""
+
+#. module: point_of_sale
+#: model:stock.picking.type,name:point_of_sale.picking_type_posout
+msgid "PoS Orders"
+msgstr ""
+
+#. module: point_of_sale
+#: field:account.journal,journal_user:0
+msgid "PoS Payment Method"
+msgstr ""
+
+#. module: point_of_sale
+#: field:pos.session.opening,pos_session_id:0
+msgid "PoS Session"
+msgstr ""
+
+#. module: point_of_sale
+#: view:pos.session.opening:point_of_sale.pos_session_opening_form_view
+msgid "PoS Session Opening"
+msgstr ""
+
+#. module: point_of_sale
+#: view:account.journal:point_of_sale.view_account_journal_pos_user_form
+#: model:ir.model,name:point_of_sale.model_pos_order
+#: model:ir.ui.menu,name:point_of_sale.menu_point_rep
+#: model:ir.ui.menu,name:point_of_sale.menu_point_root
+#: field:pos.session,config_id:0 field:pos.session.opening,pos_config_id:0
+#: view:product.template:point_of_sale.product_template_form_view
+#: view:res.partner:point_of_sale.view_partner_property_form
+#: view:res.users:point_of_sale.res_users_form_view
+#: view:website:point_of_sale.report_sessionsummary
+msgid "Point of Sale"
+msgstr "Terminal Punto de Venta"
+
+#. module: point_of_sale
+#: view:report.pos.order:point_of_sale.view_report_pos_order_graph
+#: view:report.pos.order:point_of_sale.view_report_pos_order_search
+msgid "Point of Sale Analysis"
+msgstr "Análisis punto de venta"
+
+#. module: point_of_sale
+#: field:product.template,income_pdt:0
+msgid "Point of Sale Cash In"
+msgstr ""
+
+#. module: point_of_sale
+#: field:product.template,expense_pdt:0
+msgid "Point of Sale Cash Out"
+msgstr ""
+
+#. module: point_of_sale
+#: field:product.template,pos_categ_id:0
+msgid "Point of Sale Category"
+msgstr ""
+
+#. module: point_of_sale
+#: view:pos.config:point_of_sale.view_pos_config_search
+msgid "Point of Sale Config"
+msgstr ""
+
+#. module: point_of_sale
+#: view:pos.config:point_of_sale.view_pos_config_form
+#: view:pos.config:point_of_sale.view_pos_config_tree
+msgid "Point of Sale Configuration"
+msgstr ""
+
+#. module: point_of_sale
+#: field:pos.config,name:0
+msgid "Point of Sale Name"
+msgstr ""
+
+#. module: point_of_sale
+#: view:pos.order:point_of_sale.view_pos_pos_form
+msgid "Point of Sale Orders"
+msgstr ""
+
+#. module: point_of_sale
+#: model:ir.model,name:point_of_sale.model_report_pos_order
+msgid "Point of Sale Orders Statistics"
+msgstr "Punto de venta. Estadísticas pedidos"
+
+#. module: point_of_sale
+#: model:ir.model,name:point_of_sale.model_pos_make_payment
+msgid "Point of Sale Payment"
+msgstr "Punto de venta. Pago"
+
+#. module: point_of_sale
+#: view:pos.session:point_of_sale.view_pos_session_form
+#: view:pos.session:point_of_sale.view_pos_session_search
+#: view:pos.session:point_of_sale.view_pos_session_tree
+msgid "Point of Sale Session"
+msgstr ""
+
+#. module: point_of_sale
+#: model:ir.actions.act_window,name:point_of_sale.action_pos_config_pos
+#: model:ir.ui.menu,name:point_of_sale.menu_pos_config_pos
+#: view:pos.session:point_of_sale.view_pos_session_search
+msgid "Point of Sales"
+msgstr ""
+
+#. module: point_of_sale
+#: view:pos.category:point_of_sale.product_pos_category_form_view
+msgid "Pos Categories"
+msgstr ""
+
+#. module: point_of_sale
+#: model:ir.actions.act_window,name:point_of_sale.product_pos_category_action
+#: model:ir.ui.menu,name:point_of_sale.menu_product_pos_category
+msgid "Pos Product Categories"
+msgstr ""
+
+#. module: point_of_sale
+#: view:pos.confirm:point_of_sale.view_pos_confirm
+msgid "Post All Orders"
+msgstr ""
+
+#. module: point_of_sale
+#: model:ir.model,name:point_of_sale.model_pos_confirm
+msgid "Post POS Journal Entries"
+msgstr ""
+
+#. module: point_of_sale
+#. openerp-web
+#: code:addons/point_of_sale/static/src/xml/pos.xml:324
+#, python-format
+msgid "Postcode"
+msgstr ""
+
+#. module: point_of_sale
+#: view:pos.order:point_of_sale.view_pos_order_filter
+#: selection:pos.order,state:0
+msgid "Posted"
+msgstr "Asentado"
+
+#. module: point_of_sale
+#: model:pos.category,name:point_of_sale.pommes_de_terre
+#: model:product.template,name:point_of_sale.pomme_de_terre_product_template
+msgid "Potatoes"
+msgstr ""
+
+#. module: point_of_sale
+#. openerp-web
+#: code:addons/point_of_sale/static/src/xml/pos.xml:167
+#: view:website:point_of_sale.report_detailsofsales
+#: view:website:point_of_sale.report_receipt
+#: view:website:point_of_sale.report_saleslines
+#, python-format
+msgid "Price"
+msgstr "Precio"
+
+#. module: point_of_sale
+#: field:pos.config,barcode_price:0
+msgid "Price Barcodes"
+msgstr ""
+
+#. module: point_of_sale
+#: field:pos.config,pricelist_id:0 field:pos.order,pricelist_id:0
+msgid "Pricelist"
+msgstr "Tarifa"
+
+#. module: point_of_sale
+#. openerp-web
+#: code:addons/point_of_sale/static/src/js/screens.js:936
+#, python-format
+msgid "Print"
+msgstr "Imprimir"
+
+#. module: point_of_sale
+#: view:website:point_of_sale.report_detailsofsales
+#: view:website:point_of_sale.report_usersproduct
 msgid "Print Date"
 msgstr "Fecha impresión"
 
 #. module: point_of_sale
-#: model:ir.actions.act_window,name:point_of_sale.action_report_sales_by_margin_pos_month
-msgid "Sales by User Monthly margin"
-msgstr "Ventas por margen mensual de usuario"
-
-#. module: point_of_sale
-#: view:pos.order:0
+#. openerp-web
+#: code:addons/point_of_sale/static/src/xml/pos.xml:863
+#, python-format
+msgid "Print Receipt"
+msgstr "Imprimir recibo"
+
+#. module: point_of_sale
+#: view:pos.details:point_of_sale.view_pos_details
+msgid "Print Report"
+msgstr "Imprimir informe"
+
+#. module: point_of_sale
+#: view:website:point_of_sale.report_payment
+#: view:website:point_of_sale.report_saleslines
+msgid "Print date"
+msgstr ""
+
+#. module: point_of_sale
+#: field:pos.config,iface_print_via_proxy:0
+msgid "Print via Proxy"
+msgstr ""
+
+#. module: point_of_sale
+#. openerp-web
+#: code:addons/point_of_sale/static/src/js/widgets.js:888
+#, python-format
+msgid "Printer"
+msgstr ""
+
+#. module: point_of_sale
+#. openerp-web
+#: code:addons/point_of_sale/static/src/js/devices.js:419
+#, python-format
+msgid "Printing Error: "
+msgstr ""
+
+#. module: point_of_sale
+#: field:pos.order.line,product_id:0
+#: view:report.pos.order:point_of_sale.view_report_pos_order_search
+#: field:report.pos.order,product_id:0
+#: view:website:point_of_sale.report_detailsofsales
+#: view:website:point_of_sale.report_payment
+#: view:website:point_of_sale.report_usersproduct
+msgid "Product"
+msgstr "Producto"
+
+#. module: point_of_sale
+#: field:pos.config,barcode_product:0
+msgid "Product Barcodes"
+msgstr ""
+
+#. module: point_of_sale
+#: view:report.pos.order:point_of_sale.view_report_pos_order_search
+#: field:report.pos.order,product_categ_id:0
+msgid "Product Category"
+msgstr "Categoría de producto"
+
+#. module: point_of_sale
+#: field:report.transaction.pos,product_nb:0
+msgid "Product Nb."
+msgstr "Nº de producto"
+
+#. module: point_of_sale
+#: view:pos.category:point_of_sale.product_pos_category_tree_view
+msgid "Product Product Categories"
+msgstr ""
+
+#. module: point_of_sale
+#: field:report.pos.order,product_qty:0
+msgid "Product Quantity"
+msgstr ""
+
+#. module: point_of_sale
+#: model:ir.model,name:point_of_sale.model_product_template
+msgid "Product Template"
+msgstr "Plantilla de producto"
+
+#. module: point_of_sale
+#: model:ir.actions.act_window,name:point_of_sale.product_template_action
+#: model:ir.ui.menu,name:point_of_sale.menu_point_of_sale_product
+#: model:ir.ui.menu,name:point_of_sale.menu_pos_products
+#: view:pos.order:point_of_sale.view_pos_pos_form
+msgid "Products"
+msgstr "Productos"
+
+#. module: point_of_sale
+#: model:ir.model,name:point_of_sale.model_pos_category
+msgid "Public Category"
+msgstr ""
+
+#. module: point_of_sale
+#: view:pos.session:point_of_sale.view_pos_session_form
+msgid "Put"
+msgstr ""
+
+#. module: point_of_sale
+#: model:ir.actions.act_window,name:point_of_sale.action_pos_box_in
+msgid "Put Money In"
+msgstr ""
+
+#. module: point_of_sale
+#. openerp-web
+#: code:addons/point_of_sale/static/src/xml/pos.xml:157
+#: view:website:point_of_sale.report_detailsofsales
+#: view:website:point_of_sale.report_payment
+#: view:website:point_of_sale.report_usersproduct
+#, python-format
+msgid "Qty"
+msgstr "Ctd."
+
+#. module: point_of_sale
+#: view:website:point_of_sale.report_detailsofsales
+msgid "Qty of product"
+msgstr "Ctd. producto"
+
+#. module: point_of_sale
+#: field:pos.order.line,qty:0 field:report.sales.by.user.pos,qty:0
+#: field:report.sales.by.user.pos.month,qty:0
+#: view:website:point_of_sale.report_receipt
+#: view:website:point_of_sale.report_saleslines
+msgid "Quantity"
+msgstr "Cantidad"
+
+#. module: point_of_sale
+#: view:pos.order:point_of_sale.view_pos_pos_form
+msgid "Re-Print"
+msgstr ""
+
+#. module: point_of_sale
+#. openerp-web
+#: code:addons/point_of_sale/static/src/xml/pos.xml:864
+#, python-format
+msgid "Read Weighting Scale"
+msgstr ""
+
+#. module: point_of_sale
+#: view:pos.session:point_of_sale.view_pos_session_form
+msgid "Real Closing Balance"
+msgstr ""
+
+#. module: point_of_sale
+#: model:ir.actions.report.xml,name:point_of_sale.action_report_pos_receipt
+#: view:pos.config:point_of_sale.view_pos_config_form
+msgid "Receipt"
+msgstr "Tiquet"
+
+#. module: point_of_sale
+#: field:pos.config,receipt_footer:0
+msgid "Receipt Footer"
+msgstr ""
+
+#. module: point_of_sale
+#: field:pos.config,receipt_header:0
+msgid "Receipt Header"
+msgstr ""
+
+#. module: point_of_sale
+#: field:pos.order,pos_reference:0
+msgid "Receipt Ref"
+msgstr ""
+
+#. module: point_of_sale
+#: model:product.template,name:point_of_sale.poivron_rouges_product_template
+msgid "Red Pepper"
+msgstr ""
+
+#. module: point_of_sale
+#: model:product.template,name:point_of_sale.pamplemousse_rouge_pamplemousse_product_template
+msgid "Red grapefruit"
+msgstr ""
+
+#. module: point_of_sale
+#. openerp-web
+#: code:addons/point_of_sale/static/src/xml/pos.xml:847
+#: field:pos.ean_wizard,ean13_pattern:0
+#: view:website:point_of_sale.report_sessionsummary
+#, python-format
+msgid "Reference"
+msgstr "Referencia"
+
+#. module: point_of_sale
+#. openerp-web
+#: code:addons/point_of_sale/static/src/xml/pos.xml:481
+#, python-format
+msgid "Remaining:"
+msgstr ""
+
+#. module: point_of_sale
+#: view:pos.order:point_of_sale.view_pos_pos_form
+msgid "Reprint"
+msgstr "Reimprimir"
+
+#. module: point_of_sale
+#. openerp-web
+#: code:addons/point_of_sale/static/src/xml/pos.xml:833
+#, python-format
+msgid "Reset"
+msgstr "Reiniciar"
+
+#. module: point_of_sale
+#: view:account.bank.statement:point_of_sale.view_cash_statement_pos_tree
+#: field:pos.session,user_id:0
+#: view:website:point_of_sale.report_sessionsummary
+msgid "Responsible"
+msgstr "Responsable"
+
+#. module: point_of_sale
+#: view:pos.session.opening:point_of_sale.pos_session_opening_form_view
+msgid "Resume Session"
+msgstr ""
+
+#. module: point_of_sale
+#: code:addons/point_of_sale/point_of_sale.py:926
+#: view:pos.order:point_of_sale.view_pos_pos_form
+#, python-format
+msgid "Return Products"
+msgstr ""
+
+#. module: point_of_sale
+#: model:product.template,name:point_of_sale.rochefort_8_33cl_product_template
+msgid "Rochefort \"8\" 33cl"
+msgstr ""
+
+#. module: point_of_sale
+#: model:pos.category,name:point_of_sale.legumes_racine
+msgid "Root vegetables"
+msgstr ""
+
+#. module: point_of_sale
+#: model:ir.actions.act_window,name:point_of_sale.action_report_pos_details
+#: model:ir.ui.menu,name:point_of_sale.menu_pos_details
+msgid "Sale Details"
+msgstr "Detalles de ventas"
+
+#. module: point_of_sale
+#: field:pos.config,journal_id:0 field:pos.order,sale_journal:0
+msgid "Sale Journal"
+msgstr ""
+
+#. module: point_of_sale
+#: model:ir.actions.act_window,name:point_of_sale.action_pos_order_line
+#: model:ir.actions.act_window,name:point_of_sale.action_pos_order_line_day
+#: model:ir.actions.act_window,name:point_of_sale.action_pos_order_line_form
+msgid "Sale line"
+msgstr "Línea de venta"
+
+#. module: point_of_sale
+#: model:ir.model,name:point_of_sale.model_pos_details
+msgid "Sales Details"
+msgstr "Detalles de ventas"
+
+#. module: point_of_sale
+#: field:report.transaction.pos,journal_id:0
+msgid "Sales Journal"
+msgstr "Diario de ventas"
+
+#. module: point_of_sale
+#: model:ir.actions.report.xml,name:point_of_sale.pos_lines_report
+msgid "Sales Lines"
+msgstr "Líneas ventas"
+
+#. module: point_of_sale
+#: model:ir.actions.act_window,name:point_of_sale.action_report_sales_by_user_pos_today
+#: view:report.sales.by.user.pos:point_of_sale.view_report_sales_by_user_pos_graph
+#: view:report.sales.by.user.pos.month:point_of_sale.view_report_sales_by_user_pos_month_graph
+msgid "Sales by User"
+msgstr "Ventas por usuario"
+
+#. module: point_of_sale
+#: model:ir.actions.act_window,name:point_of_sale.action_report_sales_by_user_pos_month
+msgid "Sales by User Monthly"
+msgstr "Ventas mensuales por usuario"
+
+#. module: point_of_sale
+#: model:ir.actions.act_window,name:point_of_sale.action_trans_pos_tree_today
+msgid "Sales by day"
+msgstr "Ventas por día"
+
+#. module: point_of_sale
+#: model:ir.actions.act_window,name:point_of_sale.action_trans_pos_tree_month
+msgid "Sales by month"
+msgstr "Ventas por mes"
+
+#. module: point_of_sale
+#: model:ir.actions.act_window,name:point_of_sale.action_trans_pos_tree
+#: model:ir.model,name:point_of_sale.model_report_sales_by_user_pos
+msgid "Sales by user"
+msgstr "Ventas por usuario"
+
+#. module: point_of_sale
+#: model:ir.model,name:point_of_sale.model_report_sales_by_user_pos_month
+msgid "Sales by user monthly"
+msgstr "Ventas mensuales por usuario"
+
+#. module: point_of_sale
+#: view:website:point_of_sale.report_detailsofsales
+msgid "Sales total(Revenue)"
+msgstr "Total ventas (ingresos)"
+
+#. module: point_of_sale
+#: view:pos.order:point_of_sale.view_pos_order_filter
+#: field:pos.order,user_id:0
+msgid "Salesman"
+msgstr "Vendedor"
+
+#. module: point_of_sale
+#: field:pos.details,user_ids:0
+msgid "Salespeople"
+msgstr ""
+
+#. module: point_of_sale
+#: view:report.pos.order:point_of_sale.view_report_pos_order_search
+#: field:report.pos.order,user_id:0
+msgid "Salesperson"
+msgstr "Comercial"
+
+#. module: point_of_sale
+#: model:product.template,name:point_of_sale.san_pellegrino_1l_product_template
+msgid "San Pellegrino 1L"
+msgstr ""
+
+#. module: point_of_sale
+#. openerp-web
+#: code:addons/point_of_sale/static/src/js/widgets.js:896
+#, python-format
+msgid "Scale"
+msgstr ""
+
+#. module: point_of_sale
+#: field:pos.config,iface_scan_via_proxy:0
+msgid "Scan via Proxy"
+msgstr ""
+
+#. module: point_of_sale
+#. openerp-web
+#: code:addons/point_of_sale/static/src/js/widgets.js:879
+#, python-format
+msgid "Scanner"
+msgstr ""
+
+#. module: point_of_sale
+#: view:account.bank.statement:point_of_sale.view_pos_confirm_cash_statement_filter
+#: view:account.bank.statement:point_of_sale.view_pos_open_cash_statement_filter
+msgid "Search Cash Statements"
+msgstr "Buscar extractos de efectivo"
+
+#. module: point_of_sale
+#. openerp-web
+#: code:addons/point_of_sale/static/src/xml/pos.xml:422
+#, python-format
+msgid "Search Customers"
+msgstr ""
+
+#. module: point_of_sale
+#. openerp-web
+#: code:addons/point_of_sale/static/src/xml/pos.xml:215
+#, python-format
+msgid "Search Products"
+msgstr ""
+
+#. module: point_of_sale
+#: view:pos.order:point_of_sale.view_pos_order_filter
 msgid "Search Sales Order"
 msgstr "Buscar pedido de venta"
 
 #. module: point_of_sale
-#: field:pos.order,account_move:0
-msgid "Account Entry"
-msgstr "Asiento contable"
-
-#. module: point_of_sale
-#: code:addons/point_of_sale/wizard/pos_add_product.py:84
-#: code:addons/point_of_sale/wizard/pos_return.py:407
-#: view:pos.make.payment:0
-#: view:pos.order:0
-#, python-format
-msgid "Make Payment"
-msgstr "Realizar pago"
-
-#. module: point_of_sale
-#: model:ir.model,name:point_of_sale.model_pos_sales_user_today
-#: view:pos.sales.user.today:0
-msgid "Sales User Today"
-msgstr "Ventas usuario de hoy"
-
-#. module: point_of_sale
-#: view:report.cash.register:0
-#: field:report.cash.register,year:0
-#: view:report.pos.order:0
-#: field:report.pos.order,year:0
+#. openerp-web
+#: code:addons/point_of_sale/static/src/xml/pos.xml:430
+#, python-format
+msgid "Select Customer"
+msgstr ""
+
+#. module: point_of_sale
+#: view:pos.session.opening:point_of_sale.pos_session_opening_form_view
+msgid "Select your Point of Sale"
+msgstr ""
+
+#. module: point_of_sale
+#: code:addons/point_of_sale/point_of_sale.py:1033
+#, python-format
+msgid "Selected orders do not have the same session!"
+msgstr ""
+
+#. module: point_of_sale
+#: field:pos.config,iface_self_checkout:0
+msgid "Self Checkout Mode"
+msgstr ""
+
+#. module: point_of_sale
+#: field:account.journal,self_checkout_payment_method:0
+msgid "Self Checkout Payment Method"
+msgstr ""
+
+#. module: point_of_sale
+#: field:pos.category,sequence:0
+msgid "Sequence"
+msgstr "Secuencia"
+
+#. module: point_of_sale
+#: field:pos.order,sequence_number:0
+msgid "Sequence Number"
+msgstr ""
+
+#. module: point_of_sale
+#. openerp-web
+#: code:addons/point_of_sale/static/src/xml/pos.xml:540
+#, python-format
+msgid "Served by"
+msgstr ""
+
+#. module: point_of_sale
+#: code:addons/point_of_sale/wizard/pos_session_opening.py:64
+#: view:pos.order:point_of_sale.view_pos_order_filter
+#: field:pos.order,session_id:0
+#, python-format
+msgid "Session"
+msgstr ""
+
+#. module: point_of_sale
+#: field:pos.session,name:0
+msgid "Session ID"
+msgstr ""
+
+#. module: point_of_sale
+#: field:pos.session.opening,pos_state:0
+msgid "Session Status"
+msgstr ""
+
+#. module: point_of_sale
+#: model:ir.actions.report.xml,name:point_of_sale.action_report_pos_session_summary
+msgid "Session Summary"
+msgstr ""
+
+#. module: point_of_sale
+#: view:website:point_of_sale.report_sessionsummary
+msgid "Session Summary:"
+msgstr ""
+
+#. module: point_of_sale
+#: view:pos.session:point_of_sale.view_pos_session_form
+msgid "Session:"
+msgstr ""
+
+#. module: point_of_sale
+#: model:ir.actions.act_window,name:point_of_sale.act_pos_config_sessions
+#: field:pos.config,session_ids:0
+msgid "Sessions"
+msgstr ""
+
+#. module: point_of_sale
+#. openerp-web
+#: code:addons/point_of_sale/static/src/js/screens.js:681
+#, python-format
+msgid "Set Customer"
+msgstr ""
+
+#. module: point_of_sale
+#. openerp-web
+#: code:addons/point_of_sale/static/src/xml/pos.xml:832
+#, python-format
+msgid "Set Weight"
+msgstr ""
+
+#. module: point_of_sale
+#: view:product.product:point_of_sale.product_normal_form_view_inherit_ean
+#: view:product.template:point_of_sale.product_template_form_view_inherit_ean
+#: view:res.partner:point_of_sale.view_partner_property_form
+#: view:res.users:point_of_sale.res_users_form_view
+msgid "Set a Custom EAN"
+msgstr ""
+
+#. module: point_of_sale
+#: view:pos.config:point_of_sale.view_pos_config_form
+msgid "Set to Active"
+msgstr ""
+
+#. module: point_of_sale
+#: view:pos.config:point_of_sale.view_pos_config_form
+msgid "Set to Deprecated"
+msgstr ""
+
+#. module: point_of_sale
+#: view:pos.config:point_of_sale.view_pos_config_form
+msgid "Set to Inactive"
+msgstr ""
+
+#. module: point_of_sale
+#. openerp-web
+#: code:addons/point_of_sale/static/src/xml/pos.xml:934
+#, python-format
+msgid "Shop:"
+msgstr ""
+
+#. module: point_of_sale
+#. openerp-web
+#: code:addons/point_of_sale/static/src/xml/pos.xml:852
+#, python-format
+msgid "Show All Unsent Orders"
+msgstr ""
+
+#. module: point_of_sale
+#: field:pos.session.opening,show_config:0
+msgid "Show Config"
+msgstr ""
+
+#. module: point_of_sale
+#. openerp-web
+#: code:addons/point_of_sale/static/src/xml/pos.xml:83
+#, python-format
+msgid "Skip"
+msgstr "Saltar"
+
+#. module: point_of_sale
+#: field:pos.category,image_small:0
+msgid "Smal-sized image"
+msgstr ""
+
+#. module: point_of_sale
+#: help:pos.category,image_small:0
+msgid ""
+"Small-sized image of the category. It is automatically resized as a 64x64px "
+"image, with aspect ratio preserved. Use this field anywhere a small image is"
+" required."
+msgstr ""
+
+#. module: point_of_sale
+#: model:pos.category,name:point_of_sale.soda
+msgid "Soda"
+msgstr ""
+
+#. module: point_of_sale
+#. openerp-web
+#: code:addons/point_of_sale/static/src/xml/pos.xml:842
+#, python-format
+msgid "Soda 33cl"
+msgstr ""
+
+#. module: point_of_sale
+#: model:product.template,name:point_of_sale.spa_gazeuse_1,5l_product_template
+msgid "Spa Barisart 1.5l"
+msgstr ""
+
+#. module: point_of_sale
+#: model:product.template,name:point_of_sale.spa_gazeuse_33cl_product_template
+msgid "Spa Barisart 33cl"
+msgstr ""
+
+#. module: point_of_sale
+#: model:product.template,name:point_of_sale.spa_gazeuse_50cl_product_template
+msgid "Spa Barisart 50cl"
+msgstr ""
+
+#. module: point_of_sale
+#: model:product.template,name:point_of_sale.spa_et_fruit_50cl_product_template
+msgid "Spa Fruit and Orange 50cl"
+msgstr ""
+
+#. module: point_of_sale
+#: model:product.template,name:point_of_sale.spa_1l_product_template
+msgid "Spa Reine 1L"
+msgstr ""
+
+#. module: point_of_sale
+#: model:product.template,name:point_of_sale.spa_2l_product_template
+msgid "Spa Reine 2L"
+msgstr ""
+
+#. module: point_of_sale
+#: model:product.template,name:point_of_sale.spa_33cl_product_template
+msgid "Spa Reine 33cl"
+msgstr ""
+
+#. module: point_of_sale
+#: model:product.template,name:point_of_sale.spa_50cl_product_template
+msgid "Spa Reine 50cl"
+msgstr ""
+
+#. module: point_of_sale
+#: model:pos.category,name:point_of_sale.sparkling_water
+msgid "Sparkling Water"
+msgstr ""
+
+#. module: point_of_sale
+#: model:pos.category,name:point_of_sale.special_beers
+msgid "Special Beers"
+msgstr ""
+
+#. module: point_of_sale
+#: view:website:point_of_sale.report_detailsofsales
+msgid "Start Period"
+msgstr "Periodo inicial"
+
+#. module: point_of_sale
+#: model:ir.actions.act_url,name:point_of_sale.action_pos_pos
+msgid "Start Point of Sale"
+msgstr ""
+
+#. module: point_of_sale
+#: field:pos.session,cash_register_balance_start:0
+#: view:website:point_of_sale.report_sessionsummary
+#: view:website:point_of_sale.report_statement
+msgid "Starting Balance"
+msgstr "Saldo inicial"
+
+#. module: point_of_sale
+#: view:website:point_of_sale.report_usersproduct
+msgid "Starting Date"
+msgstr "Fecha inicial"
+
+#. module: point_of_sale
+#: model:ir.actions.report.xml,name:point_of_sale.action_report_account_statement
+#: view:website:point_of_sale.report_statement
+msgid "Statement"
+msgstr "Extracto"
+
+#. module: point_of_sale
+#: view:website:point_of_sale.report_sessionsummary
+msgid "Statement Details:"
+msgstr ""
+
+#. module: point_of_sale
+#: view:website:point_of_sale.report_statement
+msgid "Statement Name"
+msgstr "Nombre extracto"
+
+#. module: point_of_sale
+#: view:website:point_of_sale.report_sessionsummary
+msgid "Statement Summary"
+msgstr ""
+
+#. module: point_of_sale
+#: view:pos.order:point_of_sale.view_pos_pos_form
+msgid "Statement lines"
+msgstr "Líneas extracto"
+
+#. module: point_of_sale
+#: view:pos.session:point_of_sale.view_pos_session_form
+msgid "Statements"
+msgstr ""
+
+#. module: point_of_sale
+#: view:account.bank.statement:point_of_sale.view_pos_confirm_cash_statement_filter
+#: view:account.bank.statement:point_of_sale.view_pos_open_cash_statement_filter
+#: field:pos.config,state:0 view:pos.order:point_of_sale.view_pos_order_filter
+#: field:pos.order,state:0 field:pos.session,state:0
+#: field:pos.session.opening,pos_state_str:0 field:report.pos.order,state:0
+#: view:website:point_of_sale.report_sessionsummary
+msgid "Status"
+msgstr "Estado"
+
+#. module: point_of_sale
+#: model:product.template,name:point_of_sale.stella_33cl_product_template
+msgid "Stella Artois 33cl"
+msgstr ""
+
+#. module: point_of_sale
+#: model:product.template,name:point_of_sale.stella_50cl_product_template
+msgid "Stella Artois 50cl"
+msgstr ""
+
+#. module: point_of_sale
+#: field:pos.config,stock_location_id:0
+msgid "Stock Location"
+msgstr ""
+
+#. module: point_of_sale
+#. openerp-web
+#: code:addons/point_of_sale/static/src/xml/pos.xml:316
+#: code:addons/point_of_sale/static/src/xml/pos.xml:317
+#, python-format
+msgid "Street"
+msgstr "Calle"
+
+#. module: point_of_sale
+#: model:product.template,name:point_of_sale.limon_product_template
+msgid "Stringers"
+msgstr ""
+
+#. module: point_of_sale
+#. openerp-web
+#: code:addons/point_of_sale/static/src/xml/pos.xml:587
+#: field:pos.order.line,price_subtotal_incl:0
+#, python-format
+msgid "Subtotal"
+msgstr "Subtotal"
+
+#. module: point_of_sale
+#: field:pos.order.line,price_subtotal:0
+msgid "Subtotal w/o Tax"
+msgstr "Subtotal neto"
+
+#. module: point_of_sale
+#. openerp-web
+#: code:addons/point_of_sale/static/src/xml/pos.xml:969
+#, python-format
+msgid "Subtotal:"
+msgstr ""
+
+#. module: point_of_sale
+#: help:pos.session,cash_register_balance_end:0
+msgid "Sum of opening balance and transactions."
+msgstr ""
+
+#. module: point_of_sale
+#: view:pos.order.line:point_of_sale.view_pos_order_line
+msgid "Sum of subtotals"
+msgstr "Suma de subtotales"
+
+#. module: point_of_sale
+#: view:website:point_of_sale.report_detailsofsales
+msgid "Summary"
+msgstr "Resumen"
+
+#. module: point_of_sale
+#: view:pos.session:point_of_sale.view_pos_session_form
+msgid "Summary by Payment Methods"
+msgstr ""
+
+#. module: point_of_sale
+#: selection:report.pos.order,state:0
+msgid "Synchronized"
+msgstr ""
+
+#. module: point_of_sale
+#. openerp-web
+#: code:addons/point_of_sale/static/src/xml/pos.xml:600
+#, python-format
+msgid "TOTAL"
+msgstr ""
+
+#. module: point_of_sale
+#: view:pos.session:point_of_sale.view_pos_session_form
+msgid "Take"
+msgstr ""
+
+#. module: point_of_sale
+#: model:ir.actions.act_window,name:point_of_sale.action_pos_box_out
+msgid "Take Money Out"
+msgstr ""
+
+#. module: point_of_sale
+#: code:addons/point_of_sale/point_of_sale.py:1184
+#: code:addons/point_of_sale/point_of_sale.py:1201
+#: view:website:point_of_sale.report_saleslines
+#, python-format
+msgid "Tax"
+msgstr "Impuesto"
+
+#. module: point_of_sale
+#. openerp-web
+#: code:addons/point_of_sale/static/src/xml/pos.xml:353
+#: code:addons/point_of_sale/static/src/xml/pos.xml:400
+#, python-format
+msgid "Tax ID"
+msgstr ""
+
+#. module: point_of_sale
+#: field:pos.order,amount_tax:0
+#: view:website:point_of_sale.report_detailsofsales
+#: view:website:point_of_sale.report_receipt
+#: view:website:point_of_sale.report_saleslines
+msgid "Taxes"
+msgstr "Impuestos"
+
+#. module: point_of_sale
+#. openerp-web
+#: code:addons/point_of_sale/static/src/xml/pos.xml:813
+#, python-format
+msgid "Taxes:"
+msgstr "Impuestos:"
+
+#. module: point_of_sale
+#. openerp-web
+#: code:addons/point_of_sale/static/src/xml/pos.xml:524
+#, python-format
+msgid "Tel:"
+msgstr ""
+
+#. module: point_of_sale
+#: code:addons/point_of_sale/point_of_sale.py:1121
+#, python-format
+msgid "The POS order must have lines when calling this method"
+msgstr ""
+
+#. module: point_of_sale
+#. openerp-web
+#: code:addons/point_of_sale/static/src/xml/pos.xml:690
+#, python-format
+msgid ""
+"The Point of Sale could not find any product, client, employee\n"
+"                    or action associated with the scanned barcode."
+msgstr ""
+
+#. module: point_of_sale
+#. openerp-web
+#: code:addons/point_of_sale/static/src/xml/pos.xml:93
+#, python-format
+msgid ""
+"The Point of Sale is not supported by Microsoft Internet Explorer. Please use\n"
+"                        a modern browser like"
+msgstr ""
+
+#. module: point_of_sale
+#: constraint:pos.config:0
+msgid ""
+"The company of a payment method is different than the one of point of sale"
+msgstr ""
+
+#. module: point_of_sale
+#: constraint:pos.config:0
+msgid ""
+"The company of the sale journal is different than the one of point of sale"
+msgstr ""
+
+#. module: point_of_sale
+#: constraint:pos.config:0
+msgid ""
+"The company of the stock location is different than the one of point of sale"
+msgstr ""
+
+#. module: point_of_sale
+#: help:pos.config,proxy_ip:0
+msgid ""
+"The hostname or ip address of the hardware proxy, Will be autodetected if "
+"left empty"
+msgstr ""
+
+#. module: point_of_sale
+#: sql_constraint:pos.session:0
+msgid "The name of this POS Session must be unique !"
+msgstr ""
+
+#. module: point_of_sale
+#. openerp-web
+#: code:addons/point_of_sale/static/src/js/screens.js:1315
+#, python-format
+msgid "The order could not be sent"
+msgstr ""
+
+#. module: point_of_sale
+#: help:pos.config,barcode_discount:0
+msgid "The pattern that identifies a product with a barcode encoded discount"
+msgstr ""
+
+#. module: point_of_sale
+#: help:pos.config,barcode_price:0
+msgid "The pattern that identifies a product with a barcode encoded price"
+msgstr ""
+
+#. module: point_of_sale
+#: help:pos.config,barcode_weight:0
+msgid "The pattern that identifies a product with a barcode encoded weight"
+msgstr ""
+
+#. module: point_of_sale
+#: help:pos.config,barcode_cashier:0
+msgid "The pattern that identifies cashier login barcodes"
+msgstr ""
+
+#. module: point_of_sale
+#: help:pos.config,barcode_customer:0
+msgid "The pattern that identifies customer's client card barcodes"
+msgstr ""
+
+#. module: point_of_sale
+#: help:pos.config,barcode_product:0
+msgid "The pattern that identifies product barcodes"
+msgstr ""
+
+#. module: point_of_sale
+#: help:pos.session,config_id:0
+msgid "The physical point of sale you will use."
+msgstr ""
+
+#. module: point_of_sale
+#. openerp-web
+#: code:addons/point_of_sale/static/src/js/screens.js:830
+#, python-format
+msgid "The provided file could not be read due to an unknown error"
+msgstr ""
+
+#. module: point_of_sale
+#: view:pos.session.opening:point_of_sale.pos_session_opening_form_view
+msgid "The session"
+msgstr ""
+
+#. module: point_of_sale
+#: view:pos.open.statement:point_of_sale.view_pos_open_statement
+msgid ""
+"The system will open all cash registers, so that you can start recording "
+"payments. We suggest you to control the opening balance of each register, "
+"using their CashBox tab."
+msgstr ""
+
+#. module: point_of_sale
+#: code:addons/point_of_sale/point_of_sale.py:500
+#, python-format
+msgid ""
+"The type of the journal for your payment method should be bank or cash "
+msgstr ""
+
+#. module: point_of_sale
+#: field:pos.session,cash_register_balance_end:0
+msgid "Theoretical Closing Balance"
+msgstr ""
+
+#. module: point_of_sale
+#. openerp-web
+#: code:addons/point_of_sale/static/src/xml/pos.xml:725
+#, python-format
+msgid "There are no unsent orders"
+msgstr ""
+
+#. module: point_of_sale
+#. openerp-web
+#: code:addons/point_of_sale/static/src/xml/pos.xml:144
+#, python-format
+msgid ""
+"There are pending operations that could not be saved into the database, are "
+"you sure you want to exit?"
+msgstr ""
+
+#. module: point_of_sale
+#. openerp-web
+#: code:addons/point_of_sale/static/src/js/screens.js:1290
+#, python-format
+msgid ""
+"There is no cash payment method available in this point of sale to handle the change.\n"
+"\n"
+" Please pay the exact amount or add a cash payment method in the point of sale configuration"
+msgstr ""
+
+#. module: point_of_sale
+#: code:addons/point_of_sale/wizard/pos_box.py:23
+#, python-format
+msgid "There is no cash register for this PoS Session"
+msgstr ""
+
+#. module: point_of_sale
+#: code:addons/point_of_sale/point_of_sale.py:873
+#, python-format
+msgid ""
+"There is no receivable account defined to make payment for the partner: "
+"\"%s\" (id:%d)."
+msgstr ""
+
+#. module: point_of_sale
+#: code:addons/point_of_sale/point_of_sale.py:871
+#, python-format
+msgid "There is no receivable account defined to make payment."
+msgstr ""
+
+#. module: point_of_sale
+#. openerp-web
+#: code:addons/point_of_sale/static/src/js/screens.js:1261
+#, python-format
+msgid ""
+"There must be at least one product in your order before it can be validated"
+msgstr ""
+
+#. module: point_of_sale
+#: help:account.journal,amount_authorized_diff:0
+msgid ""
+"This field depicts the maximum difference allowed between the ending balance"
+" and the theorical cash when closing a session, for non-POS managers. If "
+"this maximum is reached, the user will have an error message at the closing "
+"of his session saying that he needs to contact his manager."
+msgstr ""
+
+#. module: point_of_sale
+#: help:pos.category,image:0
+msgid ""
+"This field holds the image used as image for the cateogry, limited to "
+"1024x1024px."
+msgstr ""
+
+#. module: point_of_sale
+#. openerp-web
+#: code:addons/point_of_sale/static/src/js/widgets.js:813
+#, python-format
+msgid ""
+"This operation will permanently destroy all unsent orders from the local "
+"storage. You will lose all the data. This operation cannot be undone."
+msgstr ""
+
+#. module: point_of_sale
+#: help:pos.config,sequence_id:0
+msgid ""
+"This sequence is automatically created by Odoo but you can change it to "
+"customize the reference numbers of your orders."
+msgstr ""
+
+#. module: point_of_sale
+#: help:product.template,pos_categ_id:0
+msgid "Those categories are used to group similar products for point of sale."
+msgstr ""
+
+#. module: point_of_sale
+#: model:product.template,name:point_of_sale.timmermans_faro_37,5cl_product_template
+msgid "Timmermans Faro 37.5cl"
+msgstr ""
+
+#. module: point_of_sale
+#: model:product.template,name:point_of_sale.timmermans_geuze_37,5cl_product_template
+msgid "Timmermans Geuze 37.5cl"
+msgstr ""
+
+#. module: point_of_sale
+#: model:product.template,name:point_of_sale.timmermans_kriek_37,5cl_product_template
+msgid "Timmermans Kriek 37.5cl"
+msgstr ""
+
+#. module: point_of_sale
+#: field:product.template,to_weight:0
+msgid "To Weigh With Scale"
+msgstr ""
+
+#. module: point_of_sale
+#: code:addons/point_of_sale/point_of_sale.py:910
+#, python-format
+msgid ""
+"To return product(s), you need to open a session that will be used to "
+"register the refund."
+msgstr ""
+
+#. module: point_of_sale
+#: view:pos.session:point_of_sale.view_pos_session_search
+msgid "Today"
+msgstr "Hoy"
+
+#. module: point_of_sale
+#: model:ir.actions.report.xml,name:point_of_sale.pos_payment_report
+msgid "Today's Payment"
+msgstr ""
+
+#. module: point_of_sale
+#: view:website:point_of_sale.report_payment
+msgid "Today's Payments"
+msgstr ""
+
+#. module: point_of_sale
+#: model:pos.category,name:point_of_sale.tomates
+msgid "Tomatos"
+msgstr ""
+
+#. module: point_of_sale
+#: field:pos.order,amount_total:0
+#: view:pos.session:point_of_sale.view_pos_session_form
+#: field:report.sales.by.user.pos,amount:0
+#: field:report.sales.by.user.pos.month,amount:0
+#: view:website:point_of_sale.report_payment
+#: view:website:point_of_sale.report_receipt
+#: view:website:point_of_sale.report_saleslines
+#: view:website:point_of_sale.report_statement
+#: view:website:point_of_sale.report_usersproduct
+msgid "Total"
+msgstr "Total"
+
+#. module: point_of_sale
+#: field:pos.session,cash_register_total_entry_encoding:0
+msgid "Total Cash Transaction"
+msgstr ""
+
+#. module: point_of_sale
+#: field:report.pos.order,total_discount:0
+msgid "Total Discount"
+msgstr "Descuento total"
+
+#. module: point_of_sale
+#: field:report.pos.order,price_total:0
+msgid "Total Price"
+msgstr "Precio total"
+
+#. module: point_of_sale
+#: view:report.transaction.pos:point_of_sale.view_trans_pos_user_tree
+msgid "Total Transaction"
+msgstr "Total transacción"
+
+#. module: point_of_sale
+#: view:website:point_of_sale.report_sessionsummary
+msgid "Total Transactions"
+msgstr "Transacciones totales"
+
+#. module: point_of_sale
+#: view:website:point_of_sale.report_saleslines
+msgid "Total Without Taxes"
+msgstr "Total excluyendo impuestos"
+
+#. module: point_of_sale
+#: view:website:point_of_sale.report_detailsofsales
+msgid "Total discount"
+msgstr "Total descuento"
+
+#. module: point_of_sale
+#: view:website:point_of_sale.report_detailsofsales
+msgid "Total invoiced"
+msgstr "Total facturado"
+
+#. module: point_of_sale
+#: help:pos.session,cash_register_total_entry_encoding:0
+msgid "Total of all paid sale orders"
+msgstr ""
+
+#. module: point_of_sale
+#: help:pos.session,cash_register_balance_end_real:0
+msgid "Total of closing cash control lines."
+msgstr ""
+
+#. module: point_of_sale
+#: help:pos.session,cash_register_balance_start:0
+msgid "Total of opening cash control lines."
+msgstr ""
+
+#. module: point_of_sale
+#: view:website:point_of_sale.report_detailsofsales
+msgid "Total of the day"
+msgstr "Total del día"
+
+#. module: point_of_sale
+#: view:website:point_of_sale.report_detailsofsales
+msgid "Total paid"
+msgstr "Total pagado"
+
+#. module: point_of_sale
+#: view:pos.order.line:point_of_sale.view_pos_order_line
+msgid "Total qty"
+msgstr "Ctd. total"
+
+#. module: point_of_sale
+#. openerp-web
+#: code:addons/point_of_sale/static/src/xml/pos.xml:812
+#: code:addons/point_of_sale/static/src/xml/pos.xml:989
+#, python-format
+msgid "Total:"
+msgstr "Total:"
+
+#. module: point_of_sale
+#: code:addons/point_of_sale/point_of_sale.py:1214
+#, python-format
+msgid "Trade Receivables"
+msgstr ""
+
+#. module: point_of_sale
+#: code:addons/point_of_sale/point_of_sale.py:653
+#, python-format
+msgid "Unable to Delete!"
+msgstr ""
+
+#. module: point_of_sale
+#: code:addons/point_of_sale/point_of_sale.py:841
+#, python-format
+msgid "Unable to cancel the picking."
+msgstr ""
+
+#. module: point_of_sale
+#: code:addons/point_of_sale/point_of_sale.py:399
+#, python-format
+msgid ""
+"Unable to open the session. You have to assign a sale journal to your point "
+"of sale."
+msgstr ""
+
+#. module: point_of_sale
+#: field:pos.order.line,price_unit:0 view:website:point_of_sale.report_payment
+#: view:website:point_of_sale.report_saleslines
+msgid "Unit Price"
+msgstr "Precio unidad"
+
+#. module: point_of_sale
+#. openerp-web
+#: code:addons/point_of_sale/static/src/xml/pos.xml:686
+#, python-format
+msgid "Unknown Barcode"
+msgstr ""
+
+#. module: point_of_sale
+#. openerp-web
+#: code:addons/point_of_sale/static/src/xml/pos.xml:914
+#, python-format
+msgid "Unknown Customer"
+msgstr ""
+
+#. module: point_of_sale
+#. openerp-web
+#: code:addons/point_of_sale/static/src/xml/pos.xml:845
+#, python-format
+msgid "Unknown Product"
+msgstr ""
+
+#. module: point_of_sale
+#. openerp-web
+#: code:addons/point_of_sale/static/src/xml/pos.xml:723
+#: code:addons/point_of_sale/static/src/xml/pos.xml:850
+#, python-format
+msgid "Unsent Orders"
+msgstr ""
+
+#. module: point_of_sale
+#. openerp-web
+#: code:addons/point_of_sale/static/src/js/screens.js:814
+#, python-format
+msgid "Unsupported File Format"
+msgstr ""
+
+#. module: point_of_sale
+#: view:pos.session:point_of_sale.view_pos_session_search
+#: field:report.sales.by.user.pos,user_id:0
+#: field:report.sales.by.user.pos.month,user_id:0
+#: field:report.transaction.pos,user_id:0
+#: model:res.groups,name:point_of_sale.group_pos_user
+#: view:website:point_of_sale.report_statement
+#: view:website:point_of_sale.report_usersproduct
+msgid "User"
+msgstr "Usuario"
+
+#. module: point_of_sale
+#: model:ir.actions.report.xml,name:point_of_sale.report_user_label
+msgid "User Labels"
+msgstr ""
+
+#. module: point_of_sale
+#: model:ir.actions.report.xml,name:point_of_sale.action_report_pos_users_product
+#: view:website:point_of_sale.report_usersproduct
+msgid "User's Product"
+msgstr "Producto del usuario"
+
+#. module: point_of_sale
+#. openerp-web
+#: code:addons/point_of_sale/static/src/xml/pos.xml:933
+#: view:website:point_of_sale.report_receipt
+#, python-format
+msgid "User:"
+msgstr ""
+
+#. module: point_of_sale
+#: model:ir.model,name:point_of_sale.model_res_users
+#: view:website:point_of_sale.report_detailsofsales
+msgid "Users"
+msgstr "Usuarios"
+
+#. module: point_of_sale
+#. openerp-web
+#: code:addons/point_of_sale/static/src/xml/pos.xml:527
+#, python-format
+msgid "VAT:"
+msgstr "CIF/NIF:"
+
+#. module: point_of_sale
+#. openerp-web
+#: code:addons/point_of_sale/static/src/js/screens.js:1070
+#, python-format
+msgid "Validate"
+msgstr "Validar"
+
+#. module: point_of_sale
+#: view:pos.session:point_of_sale.view_pos_session_form
+msgid "Validate & Open Session"
+msgstr ""
+
+#. module: point_of_sale
+#: view:pos.session:point_of_sale.view_pos_session_form
+msgid "Validate Closing & Post Entries"
+msgstr ""
+
+#. module: point_of_sale
+#: field:pos.config,iface_vkeyboard:0
+msgid "Virtual KeyBoard"
+msgstr ""
+
+#. module: point_of_sale
+#: model:pos.category,name:point_of_sale.water
+msgid "Water"
+msgstr ""
+
+#. module: point_of_sale
+#: field:pos.config,barcode_weight:0
+msgid "Weight Barcodes"
+msgstr ""
+
+#. module: point_of_sale
+#. openerp-web
+#: code:addons/point_of_sale/static/src/xml/pos.xml:858
+#, python-format
+msgid "Weighting"
+msgstr ""
+
+#. module: point_of_sale
+#. openerp-web
+#: code:addons/point_of_sale/static/src/xml/pos.xml:786
+#: code:addons/point_of_sale/static/src/xml/pos.xml:953
+#, python-format
+msgid "With a"
+msgstr ""
+
+#. module: point_of_sale
+#: view:report.pos.order:point_of_sale.view_report_pos_order_search
 msgid "Year"
 msgstr "Año"
 
-#~ msgid ","
-#~ msgstr ","
-
-#~ msgid "Discount :"
-#~ msgstr "Descuento :"
-
-#~ msgid "Piece number"
-#~ msgstr "Número referencia"
-
-#~ msgid "Scan Product"
-#~ msgstr "Escanear producto"
-
-#~ msgid "Document"
-#~ msgstr "Documento"
-
-#~ msgid "Orders of the day"
-#~ msgstr "Ventas del día"
-
-#~ msgid "Partner Ref."
-#~ msgstr "Ref. empresa"
-
-#~ msgid "Ok"
-#~ msgstr "Aceptar"
-
-#~ msgid "Detail of Sales"
-#~ msgstr "Detalle de ventas"
-
-#~ msgid "Operation N° :"
-#~ msgstr "Operación Num. :"
-
-#~ msgid "Refund Orders"
-#~ msgstr "Devoluciones"
-
-#~ msgid "Select default journals"
-#~ msgstr "Seleccione los diarios por defecto"
-
-#~ msgid "VAT(%)"
-#~ msgstr "IVA(%)"
-
-#~ msgid "Disc"
-#~ msgstr "Desc."
-
-#~ msgid "Order Payments"
-#~ msgstr "Pagos de la venta"
-
-#~ msgid "Date :"
-#~ msgstr "Fecha :"
-
-#~ msgid "Disc :"
-#~ msgstr "Desc. :"
-
-#~ msgid "User :"
-#~ msgstr "Usuario :"
-
-#~ msgid "Total :"
-#~ msgstr "Total :"
-
-#~ msgid "Point of Sale journal configuration."
-#~ msgstr "Configuración Terminal Punto de Venta"
-
-#~ msgid "Default journal"
-#~ msgstr "Diario por defecto"
-
-#~ msgid "Default Receivable"
-#~ msgstr "A cobrar por defecto"
-
-#~ msgid "Get From Order"
-#~ msgstr "Importar pedido venta"
-
-#~ msgid "Invalid XML for View Architecture!"
-#~ msgstr "¡XML inválido para la definición de la vista!"
-
-#~ msgid "POS Lines of the day"
-#~ msgstr "Líneas TPV del día"
-
-#~ msgid "Default journals"
-#~ msgstr "Diarios por defecto"
-
-#~ msgid "Add products"
-#~ msgstr "Añadir productos"
-
-#~ msgid "POS Lines"
-#~ msgstr "Líneas TPV"
-
-#~ msgid "Define default journals"
-#~ msgstr "Definir diarios por defecto"
-
-#~ msgid "Tel :"
-#~ msgstr "Tel :"
-
-#~ msgid "Default rebate journal"
-#~ msgstr "Diario de devoluciones por defecto"
-
-#~ msgid "Wizard default journals"
-#~ msgstr "Asistente diarios por defecto"
-
-#~ msgid "Ma_ke Payment"
-#~ msgstr "_Realizar pago"
-
-#~ msgid "E-mail :"
-#~ msgstr "E-mail :"
-
-#~ msgid "Sales of the day"
-#~ msgstr "Ventas del día"
-
-#~ msgid "."
-#~ msgstr "."
-
-#~ msgid "Discount"
-#~ msgstr "Descuento"
-
-#~ msgid "_Add product"
-#~ msgstr "_Añadir producto"
-
-#~ msgid "Period:"
-#~ msgstr "Periodo:"
-
-#~ msgid "All the sales"
-#~ msgstr "Todas las ventas"
-
-#~ msgid "Compute"
-#~ msgstr "Calcular"
-
-#~ msgid "Create _Invoice"
-#~ msgstr "Crear _Factura"
-
-#~ msgid "Mode of payment"
-#~ msgstr "Modo de pago"
-
-#~ msgid "Ma_ke payment"
-#~ msgstr "_Realizar pago"
-
-#~ msgid "Discount percentage"
-#~ msgstr "Porcentaje descuento"
-
-#~ msgid "Refund order :"
-#~ msgstr "Devolución :"
-
-#, python-format
-#~ msgid "Cannot delete a point of sale which is already confirmed !"
-#~ msgstr "¡No se puede eliminar una venta que ya está confirmada!"
-
-#~ msgid ""
-#~ "The Object name must start with x_ and not contain any special character !"
-#~ msgstr ""
-#~ "¡El nombre del objeto debe empezar con x_ y no contener ningún carácter "
-#~ "especial!"
-
-#~ msgid "Pos Payment"
-#~ msgstr "Pago TPV"
-
-#~ msgid "Refund "
-#~ msgstr "Devolución "
-
-#~ msgid "Invoicing"
-#~ msgstr "Facturación"
-
-#~ msgid ":"
-#~ msgstr ":"
-
-#~ msgid "Canceled Invoice"
-#~ msgstr "Factura cancelada"
-
-#~ msgid "Default gift journal"
-#~ msgstr "Diario de vales por defecto"
-
-#~ msgid "All orders"
-#~ msgstr "Todas las ventas"
-
-#~ msgid "Sales of the month"
-#~ msgstr "Ventas del mes"
-
-#~ msgid "D_iscount"
-#~ msgstr "D_escuento"
-
-#~ msgid "Ce bon est valide jusqu'au"
-#~ msgstr "Este bono es válido hasta"
-
-#~ msgid "Payment Term"
-#~ msgstr "Plazo de pago"
-
-#~ msgid "Actions"
-#~ msgstr "Acciones"
-
-#~ msgid "Print Date:"
-#~ msgstr "Fecha impresión:"
-
-#~ msgid "Company:"
-#~ msgstr "Compañía:"
-
-#, python-format
-#~ msgid "Cannot create invoice without a partner."
-#~ msgstr "No se puede crear una factura sin una empresa."
-
-#~ msgid "Net Total"
-#~ msgstr "Total neto"
-
-#~ msgid "Payment Name"
-#~ msgstr "Descripción pago"
-
-#~ msgid "Piece Number"
-#~ msgstr "Número ref."
-
-#, python-format
-#~ msgid "UserError"
-#~ msgstr "Error del usuario"
-
-#~ msgid "Invalid model name in the action definition."
-#~ msgstr "Nombre de modelo no válido en la definición de la acción."
-
-#~ msgid "Product for expenses"
-#~ msgstr "Producto para gastos"+#. module: point_of_sale
+#: model:product.template,name:point_of_sale.poivron_jaunes_product_template
+msgid "Yellow Peppers"
+msgstr ""
+
+#. module: point_of_sale
+#: view:pos.session.opening:point_of_sale.pos_session_opening_form_view
+msgid ""
+"You can continue sales from the touchscreen interface by clicking on \"Start"
+" Selling\" or close the cash register session."
+msgstr ""
+
+#. module: point_of_sale
+#: view:pos.session:point_of_sale.view_pos_session_form
+msgid "You can define another list of available currencies on the"
+msgstr ""
+
+#. module: point_of_sale
+#: code:addons/point_of_sale/point_of_sale.py:640
+#, python-format
+msgid ""
+"You cannot change the partner of a POS order for which an invoice has "
+"already been issued."
+msgstr ""
+
+#. module: point_of_sale
+#: code:addons/point_of_sale/point_of_sale.py:530
+#, python-format
+msgid ""
+"You cannot confirm all orders of this session, because they have not the "
+"'paid' status"
+msgstr ""
+
+#. module: point_of_sale
+#: constraint:pos.session:0
+msgid ""
+"You cannot create two active sessions related to the same point of sale!"
+msgstr ""
+
+#. module: point_of_sale
+#: constraint:pos.session:0
+msgid "You cannot create two active sessions with the same responsible!"
+msgstr ""
+
+#. module: point_of_sale
+#: code:addons/point_of_sale/point_of_sale.py:1434
+#, python-format
+msgid ""
+"You cannot delete a product saleable in point of sale while a session is "
+"still opened."
+msgstr ""
+
+#. module: point_of_sale
+#. openerp-web
+#: code:addons/point_of_sale/static/src/js/screens.js:1271
+#, python-format
+msgid ""
+"You cannot have a negative amount in a Bank payment. Use a cash payment "
+"method to return money to the customer."
+msgstr ""
+
+#. module: point_of_sale
+#: constraint:pos.config:0
+msgid "You cannot have two cash controls in one Point Of Sale !"
+msgstr ""
+
+#. module: point_of_sale
+#: code:addons/point_of_sale/point_of_sale.py:545
+#, python-format
+msgid ""
+"You cannot use the session of another users. This session is owned by %s. "
+"Please first close this one to use this point of sale."
+msgstr ""
+
+#. module: point_of_sale
+#: code:addons/point_of_sale/wizard/pos_open_statement.py:49
+#, python-format
+msgid ""
+"You have to define which payment method must be available in the point of "
+"sale by reusing existing bank and cash through \"Accounting / Configuration "
+"/ Journals / Journals\". Select a journal and check the field \"PoS Payment "
+"Method\" from the \"Point of Sale\" tab. You can also create new payment "
+"methods directly from menu \"PoS Backend / Configuration / Payment "
+"Methods\"."
+msgstr ""
+
+#. module: point_of_sale
+#: code:addons/point_of_sale/point_of_sale.py:887
+#, python-format
+msgid "You have to open at least one cashbox."
+msgstr ""
+
+#. module: point_of_sale
+#: code:addons/point_of_sale/point_of_sale.py:1289
+#, python-format
+msgid ""
+"You have to select a pricelist in the sale form !\n"
+"Please set one before choosing a product."
+msgstr "¡Debe seleccionar una lista de precios en el formulario de ventas!\nPor favor seleccione una antes de seleccionar un producto."
+
+#. module: point_of_sale
+#: view:pos.session.opening:point_of_sale.pos_session_opening_form_view
+msgid ""
+"You may have to control your cash amount in your cash register, before\n"
+"                          being able to start selling through the touchscreen interface."
+msgstr ""
+
+#. module: point_of_sale
+#: code:addons/point_of_sale/point_of_sale.py:384
+#, python-format
+msgid "You should assign a Point of Sale to your session."
+msgstr ""
+
+#. module: point_of_sale
+#. openerp-web
+#: code:addons/point_of_sale/static/src/js/widgets.js:985
+#, python-format
+msgid "You will lose any data associated with the current order"
+msgstr ""
+
+#. module: point_of_sale
+#. openerp-web
+#: code:addons/point_of_sale/static/src/js/screens.js:758
+#, python-format
+msgid "Your Internet connection is probably down."
+msgstr ""
+
+#. module: point_of_sale
+#: model:ir.actions.act_window,name:point_of_sale.action_pos_session_opening
+#: model:ir.ui.menu,name:point_of_sale.menu_pos_session_opening
+msgid "Your Session"
+msgstr ""
+
+#. module: point_of_sale
+#: code:addons/point_of_sale/point_of_sale.py:497
+#, python-format
+msgid ""
+"Your ending balance is too different from the theoretical cash closing "
+"(%.2f), the maximum allowed is: %.2f. You can contact your manager to force "
+"it."
+msgstr ""
+
+#. module: point_of_sale
+#. openerp-web
+#: code:addons/point_of_sale/static/src/js/widgets.js:1240
+#, python-format
+msgid "Your internet connection is probably down."
+msgstr ""
+
+#. module: point_of_sale
+#. openerp-web
+#: code:addons/point_of_sale/static/src/xml/pos.xml:804
+#, python-format
+msgid "Your shopping cart is empty"
+msgstr ""
+
+#. module: point_of_sale
+#. openerp-web
+#: code:addons/point_of_sale/static/src/xml/pos.xml:325
+#, python-format
+msgid "ZIP"
+msgstr "CP"
+
+#. module: point_of_sale
+#: model:product.template,name:point_of_sale.courgette_product_template
+msgid "Zucchini"
+msgstr ""
+
+#. module: point_of_sale
+#. openerp-web
+#: code:addons/point_of_sale/static/src/xml/pos.xml:778
+#, python-format
+msgid "at"
+msgstr "en"
+
+#. module: point_of_sale
+#. openerp-web
+#: code:addons/point_of_sale/static/src/xml/pos.xml:1078
+#, python-format
+msgid "caps lock"
+msgstr ""
+
+#. module: point_of_sale
+#. openerp-web
+#: code:addons/point_of_sale/static/src/xml/pos.xml:1105
+#: code:addons/point_of_sale/static/src/xml/pos.xml:1147
+#, python-format
+msgid "close"
+msgstr ""
+
+#. module: point_of_sale
+#. openerp-web
+#: code:addons/point_of_sale/static/src/xml/pos.xml:1063
+#: code:addons/point_of_sale/static/src/xml/pos.xml:1140
+#, python-format
+msgid "delete"
+msgstr ""
+
+#. module: point_of_sale
+#. openerp-web
+#: code:addons/point_of_sale/static/src/xml/pos.xml:788
+#, python-format
+msgid "discount"
+msgstr ""
+
+#. module: point_of_sale
+#: code:addons/point_of_sale/point_of_sale.py:398
+#: code:addons/point_of_sale/point_of_sale.py:593
+#, python-format
+msgid "error!"
+msgstr ""
+
+#. module: point_of_sale
+#: code:addons/point_of_sale/point_of_sale.py:140
+#, python-format
+msgid "not used"
+msgstr ""
+
+#. module: point_of_sale
+#. openerp-web
+#: code:addons/point_of_sale/static/src/xml/pos.xml:95
+#: view:pos.confirm:point_of_sale.view_pos_confirm
+#: view:pos.details:point_of_sale.view_pos_details
+#: view:pos.discount:point_of_sale.view_pos_discount
+#: view:pos.ean_wizard:point_of_sale.pos_ean13_generator
+#: view:pos.make.payment:point_of_sale.view_pos_payment
+#: view:pos.open.statement:point_of_sale.view_pos_open_statement
+#, python-format
+msgid "or"
+msgstr "o"
+
+#. module: point_of_sale
+#: view:pos.session:point_of_sale.view_pos_session_form
+msgid "payment method."
+msgstr ""
+
+#. module: point_of_sale
+#. openerp-web
+#: code:addons/point_of_sale/point_of_sale.py:599
+#: code:addons/point_of_sale/static/src/xml/pos.xml:1090
+#: code:addons/point_of_sale/static/src/xml/pos.xml:1145
+#, python-format
+msgid "return"
+msgstr ""
+
+#. module: point_of_sale
+#. openerp-web
+#: code:addons/point_of_sale/static/src/xml/pos.xml:1091
+#: code:addons/point_of_sale/static/src/xml/pos.xml:1102
+#, python-format
+msgid "shift"
+msgstr ""
+
+#. module: point_of_sale
+#. openerp-web
+#: code:addons/point_of_sale/static/src/xml/pos.xml:1064
+#, python-format
+msgid "tab"
+msgstr ""
+
+#. module: point_of_sale
+#: view:pos.session:point_of_sale.view_pos_session_form
+msgid "tab of the"
+msgstr ""
+
+#. module: point_of_sale
+#: model:ir.model,name:point_of_sale.model_report_transaction_pos
+msgid "transaction for the pos"
+msgstr "transacción del TPV"
+
+#. module: point_of_sale
+#: field:account.bank.statement,pos_session_id:0
+#: field:account.bank.statement.line,pos_statement_id:0
+#: field:pos.order,amount_return:0
+#: field:pos.session.opening,pos_session_name:0
+#: field:pos.session.opening,pos_session_username:0
+msgid "unknown"
+msgstr "desconocido"