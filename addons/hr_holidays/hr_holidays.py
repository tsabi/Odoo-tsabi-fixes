--- conflicted
+++ resolved
@@ -112,18 +112,12 @@
 
     _columns = {
         'name': fields.char('Description', required=True, size=64),
-<<<<<<< HEAD
         'state': fields.selection([('draft', 'New'), ('cancel', 'Cancelled'),('confirm', 'Waiting Approval'), ('refuse', 'Refused'),
             ('validate1', 'Waiting Second Approval'), ('validate', 'Approved')],
-            'State', readonly=True, help='The state is set to \'Draft\', when a holiday request is created.\
-=======
-        'state': fields.selection([('draft', 'New'), ('confirm', 'Waiting Approval'), ('refuse', 'Refused'),
-            ('validate1', 'Waiting Second Approval'), ('validate', 'Approved'), ('cancel', 'Cancelled')],
-            'Status', readonly=True, help='The state is set to \'Draft\', when a holiday request is created.\
->>>>>>> 0e6f4821
-            \nThe state is \'Waiting Approval\', when holiday request is confirmed by user.\
-            \nThe state is \'Refused\', when holiday request is refused by manager.\
-            \nThe state is \'Approved\', when holiday request is approved by manager.'),
+            'Status', readonly=True, help='The status is set to \'Draft\', when a holiday request is created.\
+            \nThe status is \'Waiting Approval\', when holiday request is confirmed by user.\
+            \nThe status is \'Refused\', when holiday request is refused by manager.\
+            \nThe status is \'Approved\', when holiday request is approved by manager.'),
         'user_id':fields.related('employee_id', 'user_id', type='many2one', relation='res.users', string='User', store=True),
         'date_from': fields.datetime('Start Date', readonly=True, states={'draft':[('readonly',False)]}, select=True),
         'date_to': fields.datetime('End Date', readonly=True, states={'draft':[('readonly',False)]}),
@@ -208,7 +202,7 @@
     def unlink(self, cr, uid, ids, context=None):
         for rec in self.browse(cr, uid, ids, context=context):
             if rec.state<>'draft':
-                raise osv.except_osv(_('Warning!'),_('You cannot delete a leave which is not in draft state !'))
+                raise osv.except_osv(_('Warning!'),_('You cannot delete a leave which is not in draft status !'))
         return super(hr_holidays, self).unlink(cr, uid, ids, context)
 
     def onchange_date_from(self, cr, uid, ids, date_to, date_from):
