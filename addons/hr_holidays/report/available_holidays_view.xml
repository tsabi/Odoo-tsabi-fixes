--- conflicted
+++ resolved
@@ -90,11 +90,7 @@
             <field name="res_model">available.holidays.report</field>
             <field name="view_type">form</field>
             <field name="view_mode">tree,graph</field>
-<<<<<<< HEAD
-            <field name="context">{'search_default_user_id': uid}</field>
-=======
-            <field name="context">{"search_default_user_id":uid}</field>
->>>>>>> 3ee0f15d
+            <field name="context">{"search_default_user_id": uid}</field>
             <field name="view_id" ref="view_hr_available_holidays_report_search"/>
 
         </record>
