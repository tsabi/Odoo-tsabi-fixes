--- conflicted
+++ resolved
@@ -73,12 +73,7 @@
                 and s.active <> 'f'
                 group by h.holiday_status_id, h.employee_id,
                          date_trunc('day',h.create_date),to_char(s.create_date, 'YYYY'),
-<<<<<<< HEAD
-                         to_char(s.create_date, 'MM'),h.user_id,h.state, h.category_id
-=======
-                         to_char(s.create_date, 'MM'),to_char(s.create_date, 'YYYY-MM-DD'),h.user_id,
-                         h.state,h.department_id
->>>>>>> 96c656ba
+                         to_char(s.create_date, 'MM'),h.user_id,h.state, h.category_id, h.department_id
 
             )""")
 available_holidays_report()
