--- conflicted
+++ resolved
@@ -3,11 +3,7 @@
 
 from datetime import timedelta
 from dateutil.relativedelta import relativedelta
-<<<<<<< HEAD
-from odoo import api, fields, models
-=======
 from odoo import api, fields, models, _
->>>>>>> 0a089f87
 from odoo.exceptions import UserError
 
 
@@ -108,11 +104,7 @@
     @api.model
     def render_html(self, docids, data=None):
         if not data.get('form'):
-<<<<<<< HEAD
             raise UserError(_("Some data are missing, this report cannot be printed."))
-=======
-            raise UserError(_("Form content is missing, this report cannot be printed."))
->>>>>>> 0a089f87
 
         Report = self.env['report']
         holidays_report = Report._get_report_from_name('hr_holidays.report_holidayssummary')
