--- conflicted
+++ resolved
@@ -285,13 +285,8 @@
             <field name="name">Requests Approve</field>
             <field name="res_model">hr.holidays</field>
             <field name="view_type">form</field>
-<<<<<<< HEAD
             <field name="context">{'default_type': 'add', 'search_default_approve':1,"search_default_department_id": department_id}</field>
-            <field name="domain">[('type','=','add')]</field>
-=======
-            <field name="context">{'search_default_approve':1,"search_default_department_id": department_id}</field>
             <field name="domain">[('type','=','remove')]</field>
->>>>>>> 993778ad
             <field name="view_id" ref="edit_holiday_new"/>
             <field name="search_view_id" ref="view_hr_holidays_filter"/>
         </record>
@@ -309,6 +304,7 @@
             <field name="view_id" ref="allocation_leave_new"/>
             <field name="act_window_id" ref="request_approve_holidays"/>
         </record>
+
         <menuitem name="Leave Requests to Approve" parent="menu_open_ask_holidays" id="menu_request_approve_holidays" action="request_approve_holidays" groups="base.group_hr_user"/>
 
         <record model="ir.actions.act_window" id="open_allocation_holidays">
