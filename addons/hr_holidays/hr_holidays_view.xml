<?xml version="1.0" ?>
<openerp>
    <data>

        <record id="view_hr_holidays_filter" model="ir.ui.view">
            <field name="name">hr.holidays.filter</field>
            <field name="model">hr.holidays</field>
            <field name="type">search</field>
            <field name="arch" type="xml">
                <search string="Search Leave">
                    <group col='8' colspan='4'>
                        <filter icon="terp-camera_test" domain="[('state','=','validate')]" string="Validated"/>
                        <separator orientation="vertical"/>
                        <filter icon="terp-check" domain="[('state','=','draft')]" string="To Confirm"/>
                        <filter icon="terp-camera_test" domain="[('state','=','confirm')]" string="To Approve"/>
                        <separator orientation="vertical"/>
                        <filter string="This Month" icon="terp-go-month" name="This Month"
                                domain="[('date_from','&lt;=',(datetime.date.today()+relativedelta(day=31)).strftime('%%Y-%%m-%%d')),('date_from','&gt;=',(datetime.date.today()-relativedelta(day=1)).strftime('%%Y-%%m-%%d'))]"/>
                        <separator orientation="vertical"/>
                        <field name="employee_id">
                            <filter icon="terp-personal"
                                name="my_leaves"
                                domain="[('employee_id.user_id','=', uid)]"
                                help="My Leaves" />
                        </field>
                        <field name="department_id" widget="selection">
                            <filter icon="terp-personal+" help="My Department Leaves"
                                domain="[('department_id.manager_id','=',uid)]" />
                        </field>
                        <field name="holiday_status_id" widget="selection"/>
                    </group>
                    <newline/>
                    <group expand="0" string="Extended Filters...">
                        <field name="date_from"/>
                        <field name="date_to"/>
                    </group>
                    <newline />
                    <group expand="0" string="Group By...">
                        <filter name="group_employee" string="Employee" icon="terp-personal" domain="[]" context="{'group_by':'employee_id'}"/>
                        <filter string="Manager" icon="terp-personal" domain="[]" context="{'group_by':'manager_id'}"/>
                        <filter string="Department" icon="terp-personal+" domain="[]" context="{'group_by':'department_id','set_visible':True}"/>
                        <separator orientation="vertical"/>
                        <filter name="group_type" string="Type" icon="terp-stock_symbol-selection" domain="[]" context="{'group_by':'holiday_status_id'}"/>
                        <separator orientation="vertical"/>
                        <filter string="State" icon="terp-stock_effects-object-colorize" domain="[]" context="{'group_by':'state'}"/>
                    </group>
                </search>
            </field>
        </record>

        <!-- Holidays: Leave Request -->

        <record id="view_holiday_new_calendar" model="ir.ui.view">
            <field name="name">Leave Request</field>
            <field name="model">hr.holidays</field>
            <field name="type">calendar</field>
            <field name="arch" type="xml">
                <calendar string="Leave Request" color="name" date_start="date_from" date_stop="date_to">
                    <field name="holiday_status_id"/>
                </calendar>
            </field>
        </record>

        <record model="ir.ui.view" id="edit_holiday_new">
            <field name="name">Leave Request</field>
            <field name="model">hr.holidays</field>
            <field name="type">form</field>
            <field name="priority">1</field>
            <field name="arch" type="xml">
                <form string="Leave Request">
                    <group col="8" colspan="4">
                    <field name="name" attrs="{'readonly':[('state','!=','draft'),('state','!=','confirm')]}" />
<<<<<<< HEAD
                    <field name="holiday_type" on_change="onchange_type(holiday_type)" attrs="{'readonly':[('state','!=','draft')]}" width="130" groups="base.group_hr_manager,base.group_extended"/>
=======
                    <field name="holiday_type" on_change="onchange_type(holiday_type)" attrs="{'readonly':[('state','!=','draft')]}" width="130" groups="base.group_hr_manager, base.group_extended" string="Leave Category"/>
>>>>>>> 5171086b
                    <group attrs="{'invisible':[('holiday_type','=','employee')]}">
                        <field name="category_id"  attrs="{'required':[('holiday_type','=','category')], 'readonly':[('state','!=','draft')]}"/>
                        </group>
                        <group attrs="{'invisible':[('holiday_type','=','category')]}">
                        <field name="employee_id" attrs="{'required':[('holiday_type','=','employee')]}"/>
                        </group>
                    </group>
                    <notebook colspan="4">
                        <page string="General">
                            <field name="holiday_status_id" on_change="onchange_sec_id(holiday_status_id)" context="{'employee_id':employee_id}" />
                            <field name="department_id" attrs="{'readonly':[('holiday_type','=','category')]}" />
                            <field name="date_from" on_change="onchange_date_from(date_to, date_from)" required="1"/>
                            <field name="date_to" on_change="onchange_date_from(date_to, date_from)" required="1"/>
                            <field name="number_of_days_temp"/>
                            <newline/>
                            <field name="manager_id"/>
                            <field name="manager_id2"/>
                            <separator string="Reasons" colspan="4"/>
                            <field name="notes" nolabel="1" colspan="4"/>
                            <newline/>
                            <field name="state" colspan="2"/>
                            <group colspan="2" col="6">
                                <button string="Refuse" name="refuse" states="confirm" type="workflow" icon="gtk-no" groups="base.group_hr_user,base.group_hr_manager"/>
                                <button string="Submit to Manager" name="confirm" states="draft" type="workflow" icon="gtk-yes"/>
                                <button string="Approve" name="validate" states="confirm" type="workflow" icon="gtk-apply" groups="base.group_hr_user"/>
                                <button string="Approved" name="second_validate" states="validate1" type="workflow" icon="gtk-apply" groups="base.group_hr_user"/>
                                <button string="Set to Draft" name="set_to_draft" states="refuse,validate,validate1" type="object" icon="gtk-convert" groups="base.group_hr_user"/>
                            </group>
                        </page>
                    </notebook>
                </form>
            </field>
        </record>

        <!-- Holidays: Allocation Request -->
        <record model="ir.ui.view" id="allocation_leave_new">
            <field name="name">Allocation Request</field>
            <field name="model">hr.holidays</field>
            <field name="type">form</field>
            <field name="arch" type="xml">
            <form string="Allocation Request">
                <group col="8" colspan="4">
                    <field name="name" />
<<<<<<< HEAD
                    <field name="holiday_type" on_change="onchange_type(holiday_type)" attrs="{'readonly':[('state','!=','draft')]}" groups="base.group_hr_manager, base.group_extended"/>
=======
                    <field name="holiday_type" on_change="onchange_type(holiday_type)" attrs="{'readonly':[('state','!=','draft')]}" string="Allocation Category" groups="base.group_hr_manager, base.group_extended"/>
>>>>>>> 5171086b
                        <group attrs="{'invisible':[('holiday_type','=','category')]}">
                        <field name="employee_id" attrs="{'required':[('holiday_type','=','employee')]}"/>
                        </group>
                        <group attrs="{'invisible':[('holiday_type','=','employee')]}">
                        <field name="category_id" attrs="{'required':[('holiday_type','=','category')], 'readonly':[('state','!=','draft')]}"/>
                        </group>
                </group>
                <notebook colspan="4">
                    <page string="General">
                        <field name="holiday_status_id" on_change="onchange_sec_id(holiday_status_id)" context="{'employee_id':employee_id}" />
                        <field name="department_id" attrs="{'readonly':[('holiday_type','=','category')]}" />
                        <field name="number_of_days_temp"/>
                        <newline/>
                        <field name="manager_id"/>
                        <field name="manager_id2"/>
                        <separator string="Reasons" colspan="4"/>
                        <field name="notes" nolabel="1" colspan="4" />
                        <newline/>
                        <field name="state" colspan="2"/>
                        <group colspan="2" col="6">
                            <button string="Refuse" name="refuse" states="confirm" type="workflow" icon="gtk-no" groups="base.group_hr_user"/>
                            <button string="Confirm" name="confirm" states="draft" type="workflow" icon="gtk-yes"/>
                            <button string="Approve" name="validate" states="confirm" type="workflow" icon="gtk-apply" groups="base.group_hr_user"/>
                            <button string="Approved" name="second_validate" states="validate1" type="workflow" icon="gtk-apply" groups="base.group_hr_user"/>
                            <button string="Set to Draft" name="set_to_draft" states="cancel,validate,validate1" type="object" icon="gtk-convert" groups="base.group_hr_user"/>
                        </group>
                    </page>
                </notebook>
            </form>
            </field>
        </record>

        <record model="ir.ui.view" id="view_holiday_allocation_tree">
            <field name="name">hr.holidays.allocation.tree</field>
            <field name="model">hr.holidays</field>
            <field name="type">tree</field>
            <field name="arch" type="xml">
                <tree colors="red:state in ('refuse');blue:state in ('draft');black:state in ('confirm','validate','validate1')" string="Leaves" >
                    <field name="employee_id"/>
                    <field name="department_id" invisible="1"/>
                    <field name="holiday_status_id"/>
                    <field name="name"/>
                    <field name="number_of_days" string="Number of Days" sum='Remaining Days'/>
                    <field name="manager_id" invisible="1"/>
                    <field name="user_id" invisible="1"/>
                    <!--field name="type"/-->
                    <field name="state"/>
                    <button string="Approve" name="validate" states="confirm" type="workflow" icon="gtk-apply" groups="base.group_hr_user,base.group_hr_manager"/>
                    <button string="Approved" name="second_validate" states="validate1" type="workflow" icon="gtk-apply" groups="base.group_hr_user,base.group_hr_manager"/>
                </tree>
            </field>
        </record>

        <!-- Holidays: Leaves Management -->
        <record model="ir.ui.view" id="allocation_company_new">
            <field name="name">Leaves Management</field>
            <field name="model">hr.holidays</field>
            <field name="type">form</field>
            <field name="arch" type="xml">
                <form string="Leaves Management">
                    <field name="name" />
                    <field name="holiday_status_id" />
                    <field name="type"/>
                    <field name="date_from" on_change="onchange_date_from(date_to, date_from)" attrs="{'readonly':[('type','=','add')], 'required':[('type','=','remove')]}"/>
                    <field name="date_to" on_change="onchange_date_from(date_to, date_from)" attrs="{'readonly':[('type','=','add')], 'required':[('type','=','remove')]}"/>
                    <field name="number_of_days_temp"/>
                    <notebook colspan="4">
                        <page string="General">
                            <field name="manager_id"/>
                            <field name="notes" colspan="4"/>
                            <newline/>
                            <field name="state" colspan="2"/>
                            <group colspan="2">
                                <button string="Confirm" name="confirm" states="draft" type="workflow" icon="gtk-yes"/>
                                <button string="Approve" name="validate" states="confirm" type="workflow" icon="gtk-apply"/>
                                <button string="Refuse" name="refuse" states="confirm,validate,draft" type="workflow" icon="gtk-no"/>
                                <button string="Set to Draft" name="set_to_draft" states="cancel" type="object" icon="gtk-convert"/>
                            </group>
                        </page>
                    </notebook>
                </form>
            </field>
        </record>

        <record model="ir.ui.view" id="view_holiday_simple">
            <field name="name">hr.holidays.report_tree</field>
            <field name="model">hr.holidays</field>
            <field name="type">tree</field>
            <field name="priority">20</field>
            <field name="arch" type="xml">
                <tree colors="red:state in ('refuse');blue:state in (' draft');black:state in ('confirm','validate','validate1')" string="Leaves Summary">
                    <field name="employee_id"/>
                    <field name="department_id" invisible="1"/>
                    <field name="type"/>
                    <field name="name"/>
                    <field name="number_of_days" string="Number of Days" sum='Remaining Days'/>
                    <field name="date_from"/>
                    <field name="date_to"/>
                    <field name="holiday_status_id"/>
                    <field name="manager_id" invisible="1"/>
                    <field name="user_id" invisible="1"/>
                    <field name="state"/>
                    <button string="Confirm" name="confirm" states="draft" type="workflow" icon="gtk-yes"/>
                    <button string="Approve" name="validate" states="confirm" type="workflow" icon="gtk-apply" groups="base.group_hr_user"/>
                    <button string="Refuse" name="refuse" states="confirm" type="workflow" icon="gtk-no" groups="base.group_hr_user"/>
                </tree>
            </field>
        </record>


        <record model="ir.ui.view" id="view_holiday">
            <field name="name">hr.holidays.tree</field>
            <field name="model">hr.holidays</field>
            <field name="type">tree</field>
            <field name="arch" type="xml">
                <tree colors="red:state in ('refuse');blue:state in (' draft');black:state in ('confirm','validate','validate1')">
                    <field name="employee_id"/>
                    <field name="department_id" invisible="not context.get('set_visible',False)"/>
                    <field name="holiday_status_id"/>
                    <field name="name"/>
                    <field name="number_of_days" string="Number of Days" sum='Remaining Days'/>
                    <field name="date_from"/>
                    <field name="date_to"/>
                    <field name="manager_id" invisible="1"/>
                    <field name="user_id" invisible="1"/>
                    <!--field name="type"/-->
                    <field name="state"/>
                    <button string="Approve" name="validate" states="confirm" type="workflow" icon="gtk-apply" groups="base.group_hr_user,base.group_hr_manager"/>
                    <button string="Approved" name="second_validate" states="validate1" type="workflow" icon="gtk-apply" groups="base.group_hr_user,base.group_hr_manager"/>
                </tree>
            </field>
        </record>

        <!-- My leave dashboard -->
        <menuitem
            name="Leaves"
            parent="hr.menu_hr_root"
            id="menu_open_ask_holidays"
            sequence="5"/>

        <record model="ir.actions.act_window" id="open_ask_holidays">
            <field name="name">Leave Requests</field>
            <field name="res_model">hr.holidays</field>
            <field name="view_type">form</field>
            <field name="view_id" ref="edit_holiday_new"/>
            <field name="context">{"search_default_department_id": department_id, "search_default_my_leaves": 1}</field>
            <field name="domain">[('type','=','remove')]</field>
            <field name="search_view_id" ref="view_hr_holidays_filter"/>
            <field name="help">Leave requests can be recorded by employees and validated by their managers. Once a leave request is validated, it appears automatically in the agenda of the employee. You can define several allowance types (paid holidays, sickness, etc.) and manage allowances per type.</field>
        </record>

        <record model="ir.actions.act_window.view" id="action_open_ask_holidays_tree">
            <field name="sequence" eval="1"/>
            <field name="view_mode">tree</field>
            <field name="view_id" ref="view_holiday"/>
            <field name="act_window_id" ref="open_ask_holidays"/>
        </record>

        <record model="ir.actions.act_window.view" id="action_open_ask_holidays_form">
            <field name="sequence" eval="2"/>
            <field name="view_mode">form</field>
            <field name="view_id" ref="edit_holiday_new"/>
            <field name="act_window_id" ref="open_ask_holidays"/>
        </record>

        <record model="ir.actions.act_window.view" id="action_open_ask_holidays_calendar">
            <field name="sequence" eval="3"/>
            <field name="view_mode">calendar</field>
            <field name="view_id" ref="view_holiday_new_calendar"/>
            <field name="act_window_id" ref="open_ask_holidays"/>
        </record>

        <menuitem name="Leave Requests" parent="menu_open_ask_holidays" id="menu_open_ask_holidays_new"
             action="open_ask_holidays"/>

        <record model="ir.actions.act_window" id="open_allocation_holidays">
            <field name="name">Allocation Requests</field>
            <field name="res_model">hr.holidays</field>
            <field name="view_type">form</field>
            <field name="context">{"search_default_my_leaves": 1,'default_type':'add',"search_default_department_id": department_id}</field>
            <field name="domain">[('type','=','add')]</field>
            <field name="view_id" ref="allocation_leave_new"/>
            <field name="search_view_id" ref="view_hr_holidays_filter"/>
        </record>

        <record model="ir.actions.act_window.view" id="action_open_allocation_holidays_tree">
            <field name="sequence" eval="1"/>
            <field name="view_mode">tree</field>
            <field name="view_id" ref="view_holiday_allocation_tree"/>
            <field name="act_window_id" ref="open_allocation_holidays"/>
        </record>

        <record model="ir.actions.act_window.view" id="action_open_allocation_holidays_form">
            <field name="sequence" eval="2"/>
            <field name="view_mode">form</field>
            <field name="view_id" ref="allocation_leave_new"/>
            <field name="act_window_id" ref="open_allocation_holidays"/>
        </record>

        <menuitem name="Allocation Requests" parent="menu_open_ask_holidays" id="menu_open_allocation_holidays"
            action="open_allocation_holidays"/>

        <record model="ir.actions.act_window" id="open_company_allocation">
            <field name="name">Leaves Summary</field>
            <field name="res_model">hr.holidays</field>
            <field name="view_type">form</field>
            <field name="view_mode">tree,form</field>
            <field name="view_id" eval="view_holiday_simple"/>
            <field name="context">{'search_default_my_leaves': 1, 'search_default_group_type': 1}</field>
            <field name="domain">[('holiday_type','=','employee')]</field>
            <field name="search_view_id" ref="view_hr_holidays_filter"/>
        </record>

        <menuitem
            name="Leaves Summary"
            parent="menu_open_ask_holidays"
            id="menu_open_company_allocation"
            action="open_company_allocation"
            sequence="40"/>

        <!-- holidays status -->
        <record id="view_holidays_status_filter" model="ir.ui.view">
            <field name="name">hr.holidays.status.filter</field>
            <field name="model">hr.holidays.status</field>
            <field name="type">search</field>
            <field name="arch" type="xml">
                <search string="Search Leave Type">
                    <field name="name"/>
                    <field name="categ_id" widget="selection"/>
                </search>
            </field>
        </record>

        <record model="ir.ui.view" id="edit_holiday_status_form">
            <field name="name">hr.holidays.status.form</field>
            <field name="model">hr.holidays.status</field>
            <field name="type">form</field>
            <field name="arch" type="xml">
                <form string="Leave Type">
                    <group colspan="4" col="6">
                        <field name="name" />
                        <field name="color_name"/>
                        <field name="categ_id" widget="selection" groups="base.group_extended"/>
                    </group>
                    <notebook colspan="4">
                      <page string="Details">
                          <group colspan="2" col="2" name="selection">
                              <separator string="Validation" colspan="2"/>
                              <field name="double_validation"/>
                              <field name="limit"/>
                          </group>
                          <group name="second" colspan="2" col="2">
                              <separator string="Misc" colspan="2"/>
                              <field name="active" />
                          </group>
                      </page>
                    </notebook>
                </form>
            </field>
        </record>

        <record model="ir.ui.view" id="view_holiday_status_tree">
            <field name="name">hr.holidays.status.tree</field>
            <field name="model">hr.holidays.status</field>
            <field name="type">tree</field>
            <field name="arch" type="xml">
                <tree string="Leave Type">
                    <field name="name"/>
                    <field name="max_leaves"/>
                    <field name="leaves_taken"/>
                    <field name="remaining_leaves"/>
                    <field name="limit" />
                </tree>
            </field>
        </record>

        <record id="view_hr_holidays_status_search" model="ir.ui.view">
            <field name="name">hr.holidays.status.search</field>
            <field name="model">hr.holidays.status</field>
            <field name="type">search</field>
            <field name="arch" type="xml">
                <search string="Leave Type">
                    <field name="name"/>
                    <field name="categ_id" widget="selection"/>
                </search>
            </field>
        </record>

        <record id="open_view_holiday_status" model="ir.actions.act_window">
            <field name="name">Leave Type</field>
            <field name="type">ir.actions.act_window</field>
            <field name="res_model">hr.holidays.status</field>
            <field name="view_type">form</field>
            <field name="view_mode">tree,form</field>
            <field name="view_id" eval="view_holiday_status_tree"/>
            <field name="search_view_id" ref="view_hr_holidays_status_search"/>
        </record>

<<<<<<< HEAD
        <menuitem sequence="3" id="hr.menu_open_view_attendance_reason_config" parent="hr.menu_hr_configuration" name="Leaves"/>
=======
        <menuitem sequence="3" id="hr.menu_open_view_attendance_reason_config" parent="hr.menu_hr_configuration" name="Holidays"/>
>>>>>>> 5171086b

        <menuitem name="Leave Type"
            action="open_view_holiday_status"
            id="menu_open_view_holiday_status"
            parent="hr.menu_open_view_attendance_reason_config"/>

    <!-- holiday on resource leave -->
        <record id="resource_calendar_leave_form_inherit" model="ir.ui.view">
            <field name="name">resource.calendar.leaves.form.inherit</field>
            <field name="model">resource.calendar.leaves</field>
            <field name="type">form</field>
            <field name="inherit_id" ref="resource.resource_calendar_leave_form"/>
            <field name="arch" type="xml">
                <field name="date_to" position="after">
                    <field name="holiday_id"/>
                </field>
            </field>
        </record>

    <!--  Shortcuts -->
        <act_window name="Leaves"
            domain="[('type','=','remove')]"
            context="{'search_default_employee_id': [active_id], 'default_employee_id': active_id}"
            res_model="hr.holidays"
            src_model="hr.employee"
            view_id ="view_holiday"
            id="act_hr_employee_holiday_request"/>

    </data>
</openerp><|MERGE_RESOLUTION|>--- conflicted
+++ resolved
@@ -70,11 +70,7 @@
                 <form string="Leave Request">
                     <group col="8" colspan="4">
                     <field name="name" attrs="{'readonly':[('state','!=','draft'),('state','!=','confirm')]}" />
-<<<<<<< HEAD
                     <field name="holiday_type" on_change="onchange_type(holiday_type)" attrs="{'readonly':[('state','!=','draft')]}" width="130" groups="base.group_hr_manager,base.group_extended"/>
-=======
-                    <field name="holiday_type" on_change="onchange_type(holiday_type)" attrs="{'readonly':[('state','!=','draft')]}" width="130" groups="base.group_hr_manager, base.group_extended" string="Leave Category"/>
->>>>>>> 5171086b
                     <group attrs="{'invisible':[('holiday_type','=','employee')]}">
                         <field name="category_id"  attrs="{'required':[('holiday_type','=','category')], 'readonly':[('state','!=','draft')]}"/>
                         </group>
@@ -118,11 +114,7 @@
             <form string="Allocation Request">
                 <group col="8" colspan="4">
                     <field name="name" />
-<<<<<<< HEAD
-                    <field name="holiday_type" on_change="onchange_type(holiday_type)" attrs="{'readonly':[('state','!=','draft')]}" groups="base.group_hr_manager, base.group_extended"/>
-=======
-                    <field name="holiday_type" on_change="onchange_type(holiday_type)" attrs="{'readonly':[('state','!=','draft')]}" string="Allocation Category" groups="base.group_hr_manager, base.group_extended"/>
->>>>>>> 5171086b
+                    <field name="holiday_type" on_change="onchange_type(holiday_type)" attrs="{'readonly':[('state','!=','draft')]}" string="Allocation Category" groups="base.group_hr_manager,base.group_extended"/>
                         <group attrs="{'invisible':[('holiday_type','=','category')]}">
                         <field name="employee_id" attrs="{'required':[('holiday_type','=','employee')]}"/>
                         </group>
@@ -421,11 +413,7 @@
             <field name="search_view_id" ref="view_hr_holidays_status_search"/>
         </record>
 
-<<<<<<< HEAD
         <menuitem sequence="3" id="hr.menu_open_view_attendance_reason_config" parent="hr.menu_hr_configuration" name="Leaves"/>
-=======
-        <menuitem sequence="3" id="hr.menu_open_view_attendance_reason_config" parent="hr.menu_hr_configuration" name="Holidays"/>
->>>>>>> 5171086b
 
         <menuitem name="Leave Type"
             action="open_view_holiday_status"
