--- conflicted
+++ resolved
@@ -169,7 +169,6 @@
                     pass
        return s.decode('latin1')
 
-<<<<<<< HEAD
     def _decode_header(self, s):
         from email.Header import decode_header
         s = decode_header(s.replace('\r', '')) 
@@ -198,13 +197,6 @@
         msg_id = self.rpc('mailgate.message', 'create', msg_data)
         return True
     
-=======
-    def _decode_header(self, text):
-        if text:
-            text = decode_header(text.replace('\r', '')) 
-        return ''.join(map(lambda x:self._to_decode(x[0], [x[1]]), text or []))
-
->>>>>>> 30b9d326
     def msg_new(self, msg):
         message = self.msg_body_get(msg)
         msg_subject = self._decode_header(msg['Subject'])
@@ -222,7 +214,6 @@
         }
         data.update(self.partner_get(msg_from))
 
-<<<<<<< HEAD
         try:
             att_ids = []
             new_id = self.rpc(self.model, 'create', data)
@@ -258,40 +249,6 @@
 #                       'file_name':'file data',
 #                   }
 #   }
-=======
-        values = {
-            'message_ids' : [
-                (0, 0, {
-                 'model_id' : self.rpc('ir.model', 'search', [('name', '=', self.model)])[0],
-                 'date' : time.strftime('%Y-%m-%d %H:%M:%S'),
-                 'description' : message['body'],
-                 'email_from' : msg_from,
-                 'email_to' : msg_to,
-                 'name' : 'Receive',
-                 'history' : True,
-                 'user_id' : self.rpc.user_id,
-                 }
-                )
-            ]
-        }
-        thread_id = self.rpc('mailgate.thread', 'create', values)
-        data['thread_id'] = thread_id
-        oid = self.rpc(self.model, 'create', data)
-
-        attachments = message['attachment']        
-        for attach in attachments or []:
-            data_attach = {
-                'name': str(attach), 
-                'datas': binascii.b2a_base64(str(attachments[attach])), 
-                'datas_fname': str(attach), 
-                'description': 'Mail attachment', 
-                'res_model': self.model, 
-                'res_id': oid
-            }
-            self.rpc('ir.attachment', 'create', data_attach)
-
-        return (oid, thread_id,)
->>>>>>> 30b9d326
 
     def msg_body_get(self, msg):
         message = {
@@ -330,103 +287,17 @@
         #end for        
         return message
 
-<<<<<<< HEAD
-=======
-    def msg_user(self, msg, id):
-        body = self.msg_body_get(msg)
-
-        # handle email body commands (ex: Set-State: Draft)
-        actions = {}
-        body_data=''
-        for line in body['body'].split('\n'):
-            res = command_re.match(line)
-            if res:
-                actions[res.group(1).lower()] = res.group(2).lower()
-            else:
-                body_data += line+'\n'
-        body['body'] = body_data
-
-        data = {
-#            'description': body['body'],
-        }
-        act = 'case_open'
-        if 'state' in actions:
-            if actions['state'] in ['draft', 'close', 'cancel', 'open', 'pending']:
-                act = 'case_' + actions['state']
-
-            for k1, k2 in [('cost', 'planned_cost'), ('revenue', 'planned_revenue'), ('probability', 'probability')]:
-                try:
-                    data[k2] = float(actions[k1])
-                except:
-                    pass
-
-        if 'priority' in actions:
-            if actions['priority'] in ('1', '2', '3', '4', '5'):
-                data['priority'] = actions['priority']
-
-        if 'partner' in actions:
-            data['email_from'] = actions['partner'][:128]
-
-        if 'user' in actions:
-            uids = self.rpc('res.users', 'name_search', actions['user'])
-            if uids:
-                data['user_id'] = uids[0][0]
-
-        self.rpc(self.model, act, [id])
-        self.rpc(self.model, 'write', [id], data)
-        attachments = body['attachment']        
-        for attach in attachments or []:
-            data_attach = {
-                'name': str(attach), 
-                'datas': binascii.b2a_base64(str(attachments[attach])), 
-                'datas_fname': str(attach), 
-                'description': 'Mail attachment', 
-                'res_model': self.model, 
-                'res_id': id
-            }
-            self.rpc('ir.attachment', 'create', data_attach)
-
-        self.create_message(id, msg['From'], msg['To'], 'Send', message['body'])
-
-        return id
-
-    def create_message(self, oid, email_from, email_to, name, body):
-        """
-        This functions creates a message in the thread
-
-        > create_message(id, msg['From'], msg['To'], 'Send', message['body'])
-        """
-        values = {
-            'thread_id' : self.rpc(self.model, 'read', [oid], ['thread_id'])[0]['thread_id'][0],
-            'model_id' : self.rpc('ir.model', 'search', [('name', '=', self.model)])[0],
-            'res_id' : oid,
-            'date' : time.strftime('%Y-%m-%d %H:%M:%S'),
-            'description' : body,
-            'email_from' : self._decode_header(email_from),
-            'email_to' : self._decode_header(email_to),
-            'name' : name,
-            'history' : True,
-            'user_id' : self.rpc.user_id,
-        }
-        return self.rpc('mailgate.message', 'create', values)
-
->>>>>>> 30b9d326
     def msg_send(self, msg, emails, priority=None):
         if not emails:
             return False
 
         msg['To'] = emails[0]
-<<<<<<< HEAD
         msg['Subject'] = 'OpenERP Record-id:' + msg['Subject']
         if len(emails)>1:
             if 'Cc' in msg:
                 del msg['Cc']
-=======
-        if len(emails) > 1:
->>>>>>> 30b9d326
             msg['Cc'] = ','.join(emails[1:])
         msg['Reply-To'] = self.email
-<<<<<<< HEAD
         if self.smtp_user and self.smtp_password:
             s = smtplib.SMTP(self.smtp_server, self.smtp_port)
             s.ehlo()
@@ -447,86 +318,6 @@
             del msg['Subject']
         msg['Subject'] = '['+str(res_id)+'] '+subject
 #        msg['Message-Id'] = '<'+str(time.time())+'-openerpcrm-'+str(res_id)+'@'+socket.gethostname()+'>'
-=======
-
-        if priority:
-            msg['X-Priority'] = priorities.get(priority, '3 (Normal)')
-
-        s = smtplib.SMTP()
-        s.connect()
-        s.sendmail(self.email, emails, msg.as_string())
-        s.close()
-        return True
-
-    def msg_partner(self, msg, id):
-        message = self.msg_body_get(msg)
-        body = message['body']
-        act = 'case_open'
-        self.rpc(self.model, act, [id])
-        attachments = message['attachment']        
-        for attach in attachments or []:
-            data_attach = {
-                'name': str(attach), 
-                'datas': binascii.b2a_base64(str(attachments[attach])), 
-                'datas_fname': str(attach), 
-                'description': 'Mail attachment', 
-                'res_model': self.model, 
-                'res_id': id
-            }
-            self.rpc('ir.attachment', 'create', data_attach)
-
-        self.create_message(id, msg['From'], msg['To'], 'Send', message['body'])
-        return id
-
-    def msg_test(self, msg, case_str):
-        if not case_str:
-            return (False, False)
-        
-        case_id = int(case_str)
-        emails = self.rpc(self.model, 'emails_get', [case_id])
-        return (case_id, emails)
-
-    def parse(self, msg):
-        case_str = reference_re.search(msg.get('References', ''))
-        if case_str:
-            case_str = case_str.group(1)
-        else:
-            case_str = case_re.search(msg.get('Subject', ''))
-            if case_str:
-                case_str = case_str.group(1)
-
-        logging.info("email: %s -> %s -- %s", msg['From'], self.email, msg['Subject'])
-        (case_id, emails) = self.msg_test(msg, case_str)
-        thread_id = None
-        if case_id:
-            values = self.rpc(self.model, 'read', [case_id], ['thread_id'])
-            if values:
-                thread_id = values[0]['thread_id'][0]
-                emails = emails[str(thread_id)]
-
-            user_email = filter(None, emails['user_email'])[0]
-            
-            if user_email and self.email_get(user_email) == self.email_get(self._decode_header(msg['From'])):
-                self.msg_user(msg, case_id)
-            else:
-                self.msg_partner(msg, case_id)
-        else:
-            case_id, thread_id = self.msg_new(msg)
-            subject = self._decode_header(msg['Subject'])
-            msg['Subject'] = "[%s] %s" % (case_id, subject,)
-            msg['Message-Id'] = "<%s-openerpcrm-%s@%s>" % (time.time(), case_id, socket.gethostname(),)
-
-        logging.info("  case: %r", case_id)
-        logging.info("  thread: %r", thread_id)
-
-        values = self.rpc(self.model, 'emails_get', [case_id])
-
-        emails = values[str(thread_id)]
-
-        priority = emails.get('piority', [3])[0]
-        em = emails['user_email'] + emails['email_from'] + emails['email_cc']
-        emails = map(self.email_get, filter(None, em))
->>>>>>> 30b9d326
 
         mm = [self._decode_header(msg['From']), self._decode_header(msg['To'])]+self._decode_header(msg.get('Cc', '')).split(',')
         msg_mails = map(self.email_get, filter(None, mm))
@@ -535,16 +326,10 @@
         except Exception, e:
             if self.email_default:
                 a = self._decode_header(msg['Subject'])
-<<<<<<< HEAD
                 del msg['Subject']
                 msg['Subject'] = '[OpenERP-FetchError] ' + a
                 self.msg_send(msg, self.email_default.split(','))
         return res_id, msg_mails
-=======
-                msg['Subject'] = '[OpenERP-CaseError] ' + a
-                self.msg_send(msg, self.email_default.split(','))
-        return case_id, thread_id, emails
->>>>>>> 30b9d326
 
 if __name__ == '__main__':
     parser = optparse.OptionParser(usage='usage: %prog [options]', version='%prog v1.0')
@@ -560,7 +345,6 @@
     parser.add_option("-d", "--dbname", dest="dbname", help="Database name (default: terp)", default='terp')
     parser.add_option("--host", dest="host", help="Hostname of the Open ERP Server", default="localhost")
     parser.add_option("--port", dest="port", help="Port of the Open ERP Server", default="8069")
-<<<<<<< HEAD
     parser.add_option('--smtp', dest='smtp_server', default='', help='specify the SMTP server for sending email')
     parser.add_option('--smtp-port', dest='smtp_port', default='25', help='specify the SMTP port', type="int")
     parser.add_option('--smtp-ssl', dest='smtp_ssl', default='', help='specify the SMTP server support SSL or not')
@@ -569,14 +353,6 @@
 
     (options, args) = parser.parse_args()
     parser = email_parser(options.userid, options.password, options.model, options.email, options.default, dbname=options.dbname, host=options.host, port=options.port, smtp_server=options.smtp_server, smtp_port=options.smtp_port, smtp_ssl=options.smtp_ssl, smtp_user=options.smtp_user, smtp_password=options.smtp_password)
-=======
-
-    (options, args) = parser.parse_args()
-
-    logging.basicConfig(level=logging.DEBUG, format="%(asctime)s %(levelname)s %(message)s")
-
-    parser = email_parser(options.userid, options.password, options.model, options.email, options.default, dbname=options.dbname, host=options.host, port=options.port)
->>>>>>> 30b9d326
 
     msg_txt = email.message_from_file(sys.stdin)
 
