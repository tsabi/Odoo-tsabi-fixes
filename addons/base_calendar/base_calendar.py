--- conflicted
+++ resolved
@@ -461,13 +461,13 @@
             body = html_invitation % body_vals
             if mail_to and email_from:
                 tools.email_send(
-                        email_from, 
-                        mail_to, 
-                        sub, 
-                        body, 
-                        subtype='html', 
-                        reply_to=email_from
-                    )
+                    email_from,
+                    mail_to,
+                    sub,
+                    body,
+                    subtype='html',
+                    reply_to=email_from
+                )
             return True
     def onchange_user_id(self, cr, uid, ids, user_id, *args, **argv):
         """
@@ -658,47 +658,41 @@
     __attribute__ = {}
 
     _columns = {
-            'alarm_id': fields.many2one('res.alarm', 'Basic Alarm', ondelete='cascade'), 
-            'name': fields.char('Summary', size=124, help="""Contains the text to be \
-                        used as the message subject for email \
-                        or contains the text to be used for display"""), 
-            'action': fields.selection([('audio', 'Audio'), ('display', 'Display'), \
-                    ('procedure', 'Procedure'), ('email', 'Email') ], 'Action', \
-                    required=True, help="Defines the action to be invoked when an alarm is triggered"), 
-            'description': fields.text('Description', help='Provides a more complete \
-                                description of the calendar component, than that \
-                                provided by the "SUMMARY" property'), 
-            'attendee_ids': fields.many2many('calendar.attendee', 'alarm_attendee_rel', \
-                                          'alarm_id', 'attendee_id', 'Attendees', readonly=True), 
-            'attach': fields.binary('Attachment', help="""* Points to a sound resource,\
-                         which is rendered when the alarm is triggered for audio,
-                        * File which is intended to be sent as message attachments for email,
-                        * Points to a procedure resource, which is invoked when\
-                          the alarm is triggered for procedure."""), 
-            'res_id': fields.integer('Resource ID'), 
-            'model_id': fields.many2one('ir.model', 'Model'), 
-            'user_id': fields.many2one('res.users', 'Owner'), 
-            'event_date': fields.datetime('Event Date'), 
-            'event_end_date': fields.datetime('Event End Date'), 
-            'trigger_date': fields.datetime('Trigger Date', readonly="True"), 
-            'state':fields.selection([('draft', 'Draft'), 
-                                        ('run', 'Run'), 
-                                        ('stop', 'Stop'), 
-                                        ('done', 'Done'), 
-                                    ], 'State', select=True, readonly=True), 
-        }
+        'alarm_id': fields.many2one('res.alarm', 'Basic Alarm', ondelete='cascade'),
+        'name': fields.char('Summary', size=124, help="""Contains the text to be \
+                     used as the message subject for email \
+                     or contains the text to be used for display"""),
+        'action': fields.selection([('audio', 'Audio'), ('display', 'Display'), \
+                ('procedure', 'Procedure'), ('email', 'Email') ], 'Action', \
+                required=True, help="Defines the action to be invoked when an alarm is triggered"),
+        'description': fields.text('Description', help='Provides a more complete \
+                            description of the calendar component, than that \
+                            provided by the "SUMMARY" property'),
+        'attendee_ids': fields.many2many('calendar.attendee', 'alarm_attendee_rel', \
+                                      'alarm_id', 'attendee_id', 'Attendees', readonly=True),
+        'attach': fields.binary('Attachment', help="""* Points to a sound resource,\
+                     which is rendered when the alarm is triggered for audio,
+                    * File which is intended to be sent as message attachments for email,
+                    * Points to a procedure resource, which is invoked when\
+                      the alarm is triggered for procedure."""),
+        'res_id': fields.integer('Resource ID'),
+        'model_id': fields.many2one('ir.model', 'Model'),
+        'user_id': fields.many2one('res.users', 'Owner'),
+        'event_date': fields.datetime('Event Date'),
+        'event_end_date': fields.datetime('Event End Date'),
+        'trigger_date': fields.datetime('Trigger Date', readonly="True"),
+        'state':fields.selection([
+                    ('draft', 'Draft'),
+                    ('run', 'Run'),
+                    ('stop', 'Stop'),
+                    ('done', 'Done'),
+                ], 'State', select=True, readonly=True),
+     }
 
     _defaults = {
-<<<<<<< HEAD
         'action': lambda *x: 'email', 
         'state': lambda *x: 'run', 
      }
-=======
-                'action': lambda *x: 'email', 
-                'state': lambda *x: 'run', 
-                }
->>>>>>> 4b9d7540
-
     def create(self, cr, uid, vals, context={}):
         """
         create new record.
@@ -957,11 +951,7 @@
                                                 'Show as'), 
         'base_calendar_url': fields.char('Caldav URL', size=264), 
         'exdate': fields.text('Exception Date/Times', help="This property \
-<<<<<<< HEAD
                     defines the list of date/time exceptions for arecurring calendar component."), 
-=======
-defines the list of date/time exceptions for arecurring calendar component."), 
->>>>>>> 4b9d7540
         'exrule': fields.char('Exception Rule', size=352, help="defines a \
                     rule or repeating pattern for anexception to a recurrence set"), 
         'rrule': fields.function(_get_rulestring, type='char', size=124, method=True, \
