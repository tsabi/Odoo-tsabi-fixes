# -*- coding: utf-8 -*-
# Part of Odoo. See LICENSE file for full copyright and licensing details.

from datetime import datetime
from dateutil import relativedelta
import time

from odoo import api, fields, models, _
from odoo.addons import decimal_precision as dp
from odoo.addons.procurement.models import procurement
from odoo.exceptions import UserError
from odoo.tools import DEFAULT_SERVER_DATETIME_FORMAT
from odoo.tools.float_utils import float_compare, float_round, float_is_zero


class StockMove(models.Model):
    _name = "stock.move"
    _description = "Stock Move"
    _order = 'picking_id, sequence, id'

    def _default_group_id(self):
        if self.env.context.get('default_picking_id'):
            return self.env['stock.picking'].browse(self.env.context['default_picking_id']).group_id.id
        return False

    name = fields.Char('Description', index=True, required=True)
    sequence = fields.Integer('Sequence', default=10)
    priority = fields.Selection(procurement.PROCUREMENT_PRIORITIES, 'Priority', default='1')
    create_date = fields.Datetime('Creation Date', index=True, readonly=True)
    date = fields.Datetime(
        'Date', default=fields.Datetime.now, index=True, required=True,
        states={'done': [('readonly', True)]},
        help="Move date: scheduled date until move is done, then date of actual move processing")
    company_id = fields.Many2one(
        'res.company', 'Company',
        default=lambda self: self.env['res.company']._company_default_get('stock.move'),
        index=True, required=True)
    date_expected = fields.Datetime(
        'Expected Date', default=fields.Datetime.now, index=True, required=True,
        states={'done': [('readonly', True)]},
        help="Scheduled date for the processing of this move")
    product_id = fields.Many2one(
        'product.product', 'Product',
        domain=[('type', 'in', ['product', 'consu'])], index=True, required=True,
        states={'done': [('readonly', True)]})
    ordered_qty = fields.Float('Ordered Quantity', digits=dp.get_precision('Product Unit of Measure'))
    product_qty = fields.Float(
        'Real Quantity', compute='_compute_product_qty', inverse='_set_product_qty',
        digits=0, store=True,
        help='Quantity in the default UoM of the product')
    product_uom_qty = fields.Float(
        'Quantity',
        digits=dp.get_precision('Product Unit of Measure'),
        default=1.0, required=True, states={'done': [('readonly', True)]},
        help="This is the quantity of products from an inventory "
             "point of view. For moves in the state 'done', this is the "
             "quantity of products that were actually moved. For other "
             "moves, this is the quantity of product that is planned to "
             "be moved. Lowering this quantity does not generate a "
             "backorder. Changing this quantity on assigned moves affects "
             "the product reservation, and should be done with care.")
    product_uom = fields.Many2one(
        'product.uom', 'Unit of Measure', required=True, states={'done': [('readonly', True)]})
    # TDE FIXME: make it stored, otherwise group will not work
    product_tmpl_id = fields.Many2one(
        'product.template', 'Product Template',
        related='product_id.product_tmpl_id',
        help="Technical: used in views")
    product_packaging = fields.Many2one(
        'product.packaging', 'Preferred Packaging',
        help="It specifies attributes of packaging like type, quantity of packaging,etc.")
    location_id = fields.Many2one(
        'stock.location', 'Source Location',
        auto_join=True, index=True, required=True, states={'done': [('readonly', True)]},
        help="Sets a location if you produce at a fixed location. This can be a partner location if you subcontract the manufacturing operations.")
    location_dest_id = fields.Many2one(
        'stock.location', 'Destination Location',
        auto_join=True, index=True, required=True, states={'done': [('readonly', True)]},
        help="Location where the system will stock the finished products.")
    partner_id = fields.Many2one(
        'res.partner', 'Destination Address ',
        states={'done': [('readonly', True)]},
        help="Optional address where goods are to be delivered, specifically used for allotment")
    move_dest_id = fields.Many2one(
        'stock.move', 'Destination Move',
        copy=False, index=True,
        help="Optional: next stock move when chaining them")
    move_orig_ids = fields.One2many(
        'stock.move', 'move_dest_id', 'Original Move',
        help="Optional: previous stock move when chaining them")
    picking_id = fields.Many2one('stock.picking', 'Transfer Reference', index=True, states={'done': [('readonly', True)]})
    picking_partner_id = fields.Many2one('res.partner', 'Transfer Destination Address', related='picking_id.partner_id')
    note = fields.Text('Notes')
    state = fields.Selection([
        ('draft', 'New'), ('cancel', 'Cancelled'),
        ('waiting', 'Waiting Another Move'), ('confirmed', 'Waiting Availability'),
        ('assigned', 'Available'), ('done', 'Done')], string='Status',
        copy=False, default='draft', index=True, readonly=True,
        help="* New: When the stock move is created and not yet confirmed.\n"
             "* Waiting Another Move: This state can be seen when a move is waiting for another one, for example in a chained flow.\n"
             "* Waiting Availability: This state is reached when the procurement resolution is not straight forward. It may need the scheduler to run, a component to be manufactured...\n"
             "* Available: When products are reserved, it is set to \'Available\'.\n"
             "* Done: When the shipment is processed, the state is \'Done\'.")
    partially_available = fields.Boolean('Partially Available', copy=False, readonly=True, help="Checks if the move has some stock reserved")
    price_unit = fields.Float(
        'Unit Price', help="Technical field used to record the product cost set by the user during a picking confirmation (when costing "
                           "method used is 'average price' or 'real'). Value given in company currency and in product uom.")  # as it's a technical field, we intentionally don't provide the digits attribute
    split_from = fields.Many2one('stock.move', "Move Split From", copy=False, help="Technical field used to track the origin of a split move, which can be useful in case of debug")
    backorder_id = fields.Many2one('stock.picking', 'Back Order of', related='picking_id.backorder_id', index=True)
    origin = fields.Char("Source Document")
    procure_method = fields.Selection([
        ('make_to_stock', 'Default: Take From Stock'),
        ('make_to_order', 'Advanced: Apply Procurement Rules')], string='Supply Method',
        default='make_to_stock', required=True,
        help="By default, the system will take from the stock in the source location and passively wait for availability."
             "The other possibility allows you to directly create a procurement on the source location (and thus ignore "
             "its current stock) to gather products. If we want to chain moves and have this one to wait for the previous,"
             "this second option should be chosen.")
    scrapped = fields.Boolean('Scrapped', related='location_dest_id.scrap_location', readonly=True, store=True)
    quant_ids = fields.Many2many('stock.quant', 'stock_quant_move_rel', 'move_id', 'quant_id', 'Moved Quants', copy=False)
    reserved_quant_ids = fields.One2many('stock.quant', 'reservation_id', 'Reserved quants')
    linked_move_operation_ids = fields.One2many(
        'stock.move.operation.link', 'move_id', 'Linked Operations', readonly=True,
        help='Operations that impact this move for the computation of the remaining quantities')
    remaining_qty = fields.Float(
        'Remaining Quantity', compute='_get_remaining_qty',
        digits=0, states={'done': [('readonly', True)]},
        help="Remaining Quantity in default UoM according to operations matched with this move")
    procurement_id = fields.Many2one('procurement.order', 'Procurement')
    group_id = fields.Many2one('procurement.group', 'Procurement Group', default=_default_group_id)
    rule_id = fields.Many2one('procurement.rule', 'Procurement Rule', ondelete='restrict', help='The procurement rule that created this stock move')
    push_rule_id = fields.Many2one('stock.location.path', 'Push Rule', ondelete='restrict', help='The push rule that created this stock move')
    propagate = fields.Boolean(
        'Propagate cancel and split', default=True,
        help='If checked, when this move is cancelled, cancel the linked move too')
    picking_type_id = fields.Many2one('stock.picking.type', 'Operation Type')
    inventory_id = fields.Many2one('stock.inventory', 'Inventory')
    lot_ids = fields.Many2many('stock.production.lot', string='Lots/Serial Numbers', compute='_compute_lot_ids')
    origin_returned_move_id = fields.Many2one('stock.move', 'Origin return move', copy=False, help='Move that created the return move')
    returned_move_ids = fields.One2many('stock.move', 'origin_returned_move_id', 'All returned moves', help='Optional: all returned moves created from this move')
    reserved_availability = fields.Float(
        'Quantity Reserved', compute='_compute_reserved_availability',
        readonly=True, help='Quantity that has already been reserved for this move')
    availability = fields.Float(
        'Forecasted Quantity', compute='_compute_product_availability',
        readonly=True, help='Quantity in stock that can still be reserved for this move')
    string_availability_info = fields.Text(
        'Availability', compute='_compute_string_qty_information',
        readonly=True, help='Show various information on stock availability for this move')
    restrict_lot_id = fields.Many2one('stock.production.lot', 'Lot/Serial Number', help="Technical field used to depict a restriction on the lot/serial number of quants to consider when marking this move as 'done'")
    restrict_partner_id = fields.Many2one('res.partner', 'Owner ', help="Technical field used to depict a restriction on the ownership of quants to consider when marking this move as 'done'")
    route_ids = fields.Many2many('stock.location.route', 'stock_location_route_move', 'move_id', 'route_id', 'Destination route', help="Preferred route to be followed by the procurement order")
    warehouse_id = fields.Many2one('stock.warehouse', 'Warehouse', help="Technical field depicting the warehouse to consider for the route selection on the next procurement (if any).")

    @api.one
    @api.depends('product_id', 'product_uom', 'product_uom_qty')
    def _compute_product_qty(self):
        if self.product_uom:
            rounding_method = self._context.get('rounding_method', 'UP')
            self.product_qty = self.product_uom._compute_quantity(self.product_uom_qty, self.product_id.uom_id, rounding_method=rounding_method)

    def _set_product_qty(self):
        """ The meaning of product_qty field changed lately and is now a functional field computing the quantity
        in the default product UoM. This code has been added to raise an error if a write is made given a value
        for `product_qty`, where the same write should set the `product_uom_qty` field instead, in order to
        detect errors. """
        raise UserError(_('The requested operation cannot be processed because of a programming error setting the `product_qty` field instead of the `product_uom_qty`.'))

    @api.one
    @api.depends('linked_move_operation_ids.qty')
    def _get_remaining_qty(self):
        self.remaining_qty = float_round(self.product_qty - sum(self.mapped('linked_move_operation_ids').mapped('qty')), precision_rounding=self.product_id.uom_id.rounding)

    @api.one
    @api.depends('state', 'quant_ids.lot_id', 'reserved_quant_ids.lot_id')
    def _compute_lot_ids(self):
        if self.state == 'done':
            self.lot_ids = self.mapped('quant_ids').mapped('lot_id').ids
        else:
            self.lot_ids = self.mapped('reserved_quant_ids').mapped('lot_id').ids

    @api.one
    @api.depends('reserved_quant_ids.qty')
    def _compute_reserved_availability(self):
        self.reserved_availability = sum(self.mapped('reserved_quant_ids').mapped('qty'))

    @api.one
    @api.depends('state', 'product_id', 'product_qty', 'location_id')
    def _compute_product_availability(self):
        if self.state == 'done':
            self.availability = self.product_qty
        else:
            quants = self.env['stock.quant'].search([('location_id', 'child_of', self.location_id.id), ('product_id', '=', self.product_id.id), ('reservation_id', '=', False)])
            self.availability = min(self.product_qty, sum(quants.mapped('qty')))

    @api.multi
    def _compute_string_qty_information(self):
        precision = self.env['decimal.precision'].precision_get('Product Unit of Measure')
        void_moves = self.filtered(lambda move: move.state in ('draft', 'done', 'cancel') or move.location_id.usage != 'internal')
        other_moves = self - void_moves
        for move in void_moves:
            move.string_availability_info = ''  # 'not applicable' or 'n/a' could work too
        for move in other_moves:
            total_available = min(move.product_qty, move.reserved_availability + move.availability)
            total_available = move.product_id.uom_id._compute_quantity(total_available, move.product_uom, round=False)
            total_available = float_round(total_available, precision_digits=precision)
            info = str(total_available)
            if self.user_has_groups('product.group_uom'):
                info += ' ' + move.product_uom.name
            if move.reserved_availability:
                if move.reserved_availability != total_available:
                    # some of the available quantity is assigned and some are available but not reserved
                    reserved_available = move.product_id.uom_id._compute_quantity(move.reserved_availability, move.product_uom, round=False)
                    reserved_available = float_round(reserved_available, precision_digits=precision)
                    info += _(' (%s reserved)') % str(reserved_available)
                else:
                    # all available quantity is assigned
                    info += _(' (reserved)')
            move.string_availability_info = info

    @api.constrains('product_uom')
    def _check_uom(self):
        moves_error = self.filtered(lambda move: move.product_id.uom_id.category_id.id != move.product_uom.category_id.id)
        if moves_error:
            user_warning = _('You try to move a product using a UoM that is not compatible with the UoM of the product moved. Please use an UoM in the same UoM category.')
            user_warning += '\n\nBlocking: %s' % ' ,'.join(moves_error.mapped('name'))
            raise UserError(user_warning)

    @api.model_cr
    def init(self):
        self._cr.execute('SELECT indexname FROM pg_indexes WHERE indexname = %s', ('stock_move_product_location_index',))
        if not self._cr.fetchone():
            self._cr.execute('CREATE INDEX stock_move_product_location_index ON stock_move (product_id, location_id, location_dest_id, company_id, state)')

    @api.multi
    def name_get(self):
        res = []
        for move in self:
            res.append((move.id, '%s%s%s>%s' % (
                move.picking_id.origin and '%s/' % move.picking_id.origin or '',
                move.product_id.code and '%s: ' % move.product_id.code or '',
                move.location_id.name, move.location_dest_id.name)))
        return res

    @api.model
    def create(self, vals):
        # TDE CLEANME: why doing this tracking on picking here ? seems weird
        perform_tracking = not self.env.context.get('mail_notrack') and vals.get('picking_id')
        if perform_tracking:
            picking = self.env['stock.picking'].browse(vals['picking_id'])
            initial_values = {picking.id: {'state': picking.state}}
        vals['ordered_qty'] = vals.get('product_uom_qty')
        res = super(StockMove, self).create(vals)
        if perform_tracking:
            picking.message_track(picking.fields_get(['state']), initial_values)
        return res

    @api.multi
    def write(self, vals):
        # TDE CLEANME: it is a gros bordel + tracking
        Picking = self.env['stock.picking']
        # Check that we do not modify a stock.move which is done
        frozen_fields = ['product_qty', 'product_uom', 'location_id', 'location_dest_id', 'product_id']
        if any(fname in frozen_fields for fname in vals.keys()) and any(move.state == 'done' for move in self):
            raise UserError(_('Quantities, Units of Measure, Products and Locations cannot be modified on stock moves that have already been processed (except by the Administrator).'))

        propagated_changes_dict = {}
        #propagation of expected date:
        propagated_date_field = False
        if vals.get('date_expected'):
            #propagate any manual change of the expected date
            propagated_date_field = 'date_expected'
        elif (vals.get('state', '') == 'done' and vals.get('date')):
            #propagate also any delta observed when setting the move as done
            propagated_date_field = 'date'

        if not self._context.get('do_not_propagate', False) and (propagated_date_field or propagated_changes_dict):
            #any propagation is (maybe) needed
            for move in self:
                if move.move_dest_id and move.propagate:
                    if 'date_expected' in propagated_changes_dict:
                        propagated_changes_dict.pop('date_expected')
                    if propagated_date_field:
                        current_date = datetime.strptime(move.date_expected, DEFAULT_SERVER_DATETIME_FORMAT)
                        new_date = datetime.strptime(vals.get(propagated_date_field), DEFAULT_SERVER_DATETIME_FORMAT)
                        delta = new_date - current_date
                        if abs(delta.days) >= move.company_id.propagation_minimum_delta:
                            old_move_date = datetime.strptime(move.move_dest_id.date_expected, DEFAULT_SERVER_DATETIME_FORMAT)
                            new_move_date = (old_move_date + relativedelta.relativedelta(days=delta.days or 0)).strftime(DEFAULT_SERVER_DATETIME_FORMAT)
                            propagated_changes_dict['date_expected'] = new_move_date
                    #For pushed moves as well as for pulled moves, propagate by recursive call of write().
                    #Note that, for pulled moves we intentionally don't propagate on the procurement.
                    if propagated_changes_dict:
                        move.move_dest_id.write(propagated_changes_dict)
        track_pickings = not self._context.get('mail_notrack') and any(field in vals for field in ['state', 'picking_id', 'partially_available'])
        if track_pickings:
            to_track_picking_ids = set([move.picking_id.id for move in self if move.picking_id])
            if vals.get('picking_id'):
                to_track_picking_ids.add(vals['picking_id'])
            to_track_picking_ids = list(to_track_picking_ids)
            pickings = Picking.browse(to_track_picking_ids)
            initial_values = dict((picking.id, {'state': picking.state}) for picking in pickings)
        res = super(StockMove, self).write(vals)
        if track_pickings:
            pickings.message_track(pickings.fields_get(['state']), initial_values)
        return res

    # Misc tools
    # ------------------------------------------------------------

    def get_price_unit(self):
        """ Returns the unit price to store on the quant """
        return self.price_unit or self.product_id.standard_price

    def get_removal_strategy(self):
        ''' Returns the removal strategy to consider for the given move/ops '''
        if self.product_id.categ_id.removal_strategy_id:
            return self.product_id.categ_id.removal_strategy_id.method
        loc = self.location_id
        while loc:
            if loc.removal_strategy_id:
                return loc.removal_strategy_id.method
            loc = loc.location_id
        return 'fifo'

    @api.returns('self')
    @api.multi  # TDE: DECORATOR to remove
    def get_ancestors(self):
        '''Find the first level ancestors of given move '''
        ancestors = self.env['stock.move']
        move = self
        while move:
            ancestors |= move.move_orig_ids
            move = not move.move_orig_ids and move.split_from or False
        return ancestors
    find_move_ancestors = get_ancestors

    def _filter_closed_moves(self):
        """ Helper methods when having to avoid working on moves that are
        already done or canceled. In a lot of cases you may handle a batch
        of stock moves, some being already done / canceled, other being still
        under computation. Instead of having to use filtered everywhere and
        forgot some of them, use this tool instead. """
        return self.filtered(lambda move: move.state not in ('done', 'cancel'))


    # Main actions
    # ------------------------------------------------------------

    @api.multi
    def do_unreserve(self):
        if any(move.state in ('done', 'cancel') for move in self):
            raise UserError(_('Cannot unreserve a done move'))
        self.quants_unreserve()
        if not self.env.context.get('no_state_change'):
            waiting = self.filtered(lambda move: move.procure_method == 'make_to_order' or move.get_ancestors())
            waiting.write({'state': 'waiting'})
            (self - waiting).write({'state': 'confirmed'})

    def _push_apply(self):
        # TDE CLEANME: I am quite sure I already saw this code somewhere ... in routing ??
        Push = self.env['stock.location.path']
        for move in self:
            # if the move is already chained, there is no need to check push rules
            if move.move_dest_id:
                continue
            # if the move is a returned move, we don't want to check push rules, as returning a returned move is the only decent way
            # to receive goods without triggering the push rules again (which would duplicate chained operations)
            domain = [('location_from_id', '=', move.location_dest_id.id)]
            # priority goes to the route defined on the product and product category
            routes = move.product_id.route_ids | move.product_id.categ_id.total_route_ids
            rules = Push.search(domain + [('route_id', 'in', routes.ids)], order='route_sequence, sequence', limit=1)
            if not rules:
                # TDE FIXME/ should those really be in a if / elif ??
                # then we search on the warehouse if a rule can apply
                if move.warehouse_id:
                    rules = Push.search(domain + [('route_id', 'in', move.warehouse_id.route_ids.ids)], order='route_sequence, sequence', limit=1)
                elif move.picking_id.picking_type_id.warehouse_id:
                    rules = Push.search(domain + [('route_id', 'in', move.picking_id.picking_type_id.warehouse_id.route_ids.ids)], order='route_sequence, sequence', limit=1)
            # Make sure it is not returning the return
            if rules and (not move.origin_returned_move_id or move.origin_returned_move_id.location_dest_id.id != rules.location_dest_id.id):
                rules._apply(move)
        return True

    @api.onchange('product_id', 'product_qty')
    def onchange_quantity(self):
        if not self.product_id or self.product_qty < 0.0:
            self.product_qty = 0.0
        if self.product_qty < self._origin.product_qty:
            return {'warning': _("By changing this quantity here, you accept the "
                                 "new quantity as complete: Odoo will not "
                                 "automatically generate a back order.")}

    @api.onchange('product_id')
    def onchange_product_id(self):
        product = self.product_id.with_context(lang=self.partner_id.lang or self.env.user.lang)
        self.name = product.partner_ref
        self.product_uom = product.uom_id.id
        self.product_uom_qty = 1.0
        return {'domain': {'product_uom': [('category_id', '=', product.uom_id.category_id.id)]}}

    @api.onchange('date')
    def onchange_date(self):
        if self.date_expected:
            self.date = self.date_expected

    # TDE DECORATOR: remove that api.multi when action_confirm is migrated
    @api.multi
    def assign_picking(self):
        """ Try to assign the moves to an existing picking that has not been
        reserved yet and has the same procurement group, locations and picking
        type (moves should already have them identical). Otherwise, create a new
        picking to assign them to. """
        Picking = self.env['stock.picking']
        for move in self:
            recompute = False
            picking = Picking.search([
                ('group_id', '=', move.group_id.id),
                ('location_id', '=', move.location_id.id),
                ('location_dest_id', '=', move.location_dest_id.id),
                ('picking_type_id', '=', move.picking_type_id.id),
                ('printed', '=', False),
                ('state', 'in', ['draft', 'confirmed', 'waiting', 'partially_available', 'assigned'])], limit=1)
            if not picking:
                recompute = True
                picking = Picking.create(move._get_new_picking_values())
            move.write({'picking_id': picking.id})

            # If this method is called in batch by a write on a one2many and
            # at some point had to create a picking, some next iterations could
            # try to find back the created picking. As we look for it by searching
            # on some computed fields, we have to force a recompute, else the
            # record won't be found.
            if recompute:
                move.recompute()
        return True
    _picking_assign = assign_picking

    def _get_new_picking_values(self):
        """ Prepares a new picking for this move as it could not be assigned to
        another picking. This method is designed to be inherited. """
        return {
            'origin': self.origin,
            'company_id': self.company_id.id,
            'move_type': self.group_id and self.group_id.move_type or 'direct',
            'partner_id': self.partner_id.id,
            'picking_type_id': self.picking_type_id.id,
            'location_id': self.location_id.id,
            'location_dest_id': self.location_dest_id.id,
        }
    _prepare_picking_assign = _get_new_picking_values

    @api.multi
    def action_confirm(self):
        """ Confirms stock move or put it in waiting if it's linked to another move. """
        move_create_proc = self.env['stock.move']
        move_to_confirm = self.env['stock.move']
        move_waiting = self.env['stock.move']

        to_assign = {}
        self.set_default_price_unit_from_product()
        for move in self:
            # if the move is preceeded, then it's waiting (if preceeding move is done, then action_assign has been called already and its state is already available)
            if move.move_orig_ids:
                move_waiting |= move
            # if the move is split and some of the ancestor was preceeded, then it's waiting as well
            else:
                inner_move = move.split_from
                while inner_move:
                    if inner_move.move_orig_ids:
                        move_waiting |= move
                        break
                    inner_move = inner_move.split_from
                else:
                    if move.procure_method == 'make_to_order':
                        move_create_proc |= move
                    else:
                        move_to_confirm |= move

            if not move.picking_id and move.picking_type_id:
                key = (move.group_id.id, move.location_id.id, move.location_dest_id.id)
                if key not in to_assign:
                    to_assign[key] = self.env['stock.move']
                to_assign[key] |= move

        # create procurements for make to order moves
        procurements = self.env['procurement.order']
        for move in move_create_proc:
            procurements |= procurements.create(move._prepare_procurement_from_move())
        if procurements:
            procurements.run()

        move_to_confirm.write({'state': 'confirmed'})
        (move_waiting | move_create_proc).write({'state': 'waiting'})

        # assign picking in batch for all confirmed move that share the same details
        for key, moves in to_assign.items():
            moves.assign_picking()
        self._push_apply()
        return self

    def _set_default_price_moves(self):
        return self.filtered(lambda move: not move.price_unit)

    def set_default_price_unit_from_product(self):
        """ Set price to move, important in inter-company moves or receipts with only one partner """
        for move in self._set_default_price_moves():
            move.write({'price_unit': move.product_id.standard_price})
    attribute_price = set_default_price_unit_from_product

    def _prepare_procurement_from_move(self):
        origin = (self.group_id and (self.group_id.name + ":") or "") + (self.rule_id and self.rule_id.name or self.origin or self.picking_id.name or "/")
        group_id = self.group_id and self.group_id.id or False
        if self.rule_id:
            if self.rule_id.group_propagation_option == 'fixed' and self.rule_id.group_id:
                group_id = self.rule_id.group_id.id
            elif self.rule_id.group_propagation_option == 'none':
                group_id = False
        return {
            'name': self.rule_id and self.rule_id.name or "/",
            'origin': origin,
            'company_id': self.company_id.id,
            'date_planned': self.date,
            'product_id': self.product_id.id,
            'product_qty': self.product_uom_qty,
            'product_uom': self.product_uom.id,
            'location_id': self.location_id.id,
            'move_dest_id': self.id,
            'group_id': group_id,
            'route_ids': [(4, x.id) for x in self.route_ids],
            'warehouse_id': self.warehouse_id.id or (self.picking_type_id and self.picking_type_id.warehouse_id.id or False),
            'priority': self.priority,
        }

    @api.multi
    def force_assign(self):
        # TDE CLEANME: removed return value
        self.write({'state': 'assigned'})
        self.check_recompute_pack_op()

    # TDE DECORATOR: internal
    @api.multi
    def check_recompute_pack_op(self):
        pickings = self.mapped('picking_id').filtered(lambda picking: picking.state not in ('waiting', 'confirmed'))  # In case of 'all at once' delivery method it should not prepare pack operations
        # Check if someone was treating the picking already
        pickings_partial = pickings.filtered(lambda picking: not any(operation.qty_done for operation in picking.pack_operation_ids))
        pickings_partial.do_prepare_partial()
        (pickings - pickings_partial).write({'recompute_pack_op': True})

    @api.multi
    def check_tracking(self, pack_operation):
        """ Checks if serial number is assigned to stock move or not and raise an error if it had to. """
        # TDE FIXME: I cannot able to understand
        for move in self:
            if move.picking_id and \
                    (move.picking_id.picking_type_id.use_existing_lots or move.picking_id.picking_type_id.use_create_lots) and \
                    move.product_id.tracking != 'none' and \
                    not (move.restrict_lot_id or (pack_operation and (pack_operation.product_id and pack_operation.pack_lot_ids)) or (pack_operation and not pack_operation.product_id)):
                raise UserError(_('You need to provide a Lot/Serial Number for product %s') % ("%s (%s)" % (move.product_id.name, move.picking_id.name)))

    @api.multi
    def action_assign(self, no_prepare=False):
        """ Checks the product type and accordingly writes the state. """
        # TDE FIXME: remove decorator once everything is migrated
        # TDE FIXME: clean me, please
        main_domain = {}

        Quant = self.env['stock.quant']
        Uom = self.env['product.uom']
        moves_to_assign = self.env['stock.move']
        moves_to_do = self.env['stock.move']
        operations = self.env['stock.pack.operation']
        ancestors_list = {}

        # work only on in progress moves
        moves = self.filtered(lambda move: move.state in ['confirmed', 'waiting', 'assigned'])
        moves.filtered(lambda move: move.reserved_quant_ids).do_unreserve()
        for move in moves:
            if move.location_id.usage in ('supplier', 'inventory', 'production'):
                moves_to_assign |= move
                # TDE FIXME: what ?
                # in case the move is returned, we want to try to find quants before forcing the assignment
                if not move.origin_returned_move_id:
                    continue
            # if the move is preceeded, restrict the choice of quants in the ones moved previously in original move
            ancestors = move.find_move_ancestors()
            if move.product_id.type == 'consu' and not ancestors:
                moves_to_assign |= move
                continue
            else:
                moves_to_do |= move

                # we always search for yet unassigned quants
                main_domain[move.id] = [('reservation_id', '=', False), ('qty', '>', 0)]

                ancestors_list[move.id] = True if ancestors else False
                if move.state == 'waiting' and not ancestors:
                    # if the waiting move hasn't yet any ancestor (PO/MO not confirmed yet), don't find any quant available in stock
                    main_domain[move.id] += [('id', '=', False)]
                elif ancestors:
                    main_domain[move.id] += [('history_ids', 'in', ancestors.ids)]

                # if the move is returned from another, restrict the choice of quants to the ones that follow the returned move
                if move.origin_returned_move_id:
                    main_domain[move.id] += [('history_ids', 'in', move.origin_returned_move_id.id)]
                for link in move.linked_move_operation_ids:
                    operations |= link.operation_id

        # Check all ops and sort them: we want to process first the packages, then operations with lot then the rest
        operations = operations.sorted(key=lambda x: ((x.package_id and not x.product_id) and -4 or 0) + (x.package_id and -2 or 0) + (x.pack_lot_ids and -1 or 0))
        for ops in operations:
            # TDE FIXME: this code seems to be in action_done, isn't it ?
            # first try to find quants based on specific domains given by linked operations for the case where we want to rereserve according to existing pack operations
            if not (ops.product_id and ops.pack_lot_ids):
                for record in ops.linked_move_operation_ids:
                    move = record.move_id
                    if move.id in main_domain:
                        qty = record.qty
                        domain = main_domain[move.id]
                        if qty:
                            quants = Quant.quants_get_preferred_domain(qty, move, ops=ops, domain=domain, preferred_domain_list=[])
                            Quant.quants_reserve(quants, move, record)
            else:
                lot_qty = {}
                rounding = ops.product_id.uom_id.rounding
                for pack_lot in ops.pack_lot_ids:
                    lot_qty[pack_lot.lot_id.id] = ops.product_uom_id._compute_quantity(pack_lot.qty, ops.product_id.uom_id)
                for record in ops.linked_move_operation_ids:
                    move_qty = record.qty
                    move = record.move_id
                    domain = main_domain[move.id]
                    for lot in lot_qty:
                        if float_compare(lot_qty[lot], 0, precision_rounding=rounding) > 0 and float_compare(move_qty, 0, precision_rounding=rounding) > 0:
                            qty = min(lot_qty[lot], move_qty)
                            quants = Quant.quants_get_preferred_domain(qty, move, ops=ops, lot_id=lot, domain=domain, preferred_domain_list=[])
                            Quant.quants_reserve(quants, move, record)
                            lot_qty[lot] -= qty
                            move_qty -= qty

        # Sort moves to reserve first the ones with ancestors, in case the same product is listed in
        # different stock moves.
        for move in sorted(moves_to_do, key=lambda x: -1 if ancestors_list.get(x.id) else 0):
            # then if the move isn't totally assigned, try to find quants without any specific domain
            if move.state != 'assigned' and not self.env.context.get('reserve_only_ops'):
                qty_already_assigned = move.reserved_availability
                qty = move.product_qty - qty_already_assigned

                quants = Quant.quants_get_preferred_domain(qty, move, domain=main_domain[move.id], preferred_domain_list=[])
                Quant.quants_reserve(quants, move)

        # force assignation of consumable products and incoming from supplier/inventory/production
        # Do not take force_assign as it would create pack operations
        if moves_to_assign:
            moves_to_assign.write({'state': 'assigned'})
        if not no_prepare:
            self.check_recompute_pack_op()

    def _propagate_cancel(self):
        self.ensure_one()
        if self.move_dest_id:
            if self.propagate:
                self.move_dest_id.action_cancel()
            elif self.move_dest_id.state == 'waiting':
                # If waiting, the chain will be broken and we are not sure if we can still wait for it (=> could take from stock instead)
                self.move_dest_id.write({'state': 'confirmed'})

    @api.multi
    def action_cancel(self):
        """ Cancels the moves and if all moves are cancelled it cancels the picking. """
        # TDE DUMB: why is cancel_procuremetn in ctx we do quite nothing ?? like not updating the move ??
        if any(move.state == 'done' for move in self):
            raise UserError(_('You cannot cancel a stock move that has been set to \'Done\'.'))

        procurements = self.env['procurement.order']
        for move in self:
            if move.reserved_quant_ids:
                move.quants_unreserve()
            if self.env.context.get('cancel_procurement'):
                if move.propagate:
                    pass
                    # procurements.search([('move_dest_id', '=', move.id)]).cancel()
            else:
                move._propagate_cancel()
                if move.procurement_id:
                    procurements |= move.procurement_id

        self.write({'state': 'cancel', 'move_dest_id': False})
        if procurements:
            procurements.check()
        return True

    def recalculate_move_state(self):
        '''Recompute the state of moves given because their reserved quants were used to fulfill another operation'''
        # TDE FIXME: what is the real purpose of this ? probably clean me
        for move in self:
            vals = {}
            reserved_quant_ids = move.reserved_quant_ids
            if len(reserved_quant_ids) > 0 and not move.partially_available:
                vals['partially_available'] = True
            if len(reserved_quant_ids) == 0 and move.partially_available:
                vals['partially_available'] = False
            if move.state == 'assigned':
                if move.procure_method == 'make_to_order' or move.find_move_ancestors():
                    vals['state'] = 'waiting'
                else:
                    vals['state'] = 'confirmed'
            if vals:
                move.write(vals)

    @api.model
    def _move_quants_by_lot(self, ops, lot_qty, quants_taken, false_quants, lot_move_qty, quant_dest_package_id):
        """
        This function is used to process all the pack operation lots of a pack operation
        For every move:
            First, we check the quants with lot already reserved (and those are already subtracted from the lots to do)
            Then go through all the lots to process:
                Add reserved false lots lot by lot
                Check if there are not reserved quants or reserved elsewhere with that lot or without lot (with the traditional method)
        """
        return self.browse(lot_move_qty.keys())._move_quants_by_lot_v10(quants_taken, false_quants, ops, lot_qty, lot_move_qty, quant_dest_package_id)

    @api.multi
    def _move_quants_by_lot_v10(self, quants_taken, false_quants, pack_operation, lot_quantities, lot_move_quantities, dest_package_id):
        Quant = self.env['stock.quant']
        rounding = pack_operation.product_id.uom_id.rounding
        preferred_domain_list = [[('reservation_id', '=', False)], ['&', ('reservation_id', 'not in', self.ids), ('reservation_id', '!=', False)]]

        for move_rec_updateme in self:
            from collections import defaultdict
            lot_to_quants = defaultdict(list)

            # Assign quants already reserved with lot to the correct
            for quant in quants_taken:
                if quant[0] <= move_rec_updateme.reserved_quant_ids:
                    lot_to_quants[quant[0].lot_id.id].append(quant)

            false_quants_move = [x for x in false_quants if x[0].reservation_id.id == move_rec_updateme.id]
            for lot_id in lot_quantities.keys():
                redo_false_quants = False

                # Take remaining reserved quants with  no lot first
                # (This will be used mainly when incoming had no lot and you do outgoing with)
                while false_quants_move and float_compare(lot_quantities[lot_id], 0, precision_rounding=rounding) > 0 and float_compare(lot_move_quantities[move_rec_updateme.id], 0, precision_rounding=rounding) > 0:
                    qty_min = min(lot_quantities[lot_id], lot_move_quantities[move_rec_updateme.id])
                    if false_quants_move[0].qty > qty_min:
                        lot_to_quants[lot_id] += [(false_quants_move[0], qty_min)]
                        qty = qty_min
                        redo_false_quants = True
                    else:
                        qty = false_quants_move[0].qty
                        lot_to_quants[lot_id] += [(false_quants_move[0], qty)]
                        false_quants_move.pop(0)
                    lot_quantities[lot_id] -= qty
                    lot_move_quantities[move_rec_updateme.id] -= qty

                # Search other with first matching lots and then without lots
                if float_compare(lot_move_quantities[move_rec_updateme.id], 0, precision_rounding=rounding) > 0 and float_compare(lot_quantities[lot_id], 0, precision_rounding=rounding) > 0:
                    # Search if we can find quants with that lot
                    qty = min(lot_quantities[lot_id], lot_move_quantities[move_rec_updateme.id])
                    quants = Quant.quants_get_preferred_domain(
                        qty, move_rec_updateme, ops=pack_operation, lot_id=lot_id, domain=[('qty', '>', 0)],
                        preferred_domain_list=preferred_domain_list)
                    lot_to_quants[lot_id] += quants
                    lot_quantities[lot_id] -= qty
                    lot_move_quantities[move_rec_updateme.id] -= qty

                # Move all the quants related to that lot/move
                if lot_to_quants[lot_id]:
                    Quant.quants_move(
                        lot_to_quants[lot_id], move_rec_updateme, pack_operation.location_dest_id,
                        location_from=pack_operation.location_id, lot_id=lot_id,
                        owner_id=pack_operation.owner_id.id, src_package_id=pack_operation.package_id.id,
                        dest_package_id=dest_package_id)
                    if redo_false_quants:
                        false_quants_move = [x for x in move_rec_updateme.reserved_quant_ids if (not x.lot_id) and (x.owner_id.id == pack_operation.owner_id.id) and
                                             (x.location_id.id == pack_operation.location_id.id) and (x.package_id.id == pack_operation.package_id.id)]
        return True

    @api.multi
    def action_done(self):
        """ Process completely the moves given and if all moves are done, it will finish the picking. """
        self.filtered(lambda move: move.state == 'draft').action_confirm()

        Uom = self.env['product.uom']
        Quant = self.env['stock.quant']

        pickings = self.env['stock.picking']
        procurements = self.env['procurement.order']
        operations = self.env['stock.pack.operation']

        remaining_move_qty = {}

        for move in self:
            if move.picking_id:
                pickings |= move.picking_id
            remaining_move_qty[move.id] = move.product_qty
            for link in move.linked_move_operation_ids:
                operations |= link.operation_id
                pickings |= link.operation_id.picking_id

        # Sort operations according to entire packages first, then package + lot, package only, lot only
        operations = operations.sorted(key=lambda x: ((x.package_id and not x.product_id) and -4 or 0) + (x.package_id and -2 or 0) + (x.pack_lot_ids and -1 or 0))

        for operation in operations:

            # product given: result put immediately in the result package (if False: without package)
            # but if pack moved entirely, quants should not be written anything for the destination package
            quant_dest_package_id = operation.product_id and operation.result_package_id.id or False
            entire_pack = not operation.product_id and True or False

            # compute quantities for each lot + check quantities match
            lot_quantities = dict((pack_lot.lot_id.id, operation.product_uom_id._compute_quantity(pack_lot.qty, operation.product_id.uom_id)
            ) for pack_lot in operation.pack_lot_ids)

            qty = operation.product_qty
            if operation.product_uom_id and operation.product_uom_id != operation.product_id.uom_id:
                qty = operation.product_uom_id._compute_quantity(qty, operation.product_id.uom_id)
            if operation.pack_lot_ids and float_compare(sum(lot_quantities.values()), qty, precision_rounding=operation.product_id.uom_id.rounding) != 0.0:
                raise UserError(_('You have a difference between the quantity on the operation and the quantities specified for the lots. '))

            quants_taken = []
            false_quants = []
            lot_move_qty = {}

            prout_move_qty = {}
            for link in operation.linked_move_operation_ids:
                prout_move_qty[link.move_id] = prout_move_qty.get(link.move_id, 0.0) + link.qty

            # Process every move only once for every pack operation
            for move in prout_move_qty.keys():
                # TDE FIXME: do in batch ?
                move.check_tracking(operation)

                # TDE FIXME: I bet the message error is wrong
                if not remaining_move_qty.get(move.id):
                    raise UserError(_("The roundings of your unit of measure %s on the move vs. %s on the product don't allow to do these operations or you are not transferring the picking at once. ") % (move.product_uom.name, move.product_id.uom_id.name))

                if not operation.pack_lot_ids:
                    preferred_domain_list = [[('reservation_id', '=', move.id)], [('reservation_id', '=', False)], ['&', ('reservation_id', '!=', move.id), ('reservation_id', '!=', False)]]
                    quants = Quant.quants_get_preferred_domain(
                        prout_move_qty[move], move, ops=operation, domain=[('qty', '>', 0)],
                        preferred_domain_list=preferred_domain_list)
                    Quant.quants_move(quants, move, operation.location_dest_id, location_from=operation.location_id,
                                      lot_id=False, owner_id=operation.owner_id.id, src_package_id=operation.package_id.id,
                                      dest_package_id=quant_dest_package_id, entire_pack=entire_pack)
                else:
                    # Check what you can do with reserved quants already
                    qty_on_link = prout_move_qty[move]
                    rounding = operation.product_id.uom_id.rounding
                    for reserved_quant in move.reserved_quant_ids:
                        if (reserved_quant.owner_id.id != operation.owner_id.id) or (reserved_quant.location_id.id != operation.location_id.id) or \
                                (reserved_quant.package_id.id != operation.package_id.id):
                            continue
                        if not reserved_quant.lot_id:
                            false_quants += [reserved_quant]
                        elif float_compare(lot_quantities.get(reserved_quant.lot_id.id, 0), 0, precision_rounding=rounding) > 0:
                            if float_compare(lot_quantities[reserved_quant.lot_id.id], reserved_quant.qty, precision_rounding=rounding) >= 0:
                                lot_quantities[reserved_quant.lot_id.id] -= reserved_quant.qty
                                quants_taken += [(reserved_quant, reserved_quant.qty)]
                                qty_on_link -= reserved_quant.qty
                            else:
                                quants_taken += [(reserved_quant, lot_quantities[reserved_quant.lot_id.id])]
                                lot_quantities[reserved_quant.lot_id.id] = 0
                                qty_on_link -= lot_quantities[reserved_quant.lot_id.id]
                    lot_move_qty[move.id] = qty_on_link

                remaining_move_qty[move.id] -= prout_move_qty[move]

            # Handle lots separately
            if operation.pack_lot_ids:
                # TDE FIXME: fix call to move_quants_by_lot to ease understanding
                self._move_quants_by_lot(operation, lot_quantities, quants_taken, false_quants, lot_move_qty, quant_dest_package_id)

            # Handle pack in pack
            if not operation.product_id and operation.package_id and operation.result_package_id.id != operation.package_id.parent_id.id:
                operation.package_id.sudo().write({'parent_id': operation.result_package_id.id})

        # Check for remaining qtys and unreserve/check move_dest_id in
        move_dest_ids = set()
        for move in self:
            if float_compare(remaining_move_qty[move.id], 0, precision_rounding=move.product_id.uom_id.rounding) > 0:  # In case no pack operations in picking
                move.check_tracking(False)  # TDE: do in batch ? redone ? check this

                preferred_domain_list = [[('reservation_id', '=', move.id)], [('reservation_id', '=', False)], ['&', ('reservation_id', '!=', move.id), ('reservation_id', '!=', False)]]
                quants = Quant.quants_get_preferred_domain(
                    remaining_move_qty[move.id], move, domain=[('qty', '>', 0)],
                    preferred_domain_list=preferred_domain_list)
                Quant.quants_move(
                    quants, move, move.location_dest_id,
                    lot_id=move.restrict_lot_id.id, owner_id=move.restrict_partner_id.id)

            # If the move has a destination, add it to the list to reserve
            if move.move_dest_id and move.move_dest_id.state in ('waiting', 'confirmed'):
                move_dest_ids.add(move.move_dest_id.id)

            if move.procurement_id:
                procurements |= move.procurement_id

            # unreserve the quants and make them available for other operations/moves
            move.quants_unreserve()

        # Check the packages have been placed in the correct locations
        self.mapped('quant_ids').filtered(lambda quant: quant.package_id and quant.qty > 0).mapped('package_id')._check_location_constraint()

        # set the move as done
        self.write({'state': 'done', 'date': time.strftime(DEFAULT_SERVER_DATETIME_FORMAT)})
        procurements.check()
        # assign destination moves
        if move_dest_ids:
            # TDE FIXME: record setise me
            self.browse(list(move_dest_ids)).action_assign()

        pickings.filtered(lambda picking: picking.state == 'done' and not picking.date_done).write({'date_done': time.strftime(DEFAULT_SERVER_DATETIME_FORMAT)})

        return True

    @api.multi
    def unlink(self):
        if any(move.state not in ('draft', 'cancel') for move in self):
            raise UserError(_('You can only delete draft moves.'))
        return super(StockMove, self).unlink()

    def _propagate_split(self, new_move, qty):
        if self.move_dest_id and self.propagate and self.move_dest_id.state not in ('done', 'cancel'):
            new_move_prop = self.move_dest_id.split(qty)
            new_move.write({'move_dest_id': new_move_prop})

    @api.multi
    def split(self, qty, restrict_lot_id=False, restrict_partner_id=False):
        """ Splits qty from move move into a new move

        :param qty: float. quantity to split (given in product UoM)
        :param restrict_lot_id: optional production lot that can be given in order to force the new move to restrict its choice of quants to this lot.
        :param restrict_partner_id: optional partner that can be given in order to force the new move to restrict its choice of quants to the ones belonging to this partner.
        :param context: dictionay. can contains the special key 'source_location_id' in order to force the source location when copying the move
        :returns: id of the backorder move created """
        self = self.with_prefetch() # This makes the ORM only look for one record and not 300 at a time, which improves performance
        if self.state in ('done', 'cancel'):
            raise UserError(_('You cannot split a move done'))
        elif self.state == 'draft':
            # we restrict the split of a draft move because if not confirmed yet, it may be replaced by several other moves in
            # case of phantom bom (with mrp module). And we don't want to deal with this complexity by copying the product that will explode.
            raise UserError(_('You cannot split a draft move. It needs to be confirmed first.'))
        if float_is_zero(qty, precision_rounding=self.product_id.uom_id.rounding) or self.product_qty <= qty:
            return self.id
        # HALF-UP rounding as only rounding errors will be because of propagation of error from default UoM
        uom_qty = self.product_id.uom_id._compute_quantity(qty, self.product_uom, rounding_method='HALF-UP')
        defaults = {
            'product_uom_qty': uom_qty,
            'procure_method': 'make_to_stock',
            'restrict_lot_id': restrict_lot_id,
            'split_from': self.id,
            'procurement_id': self.procurement_id.id,
            'move_dest_id': self.move_dest_id.id,
            'origin_returned_move_id': self.origin_returned_move_id.id,
        }
        if restrict_partner_id:
            defaults['restrict_partner_id'] = restrict_partner_id

        # TDE CLEANME: remove context key + add as parameter
        if self.env.context.get('source_location_id'):
            defaults['location_id'] = self.env.context['source_location_id']
        new_move = self.with_context(rounding_method='HALF-UP').copy(defaults)
        # ctx = context.copy()
        # TDE CLEANME: used only in write in this file, to clean
        # ctx['do_not_propagate'] = True
        self.with_context(do_not_propagate=True, rounding_method='HALF-UP').write({'product_uom_qty': self.product_uom_qty - uom_qty})
<<<<<<< HEAD

        if self.move_dest_id and self.propagate and self.move_dest_id.state not in ('done', 'cancel'):
            new_move_prop = self.move_dest_id.split(qty)
            new_move.write({'move_dest_id': new_move_prop})
=======
        self._propagate_split(new_move, qty)
>>>>>>> fbdda543
        # returning the first element of list returned by action_confirm is ok because we checked it wouldn't be exploded (and
        # thus the result of action_confirm should always be a list of 1 element length)
        new_move.action_confirm()
        # TDE FIXME: due to action confirm change
        return new_move.id

    @api.multi
    def action_show_picking(self):
        view = self.env.ref('stock.view_picking_form')
        return {
            'name': _('Transfer'),
            'type': 'ir.actions.act_window',
            'view_type': 'form',
            'view_mode': 'form',
            'res_model': 'stock.picking',
            'views': [(view.id, 'form')],
            'view_id': view.id,
            'target': 'new',
            'res_id': self.id}
    show_picking = action_show_picking

    # Quants management
    # ----------------------------------------------------------------------

    def quants_unreserve(self):
        self.filtered(lambda x: x.partially_available).write({'partially_available': False})
        self.mapped('reserved_quant_ids').sudo().write({'reservation_id': False})<|MERGE_RESOLUTION|>--- conflicted
+++ resolved
@@ -965,14 +965,7 @@
         # TDE CLEANME: used only in write in this file, to clean
         # ctx['do_not_propagate'] = True
         self.with_context(do_not_propagate=True, rounding_method='HALF-UP').write({'product_uom_qty': self.product_uom_qty - uom_qty})
-<<<<<<< HEAD
-
-        if self.move_dest_id and self.propagate and self.move_dest_id.state not in ('done', 'cancel'):
-            new_move_prop = self.move_dest_id.split(qty)
-            new_move.write({'move_dest_id': new_move_prop})
-=======
         self._propagate_split(new_move, qty)
->>>>>>> fbdda543
         # returning the first element of list returned by action_confirm is ok because we checked it wouldn't be exploded (and
         # thus the result of action_confirm should always be a list of 1 element length)
         new_move.action_confirm()
