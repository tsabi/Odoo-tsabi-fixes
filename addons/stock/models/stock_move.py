# -*- coding: utf-8 -*-
# Part of Odoo. See LICENSE file for full copyright and licensing details.

from datetime import datetime
from dateutil import relativedelta
from itertools import groupby
from operator import itemgetter

from odoo import api, fields, models, _
from odoo.addons import decimal_precision as dp
from odoo.exceptions import UserError
from odoo.osv import expression
from odoo.tools import DEFAULT_SERVER_DATETIME_FORMAT
from odoo.tools.float_utils import float_compare, float_round, float_is_zero

PROCUREMENT_PRIORITIES = [('0', 'Not urgent'), ('1', 'Normal'), ('2', 'Urgent'), ('3', 'Very Urgent')]


class StockMove(models.Model):
    _name = "stock.move"
    _description = "Stock Move"
    _order = 'picking_id, sequence, id'

    def _default_group_id(self):
        if self.env.context.get('default_picking_id'):
            return self.env['stock.picking'].browse(self.env.context['default_picking_id']).group_id.id
        return False

    name = fields.Char('Description', index=True, required=True)
    sequence = fields.Integer('Sequence', default=10)
    priority = fields.Selection(PROCUREMENT_PRIORITIES, 'Priority', default='1')
    create_date = fields.Datetime('Creation Date', index=True, readonly=True)
    date = fields.Datetime(
        'Date', default=fields.Datetime.now, index=True, required=True,
        states={'done': [('readonly', True)]},
        help="Move date: scheduled date until move is done, then date of actual move processing")
    company_id = fields.Many2one(
        'res.company', 'Company',
        default=lambda self: self.env['res.company']._company_default_get('stock.move'),
        index=True, required=True)
    date_expected = fields.Datetime(
        'Expected Date', default=fields.Datetime.now, index=True, required=True,
        states={'done': [('readonly', True)]},
        help="Scheduled date for the processing of this move")
    product_id = fields.Many2one(
        'product.product', 'Product',
        domain=[('type', 'in', ['product', 'consu'])], index=True, required=True,
        states={'done': [('readonly', True)]})
    product_qty = fields.Float(
        'Real Quantity', compute='_compute_product_qty', inverse='_set_product_qty',
        digits=0, store=True,
        help='Quantity in the default UoM of the product')
    product_uom_qty = fields.Float(
        'Initial Demand',
        digits=dp.get_precision('Product Unit of Measure'),
        default=0.0, required=True, states={'done': [('readonly', True)]},
        help="This is the quantity of products from an inventory "
             "point of view. For moves in the state 'done', this is the "
             "quantity of products that were actually moved. For other "
             "moves, this is the quantity of product that is planned to "
             "be moved. Lowering this quantity does not generate a "
             "backorder. Changing this quantity on assigned moves affects "
             "the product reservation, and should be done with care.")
    product_uom = fields.Many2one('uom.uom', 'Unit of Measure', required=True)
    # TDE FIXME: make it stored, otherwise group will not work
    product_tmpl_id = fields.Many2one(
        'product.template', 'Product Template',
        related='product_id.product_tmpl_id', readonly=False,
        help="Technical: used in views")
    product_packaging = fields.Many2one(
        'product.packaging', 'Preferred Packaging',
        help="It specifies attributes of packaging like type, quantity of packaging,etc.")
    location_id = fields.Many2one(
        'stock.location', 'Source Location',
        auto_join=True, index=True, required=True,
        help="Sets a location if you produce at a fixed location. This can be a partner location if you subcontract the manufacturing operations.")
    location_dest_id = fields.Many2one(
        'stock.location', 'Destination Location',
        auto_join=True, index=True, required=True,
        help="Location where the system will stock the finished products.")
    partner_id = fields.Many2one(
        'res.partner', 'Destination Address ',
        states={'done': [('readonly', True)]},
        help="Optional address where goods are to be delivered, specifically used for allotment")
    move_dest_ids = fields.Many2many(
        'stock.move', 'stock_move_move_rel', 'move_orig_id', 'move_dest_id', 'Destination Moves',
        copy=False,
        help="Optional: next stock move when chaining them")
    move_orig_ids = fields.Many2many(
        'stock.move', 'stock_move_move_rel', 'move_dest_id', 'move_orig_id', 'Original Move',
        copy=False,
        help="Optional: previous stock move when chaining them")
    picking_id = fields.Many2one('stock.picking', 'Transfer Reference', index=True, states={'done': [('readonly', True)]})
    picking_partner_id = fields.Many2one('res.partner', 'Transfer Destination Address', related='picking_id.partner_id', readonly=False)
    note = fields.Text('Notes')
    state = fields.Selection([
        ('draft', 'New'), ('cancel', 'Cancelled'),
        ('waiting', 'Waiting Another Move'),
        ('confirmed', 'Waiting Availability'),
        ('partially_available', 'Partially Available'),
        ('assigned', 'Available'),
        ('done', 'Done')], string='Status',
        copy=False, default='draft', index=True, readonly=True,
        help="* New: When the stock move is created and not yet confirmed.\n"
             "* Waiting Another Move: This state can be seen when a move is waiting for another one, for example in a chained flow.\n"
             "* Waiting Availability: This state is reached when the procurement resolution is not straight forward. It may need the scheduler to run, a component to be manufactured...\n"
             "* Available: When products are reserved, it is set to \'Available\'.\n"
             "* Done: When the shipment is processed, the state is \'Done\'.")
    price_unit = fields.Float(
        'Unit Price', help="Technical field used to record the product cost set by the user during a picking confirmation (when costing "
                           "method used is 'average price' or 'real'). Value given in company currency and in product uom.", copy=False)  # as it's a technical field, we intentionally don't provide the digits attribute
    backorder_id = fields.Many2one('stock.picking', 'Back Order of', related='picking_id.backorder_id', index=True, readonly=False)
    origin = fields.Char("Source Document")
    procure_method = fields.Selection([
        ('make_to_stock', 'Default: Take From Stock'),
        ('make_to_order', 'Advanced: Apply Procurement Rules')], string='Supply Method',
        default='make_to_stock', required=True,
        help="By default, the system will take from the stock in the source location and passively wait for availability. "
             "The other possibility allows you to directly create a procurement on the source location (and thus ignore "
             "its current stock) to gather products. If we want to chain moves and have this one to wait for the previous, "
             "this second option should be chosen.")
    scrapped = fields.Boolean('Scrapped', related='location_dest_id.scrap_location', readonly=True, store=True)
    scrap_ids = fields.One2many('stock.scrap', 'move_id')
    group_id = fields.Many2one('procurement.group', 'Procurement Group', default=_default_group_id)
    rule_id = fields.Many2one('stock.rule', 'Stock Rule', ondelete='restrict', help='The stock rule that created this stock move')
    propagate = fields.Boolean(
        'Propagate cancel and split', default=True,
        help='If checked, when this move is cancelled, cancel the linked move too')
    picking_type_id = fields.Many2one('stock.picking.type', 'Operation Type')
    inventory_id = fields.Many2one('stock.inventory', 'Inventory')
    move_line_ids = fields.One2many('stock.move.line', 'move_id')
    move_line_nosuggest_ids = fields.One2many('stock.move.line', 'move_id', domain=[('product_qty', '=', 0.0)])
    origin_returned_move_id = fields.Many2one('stock.move', 'Origin return move', copy=False, help='Move that created the return move')
    returned_move_ids = fields.One2many('stock.move', 'origin_returned_move_id', 'All returned moves', help='Optional: all returned moves created from this move')
    reserved_availability = fields.Float(
        'Quantity Reserved', compute='_compute_reserved_availability',
        digits=dp.get_precision('Product Unit of Measure'),
        readonly=True, help='Quantity that has already been reserved for this move')
    availability = fields.Float(
        'Forecasted Quantity', compute='_compute_product_availability',
        readonly=True, help='Quantity in stock that can still be reserved for this move')
    string_availability_info = fields.Text(
        'Availability', compute='_compute_string_qty_information',
        readonly=True, help='Show various information on stock availability for this move')
    restrict_partner_id = fields.Many2one('res.partner', 'Owner ', help="Technical field used to depict a restriction on the ownership of quants to consider when marking this move as 'done'")
    route_ids = fields.Many2many('stock.location.route', 'stock_location_route_move', 'move_id', 'route_id', 'Destination route', help="Preferred route")
    warehouse_id = fields.Many2one('stock.warehouse', 'Warehouse', help="Technical field depicting the warehouse to consider for the route selection on the next procurement (if any).")
    has_tracking = fields.Selection(related='product_id.tracking', string='Product with Tracking', readonly=True)
    quantity_done = fields.Float('Quantity Done', compute='_quantity_done_compute', digits=dp.get_precision('Product Unit of Measure'), inverse='_quantity_done_set')
    show_operations = fields.Boolean(related='picking_id.picking_type_id.show_operations', readonly=False)
    show_details_visible = fields.Boolean('Details Visible', compute='_compute_show_details_visible')
    show_reserved_availability = fields.Boolean('From Supplier', compute='_compute_show_reserved_availability')
    picking_code = fields.Selection(related='picking_id.picking_type_id.code', readonly=True)
    product_type = fields.Selection(related='product_id.type', readonly=True)
    additional = fields.Boolean("Whether the move was added after the picking's confirmation", default=False)
    is_locked = fields.Boolean(compute='_compute_is_locked', readonly=True)
    is_initial_demand_editable = fields.Boolean('Is initial demand editable', compute='_compute_is_initial_demand_editable')
    is_quantity_done_editable = fields.Boolean('Is quantity done editable', compute='_compute_is_quantity_done_editable')
    reference = fields.Char(compute='_compute_reference', string="Reference", store=True)
    has_move_lines = fields.Boolean(compute='_compute_has_move_lines')
    package_level_id = fields.Many2one('stock.package_level', 'Package Level')
    picking_type_entire_packs = fields.Boolean(related='picking_type_id.show_entire_packs', readonly=True)

    @api.depends('picking_id.is_locked')
    def _compute_is_locked(self):
        for move in self:
            if move.picking_id:
                move.is_locked = move.picking_id.is_locked

    @api.depends('product_id', 'has_tracking')
    def _compute_show_details_visible(self):
        """ According to this field, the button that calls `action_show_details` will be displayed
        to work on a move from its picking form view, or not.
        """
        has_package = self.user_has_groups('stock.group_tracking_lot')
        multi_locations_enabled = self.user_has_groups('stock.group_stock_multi_locations')
        consignment_enabled = self.user_has_groups('stock.group_tracking_owner')

        show_details_visible = multi_locations_enabled or consignment_enabled or has_package

        for move in self:
            if not move.product_id:
                move.show_details_visible = False
            else:
                move.show_details_visible = ((show_details_visible or move.has_tracking != 'none') and
                                             (move.state != 'draft' or (move.picking_id.immediate_transfer and move.state == 'draft')) and
                                             move.picking_id.picking_type_id.show_operations is False)

    def _compute_show_reserved_availability(self):
        """ This field is only of use in an attrs in the picking view, in order to hide the
        "available" column if the move is coming from a supplier.
        """
        for move in self:
            move.show_reserved_availability = not move.location_id.usage == 'supplier'

    @api.depends('state', 'picking_id')
    def _compute_is_initial_demand_editable(self):
        for move in self:
            if not move.picking_id.immediate_transfer and move.state == 'draft':
                move.is_initial_demand_editable = True
            elif not move.picking_id.is_locked and move.state != 'done' and move.picking_id:
                move.is_initial_demand_editable = True
            else:
                move.is_initial_demand_editable = False

    @api.multi
    @api.depends('state', 'picking_id', 'product_id')
    def _compute_is_quantity_done_editable(self):
        for move in self:
            if not move.product_id:
                move.is_quantity_done_editable = False
            elif not move.picking_id.immediate_transfer and move.picking_id.state == 'draft':
                move.is_quantity_done_editable = False
            elif move.picking_id.is_locked and move.state in ('done', 'cancel'):
                move.is_quantity_done_editable = False
            elif move.show_details_visible:
                move.is_quantity_done_editable = False
            elif move.show_operations:
                move.is_quantity_done_editable = False
            else:
                move.is_quantity_done_editable = True

    @api.depends('picking_id', 'name')
    def _compute_reference(self):
        for move in self:
            move.reference = move.picking_id.name if move.picking_id else move.name

    @api.depends('move_line_ids')
    def _compute_has_move_lines(self):
        for move in self:
            move.has_move_lines = bool(move.move_line_ids)

    @api.one
    @api.depends('product_id', 'product_uom', 'product_uom_qty')
    def _compute_product_qty(self):
        rounding_method = self._context.get('rounding_method', 'UP')
        self.product_qty = self.product_uom._compute_quantity(self.product_uom_qty, self.product_id.uom_id, rounding_method=rounding_method)

    def _get_move_lines(self):
        """ This will return the move lines to consider when applying _quantity_done_compute on a stock.move. 
        In some context, such as MRP, it is necessary to compute quantity_done on filtered sock.move.line."""
        self.ensure_one()
        return self.move_line_ids or self.move_line_nosuggest_ids

    @api.depends('move_line_ids.qty_done', 'move_line_ids.product_uom_id', 'move_line_nosuggest_ids.qty_done')
    def _quantity_done_compute(self):
        """ This field represents the sum of the move lines `qty_done`. It allows the user to know
        if there is still work to do.

        We take care of rounding this value at the general decimal precision and not the rounding
        of the move's UOM to make sure this value is really close to the real sum, because this
        field will be used in `_action_done` in order to know if the move will need a backorder or
        an extra move.
        """
        for move in self:
            quantity_done = 0
            for move_line in move._get_move_lines():
                quantity_done += move_line.product_uom_id._compute_quantity(move_line.qty_done, move.product_uom, round=False)
            move.quantity_done = quantity_done

    def _quantity_done_set(self):
        quantity_done = self[0].quantity_done  # any call to create will invalidate `move.quantity_done`
        for move in self:
            move_lines = move._get_move_lines()
            if not move_lines:
                if quantity_done:
                    # do not impact reservation here
                    move_line = self.env['stock.move.line'].create(dict(move._prepare_move_line_vals(), qty_done=quantity_done))
                    move.write({'move_line_ids': [(4, move_line.id)]})
            elif len(move_lines) == 1:
                move_lines[0].qty_done = quantity_done
            else:
                raise UserError(_("Cannot set the done quantity from this stock move, work directly with the move lines."))

    def _set_product_qty(self):
        """ The meaning of product_qty field changed lately and is now a functional field computing the quantity
        in the default product UoM. This code has been added to raise an error if a write is made given a value
        for `product_qty`, where the same write should set the `product_uom_qty` field instead, in order to
        detect errors. """
        raise UserError(_('The requested operation cannot be processed because of a programming error setting the `product_qty` field instead of the `product_uom_qty`.'))

    @api.multi
    @api.depends('move_line_ids.product_qty')
    def _compute_reserved_availability(self):
        """ Fill the `availability` field on a stock move, which is the actual reserved quantity
        and is represented by the aggregated `product_qty` on the linked move lines. If the move
        is force assigned, the value will be 0.
        """
        result = {data['move_id'][0]: data['product_qty'] for data in 
            self.env['stock.move.line'].read_group([('move_id', 'in', self.ids)], ['move_id','product_qty'], ['move_id'])}
        for rec in self:
            rec.reserved_availability = rec.product_id.uom_id._compute_quantity(result.get(rec.id, 0.0), rec.product_uom, rounding_method='HALF-UP')

    @api.one
    @api.depends('state', 'product_id', 'product_qty', 'location_id')
    def _compute_product_availability(self):
        """ Fill the `availability` field on a stock move, which is the quantity to potentially
        reserve. When the move is done, `availability` is set to the quantity the move did actually
        move.
        """
        if self.state == 'done':
            self.availability = self.product_qty
        else:
            total_availability = self.env['stock.quant']._get_available_quantity(self.product_id, self.location_id)
            self.availability = min(self.product_qty, total_availability)

    def _compute_string_qty_information(self):
        precision = self.env['decimal.precision'].precision_get('Product Unit of Measure')
        void_moves = self.filtered(lambda move: move.state in ('draft', 'done', 'cancel') or move.location_id.usage != 'internal')
        other_moves = self - void_moves
        for move in void_moves:
            move.string_availability_info = ''  # 'not applicable' or 'n/a' could work too
        for move in other_moves:
            total_available = min(move.product_qty, move.reserved_availability + move.availability)
            total_available = move.product_id.uom_id._compute_quantity(total_available, move.product_uom, round=False)
            total_available = float_round(total_available, precision_digits=precision)
            info = str(total_available)
            if self.user_has_groups('uom.group_uom'):
                info += ' ' + move.product_uom.name
            if move.reserved_availability:
                if move.reserved_availability != total_available:
                    # some of the available quantity is assigned and some are available but not reserved
                    reserved_available = move.product_id.uom_id._compute_quantity(move.reserved_availability, move.product_uom, round=False)
                    reserved_available = float_round(reserved_available, precision_digits=precision)
                    info += _(' (%s reserved)') % str(reserved_available)
                else:
                    # all available quantity is assigned
                    info += _(' (reserved)')
            move.string_availability_info = info

    @api.constrains('product_uom')
    def _check_uom(self):
        moves_error = self.filtered(lambda move: move.product_id.uom_id.category_id != move.product_uom.category_id)
        if moves_error:
            user_warning = _('You cannot perform the move because the unit of measure has a different category as the product unit of measure.')
            for move in moves_error:
                user_warning += _('\n\n%s --> Product UoM is %s (%s) - Move UoM is %s (%s)') % (move.product_id.display_name, move.product_id.uom_id.name, move.product_id.uom_id.category_id.name, move.product_uom.name, move.product_uom.category_id.name)
            user_warning += _('\n\nBlocking: %s') % ' ,'.join(moves_error.mapped('name'))
            raise UserError(user_warning)

    @api.model_cr
    def init(self):
        self._cr.execute('SELECT indexname FROM pg_indexes WHERE indexname = %s', ('stock_move_product_location_index',))
        if not self._cr.fetchone():
            self._cr.execute('CREATE INDEX stock_move_product_location_index ON stock_move (product_id, location_id, location_dest_id, company_id, state)')

    @api.model
    def default_get(self, fields_list):
        # We override the default_get to make stock moves created after the picking was confirmed
        # directly as available. This allows to create extra move lines in
        # the fp view.
        defaults = super(StockMove, self).default_get(fields_list)
        if self.env.context.get('default_picking_id'):
            picking_id = self.env['stock.picking'].browse(self.env.context['default_picking_id'])
            if picking_id.state == 'done':
                defaults['state'] = 'done'
                defaults['product_uom_qty'] = 0.0
                defaults['additional'] = True
            elif picking_id.state not in ['draft', 'confirmed']:
                defaults['state'] = 'assigned'
                defaults['product_uom_qty'] = 0.0
                defaults['additional'] = True
        return defaults

    def name_get(self):
        res = []
        for move in self:
            res.append((move.id, '%s%s%s>%s' % (
                move.picking_id.origin and '%s/' % move.picking_id.origin or '',
                move.product_id.code and '%s: ' % move.product_id.code or '',
                move.location_id.name, move.location_dest_id.name)))
        return res

    @api.model_create_multi
    def create(self, vals_list):
        # TDE CLEANME: why doing this tracking on picking here ? seems weird
        tracking = []
        for vals in vals_list:
            if not self.env.context.get('mail_notrack') and vals.get('picking_id'):
                picking = self.env['stock.picking'].browse(vals['picking_id'])
                initial_values = {picking.id: {'state': picking.state}}
                tracking.append((picking, initial_values))
        res = super(StockMove, self).create(vals_list)
        for picking, initial_values in tracking:
            picking.message_track(picking.fields_get(['state']), initial_values)
        return res

    def write(self, vals):
        # FIXME: pim fix your crap
        receipt_moves_to_reassign = self.env['stock.move']
        if 'product_uom_qty' in vals:
            for move in self.filtered(lambda m: m.state not in ('done', 'draft') and m.picking_id):
                if vals['product_uom_qty'] != move.product_uom_qty:
                    self.env['stock.move.line']._log_message(move.picking_id, move, 'stock.track_move_template', vals)
            if self.env.context.get('do_not_unreserve') is None:
                move_to_unreserve = self.filtered(lambda m: m.state not in ['draft', 'done', 'cancel'] and m.reserved_availability > vals.get('product_uom_qty'))
                move_to_unreserve._do_unreserve()
                (self - move_to_unreserve).filtered(lambda m: m.state == 'assigned').write({'state': 'partially_available'})
                # When editing the initial demand, directly run again action assign on receipt moves.
                receipt_moves_to_reassign |= move_to_unreserve.filtered(lambda m: m.location_id.usage == 'supplier')
                receipt_moves_to_reassign |= (self - move_to_unreserve).filtered(lambda m: m.location_id.usage == 'supplier' and m.state in ('partially_available', 'assigned'))

        # TDE CLEANME: it is a gros bordel + tracking
        Picking = self.env['stock.picking']

        propagated_changes_dict = {}
        #propagation of expected date:
        propagated_date_field = False
        if vals.get('date_expected'):
            #propagate any manual change of the expected date
            propagated_date_field = 'date_expected'
        elif (vals.get('state', '') == 'done' and vals.get('date')):
            #propagate also any delta observed when setting the move as done
            propagated_date_field = 'date'

        if not self._context.get('do_not_propagate', False) and (propagated_date_field or propagated_changes_dict):
            #any propagation is (maybe) needed
            for move in self:
                if move.move_dest_ids and move.propagate:
                    if 'date_expected' in propagated_changes_dict:
                        propagated_changes_dict.pop('date_expected')
                    if propagated_date_field:
                        current_date = move.date_expected
                        new_date = fields.Datetime.from_string(vals.get(propagated_date_field))
                        delta_days = (new_date - current_date).total_seconds() / 86400
                        if abs(delta_days) >= move.company_id.propagation_minimum_delta:
                            old_move_date = move.move_dest_ids[0].date_expected
                            new_move_date = (old_move_date + relativedelta.relativedelta(days=delta_days or 0)).strftime(DEFAULT_SERVER_DATETIME_FORMAT)
                            propagated_changes_dict['date_expected'] = new_move_date
                    #For pushed moves as well as for pulled moves, propagate by recursive call of write().
                    #Note that, for pulled moves we intentionally don't propagate on the procurement.
                    if propagated_changes_dict:
                        move.move_dest_ids.filtered(lambda m: m.state not in ('done', 'cancel')).write(propagated_changes_dict)
        track_pickings = not self._context.get('mail_notrack') and any(field in vals for field in ['state', 'picking_id', 'partially_available'])
        if track_pickings:
            to_track_picking_ids = set([move.picking_id.id for move in self if move.picking_id])
            if vals.get('picking_id'):
                to_track_picking_ids.add(vals['picking_id'])
            to_track_picking_ids = list(to_track_picking_ids)
            pickings = Picking.browse(to_track_picking_ids)
            initial_values = dict((picking.id, {'state': picking.state}) for picking in pickings)
        res = super(StockMove, self).write(vals)
        if track_pickings:
            pickings.message_track(pickings.fields_get(['state']), initial_values)
        if receipt_moves_to_reassign:
            receipt_moves_to_reassign._action_assign()
        return res

    def action_show_details(self):
        """ Returns an action that will open a form view (in a popup) allowing to work on all the
        move lines of a particular move. This form view is used when "show operations" is not
        checked on the picking type.
        """
        self.ensure_one()

        # If "show suggestions" is not checked on the picking type, we have to filter out the
        # reserved move lines. We do this by displaying `move_line_nosuggest_ids`. We use
        # different views to display one field or another so that the webclient doesn't have to
        # fetch both.
        if self.picking_id.picking_type_id.show_reserved:
            view = self.env.ref('stock.view_stock_move_operations')
        else:
            view = self.env.ref('stock.view_stock_move_nosuggest_operations')

        picking_type_id = self.picking_type_id or self.picking_id.picking_type_id
        return {
            'name': _('Detailed Operations'),
            'type': 'ir.actions.act_window',
            'view_type': 'form',
            'view_mode': 'form',
            'res_model': 'stock.move',
            'views': [(view.id, 'form')],
            'view_id': view.id,
            'target': 'new',
            'res_id': self.id,
            'context': dict(
                self.env.context,
<<<<<<< HEAD
                show_lots_m2o=self.has_tracking != 'none' and (self.picking_type_id.use_existing_lots or self.state == 'done' or self.origin_returned_move_id.id),  # able to create lots, whatever the value of ` use_create_lots`.
                show_lots_text=self.has_tracking != 'none' and self.picking_type_id.use_create_lots and not self.picking_type_id.use_existing_lots and self.state != 'done' and not self.origin_returned_move_id.id,
                show_source_location=self.location_id.child_ids and self.picking_type_id.code != 'incoming',
                show_destination_location=self.location_dest_id.child_ids and self.picking_type_id.code != 'outgoing',
=======
                show_lots_m2o=self.has_tracking != 'none' and (picking_type_id.use_existing_lots or self.state == 'done' or self.origin_returned_move_id.id),  # able to create lots, whatever the value of ` use_create_lots`.
                show_lots_text=self.has_tracking != 'none' and picking_type_id.use_create_lots and not picking_type_id.use_existing_lots and self.state != 'done' and not self.origin_returned_move_id.id,
                show_source_location=self.location_id.child_ids,
                show_destination_location=self.location_dest_id.child_ids,
>>>>>>> 8a0e819d
                show_package=not self.location_id.usage == 'supplier',
                show_reserved_quantity=self.state != 'done'
            ),
        }

    def _do_unreserve(self):
        moves_to_unreserve = self.env['stock.move']
        for move in self:
            if move.state == 'cancel':
                # We may have cancelled move in an open picking in a "propagate_cancel" scenario.
                continue
            if move.state == 'done':
                if move.scrapped:
                    # We may have done move in an open picking in a scrap scenario.
                    continue
                else:
                    raise UserError(_('You cannot unreserve a stock move that has been set to \'Done\'.'))
            moves_to_unreserve |= move
        moves_to_unreserve.mapped('move_line_ids').unlink()
        return True

    def _push_apply(self):
        for move in self:
            # if the move is already chained, there is no need to check push rules
            if move.move_dest_ids:
                continue
            # if the move is a returned move, we don't want to check push rules, as returning a returned move is the only decent way
            # to receive goods without triggering the push rules again (which would duplicate chained operations)
            domain = [('location_src_id', '=', move.location_dest_id.id), ('action', 'in', ('push', 'pull_push'))]
            # first priority goes to the preferred routes defined on the move itself (e.g. coming from a SO line)
            warehouse_id = move.warehouse_id or move.picking_id.picking_type_id.warehouse_id
            rules = self.env['procurement.group']._search_rule(move.route_ids, move.product_id, warehouse_id, domain)

            # Make sure it is not returning the return
            if rules and (not move.origin_returned_move_id or move.origin_returned_move_id.location_dest_id.id != rules.location_id.id):
                rules._run_push(move)

    def _merge_moves_fields(self):
        """ This method will return a dict of stock move’s values that represent the values of all moves in `self` merged. """
        state = self._get_relevant_state_among_moves()
        origin = '/'.join(set(self.filtered(lambda m: m.origin).mapped('origin')))
        return {
            'product_uom_qty': sum(self.mapped('product_uom_qty')),
            'date': min(self.mapped('date')),
            'date_expected': min(self.mapped('date_expected')) if self.mapped('picking_id').move_type == 'direct' else max(self.mapped('date_expected')),
            'move_dest_ids': [(4, m.id) for m in self.mapped('move_dest_ids')],
            'move_orig_ids': [(4, m.id) for m in self.mapped('move_orig_ids')],
            'state': state,
            'origin': origin,
        }

    @api.model
    def _prepare_merge_moves_distinct_fields(self):
        return [
            'product_id', 'price_unit', 'product_packaging', 'procure_method',
            'product_uom', 'restrict_partner_id', 'scrapped', 'origin_returned_move_id',
            'package_level_id'
        ]

    @api.model
    def _prepare_merge_move_sort_method(self, move):
        move.ensure_one()
        return [
            move.product_id.id, move.price_unit, move.product_packaging.id, move.procure_method, 
            move.product_uom.id, move.restrict_partner_id.id, move.scrapped, move.origin_returned_move_id.id,
            move.package_level_id.id
        ]

    def _clean_merged(self):
        """Cleanup hook used when merging moves"""
        self.write({'propagate': False})

    def _merge_moves(self, merge_into=False):
        """ This method will, for each move in `self`, go up in their linked picking and try to
        find in their existing moves a candidate into which we can merge the move.
        :return: Recordset of moves passed to this method. If some of the passed moves were merged
        into another existing one, return this one and not the (now unlinked) original.
        """
        distinct_fields = self._prepare_merge_moves_distinct_fields()

        candidate_moves_list = []
        if not merge_into:
            for picking in self.mapped('picking_id'):
                candidate_moves_list.append(picking.move_lines)
        else:
            candidate_moves_list.append(merge_into | self)

        # Move removed after merge
        moves_to_unlink = self.env['stock.move']
        moves_to_merge = []
        for candidate_moves in candidate_moves_list:
            # First step find move to merge.
            candidate_moves = candidate_moves.with_context(prefetch_fields=False)
            for k, g in groupby(sorted(candidate_moves, key=self._prepare_merge_move_sort_method), key=itemgetter(*distinct_fields)):
                moves = self.env['stock.move'].concat(*g).filtered(lambda m: m.state not in ('done', 'cancel', 'draft'))
                # If we have multiple records we will merge then in a single one.
                if len(moves) > 1:
                    moves_to_merge.append(moves)

        # second step merge its move lines, initial demand, ...
        for moves in moves_to_merge:
            # link all move lines to record 0 (the one we will keep).
            moves.mapped('move_line_ids').write({'move_id': moves[0].id})
            # merge move data
            moves[0].write(moves._merge_moves_fields())
            # update merged moves dicts
            moves_to_unlink |= moves[1:]

        if moves_to_unlink:
            # We are using propagate to False in order to not cancel destination moves merged in moves[0]
            moves_to_unlink._clean_merged()
            moves_to_unlink._action_cancel()
            moves_to_unlink.sudo().unlink()
        return (self | self.env['stock.move'].concat(*moves_to_merge)) - moves_to_unlink

    def _get_relevant_state_among_moves(self):
        # We sort our moves by importance of state:
        #     ------------- 0
        #     | Assigned  |
        #     -------------
        #     |  Waiting  |
        #     -------------
        #     |  Partial  |
        #     -------------
        #     |  Confirm  |
        #     ------------- len-1
        sort_map = {
            'assigned': 4,
            'waiting': 3,
            'partially_available': 2,
            'confirmed': 1,
        }
        moves_todo = self\
            .filtered(lambda move: move.state not in ['cancel', 'done'])\
            .sorted(key=lambda move: (sort_map.get(move.state, 0), move.product_uom_qty))
        # The picking should be the same for all moves.
        if moves_todo[0].picking_id.move_type == 'one':
            most_important_move = moves_todo[0]
            if most_important_move.state == 'confirmed':
                return 'confirmed' if most_important_move.product_uom_qty else 'assigned'
            elif most_important_move.state == 'partially_available':
                return 'confirmed'
            else:
                return moves_todo[0].state or 'draft'
        elif moves_todo[0].state != 'assigned' and any(move.state in ['assigned', 'partially_available'] for move in moves_todo):
            return 'partially_available'
        else:
            least_important_move = moves_todo[-1]
            if least_important_move.state == 'confirmed' and least_important_move.product_uom_qty == 0:
                return 'assigned'
            else:
                return moves_todo[-1].state or 'draft'

    @api.onchange('product_id', 'product_qty')
    def onchange_quantity(self):
        if not self.product_id or self.product_qty < 0.0:
            self.product_qty = 0.0
        if self.product_qty < self._origin.product_qty:
            warning_mess = {
                'title': _('Quantity decreased!'),
                'message' : _("By changing this quantity here, you accept the "
                              "new quantity as complete: Odoo will not "
                              "automatically generate a back order."),
            }
            return {'warning': warning_mess}

    @api.onchange('product_id')
    def onchange_product_id(self):
        product = self.product_id.with_context(lang=self.partner_id.lang or self.env.user.lang)
        self.name = product.partner_ref
        self.product_uom = product.uom_id.id
        return {'domain': {'product_uom': [('category_id', '=', product.uom_id.category_id.id)]}}

    @api.onchange('date_expected')
    def onchange_date(self):
        if self.date_expected:
            self.date = self.date_expected

    @api.onchange('product_uom')
    def onchange_product_uom(self):
        if self.product_uom.factor > self.product_id.uom_id.factor:
            return {
                'warning': {
                    'title': "Unsafe unit of measure",
                    'message': _("You are using a unit of measure smaller than the one you are using in "
                                 "order to stock your product. This can lead to rounding problem on reserved quantity. "
                                 "You should use the smaller unit of measure possible in order to valuate your stock or "
                                 "change its rounding precision to a smaller value (example: 0.00001)."),
                }
            }

    def _search_picking_for_assignation(self):
        self.ensure_one()
        picking = self.env['stock.picking'].search([
                ('group_id', '=', self.group_id.id),
                ('location_id', '=', self.location_id.id),
                ('location_dest_id', '=', self.location_dest_id.id),
                ('picking_type_id', '=', self.picking_type_id.id),
                ('printed', '=', False),
                ('state', 'in', ['draft', 'confirmed', 'waiting', 'partially_available', 'assigned'])], limit=1)
        return picking

    def _assign_picking(self):
        """ Try to assign the moves to an existing picking that has not been
        reserved yet and has the same procurement group, locations and picking
        type (moves should already have them identical). Otherwise, create a new
        picking to assign them to. """
        Picking = self.env['stock.picking']
        for move in self:
            recompute = False
            picking = move._search_picking_for_assignation()
            if picking:
                if picking.partner_id.id != move.partner_id.id or picking.origin != move.origin:
                    # If a picking is found, we'll append `move` to its move list and thus its
                    # `partner_id` and `ref` field will refer to multiple records. In this
                    # case, we chose to  wipe them.
                    picking.write({
                        'partner_id': False,
                        'origin': False,
                    })
            else:
                recompute = True
                picking = Picking.create(move._get_new_picking_values())
            move.write({'picking_id': picking.id})
            move._assign_picking_post_process(new=recompute)
            # If this method is called in batch by a write on a one2many and
            # at some point had to create a picking, some next iterations could
            # try to find back the created picking. As we look for it by searching
            # on some computed fields, we have to force a recompute, else the
            # record won't be found.
            if recompute:
                move.recompute()
        return True

    def _assign_picking_post_process(self, new=False):
        pass

    def _get_new_picking_values(self):
        """ Prepares a new picking for this move as it could not be assigned to
        another picking. This method is designed to be inherited. """
        return {
            'origin': self.origin,
            'company_id': self.company_id.id,
            'move_type': self.group_id and self.group_id.move_type or 'direct',
            'partner_id': self.partner_id.id,
            'picking_type_id': self.picking_type_id.id,
            'location_id': self.location_id.id,
            'location_dest_id': self.location_dest_id.id,
        }

    def _should_be_assigned(self):
        self.ensure_one()
        return bool(not self.picking_id and self.picking_type_id)

    def _action_confirm(self, merge=True, merge_into=False):
        """ Confirms stock move or put it in waiting if it's linked to another move.
        :param: merge: According to this boolean, a newly confirmed move will be merged
        in another move of the same picking sharing its characteristics.
        """
        move_create_proc = self.env['stock.move']
        move_to_confirm = self.env['stock.move']
        move_waiting = self.env['stock.move']

        to_assign = {}
        for move in self:
            # if the move is preceeded, then it's waiting (if preceeding move is done, then action_assign has been called already and its state is already available)
            if move.move_orig_ids:
                move_waiting |= move
            else:
                if move.procure_method == 'make_to_order':
                    move_create_proc |= move
                else:
                    move_to_confirm |= move
            if move._should_be_assigned():
                key = (move.group_id.id, move.location_id.id, move.location_dest_id.id)
                if key not in to_assign:
                    to_assign[key] = self.env['stock.move']
                to_assign[key] |= move

        # create procurements for make to order moves
        for move in move_create_proc:
            values = move._prepare_procurement_values()
            origin = (move.group_id and move.group_id.name or (move.origin or move.picking_id.name or "/"))
            self.env['procurement.group'].run(move.product_id, move.product_uom_qty, move.product_uom, move.location_id, move.rule_id and move.rule_id.name or "/", origin,
                                              values)

        move_to_confirm.write({'state': 'confirmed'})
        (move_waiting | move_create_proc).write({'state': 'waiting'})

        # assign picking in batch for all confirmed move that share the same details
        for moves in to_assign.values():
            moves._assign_picking()
        self._push_apply()
        if merge:
            return self._merge_moves(merge_into=merge_into)
        return self

    def _prepare_procurement_values(self):
        """ Prepare specific key for moves or other componenets that will be created from a stock rule
        comming from a stock move. This method could be override in order to add other custom key that could
        be used in move/po creation.
        """
        self.ensure_one()
        group_id = self.group_id or False
        if self.rule_id:
            if self.rule_id.group_propagation_option == 'fixed' and self.rule_id.group_id:
                group_id = self.rule_id.group_id
            elif self.rule_id.group_propagation_option == 'none':
                group_id = False
        return {
            'company_id': self.company_id,
            'date_planned': self.date_expected,
            'move_dest_ids': self,
            'group_id': group_id,
            'route_ids': self.route_ids,
            'warehouse_id': self.warehouse_id or self.picking_id.picking_type_id.warehouse_id or self.picking_type_id.warehouse_id,
            'priority': self.priority,
        }

    def _prepare_move_line_vals(self, quantity=None, reserved_quant=None):
        self.ensure_one()
        # apply putaway
        location_dest_id = self.location_dest_id.get_putaway_strategy(self.product_id).id or self.location_dest_id.id
        vals = {
            'move_id': self.id,
            'product_id': self.product_id.id,
            'product_uom_id': self.product_uom.id,
            'location_id': self.location_id.id,
            'location_dest_id': location_dest_id,
            'picking_id': self.picking_id.id,
        }
        if quantity:
            uom_quantity = self.product_id.uom_id._compute_quantity(quantity, self.product_uom, rounding_method='HALF-UP')
            uom_quantity_back_to_product_uom = self.product_uom._compute_quantity(uom_quantity, self.product_id.uom_id, rounding_method='HALF-UP')
            rounding = self.env['decimal.precision'].precision_get('Product Unit of Measure')
            if float_compare(quantity, uom_quantity_back_to_product_uom, precision_digits=rounding) == 0:
                vals = dict(vals, product_uom_qty=uom_quantity)
            else:
                vals = dict(vals, product_uom_qty=quantity, product_uom_id=self.product_id.uom_id.id)
        if reserved_quant:
            vals = dict(
                vals,
                location_id=reserved_quant.location_id.id,
                lot_id=reserved_quant.lot_id.id or False,
                package_id=reserved_quant.package_id.id or False,
                owner_id =reserved_quant.owner_id.id or False,
            )
        return vals

    def _update_reserved_quantity(self, need, available_quantity, location_id, lot_id=None, package_id=None, owner_id=None, strict=True):
        """ Create or update move lines.
        """
        self.ensure_one()

        if not lot_id:
            lot_id = self.env['stock.production.lot']
        if not package_id:
            package_id = self.env['stock.quant.package']
        if not owner_id:
            owner_id = self.env['res.partner']

        taken_quantity = min(available_quantity, need)

        # `taken_quantity` is in the quants unit of measure. There's a possibility that the move's
        # unit of measure won't be respected if we blindly reserve this quantity, a common usecase
        # is if the move's unit of measure's rounding does not allow fractional reservation. We chose
        # to convert `taken_quantity` to the move's unit of measure with a down rounding method and
        # then get it back in the quants unit of measure with an half-up rounding_method. This
        # way, we'll never reserve more than allowed. We do not apply this logic if
        # `available_quantity` is brought by a chained move line. In this case, `_prepare_move_line_vals`
        # will take care of changing the UOM to the UOM of the product.
        if not strict:
            taken_quantity_move_uom = self.product_id.uom_id._compute_quantity(taken_quantity, self.product_uom, rounding_method='DOWN')
            taken_quantity = self.product_uom._compute_quantity(taken_quantity_move_uom, self.product_id.uom_id, rounding_method='HALF-UP')

        quants = []

        if self.product_id.tracking == 'serial':
            rounding = self.env['decimal.precision'].precision_get('Product Unit of Measure')
            if float_compare(taken_quantity, int(taken_quantity), precision_digits=rounding) != 0:
                taken_quantity = 0

        try:
            if not float_is_zero(taken_quantity, precision_rounding=self.product_id.uom_id.rounding):
                quants = self.env['stock.quant']._update_reserved_quantity(
                    self.product_id, location_id, taken_quantity, lot_id=lot_id,
                    package_id=package_id, owner_id=owner_id, strict=strict
                )
        except UserError:
            taken_quantity = 0

        # Find a candidate move line to update or create a new one.
        for reserved_quant, quantity in quants:
            to_update = self.move_line_ids.filtered(lambda m: m.product_id.tracking != 'serial' and
                                                    m.location_id.id == reserved_quant.location_id.id and m.lot_id.id == reserved_quant.lot_id.id and m.package_id.id == reserved_quant.package_id.id and m.owner_id.id == reserved_quant.owner_id.id)
            if to_update:
                to_update[0].with_context(bypass_reservation_update=True).product_uom_qty += self.product_id.uom_id._compute_quantity(quantity, to_update[0].product_uom_id, rounding_method='HALF-UP')
            else:
                if self.product_id.tracking == 'serial':
                    for i in range(0, int(quantity)):
                        self.env['stock.move.line'].create(self._prepare_move_line_vals(quantity=1, reserved_quant=reserved_quant))
                else:
                    self.env['stock.move.line'].create(self._prepare_move_line_vals(quantity=quantity, reserved_quant=reserved_quant))
        return taken_quantity

    def _action_assign(self):
        """ Reserve stock moves by creating their stock move lines. A stock move is
        considered reserved once the sum of `product_qty` for all its move lines is
        equal to its `product_qty`. If it is less, the stock move is considered
        partially available.
        """
        assigned_moves = self.env['stock.move']
        partially_available_moves = self.env['stock.move']
        # Read the `reserved_availability` field of the moves out of the loop to prevent unwanted
        # cache invalidation when actually reserving the move.
        reserved_availability = {move: move.reserved_availability for move in self}
        roundings = {move: move.product_id.uom_id.rounding for move in self}
        for move in self.filtered(lambda m: m.state in ['confirmed', 'waiting', 'partially_available']):
            rounding = roundings[move]
            missing_reserved_uom_quantity = move.product_uom_qty - reserved_availability[move]
            missing_reserved_quantity = move.product_uom._compute_quantity(missing_reserved_uom_quantity, move.product_id.uom_id, rounding_method='HALF-UP')
            if move.location_id.should_bypass_reservation()\
                    or move.product_id.type == 'consu':
                # create the move line(s) but do not impact quants
                if move.product_id.tracking == 'serial' and (move.picking_type_id.use_create_lots or move.picking_type_id.use_existing_lots):
                    for i in range(0, int(missing_reserved_quantity)):
                        self.env['stock.move.line'].create(move._prepare_move_line_vals(quantity=1))
                else:
                    to_update = move.move_line_ids.filtered(lambda ml: ml.product_uom_id == move.product_uom and
                                                            ml.location_id == move.location_id and
                                                            ml.location_dest_id == move.location_dest_id and
                                                            ml.picking_id == move.picking_id and
                                                            not ml.lot_id and
                                                            not ml.package_id and
                                                            not ml.owner_id)
                    if to_update:
                        to_update[0].product_uom_qty += missing_reserved_uom_quantity
                    else:
                        self.env['stock.move.line'].create(move._prepare_move_line_vals(quantity=missing_reserved_quantity))
                assigned_moves |= move
            else:
                if not move.move_orig_ids:
                    if move.procure_method == 'make_to_order':
                        continue
                    # If we don't need any quantity, consider the move assigned.
                    need = missing_reserved_quantity
                    if float_is_zero(need, precision_rounding=rounding):
                        assigned_moves |= move
                        continue
                    # Reserve new quants and create move lines accordingly.
                    forced_package_id = move.package_level_id.package_id or None
                    available_quantity = self.env['stock.quant']._get_available_quantity(move.product_id, move.location_id, package_id=forced_package_id)
                    if available_quantity <= 0:
                        continue
                    taken_quantity = move._update_reserved_quantity(need, available_quantity, move.location_id, package_id=forced_package_id, strict=False)
                    if float_is_zero(taken_quantity, precision_rounding=rounding):
                        continue
                    if float_compare(need, taken_quantity, precision_rounding=rounding) == 0:
                        assigned_moves |= move
                    else:
                        partially_available_moves |= move
                else:
                    # Check what our parents brought and what our siblings took in order to
                    # determine what we can distribute.
                    # `qty_done` is in `ml.product_uom_id` and, as we will later increase
                    # the reserved quantity on the quants, convert it here in
                    # `product_id.uom_id` (the UOM of the quants is the UOM of the product).
                    move_lines_in = move.move_orig_ids.filtered(lambda m: m.state == 'done').mapped('move_line_ids')
                    keys_in_groupby = ['location_dest_id', 'lot_id', 'result_package_id', 'owner_id']

                    def _keys_in_sorted(ml):
                        return (ml.location_dest_id.id, ml.lot_id.id, ml.result_package_id.id, ml.owner_id.id)

                    grouped_move_lines_in = {}
                    for k, g in groupby(sorted(move_lines_in, key=_keys_in_sorted), key=itemgetter(*keys_in_groupby)):
                        qty_done = 0
                        for ml in g:
                            qty_done += ml.product_uom_id._compute_quantity(ml.qty_done, ml.product_id.uom_id)
                        grouped_move_lines_in[k] = qty_done
                    move_lines_out_done = (move.move_orig_ids.mapped('move_dest_ids') - move)\
                        .filtered(lambda m: m.state in ['done'])\
                        .mapped('move_line_ids')
                    # As we defer the write on the stock.move's state at the end of the loop, there
                    # could be moves to consider in what our siblings already took.
                    moves_out_siblings = move.move_orig_ids.mapped('move_dest_ids') - move
                    moves_out_siblings_to_consider = moves_out_siblings & (assigned_moves + partially_available_moves)
                    reserved_moves_out_siblings = moves_out_siblings.filtered(lambda m: m.state in ['partially_available', 'assigned'])
                    move_lines_out_reserved = (reserved_moves_out_siblings | moves_out_siblings_to_consider).mapped('move_line_ids')
                    keys_out_groupby = ['location_id', 'lot_id', 'package_id', 'owner_id']

                    def _keys_out_sorted(ml):
                        return (ml.location_id.id, ml.lot_id.id, ml.package_id.id, ml.owner_id.id)

                    grouped_move_lines_out = {}
                    for k, g in groupby(sorted(move_lines_out_done, key=_keys_out_sorted), key=itemgetter(*keys_out_groupby)):
                        qty_done = 0
                        for ml in g:
                            qty_done += ml.product_uom_id._compute_quantity(ml.qty_done, ml.product_id.uom_id)
                        grouped_move_lines_out[k] = qty_done
                    for k, g in groupby(sorted(move_lines_out_reserved, key=_keys_out_sorted), key=itemgetter(*keys_out_groupby)):
                        grouped_move_lines_out[k] = sum(self.env['stock.move.line'].concat(*list(g)).mapped('product_qty'))
                    available_move_lines = {key: grouped_move_lines_in[key] - grouped_move_lines_out.get(key, 0) for key in grouped_move_lines_in.keys()}
                    # pop key if the quantity available amount to 0
                    available_move_lines = dict((k, v) for k, v in available_move_lines.items() if v)

                    if not available_move_lines:
                        continue
                    for move_line in move.move_line_ids.filtered(lambda m: m.product_qty):
                        if available_move_lines.get((move_line.location_id, move_line.lot_id, move_line.result_package_id, move_line.owner_id)):
                            available_move_lines[(move_line.location_id, move_line.lot_id, move_line.result_package_id, move_line.owner_id)] -= move_line.product_qty
                    for (location_id, lot_id, package_id, owner_id), quantity in available_move_lines.items():
                        need = move.product_qty - sum(move.move_line_ids.mapped('product_qty'))
                        # `quantity` is what is brought by chained done move lines. We double check
                        # here this quantity is available on the quants themselves. If not, this
                        # could be the result of an inventory adjustment that removed totally of
                        # partially `quantity`. When this happens, we chose to reserve the maximum
                        # still available. This situation could not happen on MTS move, because in
                        # this case `quantity` is directly the quantity on the quants themselves.
                        available_quantity = self.env['stock.quant']._get_available_quantity(
                            move.product_id, location_id, lot_id=lot_id, package_id=package_id, owner_id=owner_id, strict=True)
                        if float_is_zero(available_quantity, precision_rounding=rounding):
                            continue
                        taken_quantity = move._update_reserved_quantity(need, min(quantity, available_quantity), location_id, lot_id, package_id, owner_id)
                        if float_is_zero(taken_quantity, precision_rounding=rounding):
                            continue
                        if float_is_zero(need - taken_quantity, precision_rounding=rounding):
                            assigned_moves |= move
                            break
                        partially_available_moves |= move
        partially_available_moves.write({'state': 'partially_available'})
        assigned_moves.write({'state': 'assigned'})
        self.mapped('picking_id')._check_entire_pack()

    def _action_cancel(self):
        if any(move.state == 'done' for move in self):
            raise UserError(_('You cannot cancel a stock move that has been set to \'Done\'.'))
        moves_to_cancel = self.filtered(lambda m: m.state != 'cancel')
        # self cannot contain moves that are either cancelled or done, therefore we can safely
        # unlink all associated move_line_ids
        moves_to_cancel._do_unreserve()

        for move in moves_to_cancel:
            siblings_states = (move.move_dest_ids.mapped('move_orig_ids') - move).mapped('state')
            if move.propagate:
                # only cancel the next move if all my siblings are also cancelled
                if all(state == 'cancel' for state in siblings_states):
                    move.move_dest_ids.filtered(lambda m: m.state != 'done')._action_cancel()
            else:
                if all(state in ('done', 'cancel') for state in siblings_states):
                    move.move_dest_ids.write({'procure_method': 'make_to_stock'})
                    move.move_dest_ids.write({'move_orig_ids': [(3, move.id, 0)]})
        self.write({'state': 'cancel', 'move_orig_ids': [(5, 0, 0)]})
        return True

    def _prepare_extra_move_vals(self, qty):
        vals = {
            'origin_returned_move_id': self.origin_returned_move_id.id,
            'product_uom_qty': qty,
            'picking_id': self.picking_id.id,
            'price_unit': self.price_unit,
        }
        return vals

    def _create_extra_move(self):
        """ If the quantity done on a move exceeds its quantity todo, this method will create an
        extra move attached to a (potentially split) move line. If the previous condition is not
        met, it'll return an empty recordset.
        
        The rationale for the creation of an extra move is the application of a potential push
        rule that will handle the extra quantities.
        """
        extra_move = self
        rounding = self.product_uom.rounding
        # moves created after the picking is assigned do not have `product_uom_qty`, but we shouldn't create extra moves for them
        if float_compare(self.quantity_done, self.product_uom_qty, precision_rounding=rounding) > 0:
            # create the extra moves
            extra_move_quantity = float_round(
                self.quantity_done - self.product_uom_qty,
                precision_rounding=rounding,
                rounding_method='HALF-UP')
            extra_move_vals = self._prepare_extra_move_vals(extra_move_quantity)
            extra_move = self.copy(default=extra_move_vals)
            if extra_move.picking_id:
                extra_move = extra_move._action_confirm(merge_into=self)
            else:
                extra_move = extra_move._action_confirm()

            # link it to some move lines. We don't need to do it for move since they should be merged.
            if self.exists() and not self.picking_id:
                for move_line in self.move_line_ids.filtered(lambda ml: ml.qty_done):
                    if float_compare(move_line.qty_done, extra_move_quantity, precision_rounding=rounding) <= 0:
                        # move this move line to our extra move
                        move_line.move_id = extra_move.id
                        extra_move_quantity -= move_line.qty_done
                    else:
                        # split this move line and assign the new part to our extra move
                        quantity_split = float_round(
                            move_line.qty_done - extra_move_quantity,
                            precision_rounding=self.product_uom.rounding,
                            rounding_method='UP')
                        move_line.qty_done = quantity_split
                        move_line.copy(default={'move_id': extra_move.id, 'qty_done': extra_move_quantity, 'product_uom_qty': 0})
                        extra_move_quantity -= extra_move_quantity
                    if extra_move_quantity == 0.0:
                        break
        return extra_move

    def _unreserve_initial_demand(self, new_move):
        pass

    def _action_done(self):
        self.filtered(lambda move: move.state == 'draft')._action_confirm()  # MRP allows scrapping draft moves
        moves = self.exists().filtered(lambda x: x.state not in ('done', 'cancel'))
        moves_todo = self.env['stock.move']

        # Cancel moves where necessary ; we should do it before creating the extra moves because
        # this operation could trigger a merge of moves.
        for move in moves:
            if move.quantity_done <= 0:
                if float_compare(move.product_uom_qty, 0.0, precision_rounding=move.product_uom.rounding) == 0:
                    move._action_cancel()

        # Create extra moves where necessary
        for move in moves:
            if move.state == 'cancel' or move.quantity_done <= 0:
                continue
            # extra move will not be merged in mrp
            if not move.picking_id:
                moves_todo |= move
            moves_todo |= move._create_extra_move()

        # Split moves where necessary and move quants
        for move in moves_todo:
            # To know whether we need to create a backorder or not, round to the general product's
            # decimal precision and not the product's UOM.
            rounding = self.env['decimal.precision'].precision_get('Product Unit of Measure')
            if float_compare(move.quantity_done, move.product_uom_qty, precision_digits=rounding) < 0:
                # Need to do some kind of conversion here
                qty_split = move.product_uom._compute_quantity(move.product_uom_qty - move.quantity_done, move.product_id.uom_id, rounding_method='HALF-UP')
                new_move = move._split(qty_split)
                for move_line in move.move_line_ids:
                    if move_line.product_qty and move_line.qty_done:
                        # FIXME: there will be an issue if the move was partially available
                        # By decreasing `product_qty`, we free the reservation.
                        # FIXME: if qty_done > product_qty, this could raise if nothing is in stock
                        try:
                            move_line.write({'product_uom_qty': move_line.qty_done})
                        except UserError:
                            pass
                move._unreserve_initial_demand(new_move)
        moves_todo.mapped('move_line_ids')._action_done()
        # Check the consistency of the result packages; there should be an unique location across
        # the contained quants.
        for result_package in moves_todo\
                .mapped('move_line_ids.result_package_id')\
                .filtered(lambda p: p.quant_ids and len(p.quant_ids) > 1):
            if len(result_package.quant_ids.mapped('location_id')) > 1:
                raise UserError(_('You cannot move the same package content more than once in the same transfer or split the same package into two location.'))
        picking = moves_todo and moves_todo[0].picking_id or False
        moves_todo.write({'state': 'done', 'date': fields.Datetime.now()})
        moves_todo.mapped('move_dest_ids')._action_assign()

        # We don't want to create back order for scrap moves
        # Replace by a kwarg in master
        if self.env.context.get('is_scrap'):
            return moves_todo

        if picking:
            picking._create_backorder()
        return moves_todo

    def unlink(self):
        if any(move.state not in ('draft', 'cancel') for move in self):
            raise UserError(_('You can only delete draft moves.'))
        # With the non plannified picking, draft moves could have some move lines.
        self.mapped('move_line_ids').unlink()
        return super(StockMove, self).unlink()

    def _prepare_move_split_vals(self, qty):
        vals = {
            'product_uom_qty': qty,
            'procure_method': 'make_to_stock',
            'move_dest_ids': [(4, x.id) for x in self.move_dest_ids if x.state not in ('done', 'cancel')],
            'move_orig_ids': [(4, x.id) for x in self.move_orig_ids],
            'origin_returned_move_id': self.origin_returned_move_id.id,
            'price_unit': self.price_unit,
        }
        if self.env.context.get('force_split_uom_id'):
            vals['product_uom'] = self.env.context['force_split_uom_id']
        return vals

    def _split(self, qty, restrict_partner_id=False):
        """ Splits qty from move move into a new move

        :param qty: float. quantity to split (given in product UoM)
        :param restrict_partner_id: optional partner that can be given in order to force the new move to restrict its choice of quants to the ones belonging to this partner.
        :param context: dictionay. can contains the special key 'source_location_id' in order to force the source location when copying the move
        :returns: id of the backorder move created """
        self = self.with_prefetch() # This makes the ORM only look for one record and not 300 at a time, which improves performance
        if self.state in ('done', 'cancel'):
            raise UserError(_('You cannot split a stock move that has been set to \'Done\'.'))
        elif self.state == 'draft':
            # we restrict the split of a draft move because if not confirmed yet, it may be replaced by several other moves in
            # case of phantom bom (with mrp module). And we don't want to deal with this complexity by copying the product that will explode.
            raise UserError(_('You cannot split a draft move. It needs to be confirmed first.'))
        if float_is_zero(qty, precision_rounding=self.product_id.uom_id.rounding) or self.product_qty <= qty:
            return self.id

        decimal_precision = self.env['decimal.precision'].precision_get('Product Unit of Measure')

        # `qty` passed as argument is the quantity to backorder and is always expressed in the
        # quants UOM. If we're able to convert back and forth this quantity in the move's and the
        # quants UOM, the backordered move can keep the UOM of the move. Else, we'll create is in
        # the UOM of the quants.
        uom_qty = self.product_id.uom_id._compute_quantity(qty, self.product_uom, rounding_method='HALF-UP')
        if float_compare(qty, self.product_uom._compute_quantity(uom_qty, self.product_id.uom_id, rounding_method='HALF-UP'), precision_digits=decimal_precision) == 0:
            defaults = self._prepare_move_split_vals(uom_qty)
        else:
            defaults = self.with_context(force_split_uom_id=self.product_id.uom_id.id)._prepare_move_split_vals(qty)

        if restrict_partner_id:
            defaults['restrict_partner_id'] = restrict_partner_id

        # TDE CLEANME: remove context key + add as parameter
        if self.env.context.get('source_location_id'):
            defaults['location_id'] = self.env.context['source_location_id']
        new_move = self.with_context(rounding_method='HALF-UP').copy(defaults)

        # FIXME: pim fix your crap
        # Update the original `product_qty` of the move. Use the general product's decimal
        # precision and not the move's UOM to handle case where the `quantity_done` is not
        # compatible with the move's UOM.
        new_product_qty = self.product_id.uom_id._compute_quantity(self.product_qty - qty, self.product_uom, round=False)
        new_product_qty = float_round(new_product_qty, precision_digits=self.env['decimal.precision'].precision_get('Product Unit of Measure'))
        self.with_context(do_not_propagate=True, do_not_unreserve=True, rounding_method='HALF-UP').write({'product_uom_qty': new_product_qty})
        new_move = new_move._action_confirm(merge=False)
        return new_move.id

    def _recompute_state(self):
        for move in self:
            if move.reserved_availability == move.product_uom_qty:
                move.state = 'assigned'
            elif move.reserved_availability and move.reserved_availability <= move.product_uom_qty:
                move.state = 'partially_available'
            else:
                if move.procure_method == 'make_to_order' and not move.move_orig_ids:
                    move.state = 'waiting'
                elif move.move_orig_ids and not all(orig.state in ('done', 'cancel') for orig in move.move_orig_ids):
                    move.state = 'waiting'
                else:
                    move.state = 'confirmed'

    def _get_upstream_documents_and_responsibles(self, visited):
        if self.move_orig_ids and any(m.state not in ('done', 'cancel') for m in self.move_orig_ids):
            result = set()
            visited |= self
            for move in self.move_orig_ids:
                if move.state not in ('done', 'cancel'):
                    for document, responsible, visited in move._get_upstream_documents_and_responsibles(visited):
                        result.add((document, responsible, visited))
            return result
        else:
            return [(self.picking_id, self.product_id.responsible_id, visited)]

    def _set_quantity_done(self, qty):
        """
        Set the given quantity as quantity done on the move through the move lines. The method is
        able to handle move lines with a different UoM than the move (but honestly, this would be
        looking for trouble...).
        @param qty: quantity in the UoM of move.product_uom
        """
        for ml in self.move_line_ids:
            # Convert move line qty into move uom
            ml_qty = ml.product_uom_qty - ml.qty_done
            if ml.product_uom_id != self.product_uom:
                ml_qty = ml.product_uom_id._compute_quantity(ml_qty, self.product_uom, round=False)

            taken_qty = min(qty, ml_qty)
            # Convert taken qty into move line uom
            if ml.product_uom_id != self.product_uom:
                taken_qty = self.product_uom._compute_quantity(ml_qty, ml.product_uom_id, round=False)

            # Assign qty_done and explicitly round to make sure there is no inconsistency between
            # ml.qty_done and qty.
            taken_qty = float_round(taken_qty, precision_rounding=ml.product_uom_id.rounding)
            ml.qty_done += taken_qty
            if ml.product_uom_id != self.product_uom:
                taken_qty = ml.product_uom_id._compute_quantity(ml_qty, self.product_uom, round=False)
            qty -= taken_qty

            if float_compare(qty, 0.0,  precision_rounding=self.product_uom.rounding) <= 0:
                break
        if float_compare(qty, 0.0,  precision_rounding=self.product_uom.rounding) > 0:
            vals = self._prepare_move_line_vals(quantity=0)
            vals['qty_done'] = qty
            ml = self.env['stock.move.line'].create(vals)<|MERGE_RESOLUTION|>--- conflicted
+++ resolved
@@ -475,17 +475,10 @@
             'res_id': self.id,
             'context': dict(
                 self.env.context,
-<<<<<<< HEAD
-                show_lots_m2o=self.has_tracking != 'none' and (self.picking_type_id.use_existing_lots or self.state == 'done' or self.origin_returned_move_id.id),  # able to create lots, whatever the value of ` use_create_lots`.
-                show_lots_text=self.has_tracking != 'none' and self.picking_type_id.use_create_lots and not self.picking_type_id.use_existing_lots and self.state != 'done' and not self.origin_returned_move_id.id,
+                show_lots_m2o=self.has_tracking != 'none' and (picking_type_id.use_existing_lots or self.state == 'done' or self.origin_returned_move_id.id),  # able to create lots, whatever the value of ` use_create_lots`.
+                show_lots_text=self.has_tracking != 'none' and picking_type_id.use_create_lots and not picking_type_id.use_existing_lots and self.state != 'done' and not self.origin_returned_move_id.id,
                 show_source_location=self.location_id.child_ids and self.picking_type_id.code != 'incoming',
                 show_destination_location=self.location_dest_id.child_ids and self.picking_type_id.code != 'outgoing',
-=======
-                show_lots_m2o=self.has_tracking != 'none' and (picking_type_id.use_existing_lots or self.state == 'done' or self.origin_returned_move_id.id),  # able to create lots, whatever the value of ` use_create_lots`.
-                show_lots_text=self.has_tracking != 'none' and picking_type_id.use_create_lots and not picking_type_id.use_existing_lots and self.state != 'done' and not self.origin_returned_move_id.id,
-                show_source_location=self.location_id.child_ids,
-                show_destination_location=self.location_dest_id.child_ids,
->>>>>>> 8a0e819d
                 show_package=not self.location_id.usage == 'supplier',
                 show_reserved_quantity=self.state != 'done'
             ),
