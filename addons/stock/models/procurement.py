--- conflicted
+++ resolved
@@ -10,13 +10,9 @@
 from odoo.osv import expression
 from odoo.tools import DEFAULT_SERVER_DATETIME_FORMAT, float_compare, float_round
 
-<<<<<<< HEAD
-=======
 import logging
 
 _logger = logging.getLogger(__name__)
-
->>>>>>> 6f8e40cd
 
 class ProcurementGroup(models.Model):
     _inherit = 'procurement.group'
