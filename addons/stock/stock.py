--- conflicted
+++ resolved
@@ -1860,9 +1860,9 @@
                         prev_quant_ids.append(q.id)
                 prefered_domain[move.id] = prev_quant_ids and [('id', 'in', prev_quant_ids)] or []
                 fallback_domain[move.id] = prev_quant_ids and [('id', 'not in', prev_quant_ids)] or []
+
                 #we always keep the quants already assigned and try to find the remaining quantity on quants not assigned only
-<<<<<<< HEAD
-                main_domain = [('reservation_id', '=', False), ('qty', '>', 0)]
+                main_domain[move.id] = [('reservation_id', '=', False), ('qty', '>', 0)]
 
                 #if the move is preceeded, restrict the choice of quants in the ones moved previously in original move
                 move_orig_ids = []
@@ -1872,11 +1872,8 @@
                     move_orig_ids += [x.id for x in move2.move_orig_ids]
                     move2 = move2.split_from
                 if move_orig_ids:
-                    main_domain += [('history_ids', 'in', move_orig_ids)]
-
-=======
-                main_domain[move.id] = [('reservation_id', '=', False), ('qty', '>', 0)]
->>>>>>> 05d8b9b0
+                    main_domain[move.id] += [('history_ids', 'in', move_orig_ids)]
+
                 #if the move is returned from another, restrict the choice of quants to the ones that follow the returned move
                 if move.origin_returned_move_id:
                     main_domain[move.id] += [('history_ids', 'in', move.origin_returned_move_id.id)]
