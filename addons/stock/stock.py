--- conflicted
+++ resolved
@@ -383,7 +383,6 @@
             ('done','Done'),
             ('cancel','Cancel'),
             ], 'Status', readonly=True, select=True),
-<<<<<<< HEAD
         'min_date': fields.function(get_minimum_date, fnct_inv=_set_minimum_date,
                                      method=True,store=True, type='date', string='Min. Date', select=True),
         'date':fields.datetime('Date create'),
@@ -392,10 +391,6 @@
                                      method=True,store=True, type='date', string='Max. Date', select=True),
         'move_lines': fields.one2many('stock.move', 'picking_id', 'Move lines'),
 
-=======
-        'date':fields.datetime('Date Create'),
-        'move_lines': fields.one2many('stock.move', 'picking_id', 'Move Lines'),
->>>>>>> 4e3ba5e1
         'auto_picking': fields.boolean('Auto-Packing'),
         'address_id': fields.many2one('res.partner.address', 'Partner'),
         'invoice_state':fields.selection([
