# -*- coding: utf-8 -*-
##############################################################################
#
#    OpenERP, Open Source Management Solution
#    Copyright (C) 2004-2010 Tiny SPRL (<http://tiny.be>).
#
#    This program is free software: you can redistribute it and/or modify
#    it under the terms of the GNU Affero General Public License as
#    published by the Free Software Foundation, either version 3 of the
#    License, or (at your option) any later version.
#
#    This program is distributed in the hope that it will be useful,
#    but WITHOUT ANY WARRANTY; without even the implied warranty of
#    MERCHANTABILITY or FITNESS FOR A PARTICULAR PURPOSE.  See the
#    GNU Affero General Public License for more details.
#
#    You should have received a copy of the GNU Affero General Public License
#    along with this program.  If not, see <http://www.gnu.org/licenses/>.
#
##############################################################################

from lxml import etree
from datetime import datetime
from dateutil.relativedelta import relativedelta
import time
from operator import itemgetter
from itertools import groupby

from osv import fields, osv
from tools.translate import _
import netsvc
import tools
from tools import float_compare
import decimal_precision as dp
import logging


#----------------------------------------------------------
# Incoterms
#----------------------------------------------------------
class stock_incoterms(osv.osv):
    _name = "stock.incoterms"
    _description = "Incoterms"
    _columns = {
        'name': fields.char('Name', size=64, required=True, help="Incoterms are series of sales terms.They are used to divide transaction costs and responsibilities between buyer and seller and reflect state-of-the-art transportation practices."),
        'code': fields.char('Code', size=3, required=True, help="Code for Incoterms"),
        'active': fields.boolean('Active', help="By unchecking the active field, you may hide an INCOTERM without deleting it."),
    }
    _defaults = {
        'active': True,
    }

stock_incoterms()

class stock_journal(osv.osv):
    _name = "stock.journal"
    _description = "Stock Journal"
    _columns = {
        'name': fields.char('Stock Journal', size=32, required=True),
        'user_id': fields.many2one('res.users', 'Responsible'),
    }
    _defaults = {
        'user_id': lambda s, c, u, ctx: u
    }

stock_journal()

#----------------------------------------------------------
# Stock Location
#----------------------------------------------------------
class stock_location(osv.osv):
    _name = "stock.location"
    _description = "Location"
    _parent_name = "location_id"
    _parent_store = True
    _parent_order = 'posz,name'
    _order = 'parent_left'

    def name_get(self, cr, uid, ids, context=None):
        # always return the full hierarchical name
        res = self._complete_name(cr, uid, ids, 'complete_name', None, context=context)
        return res.items()

    def _complete_name(self, cr, uid, ids, name, args, context=None):
        """ Forms complete name of location from parent location to child location.
        @return: Dictionary of values
        """
        res = {}
        for m in self.browse(cr, uid, ids, context=context):
            names = [m.name]
            parent = m.location_id
            while parent:
                names.append(parent.name)
                parent = parent.location_id
            res[m.id] = ' / '.join(reversed(names))
        return res

    def _get_sublocations(self, cr, uid, ids, context=None):
        """ return all sublocations of the given stock locations (included) """
        return self.search(cr, uid, [('id', 'child_of', ids)], context=context)

    def _product_value(self, cr, uid, ids, field_names, arg, context=None):
        """Computes stock value (real and virtual) for a product, as well as stock qty (real and virtual).
        @param field_names: Name of field
        @return: Dictionary of values
        """
        prod_id = context and context.get('product_id', False)

        if not prod_id:
            return dict([(i, {}.fromkeys(field_names, 0.0)) for i in ids])

        product_product_obj = self.pool.get('product.product')

        cr.execute('select distinct product_id, location_id from stock_move where location_id in %s', (tuple(ids), ))
        dict1 = cr.dictfetchall()
        cr.execute('select distinct product_id, location_dest_id as location_id from stock_move where location_dest_id in %s', (tuple(ids), ))
        dict2 = cr.dictfetchall()
        res_products_by_location = sorted(dict1+dict2, key=itemgetter('location_id'))
        products_by_location = dict((k, [v['product_id'] for v in itr]) for k, itr in groupby(res_products_by_location, itemgetter('location_id')))

        result = dict([(i, {}.fromkeys(field_names, 0.0)) for i in ids])
        result.update(dict([(i, {}.fromkeys(field_names, 0.0)) for i in list(set([aaa['location_id'] for aaa in res_products_by_location]))]))

        currency_id = self.pool.get('res.users').browse(cr, uid, uid).company_id.currency_id.id
        currency_obj = self.pool.get('res.currency')
        currency = currency_obj.browse(cr, uid, currency_id, context=context)
        for loc_id, product_ids in products_by_location.items():
            if prod_id:
                product_ids = [prod_id]
            c = (context or {}).copy()
            c['location'] = loc_id
            for prod in product_product_obj.browse(cr, uid, product_ids, context=c):
                for f in field_names:
                    if f == 'stock_real':
                        if loc_id not in result:
                            result[loc_id] = {}
                        result[loc_id][f] += prod.qty_available
                    elif f == 'stock_virtual':
                        result[loc_id][f] += prod.virtual_available
                    elif f == 'stock_real_value':
                        amount = prod.qty_available * prod.standard_price
                        amount = currency_obj.round(cr, uid, currency, amount)
                        result[loc_id][f] += amount
                    elif f == 'stock_virtual_value':
                        amount = prod.virtual_available * prod.standard_price
                        amount = currency_obj.round(cr, uid, currency, amount)
                        result[loc_id][f] += amount
        return result

    _columns = {
        'name': fields.char('Location Name', size=64, required=True, translate=True),
        'active': fields.boolean('Active', help="By unchecking the active field, you may hide a location without deleting it."),
        'usage': fields.selection([('supplier', 'Supplier Location'), ('view', 'View'), ('internal', 'Internal Location'), ('customer', 'Customer Location'), ('inventory', 'Inventory'), ('procurement', 'Procurement'), ('production', 'Production'), ('transit', 'Transit Location for Inter-Companies Transfers')], 'Location Type', required=True,
                 help="""* Supplier Location: Virtual location representing the source location for products coming from your suppliers
                       \n* View: Virtual location used to create a hierarchical structures for your warehouse, aggregating its child locations ; can't directly contain products
                       \n* Internal Location: Physical locations inside your own warehouses,
                       \n* Customer Location: Virtual location representing the destination location for products sent to your customers
                       \n* Inventory: Virtual location serving as counterpart for inventory operations used to correct stock levels (Physical inventories)
                       \n* Procurement: Virtual location serving as temporary counterpart for procurement operations when the source (supplier or production) is not known yet. This location should be empty when the procurement scheduler has finished running.
                       \n* Production: Virtual counterpart location for production operations: this location consumes the raw material and produces finished products
                      """, select = True),
         # temporarily removed, as it's unused: 'allocation_method': fields.selection([('fifo', 'FIFO'), ('lifo', 'LIFO'), ('nearest', 'Nearest')], 'Allocation Method', required=True),
        'complete_name': fields.function(_complete_name, type='char', size=256, string="Location Name",
                            store={'stock.location': (_get_sublocations, ['name', 'location_id'], 10)}),

        'stock_real': fields.function(_product_value, type='float', string='Real Stock', multi="stock"),
        'stock_virtual': fields.function(_product_value, type='float', string='Virtual Stock', multi="stock"),

        'location_id': fields.many2one('stock.location', 'Parent Location', select=True, ondelete='cascade'),
        'child_ids': fields.one2many('stock.location', 'location_id', 'Contains'),

        'chained_journal_id': fields.many2one('stock.journal', 'Chaining Journal',help="Inventory Journal in which the chained move will be written, if the Chaining Type is not Transparent (no journal is used if left empty)"),
        'chained_location_id': fields.many2one('stock.location', 'Chained Location If Fixed'),
        'chained_location_type': fields.selection([('none', 'None'), ('customer', 'Customer'), ('fixed', 'Fixed Location')],
            'Chained Location Type', required=True,
            help="Determines whether this location is chained to another location, i.e. any incoming product in this location \n" \
                "should next go to the chained location. The chained location is determined according to the type :"\
                "\n* None: No chaining at all"\
                "\n* Customer: The chained location will be taken from the Customer Location field on the Partner form of the Partner that is specified in the Picking list of the incoming products." \
                "\n* Fixed Location: The chained location is taken from the next field: Chained Location if Fixed." \
                ),
        'chained_auto_packing': fields.selection(
            [('auto', 'Automatic Move'), ('manual', 'Manual Operation'), ('transparent', 'Automatic No Step Added')],
            'Chaining Type',
            required=True,
            help="This is used only if you select a chained location type.\n" \
                "The 'Automatic Move' value will create a stock move after the current one that will be "\
                "validated automatically. With 'Manual Operation', the stock move has to be validated "\
                "by a worker. With 'Automatic No Step Added', the location is replaced in the original move."
            ),
        'chained_picking_type': fields.selection([('out', 'Sending Goods'), ('in', 'Getting Goods'), ('internal', 'Internal')], 'Shipping Type', help="Shipping Type of the Picking List that will contain the chained move (leave empty to automatically detect the type based on the source and destination locations)."),
        'chained_company_id': fields.many2one('res.company', 'Chained Company', help='The company the Picking List containing the chained move will belong to (leave empty to use the default company determination rules'),
        'chained_delay': fields.integer('Chaining Lead Time',help="Delay between original move and chained move in days"),
        'partner_id': fields.many2one('res.partner', 'Location Address',help="Address of  customer or supplier."),
        'icon': fields.selection(tools.icons, 'Icon', size=64,help="Icon show in  hierarchical tree view"),

        'comment': fields.text('Additional Information'),
        'posx': fields.integer('Corridor (X)',help="Optional localization details, for information purpose only"),
        'posy': fields.integer('Shelves (Y)', help="Optional localization details, for information purpose only"),
        'posz': fields.integer('Height (Z)', help="Optional localization details, for information purpose only"),

        'parent_left': fields.integer('Left Parent', select=1),
        'parent_right': fields.integer('Right Parent', select=1),
        'stock_real_value': fields.function(_product_value, type='float', string='Real Stock Value', multi="stock", digits_compute=dp.get_precision('Account')),
        'stock_virtual_value': fields.function(_product_value, type='float', string='Virtual Stock Value', multi="stock", digits_compute=dp.get_precision('Account')),
        'company_id': fields.many2one('res.company', 'Company', select=1, help='Let this field empty if this location is shared between all companies'),
        'scrap_location': fields.boolean('Scrap Location', help='Check this box to allow using this location to put scrapped/damaged goods.'),
        'valuation_in_account_id': fields.many2one('account.account', 'Stock Valuation Account (Incoming)', domain = [('type','=','other')],
                                                   help="Used for real-time inventory valuation. When set on a virtual location (non internal type), "
                                                        "this account will be used to hold the value of products being moved from an internal location "
                                                        "into this location, instead of the generic Stock Output Account set on the product. "
                                                        "This has no effect for internal locations."),
        'valuation_out_account_id': fields.many2one('account.account', 'Stock Valuation Account (Outgoing)', domain = [('type','=','other')],
                                                   help="Used for real-time inventory valuation. When set on a virtual location (non internal type), "
                                                        "this account will be used to hold the value of products being moved out of this location "
                                                        "and into an internal location, instead of the generic Stock Output Account set on the product. "
                                                        "This has no effect for internal locations."),
    }
    _defaults = {
        'active': True,
        'usage': 'internal',
        'chained_location_type': 'none',
        'chained_auto_packing': 'manual',
        'company_id': lambda self, cr, uid, c: self.pool.get('res.company')._company_default_get(cr, uid, 'stock.location', context=c),
        'posx': 0,
        'posy': 0,
        'posz': 0,
        'icon': False,
        'scrap_location': False,
    }

    def chained_location_get(self, cr, uid, location, partner=None, product=None, context=None):
        """ Finds chained location
        @param location: Location id
        @param partner: Partner id
        @param product: Product id
        @return: List of values
        """
        result = None
        if location.chained_location_type == 'customer':
            if partner:
                result = partner.property_stock_customer
        elif location.chained_location_type == 'fixed':
            result = location.chained_location_id
        if result:
            return result, location.chained_auto_packing, location.chained_delay, location.chained_journal_id and location.chained_journal_id.id or False, location.chained_company_id and location.chained_company_id.id or False, location.chained_picking_type
        return result

    def picking_type_get(self, cr, uid, from_location, to_location, context=None):
        """ Gets type of picking.
        @param from_location: Source location
        @param to_location: Destination location
        @return: Location type
        """
        result = 'internal'
        if (from_location.usage=='internal') and (to_location and to_location.usage in ('customer', 'supplier')):
            result = 'out'
        elif (from_location.usage in ('supplier', 'customer')) and (to_location.usage == 'internal'):
            result = 'in'
        return result

    def _product_get_all_report(self, cr, uid, ids, product_ids=False, context=None):
        return self._product_get_report(cr, uid, ids, product_ids, context, recursive=True)

    def _product_get_report(self, cr, uid, ids, product_ids=False,
            context=None, recursive=False):
        """ Finds the product quantity and price for particular location.
        @param product_ids: Ids of product
        @param recursive: True or False
        @return: Dictionary of values
        """
        if context is None:
            context = {}
        product_obj = self.pool.get('product.product')
        # Take the user company and pricetype
        context['currency_id'] = self.pool.get('res.users').browse(cr, uid, uid, context=context).company_id.currency_id.id

        # To be able to offer recursive or non-recursive reports we need to prevent recursive quantities by default
        context['compute_child'] = False

        if not product_ids:
            product_ids = product_obj.search(cr, uid, [], context={'active_test': False})

        products = product_obj.browse(cr, uid, product_ids, context=context)
        products_by_uom = {}
        products_by_id = {}
        for product in products:
            products_by_uom.setdefault(product.uom_id.id, [])
            products_by_uom[product.uom_id.id].append(product)
            products_by_id.setdefault(product.id, [])
            products_by_id[product.id] = product

        result = {}
        result['product'] = []
        for id in ids:
            quantity_total = 0.0
            total_price = 0.0
            for uom_id in products_by_uom.keys():
                fnc = self._product_get
                if recursive:
                    fnc = self._product_all_get
                ctx = context.copy()
                ctx['uom'] = uom_id
                qty = fnc(cr, uid, id, [x.id for x in products_by_uom[uom_id]],
                        context=ctx)
                for product_id in qty.keys():
                    if not qty[product_id]:
                        continue
                    product = products_by_id[product_id]
                    quantity_total += qty[product_id]

                    # Compute based on pricetype
                    # Choose the right filed standard_price to read
                    amount_unit = product.price_get('standard_price', context=context)[product.id]
                    price = qty[product_id] * amount_unit

                    total_price += price
                    result['product'].append({
                        'price': amount_unit,
                        'prod_name': product.name,
                        'code': product.default_code, # used by lot_overview_all report!
                        'variants': product.variants or '',
                        'uom': product.uom_id.name,
                        'prod_qty': qty[product_id],
                        'price_value': price,
                    })
        result['total'] = quantity_total
        result['total_price'] = total_price
        return result

    def _product_get_multi_location(self, cr, uid, ids, product_ids=False, context=None,
                                    states=['done'], what=('in', 'out')):
        """
        @param product_ids: Ids of product
        @param states: List of states
        @param what: Tuple of
        @return:
        """
        product_obj = self.pool.get('product.product')
        if context is None:
            context = {}
        context.update({
            'states': states,
            'what': what,
            'location': ids
        })
        return product_obj.get_product_available(cr, uid, product_ids, context=context)

    def _product_get(self, cr, uid, id, product_ids=False, context=None, states=['done']):
        """
        @param product_ids:
        @param states:
        @return:
        """
        ids = id and [id] or []
        return self._product_get_multi_location(cr, uid, ids, product_ids, context=context, states=states)

    def _product_all_get(self, cr, uid, id, product_ids=False, context=None, states=['done']):
        # build the list of ids of children of the location given by id
        ids = id and [id] or []
        location_ids = self.search(cr, uid, [('location_id', 'child_of', ids)])
        return self._product_get_multi_location(cr, uid, location_ids, product_ids, context, states)

    def _product_virtual_get(self, cr, uid, id, product_ids=False, context=None, states=['done']):
        return self._product_all_get(cr, uid, id, product_ids, context, ['confirmed', 'waiting', 'assigned', 'done'])

    def _product_reserve(self, cr, uid, ids, product_id, product_qty, context=None, lock=False):
        """
        Attempt to find a quantity ``product_qty`` (in the product's default uom or the uom passed in ``context``) of product ``product_id``
        in locations with id ``ids`` and their child locations. If ``lock`` is True, the stock.move lines
        of product with id ``product_id`` in the searched location will be write-locked using Postgres's
        "FOR UPDATE NOWAIT" option until the transaction is committed or rolled back, to prevent reservin
        twice the same products.
        If ``lock`` is True and the lock cannot be obtained (because another transaction has locked some of
        the same stock.move lines), a log line will be output and False will be returned, as if there was
        not enough stock.

        :param product_id: Id of product to reserve
        :param product_qty: Quantity of product to reserve (in the product's default uom or the uom passed in ``context``)
        :param lock: if True, the stock.move lines of product with id ``product_id`` in all locations (and children locations) with ``ids`` will
                     be write-locked using postgres's "FOR UPDATE NOWAIT" option until the transaction is committed or rolled back. This is
                     to prevent reserving twice the same products.
        :param context: optional context dictionary: if a 'uom' key is present it will be used instead of the default product uom to
                        compute the ``product_qty`` and in the return value.
        :return: List of tuples in the form (qty, location_id) with the (partial) quantities that can be taken in each location to
                 reach the requested product_qty (``qty`` is expressed in the default uom of the product), of False if enough
                 products could not be found, or the lock could not be obtained (and ``lock`` was True).
        """
        result = []
        amount = 0.0
        if context is None:
            context = {}
        uom_obj = self.pool.get('product.uom')
        uom_rounding = self.pool.get('product.product').browse(cr, uid, product_id, context=context).uom_id.rounding
        if context.get('uom'):
            uom_rounding = uom_obj.browse(cr, uid, context.get('uom'), context=context).rounding
        for id in self.search(cr, uid, [('location_id', 'child_of', ids)]):
            if lock:
                try:
                    # Must lock with a separate select query because FOR UPDATE can't be used with
                    # aggregation/group by's (when individual rows aren't identifiable).
                    # We use a SAVEPOINT to be able to rollback this part of the transaction without
                    # failing the whole transaction in case the LOCK cannot be acquired.
                    cr.execute("SAVEPOINT stock_location_product_reserve")
                    cr.execute("""SELECT id FROM stock_move
                                  WHERE product_id=%s AND
                                          (
                                            (location_dest_id=%s AND
                                             location_id<>%s AND
                                             state='done')
                                            OR
                                            (location_id=%s AND
                                             location_dest_id<>%s AND
                                             state in ('done', 'assigned'))
                                          )
                                  FOR UPDATE of stock_move NOWAIT""", (product_id, id, id, id, id), log_exceptions=False)
                except Exception:
                    # Here it's likely that the FOR UPDATE NOWAIT failed to get the LOCK,
                    # so we ROLLBACK to the SAVEPOINT to restore the transaction to its earlier
                    # state, we return False as if the products were not available, and log it:
                    cr.execute("ROLLBACK TO stock_location_product_reserve")
                    logger = logging.getLogger('stock.location')
                    logger.warn("Failed attempt to reserve %s x product %s, likely due to another transaction already in progress. Next attempt is likely to work. Detailed error available at DEBUG level.", product_qty, product_id)
                    logger.debug("Trace of the failed product reservation attempt: ", exc_info=True)
                    return False

            # XXX TODO: rewrite this with one single query, possibly even the quantity conversion
            cr.execute("""SELECT product_uom, sum(product_qty) AS product_qty
                          FROM stock_move
                          WHERE location_dest_id=%s AND
                                location_id<>%s AND
                                product_id=%s AND
                                state='done'
                          GROUP BY product_uom
                       """,
                       (id, id, product_id))
            results = cr.dictfetchall()
            cr.execute("""SELECT product_uom,-sum(product_qty) AS product_qty
                          FROM stock_move
                          WHERE location_id=%s AND
                                location_dest_id<>%s AND
                                product_id=%s AND
                                state in ('done', 'assigned')
                          GROUP BY product_uom
                       """,
                       (id, id, product_id))
            results += cr.dictfetchall()
            total = 0.0
            results2 = 0.0
            for r in results:
                amount = uom_obj._compute_qty(cr, uid, r['product_uom'], r['product_qty'], context.get('uom', False))
                results2 += amount
                total += amount
            if total <= 0.0:
                continue

            amount = results2
            compare_qty = float_compare(amount, 0, precision_rounding=uom_rounding)
            if compare_qty == 1:
                if amount > min(total, product_qty):
                    amount = min(product_qty, total)
                result.append((amount, id))
                product_qty -= amount
                total -= amount
                if product_qty <= 0.0:
                    return result
                if total <= 0.0:
                    continue
        return False

stock_location()


class stock_tracking(osv.osv):
    _name = "stock.tracking"
    _description = "Packs"

    def checksum(sscc):
        salt = '31' * 8 + '3'
        sum = 0
        for sscc_part, salt_part in zip(sscc, salt):
            sum += int(sscc_part) * int(salt_part)
        return (10 - (sum % 10)) % 10
    checksum = staticmethod(checksum)

    def make_sscc(self, cr, uid, context=None):
        sequence = self.pool.get('ir.sequence').get(cr, uid, 'stock.lot.tracking')
        try:
            return sequence + str(self.checksum(sequence))
        except Exception:
            return sequence

    _columns = {
        'name': fields.char('Pack Reference', size=64, required=True, select=True, help="By default, the pack reference is generated following the sscc standard. (Serial number + 1 check digit)"),
        'active': fields.boolean('Active', help="By unchecking the active field, you may hide a pack without deleting it."),
        'serial': fields.char('Additional Reference', size=64, select=True, help="Other reference or serial number"),
        'move_ids': fields.one2many('stock.move', 'tracking_id', 'Moves for this pack', readonly=True),
        'date': fields.datetime('Creation Date', required=True),
    }
    _defaults = {
        'active': 1,
        'name': make_sscc,
        'date': lambda *a: time.strftime('%Y-%m-%d %H:%M:%S'),
    }

    def name_search(self, cr, user, name, args=None, operator='ilike', context=None, limit=100):
        if not args:
            args = []
        ids = self.search(cr, user, [('serial', '=', name)]+ args, limit=limit, context=context)
        ids += self.search(cr, user, [('name', operator, name)]+ args, limit=limit, context=context)
        return self.name_get(cr, user, ids, context)

    def name_get(self, cr, uid, ids, context=None):
        if not len(ids):
            return []
        res = [(r['id'], r['name']+' ['+(r['serial'] or '')+']') for r in self.read(cr, uid, ids, ['name', 'serial'], context)]
        return res

    def unlink(self, cr, uid, ids, context=None):
        raise osv.except_osv(_('Error'), _('You can not remove a lot line !'))

    def action_traceability(self, cr, uid, ids, context={}):
        """ It traces the information of a product
        @param self: The object pointer.
        @param cr: A database cursor
        @param uid: ID of the user currently logged in
        @param ids: List of IDs selected
        @param context: A standard dictionary
        @return: A dictionary of values
        """
        return self.pool.get('action.traceability').action_traceability(cr,uid,ids,context)

stock_tracking()

#----------------------------------------------------------
# Stock Picking
#----------------------------------------------------------
class stock_picking(osv.osv):
    _name = "stock.picking"
    _inherit = ['mail.thread']
    _description = "Picking List"

    def _set_maximum_date(self, cr, uid, ids, name, value, arg, context=None):
        """ Calculates planned date if it is greater than 'value'.
        @param name: Name of field
        @param value: Value of field
        @param arg: User defined argument
        @return: True or False
        """
        if not value:
            return False
        if isinstance(ids, (int, long)):
            ids = [ids]
        for pick in self.browse(cr, uid, ids, context=context):
            sql_str = """update stock_move set
                    date='%s'
                where
                    picking_id=%d """ % (value, pick.id)

            if pick.max_date:
                sql_str += " and (date='" + pick.max_date + "' or date>'" + value + "')"
            cr.execute(sql_str)
        return True

    def _set_minimum_date(self, cr, uid, ids, name, value, arg, context=None):
        """ Calculates planned date if it is less than 'value'.
        @param name: Name of field
        @param value: Value of field
        @param arg: User defined argument
        @return: True or False
        """
        if not value:
            return False
        if isinstance(ids, (int, long)):
            ids = [ids]
        for pick in self.browse(cr, uid, ids, context=context):
            sql_str = """update stock_move set
                    date='%s'
                where
                    picking_id=%s """ % (value, pick.id)
            if pick.min_date:
                sql_str += " and (date='" + pick.min_date + "' or date<'" + value + "')"
            cr.execute(sql_str)
        return True

    def get_min_max_date(self, cr, uid, ids, field_name, arg, context=None):
        """ Finds minimum and maximum dates for picking.
        @return: Dictionary of values
        """
        res = {}
        for id in ids:
            res[id] = {'min_date': False, 'max_date': False}
        if not ids:
            return res
        cr.execute("""select
                picking_id,
                min(date_expected),
                max(date_expected)
            from
                stock_move
            where
                picking_id IN %s
            group by
                picking_id""",(tuple(ids),))
        for pick, dt1, dt2 in cr.fetchall():
            res[pick]['min_date'] = dt1
            res[pick]['max_date'] = dt2
        return res
    
    def create(self, cr, user, vals, context=None):
        if ('name' not in vals) or (vals.get('name')=='/'):
            seq_obj_name =  'stock.picking.' + vals['type']
            vals['name'] = self.pool.get('ir.sequence').get(cr, user, seq_obj_name)
        new_id = super(stock_picking, self).create(cr, user, vals, context)
        if new_id:
            self.create_send_note(cr, user, [new_id], context=context)
        return new_id

    _columns = {
        'name': fields.char('Reference', size=64, select=True, states={'done':[('readonly', True)], 'cancel':[('readonly',True)]}),
        'origin': fields.char('Origin', size=64, states={'done':[('readonly', True)], 'cancel':[('readonly',True)]}, help="Reference of the document", select=True),
        'backorder_id': fields.many2one('stock.picking', 'Back Order of', states={'done':[('readonly', True)], 'cancel':[('readonly',True)]}, help="If this shipment was split, then this field links to the shipment which contains the already processed part.", select=True),
        'type': fields.selection([('out', 'Sending Goods'), ('in', 'Getting Goods'), ('internal', 'Internal')], 'Shipping Type', required=True, select=True, states={'done':[('readonly', True)], 'cancel':[('readonly',True)]}, help="Shipping type specify, goods coming in or going out."),
        'note': fields.text('Notes', states={'done':[('readonly', True)], 'cancel':[('readonly',True)]}),
        'stock_journal_id': fields.many2one('stock.journal','Stock Journal', select=True, states={'done':[('readonly', True)], 'cancel':[('readonly',True)]}),
        'location_id': fields.many2one('stock.location', 'Location', states={'done':[('readonly', True)], 'cancel':[('readonly',True)]}, help="Keep empty if you produce at the location where the finished products are needed." \
                "Set a location if you produce at a fixed location. This can be a partner location " \
                "if you subcontract the manufacturing operations.", select=True),
        'location_dest_id': fields.many2one('stock.location', 'Dest. Location', states={'done':[('readonly', True)], 'cancel':[('readonly',True)]}, help="Location where the system will stock the finished products.", select=True),
        'move_type': fields.selection([('direct', 'Partial'), ('one', 'All at once')], 'Delivery Method', required=True, states={'done':[('readonly', True)], 'cancel':[('readonly',True)]}, help="It specifies goods to be deliver partially or all at once"),
        'state': fields.selection([
<<<<<<< HEAD
            ('draft', 'New'),
            ('cancel', 'Cancelled'),
            ('auto', 'Waiting Another Operation'),
            ('confirmed', 'Waiting Availability'),
            ('assigned', 'Ready to Process'),
            ('done', 'Done'),
            ], 'State', readonly=True, select=True,
            help="* Draft: not confirmed yet and will not be scheduled until confirmed\n"\
                 "* Confirmed: still waiting for the availability of products\n"\
                 "* Available: products reserved, simply waiting for confirmation.\n"\
                 "* Waiting: waiting for another move to proceed before it becomes automatically available (e.g. in Make-To-Order flows)\n"\
                 "* Done: has been processed, can't be modified or cancelled anymore\n"\
                 "* Cancelled: has been cancelled, can't be confirmed anymore"),
=======
            ('draft', 'Draft'),
            ('auto', 'Waiting Another Operation'),
            ('confirmed', 'Waiting Availability'),
            ('assigned', 'Ready to Transfer'),
            ('done', 'Transferred'),
            ('cancel', 'Cancelled'),], 'State', readonly=True, select=True, help="""
            * Draft: not confirmed yet and will not be scheduled until confirmed\n
            * Waiting Another Operation: waiting for another move to proceed before it becomes automatically available (e.g. in Make-To-Order flows)\n
            * Waiting Availability: still waiting for the availability of products\n
            * Ready to Transfer: products reserved, simply waiting for confirmation.\n
            * Transferred: has been processed, can't be modified or cancelled anymore\n
            * Cancelled: has been cancelled, can't be confirmed anymore"""
        ),
>>>>>>> bd0bc7d4
        'min_date': fields.function(get_min_max_date, fnct_inv=_set_minimum_date, multi="min_max_date",
                 store=True, type='datetime', string='Scheduled Date', select=1, help="Scheduled date for the shipment to be processed"),
        'date': fields.datetime('Order Date', help="Date of order", select=True, states={'done':[('readonly', True)], 'cancel':[('readonly',True)]}),
        'date_done': fields.datetime('Date Done', help="Date of Completion", states={'done':[('readonly', True)], 'cancel':[('readonly',True)]}),
        'max_date': fields.function(get_min_max_date, fnct_inv=_set_maximum_date, multi="min_max_date",
                 store=True, type='datetime', string='Max. Expected Date', select=2),
        'move_lines': fields.one2many('stock.move', 'picking_id', 'Internal Moves', states={'done': [('readonly', True)], 'cancel': [('readonly', True)]}),
        'auto_picking': fields.boolean('Auto-Picking', states={'done':[('readonly', True)], 'cancel':[('readonly',True)]}),
        'partner_id': fields.many2one('res.partner', 'Partner', states={'done':[('readonly', True)], 'cancel':[('readonly',True)]}),
        'invoice_state': fields.selection([
            ("invoiced", "Invoiced"),
            ("2binvoiced", "To Be Invoiced"),
            ("none", "Not Applicable")], "Invoice Control",
            select=True, required=True, readonly=True, states={'draft': [('readonly', False)]}),
        'company_id': fields.many2one('res.company', 'Company', required=True, select=True, states={'done':[('readonly', True)], 'cancel':[('readonly',True)]}),
    }
    _defaults = {
        'name': lambda self, cr, uid, context: '/',
        'state': 'draft',
        'move_type': 'direct',
        'type': 'internal',
        'invoice_state': 'none',
        'date': lambda *a: time.strftime('%Y-%m-%d %H:%M:%S'),
        'company_id': lambda self, cr, uid, c: self.pool.get('res.company')._company_default_get(cr, uid, 'stock.picking', context=c)
    }
    _sql_constraints = [
        ('name_uniq', 'unique(name, company_id)', 'Reference must be unique per Company!'),
    ]

    def action_process(self, cr, uid, ids, context=None):
        return {
            'view_type': 'form',
            'view_mode': 'form',
            'res_model': 'stock.partial.picking',
            'type': 'ir.actions.act_window',
            'target': 'new',
            'context': context,
            'nodestroy': True,
        }

    def copy(self, cr, uid, id, default=None, context=None):
        if default is None:
            default = {}
        default = default.copy()
        picking_obj = self.browse(cr, uid, id, context=context)
        move_obj=self.pool.get('stock.move')
        if ('name' not in default) or (picking_obj.name=='/'):
            seq_obj_name =  'stock.picking.' + picking_obj.type
            default['name'] = self.pool.get('ir.sequence').get(cr, uid, seq_obj_name)
            default['origin'] = ''
            default['backorder_id'] = False
        if picking_obj.invoice_state == 'invoiced':
            default['invoice_state'] = '2binvoiced'
        res=super(stock_picking, self).copy(cr, uid, id, default, context)
        if res:
            picking_obj = self.browse(cr, uid, res, context=context)
            for move in picking_obj.move_lines:
                move_obj.write(cr, uid, [move.id], {'tracking_id': False,'prodlot_id':False, 'move_history_ids2': [(6, 0, [])], 'move_history_ids': [(6, 0, [])]})
        return res

    def onchange_partner_in(self, cr, uid, context=None, partner_id=None):
        return {}

    def action_explode(self, cr, uid, moves, context=None):
        return moves

    def action_confirm(self, cr, uid, ids, context=None):
        """ Confirms picking.
        @return: True
        """
        self.write(cr, uid, ids, {'state': 'confirmed'})
        todo = []
        for picking in self.browse(cr, uid, ids, context=context):
            for r in picking.move_lines:
                if r.state == 'draft':
                    todo.append(r.id)


        todo = self.action_explode(cr, uid, todo, context)
        if len(todo):
            self.pool.get('stock.move').action_confirm(cr, uid, todo, context=context)
        return True

    def test_auto_picking(self, cr, uid, ids):
        # TODO: Check locations to see if in the same location ?
        return True

    def action_assign(self, cr, uid, ids, *args):
        """ Changes state of picking to available if all moves are confirmed.
        @return: True
        """
        for pick in self.browse(cr, uid, ids):
            if pick.state == 'draft':
                wf_service = netsvc.LocalService("workflow")
                wf_service.trg_validate(uid, 'stock.picking', pick.id, 'button_confirm', cr)
            move_ids = [x.id for x in pick.move_lines if x.state == 'confirmed']
            if not move_ids:
                raise osv.except_osv(_('Warning !'),_('Not enough stock, unable to reserve the products.'))
            self.pool.get('stock.move').action_assign(cr, uid, move_ids)
        return True

    def force_assign(self, cr, uid, ids, *args):
        """ Changes state of picking to available if moves are confirmed or waiting.
        @return: True
        """
        wf_service = netsvc.LocalService("workflow")
        for pick in self.browse(cr, uid, ids):
            move_ids = [x.id for x in pick.move_lines if x.state in ['confirmed','waiting']]
            self.pool.get('stock.move').force_assign(cr, uid, move_ids)
            wf_service.trg_write(uid, 'stock.picking', pick.id, cr)
        return True

    def draft_force_assign(self, cr, uid, ids, *args):
        """ Confirms picking directly from draft state.
        @return: True
        """
        wf_service = netsvc.LocalService("workflow")
        for pick in self.browse(cr, uid, ids):
            if not pick.move_lines:
                raise osv.except_osv(_('Error !'),_('You can not process picking without stock moves'))
            wf_service.trg_validate(uid, 'stock.picking', pick.id,
                'button_confirm', cr)
        return True

    def draft_validate(self, cr, uid, ids, context=None):
        """ Validates picking directly from draft state.
        @return: True
        """
        wf_service = netsvc.LocalService("workflow")
        self.draft_force_assign(cr, uid, ids)
        for pick in self.browse(cr, uid, ids, context=context):
            move_ids = [x.id for x in pick.move_lines]
            self.pool.get('stock.move').force_assign(cr, uid, move_ids)
            wf_service.trg_write(uid, 'stock.picking', pick.id, cr)
        return self.action_process(
            cr, uid, ids, context=context)
    def cancel_assign(self, cr, uid, ids, *args):
        """ Cancels picking and moves.
        @return: True
        """
        wf_service = netsvc.LocalService("workflow")
        for pick in self.browse(cr, uid, ids):
            move_ids = [x.id for x in pick.move_lines]
            self.pool.get('stock.move').cancel_assign(cr, uid, move_ids)
            wf_service.trg_write(uid, 'stock.picking', pick.id, cr)
        return True

    def action_assign_wkf(self, cr, uid, ids, context=None):
        """ Changes picking state to assigned.
        @return: True
        """
        self.write(cr, uid, ids, {'state': 'assigned'})
        return True

    def test_finished(self, cr, uid, ids):
        """ Tests whether the move is in done or cancel state or not.
        @return: True or False
        """
        move_ids = self.pool.get('stock.move').search(cr, uid, [('picking_id', 'in', ids)])
        for move in self.pool.get('stock.move').browse(cr, uid, move_ids):
            if move.state not in ('done', 'cancel'):

                if move.product_qty != 0.0:
                    return False
                else:
                    move.write({'state': 'done'})
        return True

    def test_assigned(self, cr, uid, ids):
        """ Tests whether the move is in assigned state or not.
        @return: True or False
        """
        #TOFIX: assignment of move lines should be call before testing assigment otherwise picking never gone in assign state
        ok = True
        for pick in self.browse(cr, uid, ids):
            mt = pick.move_type
            # incomming shipments are always set as available if they aren't chained
            if pick.type == 'in':
                if all([x.state != 'waiting' for x in pick.move_lines]):
                    return True
            for move in pick.move_lines:
                if (move.state in ('confirmed', 'draft')) and (mt == 'one'):
                    return False
                if (mt == 'direct') and (move.state == 'assigned') and (move.product_qty):
                    return True
                ok = ok and (move.state in ('cancel', 'done', 'assigned'))
        return ok

    def action_cancel(self, cr, uid, ids, context=None):
        """ Changes picking state to cancel.
        @return: True
        """
        for pick in self.browse(cr, uid, ids, context=context):
            ids2 = [move.id for move in pick.move_lines]
            self.pool.get('stock.move').action_cancel(cr, uid, ids2, context)
        self.write(cr, uid, ids, {'state': 'cancel', 'invoice_state': 'none'})
        self.ship_cancel_send_note(cr, uid, ids, context)
        return True

    #
    # TODO: change and create a move if not parents
    #
    def action_done(self, cr, uid, ids, context=None):
        """ Changes picking state to done.
        @return: True
        """
        self.write(cr, uid, ids, {'state': 'done', 'date_done': time.strftime('%Y-%m-%d %H:%M:%S')})
        return True

    def action_move(self, cr, uid, ids, context=None):
        """ Changes move state to assigned.
        @return: True
        """
        for pick in self.browse(cr, uid, ids, context=context):
            todo = []
            for move in pick.move_lines:
                if move.state == 'draft':
                    self.pool.get('stock.move').action_confirm(cr, uid, [move.id],
                        context=context)
                    todo.append(move.id)
                elif move.state in ('assigned','confirmed'):
                    todo.append(move.id)
            if len(todo):
                self.pool.get('stock.move').action_done(cr, uid, todo,
                        context=context)
        return True

    def get_currency_id(self, cr, uid, picking):
        return False

    def _get_partner_to_invoice(self, cr, uid, picking, context=None):
        """ Gets the partner that will be invoiced
            Note that this function is inherited in the sale and purchase modules
            @param picking: object of the picking for which we are selecting the partner to invoice
            @return: object of the partner to invoice
        """
        return picking.partner_id and picking.partner_id.id

    def _get_comment_invoice(self, cr, uid, picking):
        """
        @return: comment string for invoice
        """
        return picking.note or ''

    def _get_price_unit_invoice(self, cr, uid, move_line, type, context=None):
        """ Gets price unit for invoice
        @param move_line: Stock move lines
        @param type: Type of invoice
        @return: The price unit for the move line
        """
        if context is None:
            context = {}

        if type in ('in_invoice', 'in_refund'):
            # Take the user company and pricetype
            context['currency_id'] = move_line.company_id.currency_id.id
            amount_unit = move_line.product_id.price_get('standard_price', context=context)[move_line.product_id.id]
            return amount_unit
        else:
            return move_line.product_id.list_price

    def _get_discount_invoice(self, cr, uid, move_line):
        '''Return the discount for the move line'''
        return 0.0

    def _get_taxes_invoice(self, cr, uid, move_line, type):
        """ Gets taxes on invoice
        @param move_line: Stock move lines
        @param type: Type of invoice
        @return: Taxes Ids for the move line
        """
        if type in ('in_invoice', 'in_refund'):
            taxes = move_line.product_id.supplier_taxes_id
        else:
            taxes = move_line.product_id.taxes_id

        if move_line.picking_id and move_line.picking_id.partner_id and move_line.picking_id.partner_id.id:
            return self.pool.get('account.fiscal.position').map_tax(
                cr,
                uid,
                move_line.picking_id.partner_id.property_account_position,
                taxes
            )
        else:
            return map(lambda x: x.id, taxes)

    def _get_account_analytic_invoice(self, cr, uid, picking, move_line):
        return False

    def _invoice_line_hook(self, cr, uid, move_line, invoice_line_id):
        '''Call after the creation of the invoice line'''
        return

    def _invoice_hook(self, cr, uid, picking, invoice_id):
        '''Call after the creation of the invoice'''
        return

    def _get_invoice_type(self, pick):
        src_usage = dest_usage = None
        inv_type = None
        if pick.invoice_state == '2binvoiced':
            if pick.move_lines:
                src_usage = pick.move_lines[0].location_id.usage
                dest_usage = pick.move_lines[0].location_dest_id.usage
            if pick.type == 'out' and dest_usage == 'supplier':
                inv_type = 'in_refund'
            elif pick.type == 'out' and dest_usage == 'customer':
                inv_type = 'out_invoice'
            elif pick.type == 'in' and src_usage == 'supplier':
                inv_type = 'in_invoice'
            elif pick.type == 'in' and src_usage == 'customer':
                inv_type = 'out_refund'
            else:
                inv_type = 'out_invoice'
        return inv_type

    def _prepare_invoice_group(self, cr, uid, picking, partner, invoice, context=None):
        """ Builds the dict for grouped invoices
            @param picking: picking object
            @param partner: object of the partner to invoice (not used here, but may be usefull if this function is inherited)
            @param invoice: object of the invoice that we are updating
            @return: dict that will be used to update the invoice
        """
        comment = self._get_comment_invoice(cr, uid, picking)
        return {
            'name': (invoice.name or '') + ', ' + (picking.name or ''),
            'origin': (invoice.origin or '') + ', ' + (picking.name or '') + (picking.origin and (':' + picking.origin) or ''),
            'comment': (comment and (invoice.comment and invoice.comment + "\n" + comment or comment)) or (invoice.comment and invoice.comment or ''),
            'date_invoice': context.get('date_inv', False),
            'user_id': uid,
        }

    def _prepare_invoice(self, cr, uid, picking, partner, inv_type, journal_id, context=None):
        """ Builds the dict containing the values for the invoice
            @param picking: picking object
            @param partner: object of the partner to invoice
            @param inv_type: type of the invoice ('out_invoice', 'in_invoice', ...)
            @param journal_id: ID of the accounting journal
            @return: dict that will be used to create the invoice object
        """
        if isinstance(partner, int):
            partner = self.pool.get('res.partner').browse(cr, uid, partner, context=context)
        if inv_type in ('out_invoice', 'out_refund'):
            account_id = partner.property_account_receivable.id
        else:
            account_id = partner.property_account_payable.id
        comment = self._get_comment_invoice(cr, uid, picking)
        invoice_vals = {
            'name': picking.name,
            'origin': (picking.name or '') + (picking.origin and (':' + picking.origin) or ''),
            'type': inv_type,
            'account_id': account_id,
            'partner_id': partner.id,
            'comment': comment,
            'payment_term': partner.property_payment_term and partner.property_payment_term.id or False,
            'fiscal_position': partner.property_account_position.id,
            'date_invoice': context.get('date_inv', False),
            'company_id': picking.company_id.id,
            'user_id': uid,
        }
        cur_id = self.get_currency_id(cr, uid, picking)
        if cur_id:
            invoice_vals['currency_id'] = cur_id
        if journal_id:
            invoice_vals['journal_id'] = journal_id
        return invoice_vals

    def _prepare_invoice_line(self, cr, uid, group, picking, move_line, invoice_id,
        invoice_vals, context=None):
        """ Builds the dict containing the values for the invoice line
            @param group: True or False
            @param picking: picking object
            @param: move_line: move_line object
            @param: invoice_id: ID of the related invoice
            @param: invoice_vals: dict used to created the invoice
            @return: dict that will be used to create the invoice line
        """
        if group:
            name = (picking.name or '') + '-' + move_line.name
        else:
            name = move_line.name
        origin = move_line.picking_id.name or ''
        if move_line.picking_id.origin:
            origin += ':' + move_line.picking_id.origin

        if invoice_vals['type'] in ('out_invoice', 'out_refund'):
            account_id = move_line.product_id.product_tmpl_id.\
                    property_account_income.id
            if not account_id:
                account_id = move_line.product_id.categ_id.\
                        property_account_income_categ.id
        else:
            account_id = move_line.product_id.product_tmpl_id.\
                    property_account_expense.id
            if not account_id:
                account_id = move_line.product_id.categ_id.\
                        property_account_expense_categ.id
        if invoice_vals['fiscal_position']:
            fp_obj = self.pool.get('account.fiscal.position')
            fiscal_position = fp_obj.browse(cr, uid, invoice_vals['fiscal_position'], context=context)
            account_id = fp_obj.map_account(cr, uid, fiscal_position, account_id)
        # set UoS if it's a sale and the picking doesn't have one
        uos_id = move_line.product_uos and move_line.product_uos.id or False
        if not uos_id and invoice_vals['type'] in ('out_invoice', 'out_refund'):
            uos_id = move_line.product_uom.id

        return {
            'name': name,
            'origin': origin,
            'invoice_id': invoice_id,
            'uos_id': uos_id,
            'product_id': move_line.product_id.id,
            'account_id': account_id,
            'price_unit': self._get_price_unit_invoice(cr, uid, move_line, invoice_vals['type']),
            'discount': self._get_discount_invoice(cr, uid, move_line),
            'quantity': move_line.product_uos_qty or move_line.product_qty,
            'invoice_line_tax_id': [(6, 0, self._get_taxes_invoice(cr, uid, move_line, invoice_vals['type']))],
            'account_analytic_id': self._get_account_analytic_invoice(cr, uid, picking, move_line),
        }

    def action_invoice_create(self, cr, uid, ids, journal_id=False,
            group=False, type='out_invoice', context=None):
        """ Creates invoice based on the invoice state selected for picking.
        @param journal_id: Id of journal
        @param group: Whether to create a group invoice or not
        @param type: Type invoice to be created
        @return: Ids of created invoices for the pickings
        """
        if context is None:
            context = {}

        invoice_obj = self.pool.get('account.invoice')
        invoice_line_obj = self.pool.get('account.invoice.line')
        partner_obj = self.pool.get('res.partner')
        invoices_group = {}
        res = {}
        inv_type = type
        for picking in self.browse(cr, uid, ids, context=context):
            if picking.invoice_state != '2binvoiced':
                continue
            partner = self._get_partner_to_invoice(cr, uid, picking, context=context)
            if isinstance(partner, int):
                partner = partner_obj.browse(cr, uid, [partner], context=context)[0]
            if not partner:
                raise osv.except_osv(_('Error, no partner !'),
                    _('Please put a partner on the picking list if you want to generate invoice.'))

            if not inv_type:
                inv_type = self._get_invoice_type(picking)

            if group and partner.id in invoices_group:
                invoice_id = invoices_group[partner.id]
                invoice = invoice_obj.browse(cr, uid, invoice_id)
                invoice_vals_group = self._prepare_invoice_group(cr, uid, picking, partner, invoice, context=context)
                invoice_obj.write(cr, uid, [invoice_id], invoice_vals_group, context=context)
            else:
                invoice_vals = self._prepare_invoice(cr, uid, picking, partner, inv_type, journal_id, context=context)
                invoice_id = invoice_obj.create(cr, uid, invoice_vals, context=context)
                invoices_group[partner.id] = invoice_id
            res[picking.id] = invoice_id
            for move_line in picking.move_lines:
                if move_line.state == 'cancel':
                    continue
                vals = self._prepare_invoice_line(cr, uid, group, picking, move_line,
                                invoice_id, invoice_vals, context=context)
                if vals:
                    invoice_line_id = invoice_line_obj.create(cr, uid, vals, context=context)
                    self._invoice_line_hook(cr, uid, move_line, invoice_line_id)

            invoice_obj.button_compute(cr, uid, [invoice_id], context=context,
                    set_total=(inv_type in ('in_invoice', 'in_refund')))
            self.write(cr, uid, [picking.id], {
                'invoice_state': 'invoiced',
                }, context=context)
            self._invoice_hook(cr, uid, picking, invoice_id)
        self.write(cr, uid, res.keys(), {
            'invoice_state': 'invoiced',
            }, context=context)
        return res

    def test_done(self, cr, uid, ids, context=None):
        """ Test whether the move lines are done or not.
        @return: True or False
        """
        ok = False
        for pick in self.browse(cr, uid, ids, context=context):
            if not pick.move_lines:
                return True
            for move in pick.move_lines:
                if move.state not in ('cancel','done'):
                    return False
                if move.state=='done':
                    ok = True
        return ok

    def test_cancel(self, cr, uid, ids, context=None):
        """ Test whether the move lines are canceled or not.
        @return: True or False
        """
        for pick in self.browse(cr, uid, ids, context=context):
            for move in pick.move_lines:
                if move.state not in ('cancel',):
                    return False
        return True

    def allow_cancel(self, cr, uid, ids, context=None):
        for pick in self.browse(cr, uid, ids, context=context):
            if not pick.move_lines:
                return True
            for move in pick.move_lines:
                if move.state == 'done':
                    raise osv.except_osv(_('Error'), _('You cannot cancel picking because stock move is in done state !'))
        return True
    def unlink(self, cr, uid, ids, context=None):
        move_obj = self.pool.get('stock.move')
        if context is None:
            context = {}
        for pick in self.browse(cr, uid, ids, context=context):
            if pick.state in ['done','cancel']:
                raise osv.except_osv(_('Error'), _('You cannot remove the picking which is in %s state !')%(pick.state,))
            else:
                ids2 = [move.id for move in pick.move_lines]
                ctx = context.copy()
                ctx.update({'call_unlink':True})
                if pick.state != 'draft':
                    #Cancelling the move in order to affect Virtual stock of product
                    move_obj.action_cancel(cr, uid, ids2, ctx)
                #Removing the move
                move_obj.unlink(cr, uid, ids2, ctx)

        return super(stock_picking, self).unlink(cr, uid, ids, context=context)

    # FIXME: needs refactoring, this code is partially duplicated in stock_move.do_partial()!
    def do_partial(self, cr, uid, ids, partial_datas, context=None):
        """ Makes partial picking and moves done.
        @param partial_datas : Dictionary containing details of partial picking
                          like partner_id, partner_id, delivery_date,
                          delivery moves with product_id, product_qty, uom
        @return: Dictionary of values
        """
        if context is None:
            context = {}
        else:
            context = dict(context)
        res = {}
        move_obj = self.pool.get('stock.move')
        product_obj = self.pool.get('product.product')
        currency_obj = self.pool.get('res.currency')
        uom_obj = self.pool.get('product.uom')
        sequence_obj = self.pool.get('ir.sequence')
        wf_service = netsvc.LocalService("workflow")
        for pick in self.browse(cr, uid, ids, context=context):
            new_picking = None
            complete, too_many, too_few = [], [], []
            move_product_qty, prodlot_ids, product_avail, partial_qty, product_uoms = {}, {}, {}, {}, {}
            for move in pick.move_lines:
                if move.state in ('done', 'cancel'):
                    continue
                partial_data = partial_datas.get('move%s'%(move.id), {})
                product_qty = partial_data.get('product_qty',0.0)
                move_product_qty[move.id] = product_qty
                product_uom = partial_data.get('product_uom',False)
                product_price = partial_data.get('product_price',0.0)
                product_currency = partial_data.get('product_currency',False)
                prodlot_id = partial_data.get('prodlot_id')
                prodlot_ids[move.id] = prodlot_id
                product_uoms[move.id] = product_uom
                partial_qty[move.id] = uom_obj._compute_qty(cr, uid, product_uoms[move.id], product_qty, move.product_uom.id)
                if move.product_qty == partial_qty[move.id]:
                    complete.append(move)
                elif move.product_qty > partial_qty[move.id]:
                    too_few.append(move)
                else:
                    too_many.append(move)

                # Average price computation
                if (pick.type == 'in') and (move.product_id.cost_method == 'average'):
                    product = product_obj.browse(cr, uid, move.product_id.id)
                    move_currency_id = move.company_id.currency_id.id
                    context['currency_id'] = move_currency_id
                    qty = uom_obj._compute_qty(cr, uid, product_uom, product_qty, product.uom_id.id)

                    if product.id in product_avail:
                        product_avail[product.id] += qty
                    else:
                        product_avail[product.id] = product.qty_available

                    if qty > 0:
                        new_price = currency_obj.compute(cr, uid, product_currency,
                                move_currency_id, product_price)
                        new_price = uom_obj._compute_price(cr, uid, product_uom, new_price,
                                product.uom_id.id)
                        if product.qty_available <= 0:
                            new_std_price = new_price
                        else:
                            # Get the standard price
                            amount_unit = product.price_get('standard_price', context=context)[product.id]
                            new_std_price = ((amount_unit * product_avail[product.id])\
                                + (new_price * qty))/(product_avail[product.id] + qty)
                        # Write the field according to price type field
                        product_obj.write(cr, uid, [product.id], {'standard_price': new_std_price})

                        # Record the values that were chosen in the wizard, so they can be
                        # used for inventory valuation if real-time valuation is enabled.
                        move_obj.write(cr, uid, [move.id],
                                {'price_unit': product_price,
                                 'price_currency_id': product_currency})


            for move in too_few:
                product_qty = move_product_qty[move.id]
                if not new_picking:
                    new_picking = self.copy(cr, uid, pick.id,
                            {
                                'name': sequence_obj.get(cr, uid, 'stock.picking.%s'%(pick.type)),
                                'move_lines' : [],
                                'state':'draft',
                            })
                if product_qty != 0:
                    defaults = {
                            'product_qty' : product_qty,
                            'product_uos_qty': product_qty, #TODO: put correct uos_qty
                            'picking_id' : new_picking,
                            'state': 'assigned',
                            'move_dest_id': False,
                            'price_unit': move.price_unit,
                            'product_uom': product_uoms[move.id]
                    }
                    prodlot_id = prodlot_ids[move.id]
                    if prodlot_id:
                        defaults.update(prodlot_id=prodlot_id)
                    move_obj.copy(cr, uid, move.id, defaults)
                move_obj.write(cr, uid, [move.id],
                        {
                            'product_qty' : move.product_qty - partial_qty[move.id],
                            'product_uos_qty': move.product_qty - partial_qty[move.id], #TODO: put correct uos_qty

                        })

            if new_picking:
                move_obj.write(cr, uid, [c.id for c in complete], {'picking_id': new_picking})
            for move in complete:
                defaults = {'product_uom': product_uoms[move.id], 'product_qty': move_product_qty[move.id]}
                if prodlot_ids.get(move.id):
                    defaults.update({'prodlot_id': prodlot_ids[move.id]})
                move_obj.write(cr, uid, [move.id], defaults)
            for move in too_many:
                product_qty = move_product_qty[move.id]
                defaults = {
                    'product_qty' : product_qty,
                    'product_uos_qty': product_qty, #TODO: put correct uos_qty
                    'product_uom': product_uoms[move.id]
                }
                prodlot_id = prodlot_ids.get(move.id)
                if prodlot_ids.get(move.id):
                    defaults.update(prodlot_id=prodlot_id)
                if new_picking:
                    defaults.update(picking_id=new_picking)
                move_obj.write(cr, uid, [move.id], defaults)

            # At first we confirm the new picking (if necessary)
            if new_picking:
                wf_service.trg_validate(uid, 'stock.picking', new_picking, 'button_confirm', cr)
                # Then we finish the good picking
                self.write(cr, uid, [pick.id], {'backorder_id': new_picking})
                self.action_move(cr, uid, [new_picking])
                wf_service.trg_validate(uid, 'stock.picking', new_picking, 'button_done', cr)
                wf_service.trg_write(uid, 'stock.picking', pick.id, cr)
                delivered_pack_id = new_picking
                back_order_name = self.browse(cr, uid, delivered_pack_id, context=context).name
                self.back_order_send_note(cr, uid, ids, back_order_name, context)
            else:
                self.action_move(cr, uid, [pick.id])
                wf_service.trg_validate(uid, 'stock.picking', pick.id, 'button_done', cr)
                delivered_pack_id = pick.id
                self.ship_done_send_note(cr, uid, ids, context)

            delivered_pack = self.browse(cr, uid, delivered_pack_id, context=context)
            res[pick.id] = {'delivered_picking': delivered_pack.id or False}
            
        return res

    def log_picking(self, cr, uid, ids, context=None):
        """ This function will create log messages for picking.
        @param cr: the database cursor
        @param uid: the current user's ID for security checks,
        @param ids: List of Picking Ids
        @param context: A standard dictionary for contextual values
        """
        if context is None:
            context = {}
        data_obj = self.pool.get('ir.model.data')
        for pick in self.browse(cr, uid, ids, context=context):
            msg=''
            if pick.auto_picking:
                continue
            type_list = {
                'out':_("Delivery Order"),
                'in':_('Reception'),
                'internal': _('Internal picking'),
            }
            view_list = {
                'out': 'view_picking_out_form',
                'in': 'view_picking_in_form',
                'internal': 'view_picking_form',
            }
            message = type_list.get(pick.type, _('Document')) + " '" + (pick.name or '?') + "' "
            if pick.min_date:
                msg= _(' for the ')+ datetime.strptime(pick.min_date, '%Y-%m-%d %H:%M:%S').strftime('%m/%d/%Y')
            state_list = {
                'confirmed': _('is scheduled %s.') % msg,
                'assigned': _('is ready to process.'),
                'cancel': _('is cancelled.'),
                'done': _('is done.'),
                'auto': _('is waiting.'),
                'draft': _('is in draft state.'),
            }
            res = data_obj.get_object_reference(cr, uid, 'stock', view_list.get(pick.type, 'view_picking_form'))
            context.update({'view_id': res and res[1] or False})
            message += state_list[pick.state]
        return True
    
    # -----------------------------------------
    # OpenChatter methods and notifications
    # -----------------------------------------
    
    def _get_document_type(self, type):
        type_dict = {
                'out': 'Delivery order',
                'in': 'Shipment',
                'internal': 'Internal picking',
        }
        return type_dict.get(type, 'Stock picking')
    
    def create_send_note(self, cr, uid, ids, context=None):
        for obj in self.browse(cr, uid, ids, context=context):
            self.message_append_note(cr, uid, [obj.id], body=_("%s has been <b>created</b>.") % (self._get_document_type(obj.type)), context=context)
    
    def scrap_send_note(self, cr, uid, ids, quantity, uom, name, context=None):
        return self.message_append_note(cr, uid, ids, body= _("%s %s %s has been <b>moved to</b> scrap.") % (quantity, uom, name), context=context)
    
    def back_order_send_note(self, cr, uid, ids, back_name, context=None):
        return self.message_append_note(cr, uid, ids, body=_("Back order <em>%s</em> has been <b>created</b>.") % (back_name), context=context)
    
    def ship_done_send_note(self, cr, uid, ids, context=None):
        type_dict = {
                'out': 'delivered',
                'in': 'received',
                'internal': 'moved',
        }
        for obj in self.browse(cr, uid, ids, context=context):
            self.message_append_note(cr, uid, [obj.id], body=_("Products have been <b>%s</b>.") % (type_dict.get(obj.type, 'move done')), context=context)
    
    def ship_cancel_send_note(self, cr, uid, ids, context=None):
        for obj in self.browse(cr, uid, ids, context=context):
            self.message_append_note(cr, uid, [obj.id], body=_("%s has been <b>cancelled</b>.") % (self._get_document_type(obj.type)), context=context)
            

stock_picking()

class stock_production_lot(osv.osv):

    def name_get(self, cr, uid, ids, context=None):
        if not ids:
            return []
        reads = self.read(cr, uid, ids, ['name', 'prefix', 'ref'], context)
        res = []
        for record in reads:
            name = record['name']
            prefix = record['prefix']
            if prefix:
                name = prefix + '/' + name
            if record['ref']:
                name = '%s [%s]' % (name, record['ref'])
            res.append((record['id'], name))
        return res

    def name_search(self, cr, uid, name, args=None, operator='ilike', context=None, limit=100):
        args = args or []
        ids = []
        if name:
            ids = self.search(cr, uid, [('prefix', '=', name)] + args, limit=limit, context=context)
            if not ids:
                ids = self.search(cr, uid, [('name', operator, name)] + args, limit=limit, context=context)
        else:
            ids = self.search(cr, uid, args, limit=limit, context=context)
        return self.name_get(cr, uid, ids, context)

    _name = 'stock.production.lot'
    _description = 'Serial Number'

    def _get_stock(self, cr, uid, ids, field_name, arg, context=None):
        """ Gets stock of products for locations
        @return: Dictionary of values
        """
        if context is None:
            context = {}
        if 'location_id' not in context:
            locations = self.pool.get('stock.location').search(cr, uid, [('usage', '=', 'internal')], context=context)
        else:
            locations = context['location_id'] and [context['location_id']] or []

        if isinstance(ids, (int, long)):
            ids = [ids]

        res = {}.fromkeys(ids, 0.0)
        if locations:
            cr.execute('''select
                    prodlot_id,
                    sum(qty)
                from
                    stock_report_prodlots
                where
                    location_id IN %s and prodlot_id IN %s group by prodlot_id''',(tuple(locations),tuple(ids),))
            res.update(dict(cr.fetchall()))

        return res

    def _stock_search(self, cr, uid, obj, name, args, context=None):
        """ Searches Ids of products
        @return: Ids of locations
        """
        locations = self.pool.get('stock.location').search(cr, uid, [('usage', '=', 'internal')])
        cr.execute('''select
                prodlot_id,
                sum(qty)
            from
                stock_report_prodlots
            where
                location_id IN %s group by prodlot_id
            having  sum(qty) '''+ str(args[0][1]) + str(args[0][2]),(tuple(locations),))
        res = cr.fetchall()
        ids = [('id', 'in', map(lambda x: x[0], res))]
        return ids

    _columns = {
        'name': fields.char('Serial Number', size=64, required=True, help="Unique Serial Number, will be displayed as: PREFIX/SERIAL [INT_REF]"),
        'ref': fields.char('Internal Reference', size=256, help="Internal reference number in case it differs from the manufacturer's serial number"),
        'prefix': fields.char('Prefix', size=64, help="Optional prefix to prepend when displaying this serial number: PREFIX/SERIAL [INT_REF]"),
        'product_id': fields.many2one('product.product', 'Product', required=True, domain=[('type', '<>', 'service')]),
        'date': fields.datetime('Creation Date', required=True),
        'stock_available': fields.function(_get_stock, fnct_search=_stock_search, type="float", string="Available", select=True,
            help="Current quantity of products with this Production Lot Number available in company warehouses",
            digits_compute=dp.get_precision('Product Unit of Measure')),
        'revisions': fields.one2many('stock.production.lot.revision', 'lot_id', 'Revisions'),
        'company_id': fields.many2one('res.company', 'Company', select=True),
        'move_ids': fields.one2many('stock.move', 'prodlot_id', 'Moves for this serial number', readonly=True),
    }
    _defaults = {
        'date': lambda *a: time.strftime('%Y-%m-%d %H:%M:%S'),
        'name': lambda x, y, z, c: x.pool.get('ir.sequence').get(y, z, 'stock.lot.serial'),
        'product_id': lambda x, y, z, c: c.get('product_id', False),
    }
    _sql_constraints = [
        ('name_ref_uniq', 'unique (name, ref)', 'The combination of serial number and internal reference must be unique !'),
    ]
    def action_traceability(self, cr, uid, ids, context=None):
        """ It traces the information of a product
        @param self: The object pointer.
        @param cr: A database cursor
        @param uid: ID of the user currently logged in
        @param ids: List of IDs selected
        @param context: A standard dictionary
        @return: A dictionary of values
        """
        value=self.pool.get('action.traceability').action_traceability(cr,uid,ids,context)
        return value
stock_production_lot()

class stock_production_lot_revision(osv.osv):
    _name = 'stock.production.lot.revision'
    _description = 'Serial Number Revision'

    _columns = {
        'name': fields.char('Revision Name', size=64, required=True),
        'description': fields.text('Description'),
        'date': fields.date('Revision Date'),
        'indice': fields.char('Revision Number', size=16),
        'author_id': fields.many2one('res.users', 'Author'),
        'lot_id': fields.many2one('stock.production.lot', 'Serial Number', select=True, ondelete='cascade'),
        'company_id': fields.related('lot_id','company_id',type='many2one',relation='res.company',string='Company', store=True, readonly=True),
    }

    _defaults = {
        'author_id': lambda x, y, z, c: z,
        'date': fields.date.context_today,
    }

stock_production_lot_revision()

# ----------------------------------------------------
# Move
# ----------------------------------------------------

#
# Fields:
#   location_dest_id is only used for predicting futur stocks
#
class stock_move(osv.osv):

    def _getSSCC(self, cr, uid, context=None):
        cr.execute('select id from stock_tracking where create_uid=%s order by id desc limit 1', (uid,))
        res = cr.fetchone()
        return (res and res[0]) or False
    _name = "stock.move"
    _description = "Stock Move"
    _order = 'date_expected desc, id'
    _log_create = False

    def action_partial_move(self, cr, uid, ids, context=None):
        if context is None: context = {}
        if context.get('active_model') != self._name:
            context.update(active_ids=ids, active_model=self._name)
        partial_id = self.pool.get("stock.partial.move").create(
            cr, uid, {}, context=context)
        return {
            'name':_("Products to Process"),
            'view_mode': 'form',
            'view_id': False,
            'view_type': 'form',
            'res_model': 'stock.partial.move',
            'res_id': partial_id,
            'type': 'ir.actions.act_window',
            'nodestroy': True,
            'target': 'new',
            'domain': '[]',
            'context': context
        }


    def name_get(self, cr, uid, ids, context=None):
        res = []
        for line in self.browse(cr, uid, ids, context=context):
            res.append((line.id, (line.product_id.code or '/')+': '+line.location_id.name+' > '+line.location_dest_id.name))
        return res

    def _check_tracking(self, cr, uid, ids, context=None):
        """ Checks if serial number is assigned to stock move or not.
        @return: True or False
        """
        for move in self.browse(cr, uid, ids, context=context):
            if not move.prodlot_id and \
               (move.state == 'done' and \
               ( \
                   (move.product_id.track_production and move.location_id.usage == 'production') or \
                   (move.product_id.track_production and move.location_dest_id.usage == 'production') or \
                   (move.product_id.track_incoming and move.location_id.usage == 'supplier') or \
                   (move.product_id.track_outgoing and move.location_dest_id.usage == 'customer') \
               )):
                return False
        return True

    def _check_product_lot(self, cr, uid, ids, context=None):
        """ Checks whether move is done or not and production lot is assigned to that move.
        @return: True or False
        """
        for move in self.browse(cr, uid, ids, context=context):
            if move.prodlot_id and move.state == 'done' and (move.prodlot_id.product_id.id != move.product_id.id):
                return False
        return True

    _columns = {
        'name': fields.char('Name', size=250, required=True, select=True),
        'priority': fields.selection([('0', 'Not urgent'), ('1', 'Urgent')], 'Priority'),
        'create_date': fields.datetime('Creation Date', readonly=True, select=True),
        'date': fields.datetime('Date', required=True, select=True, help="Move date: scheduled date until move is done, then date of actual move processing", states={'done': [('readonly', True)]}),
        'date_expected': fields.datetime('Scheduled Date', states={'done': [('readonly', True)]},required=True, select=True, help="Scheduled date for the processing of this move"),
        'product_id': fields.many2one('product.product', 'Product', required=True, select=True, domain=[('type','<>','service')],states={'done': [('readonly', True)]}),

        'product_qty': fields.float('Quantity', digits_compute=dp.get_precision('Product Unit of Measure'), required=True,states={'done': [('readonly', True)]}),
        'product_uom': fields.many2one('product.uom', 'Unit of Measure', required=True,states={'done': [('readonly', True)]}),
        'product_uos_qty': fields.float('Quantity (UOS)', digits_compute=dp.get_precision('Product Unit of Measure'), states={'done': [('readonly', True)]}),
        'product_uos': fields.many2one('product.uom', 'Product UOS', states={'done': [('readonly', True)]}),
        'product_packaging': fields.many2one('product.packaging', 'Packaging', help="It specifies attributes of packaging like type, quantity of packaging,etc."),

        'location_id': fields.many2one('stock.location', 'Source Location', required=True, select=True,states={'done': [('readonly', True)]}, help="Sets a location if you produce at a fixed location. This can be a partner location if you subcontract the manufacturing operations."),
        'location_dest_id': fields.many2one('stock.location', 'Destination Location', required=True,states={'done': [('readonly', True)]}, select=True, help="Location where the system will stock the finished products."),
        'partner_id': fields.many2one('res.partner', 'Destination Address ', states={'done': [('readonly', True)]}, help="Optional address where goods are to be delivered, specifically used for allotment"),

        'prodlot_id': fields.many2one('stock.production.lot', 'Serial Number', states={'done': [('readonly', True)]}, help="Serial number is used to put a serial number on the production", select=True),
        'tracking_id': fields.many2one('stock.tracking', 'Pack', select=True, states={'done': [('readonly', True)]}, help="Logistical shipping unit: pallet, box, pack ..."),

        'auto_validate': fields.boolean('Auto Validate'),

        'move_dest_id': fields.many2one('stock.move', 'Destination Move', help="Optional: next stock move when chaining them", select=True),
        'move_history_ids': fields.many2many('stock.move', 'stock_move_history_ids', 'parent_id', 'child_id', 'Move History (child moves)'),
        'move_history_ids2': fields.many2many('stock.move', 'stock_move_history_ids', 'child_id', 'parent_id', 'Move History (parent moves)'),
        'picking_id': fields.many2one('stock.picking', 'Reference', select=True,states={'done': [('readonly', True)]}),
        'note': fields.text('Notes'),
<<<<<<< HEAD
        'state': fields.selection([('draft', 'New'),('cancel', 'Cancelled'), ('waiting', 'Waiting Another Move'), ('confirmed', 'Waiting Availability'), ('assigned', 'Available'),('done', 'Done')], 'State', readonly=True, select=True,
              help='When the stock move is created it is in the \'Draft\' state.\n After that, it is set to \'Not Available\' state if the scheduler did not find the products.\n When products are reserved it is set to \'Available\'.\n When the picking is done the state is \'Done\'.\
              \nThe state is \'Waiting\' if the move is waiting for another one.'),
=======
        'state': fields.selection([('draft', 'New'),
                                   ('waiting', 'Waiting Another Move'),
                                   ('confirmed', 'Waiting Availability'),
                                   ('assigned', 'Available'),
                                   ('done', 'Done'),
                                   ('cancel', 'Cancelled')], 'State', readonly=True, select=True,
                 help= "* New: When the stock move is created and not yet confirmed.\n"\
                       "* Waiting Another Move: This state can be seen when a move is waiting for another one, for example in a chained flow.\n"\
                       "* Waiting Availability: This state is reached when the procurement resolution is not straight forward. It may need the scheduler to run, a component to me manufactured...\n"\
                       "* Available: When products are reserved, it is set to \'Available\'.\n"\
                       "* Done: When the shipment is processed, the state is \'Done\'."),
>>>>>>> bd0bc7d4
        'price_unit': fields.float('Unit Price', digits_compute= dp.get_precision('Account'), help="Technical field used to record the product cost set by the user during a picking confirmation (when average price costing method is used)"),
        'price_currency_id': fields.many2one('res.currency', 'Currency for average price', help="Technical field used to record the currency chosen by the user during a picking confirmation (when average price costing method is used)"),
        'company_id': fields.many2one('res.company', 'Company', required=True, select=True),
        'backorder_id': fields.related('picking_id','backorder_id',type='many2one', relation="stock.picking", string="Back Order", select=True),
        'origin': fields.related('picking_id','origin',type='char', size=64, relation="stock.picking", string="Origin", store=True),

        # used for colors in tree views:
        'scrapped': fields.related('location_dest_id','scrap_location',type='boolean',relation='stock.location',string='Scrapped', readonly=True),
    }
    def _check_location(self, cr, uid, ids, context=None):
        for record in self.browse(cr, uid, ids, context=context):
            if (record.state=='done') and (record.location_dest_id.usage == 'view' or record.location_id.usage == 'view'):
                return False
        return True

    _constraints = [
        (_check_tracking,
            'You must assign a serial number for this product',
            ['prodlot_id']),
        (_check_location, 'You can not move products from or to a location of the type view.',
            ['location_id','location_dest_id']),
        (_check_product_lot,
            'You try to assign a lot which is not from the same product',
            ['prodlot_id'])]

    def _default_location_destination(self, cr, uid, context=None):
        """ Gets default address of partner for destination location
        @return: Address id or False
        """
        mod_obj = self.pool.get('ir.model.data')
        picking_type = context.get('picking_type')
        location_id = False
        if context is None:
            context = {}
        if context.get('move_line', []):
            if context['move_line'][0]:
                if isinstance(context['move_line'][0], (tuple, list)):
                    location_id = context['move_line'][0][2] and context['move_line'][0][2].get('location_dest_id',False)
                else:
                    move_list = self.pool.get('stock.move').read(cr, uid, context['move_line'][0], ['location_dest_id'])
                    location_id = move_list and move_list['location_dest_id'][0] or False
        elif context.get('address_out_id', False):
            property_out = self.pool.get('res.partner').browse(cr, uid, context['address_out_id'], context).property_stock_customer
            location_id = property_out and property_out.id or False
        else:
            location_xml_id = False
            if picking_type == 'in':
                location_xml_id = 'stock_location_stock'
            elif picking_type == 'out':
                location_xml_id = 'stock_location_customers'
            if location_xml_id:
                location_model, location_id = mod_obj.get_object_reference(cr, uid, 'stock', location_xml_id)
        return location_id

    def _default_location_source(self, cr, uid, context=None):
        """ Gets default address of partner for source location
        @return: Address id or False
        """
        mod_obj = self.pool.get('ir.model.data')
        picking_type = context.get('picking_type')
        location_id = False

        if context is None:
            context = {}
        if context.get('move_line', []):
            try:
                location_id = context['move_line'][0][2]['location_id']
            except:
                pass
        elif context.get('address_in_id', False):
            part_obj_add = self.pool.get('res.partner').browse(cr, uid, context['address_in_id'], context=context)
            if part_obj_add:
                location_id = part_obj_add.property_stock_supplier.id
        else:
            location_xml_id = False
            if picking_type == 'in':
                location_xml_id = 'stock_location_suppliers'
            elif picking_type == 'out':
                location_xml_id = 'stock_location_stock'
            if location_xml_id:
                location_model, location_id = mod_obj.get_object_reference(cr, uid, 'stock', location_xml_id)
        return location_id

    _defaults = {
        'location_id': _default_location_source,
        'location_dest_id': _default_location_destination,
        'state': 'draft',
        'priority': '1',
        'product_qty': 1.0,
        'scrapped' :  False,
        'date': lambda *a: time.strftime('%Y-%m-%d %H:%M:%S'),
        'company_id': lambda self,cr,uid,c: self.pool.get('res.company')._company_default_get(cr, uid, 'stock.move', context=c),
        'date_expected': lambda *a: time.strftime('%Y-%m-%d %H:%M:%S'),
    }

    def write(self, cr, uid, ids, vals, context=None):
        if isinstance(ids, (int, long)):
            ids = [ids]
        if uid != 1:
            frozen_fields = set(['product_qty', 'product_uom', 'product_uos_qty', 'product_uos', 'location_id', 'location_dest_id', 'product_id'])
            for move in self.browse(cr, uid, ids, context=context):
                if move.state == 'done':
                    if frozen_fields.intersection(vals):
                        raise osv.except_osv(_('Operation forbidden'),
                                             _('Quantities, Unit of Measures, Products and Locations cannot be modified on stock moves that have already been processed (except by the Administrator)'))
        return  super(stock_move, self).write(cr, uid, ids, vals, context=context)

    def copy(self, cr, uid, id, default=None, context=None):
        if default is None:
            default = {}
        default = default.copy()
        default.update({'move_history_ids2': [], 'move_history_ids': []})
        return super(stock_move, self).copy(cr, uid, id, default, context=context)

    def _auto_init(self, cursor, context=None):
        res = super(stock_move, self)._auto_init(cursor, context=context)
        cursor.execute('SELECT indexname \
                FROM pg_indexes \
                WHERE indexname = \'stock_move_location_id_location_dest_id_product_id_state\'')
        if not cursor.fetchone():
            cursor.execute('CREATE INDEX stock_move_location_id_location_dest_id_product_id_state \
                    ON stock_move (product_id, state, location_id, location_dest_id)')
        return res

    def onchange_lot_id(self, cr, uid, ids, prodlot_id=False, product_qty=False,
                        loc_id=False, product_id=False, uom_id=False, context=None):
        """ On change of production lot gives a warning message.
        @param prodlot_id: Changed production lot id
        @param product_qty: Quantity of product
        @param loc_id: Location id
        @param product_id: Product id
        @return: Warning message
        """
        if not prodlot_id or not loc_id:
            return {}
        ctx = context and context.copy() or {}
        ctx['location_id'] = loc_id
        ctx.update({'raise-exception': True})
        uom_obj = self.pool.get('product.uom')
        product_obj = self.pool.get('product.product')
        product_uom = product_obj.browse(cr, uid, product_id, context=ctx).uom_id
        prodlot = self.pool.get('stock.production.lot').browse(cr, uid, prodlot_id, context=ctx)
        location = self.pool.get('stock.location').browse(cr, uid, loc_id, context=ctx)
        uom = uom_obj.browse(cr, uid, uom_id, context=ctx)
        amount_actual = uom_obj._compute_qty_obj(cr, uid, product_uom, prodlot.stock_available, uom, context=ctx)
        warning = {}
        if (location.usage == 'internal') and (product_qty > (amount_actual or 0.0)):
            warning = {
                'title': _('Insufficient Stock in Lot !'),
                'message': _('You are moving %.2f %s products but only %.2f %s available in this lot.') % (product_qty, uom.name, amount_actual, uom.name)
            }
        return {'warning': warning}

    def onchange_quantity(self, cr, uid, ids, product_id, product_qty,
                          product_uom, product_uos):
        """ On change of product quantity finds UoM and UoS quantities
        @param product_id: Product id
        @param product_qty: Changed Quantity of product
        @param product_uom: Unit of measure of product
        @param product_uos: Unit of sale of product
        @return: Dictionary of values
        """
        result = {
                  'product_uos_qty': 0.00
          }

        if (not product_id) or (product_qty <=0.0):
            return {'value': result}

        product_obj = self.pool.get('product.product')
        uos_coeff = product_obj.read(cr, uid, product_id, ['uos_coeff'])

        if product_uos and product_uom and (product_uom != product_uos):
            result['product_uos_qty'] = product_qty * uos_coeff['uos_coeff']
        else:
            result['product_uos_qty'] = product_qty

        return {'value': result}

    def onchange_uos_quantity(self, cr, uid, ids, product_id, product_uos_qty,
                          product_uos, product_uom):
        """ On change of product quantity finds UoM and UoS quantities
        @param product_id: Product id
        @param product_uos_qty: Changed UoS Quantity of product
        @param product_uom: Unit of measure of product
        @param product_uos: Unit of sale of product
        @return: Dictionary of values
        """
        result = {
                  'product_qty': 0.00
          }

        if (not product_id) or (product_uos_qty <=0.0):
            return {'value': result}

        product_obj = self.pool.get('product.product')
        uos_coeff = product_obj.read(cr, uid, product_id, ['uos_coeff'])

        if product_uos and product_uom and (product_uom != product_uos):
            result['product_qty'] = product_uos_qty / uos_coeff['uos_coeff']
        else:
            result['product_qty'] = product_uos_qty

        return {'value': result}

    def onchange_product_id(self, cr, uid, ids, prod_id=False, loc_id=False,
                            loc_dest_id=False, partner_id=False):
        """ On change of product id, if finds UoM, UoS, quantity and UoS quantity.
        @param prod_id: Changed Product id
        @param loc_id: Source location id
        @param loc_dest_id: Destination location id
        @param partner_id: Address id of partner
        @return: Dictionary of values
        """
        if not prod_id:
            return {}
        lang = False
        if partner_id:
            addr_rec = self.pool.get('res.partner').browse(cr, uid, partner_id)
            if addr_rec:
                lang = addr_rec and addr_rec.lang or False
        ctx = {'lang': lang}

        product = self.pool.get('product.product').browse(cr, uid, [prod_id], context=ctx)[0]
        uos_id  = product.uos_id and product.uos_id.id or False
        result = {
            'product_uom': product.uom_id.id,
            'product_uos': uos_id,
            'product_qty': 1.00,
            'product_uos_qty' : self.pool.get('stock.move').onchange_quantity(cr, uid, ids, prod_id, 1.00, product.uom_id.id, uos_id)['value']['product_uos_qty']
        }
        if not ids:
            result['name'] = product.partner_ref
        if loc_id:
            result['location_id'] = loc_id
        if loc_dest_id:
            result['location_dest_id'] = loc_dest_id
        return {'value': result}

    def onchange_date(self, cr, uid, ids, date, date_expected, context=None):
        """ On change of Scheduled Date gives a Move date.
        @param date_expected: Scheduled Date
        @param date: Move Date
        @return: Move Date
        """
        if not date_expected:
            date_expected = time.strftime('%Y-%m-%d %H:%M:%S')
        return {'value':{'date': date_expected}}

    def _chain_compute(self, cr, uid, moves, context=None):
        """ Finds whether the location has chained location type or not.
        @param moves: Stock moves
        @return: Dictionary containing destination location with chained location type.
        """
        result = {}
        for m in moves:
            dest = self.pool.get('stock.location').chained_location_get(
                cr,
                uid,
                m.location_dest_id,
                m.picking_id and m.picking_id.partner_id and m.picking_id.partner_id,
                m.product_id,
                context
            )
            if dest:
                if dest[1] == 'transparent':
                    newdate = (datetime.strptime(m.date, '%Y-%m-%d %H:%M:%S') + relativedelta(days=dest[2] or 0)).strftime('%Y-%m-%d')
                    self.write(cr, uid, [m.id], {
                        'date': newdate,
                        'location_dest_id': dest[0].id})
                    if m.picking_id and (dest[3] or dest[5]):
                        self.pool.get('stock.picking').write(cr, uid, [m.picking_id.id], {
                            'stock_journal_id': dest[3] or m.picking_id.stock_journal_id.id,
                            'type': dest[5] or m.picking_id.type
                        }, context=context)
                    m.location_dest_id = dest[0]
                    res2 = self._chain_compute(cr, uid, [m], context=context)
                    for pick_id in res2.keys():
                        result.setdefault(pick_id, [])
                        result[pick_id] += res2[pick_id]
                else:
                    result.setdefault(m.picking_id, [])
                    result[m.picking_id].append( (m, dest) )
        return result

    def _prepare_chained_picking(self, cr, uid, picking_name, picking, picking_type, moves_todo, context=None):
        """Prepare the definition (values) to create a new chained picking.

           :param str picking_name: desired new picking name
           :param browse_record picking: source picking (being chained to)
           :param str picking_type: desired new picking type
           :param list moves_todo: specification of the stock moves to be later included in this
               picking, in the form::

                   [[move, (dest_location, auto_packing, chained_delay, chained_journal,
                                  chained_company_id, chained_picking_type)],
                    ...
                   ]

               See also :meth:`stock_location.chained_location_get`.
        """
        res_company = self.pool.get('res.company')
        return {
                    'name': picking_name,
                    'origin': tools.ustr(picking.origin or ''),
                    'type': picking_type,
                    'note': picking.note,
                    'move_type': picking.move_type,
                    'auto_picking': moves_todo[0][1][1] == 'auto',
                    'stock_journal_id': moves_todo[0][1][3],
                    'company_id': moves_todo[0][1][4] or res_company._company_default_get(cr, uid, 'stock.company', context=context),
                    'partner_id': picking.partner_id.id,
                    'invoice_state': 'none',
                    'date': picking.date,
                }

    def _create_chained_picking(self, cr, uid, picking_name, picking, picking_type, moves_todo, context=None):
        picking_obj = self.pool.get('stock.picking')
        return picking_obj.create(cr, uid, self._prepare_chained_picking(cr, uid, picking_name, picking, picking_type, moves_todo, context=context))

    def create_chained_picking(self, cr, uid, moves, context=None):
        res_obj = self.pool.get('res.company')
        location_obj = self.pool.get('stock.location')
        move_obj = self.pool.get('stock.move')
        wf_service = netsvc.LocalService("workflow")
        new_moves = []
        if context is None:
            context = {}
        seq_obj = self.pool.get('ir.sequence')
        for picking, todo in self._chain_compute(cr, uid, moves, context=context).items():
            ptype = todo[0][1][5] and todo[0][1][5] or location_obj.picking_type_get(cr, uid, todo[0][0].location_dest_id, todo[0][1][0])
            if picking:
                # name of new picking according to its type
                new_pick_name = seq_obj.get(cr, uid, 'stock.picking.' + ptype)
                pickid = self._create_chained_picking(cr, uid, new_pick_name, picking, ptype, todo, context=context)
                # Need to check name of old picking because it always considers picking as "OUT" when created from Sale Order
                old_ptype = location_obj.picking_type_get(cr, uid, picking.move_lines[0].location_id, picking.move_lines[0].location_dest_id)
                if old_ptype != picking.type:
                    old_pick_name = seq_obj.get(cr, uid, 'stock.picking.' + old_ptype)
                    self.pool.get('stock.picking').write(cr, uid, [picking.id], {'name': old_pick_name}, context=context)
            else:
                pickid = False
            for move, (loc, dummy, delay, dummy, company_id, ptype) in todo:
                new_id = move_obj.copy(cr, uid, move.id, {
                    'location_id': move.location_dest_id.id,
                    'location_dest_id': loc.id,
                    'date_moved': time.strftime('%Y-%m-%d'),
                    'picking_id': pickid,
                    'state': 'waiting',
                    'company_id': company_id or res_obj._company_default_get(cr, uid, 'stock.company', context=context)  ,
                    'move_history_ids': [],
                    'date': (datetime.strptime(move.date, '%Y-%m-%d %H:%M:%S') + relativedelta(days=delay or 0)).strftime('%Y-%m-%d'),
                    'move_history_ids2': []}
                )
                move_obj.write(cr, uid, [move.id], {
                    'move_dest_id': new_id,
                    'move_history_ids': [(4, new_id)]
                })
                new_moves.append(self.browse(cr, uid, [new_id])[0])
            if pickid:
                wf_service.trg_validate(uid, 'stock.picking', pickid, 'button_confirm', cr)
        if new_moves:
            new_moves += self.create_chained_picking(cr, uid, new_moves, context)
        return new_moves

    def action_confirm(self, cr, uid, ids, context=None):
        """ Confirms stock move.
        @return: List of ids.
        """
        moves = self.browse(cr, uid, ids, context=context)
        self.write(cr, uid, ids, {'state': 'confirmed'})
        self.create_chained_picking(cr, uid, moves, context)
        return []

    def action_assign(self, cr, uid, ids, *args):
        """ Changes state to confirmed or waiting.
        @return: List of values
        """
        todo = []
        for move in self.browse(cr, uid, ids):
            if move.state in ('confirmed', 'waiting'):
                todo.append(move.id)
        res = self.check_assign(cr, uid, todo)
        return res

    def force_assign(self, cr, uid, ids, context=None):
        """ Changes the state to assigned.
        @return: True
        """
        self.write(cr, uid, ids, {'state': 'assigned'})
        return True

    def cancel_assign(self, cr, uid, ids, context=None):
        """ Changes the state to confirmed.
        @return: True
        """
        self.write(cr, uid, ids, {'state': 'confirmed'})

        # fix for bug lp:707031
        # called write of related picking because changing move availability does
        # not trigger workflow of picking in order to change the state of picking
        wf_service = netsvc.LocalService('workflow')
        for move in self.browse(cr, uid, ids, context):
            if move.picking_id:
                wf_service.trg_write(uid, 'stock.picking', move.picking_id.id, cr)
        return True

    #
    # Duplicate stock.move
    #
    def check_assign(self, cr, uid, ids, context=None):
        """ Checks the product type and accordingly writes the state.
        @return: No. of moves done
        """
        done = []
        count = 0
        pickings = {}
        if context is None:
            context = {}
        for move in self.browse(cr, uid, ids, context=context):
            if move.product_id.type == 'consu' or move.location_id.usage == 'supplier':
                if move.state in ('confirmed', 'waiting'):
                    done.append(move.id)
                pickings[move.picking_id.id] = 1
                continue
            if move.state in ('confirmed', 'waiting'):
                # Important: we must pass lock=True to _product_reserve() to avoid race conditions and double reservations
                res = self.pool.get('stock.location')._product_reserve(cr, uid, [move.location_id.id], move.product_id.id, move.product_qty, {'uom': move.product_uom.id}, lock=True)
                if res:
                    #_product_available_test depends on the next status for correct functioning
                    #the test does not work correctly if the same product occurs multiple times
                    #in the same order. This is e.g. the case when using the button 'split in two' of
                    #the stock outgoing form
                    self.write(cr, uid, [move.id], {'state':'assigned'})
                    done.append(move.id)
                    pickings[move.picking_id.id] = 1
                    r = res.pop(0)
                    cr.execute('update stock_move set location_id=%s, product_qty=%s where id=%s', (r[1], r[0], move.id))

                    while res:
                        r = res.pop(0)
                        move_id = self.copy(cr, uid, move.id, {'product_qty': r[0], 'location_id': r[1]})
                        done.append(move_id)
        if done:
            count += len(done)
            self.write(cr, uid, done, {'state': 'assigned'})

        if count:
            for pick_id in pickings:
                wf_service = netsvc.LocalService("workflow")
                wf_service.trg_write(uid, 'stock.picking', pick_id, cr)
        return count

    def setlast_tracking(self, cr, uid, ids, context=None):
        tracking_obj = self.pool.get('stock.tracking')
        picking = self.browse(cr, uid, ids, context=context)[0].picking_id
        if picking:
            last_track = [line.tracking_id.id for line in picking.move_lines if line.tracking_id]
            if not last_track:
                last_track = tracking_obj.create(cr, uid, {}, context=context)
            else:
                last_track.sort()
                last_track = last_track[-1]
            self.write(cr, uid, ids, {'tracking_id': last_track})
        return True

    #
    # Cancel move => cancel others move and pickings
    #
    def action_cancel(self, cr, uid, ids, context=None):
        """ Cancels the moves and if all moves are cancelled it cancels the picking.
        @return: True
        """
        if not len(ids):
            return True
        if context is None:
            context = {}
        pickings = set()
        for move in self.browse(cr, uid, ids, context=context):
            if move.state in ('confirmed', 'waiting', 'assigned', 'draft'):
                if move.picking_id:
                    pickings.add(move.picking_id.id)
            if move.move_dest_id and move.move_dest_id.state == 'waiting':
                self.write(cr, uid, [move.move_dest_id.id], {'state': 'assigned'})
                if context.get('call_unlink',False) and move.move_dest_id.picking_id:
                    wf_service = netsvc.LocalService("workflow")
                    wf_service.trg_write(uid, 'stock.picking', move.move_dest_id.picking_id.id, cr)
        self.write(cr, uid, ids, {'state': 'cancel', 'move_dest_id': False})
        if not context.get('call_unlink',False):
            for pick in self.pool.get('stock.picking').browse(cr, uid, list(pickings), context=context):
                if all(move.state == 'cancel' for move in pick.move_lines):
                    self.pool.get('stock.picking').write(cr, uid, [pick.id], {'state': 'cancel'})

        wf_service = netsvc.LocalService("workflow")
        for id in ids:
            wf_service.trg_trigger(uid, 'stock.move', id, cr)
        return True

    def _get_accounting_data_for_valuation(self, cr, uid, move, context=None):
        """
        Return the accounts and journal to use to post Journal Entries for the real-time
        valuation of the move.

        :param context: context dictionary that can explicitly mention the company to consider via the 'force_company' key
        :raise: osv.except_osv() is any mandatory account or journal is not defined.
        """
        product_obj=self.pool.get('product.product')
        accounts = product_obj.get_product_accounts(cr, uid, move.product_id.id, context)
        if move.location_id.valuation_out_account_id:
            acc_src = move.location_id.valuation_out_account_id.id
        else:
            acc_src = accounts['stock_account_input']

        if move.location_dest_id.valuation_in_account_id:
            acc_dest = move.location_dest_id.valuation_in_account_id.id
        else:
            acc_dest = accounts['stock_account_output']

        acc_valuation = accounts.get('property_stock_valuation_account_id', False)
        journal_id = accounts['stock_journal']

        if acc_dest == acc_valuation:
            raise osv.except_osv(_('Error!'),  _('Can not create Journal Entry, Output Account defined on this product and Valuation account on category of this product are same.'))

        if acc_src == acc_valuation:
            raise osv.except_osv(_('Error!'),  _('Can not create Journal Entry, Input Account defined on this product and Valuation account on category of this product are same.'))

        if not acc_src:
            raise osv.except_osv(_('Error!'),  _('There is no stock input account defined for this product or its category: "%s" (id: %d)') % \
                                    (move.product_id.name, move.product_id.id,))
        if not acc_dest:
            raise osv.except_osv(_('Error!'),  _('There is no stock output account defined for this product or its category: "%s" (id: %d)') % \
                                    (move.product_id.name, move.product_id.id,))
        if not journal_id:
            raise osv.except_osv(_('Error!'), _('There is no journal defined on the product category: "%s" (id: %d)') % \
                                    (move.product_id.categ_id.name, move.product_id.categ_id.id,))
        if not acc_valuation:
            raise osv.except_osv(_('Error!'), _('There is no inventory Valuation account defined on the product category: "%s" (id: %d)') % \
                                    (move.product_id.categ_id.name, move.product_id.categ_id.id,))
        return journal_id, acc_src, acc_dest, acc_valuation

    def _get_reference_accounting_values_for_valuation(self, cr, uid, move, context=None):
        """
        Return the reference amount and reference currency representing the inventory valuation for this move.
        These reference values should possibly be converted before being posted in Journals to adapt to the primary
        and secondary currencies of the relevant accounts.
        """
        product_uom_obj = self.pool.get('product.uom')

        # by default the reference currency is that of the move's company
        reference_currency_id = move.company_id.currency_id.id

        default_uom = move.product_id.uom_id.id
        qty = product_uom_obj._compute_qty(cr, uid, move.product_uom.id, move.product_qty, default_uom)

        # if product is set to average price and a specific value was entered in the picking wizard,
        # we use it
        if move.product_id.cost_method == 'average' and move.price_unit:
            reference_amount = qty * move.price_unit
            reference_currency_id = move.price_currency_id.id or reference_currency_id

        # Otherwise we default to the company's valuation price type, considering that the values of the
        # valuation field are expressed in the default currency of the move's company.
        else:
            if context is None:
                context = {}
            currency_ctx = dict(context, currency_id = move.company_id.currency_id.id)
            amount_unit = move.product_id.price_get('standard_price', context=currency_ctx)[move.product_id.id]
            reference_amount = amount_unit * qty

        return reference_amount, reference_currency_id


    def _create_product_valuation_moves(self, cr, uid, move, context=None):
        """
        Generate the appropriate accounting moves if the product being moves is subject
        to real_time valuation tracking, and the source or destination location is
        a transit location or is outside of the company.
        """
        if move.product_id.valuation == 'real_time': # FIXME: product valuation should perhaps be a property?
            if context is None:
                context = {}
            src_company_ctx = dict(context,force_company=move.location_id.company_id.id)
            dest_company_ctx = dict(context,force_company=move.location_dest_id.company_id.id)
            account_moves = []
            # Outgoing moves (or cross-company output part)
            if move.location_id.company_id \
                and (move.location_id.usage == 'internal' and move.location_dest_id.usage != 'internal'\
                     or move.location_id.company_id != move.location_dest_id.company_id):
                journal_id, acc_src, acc_dest, acc_valuation = self._get_accounting_data_for_valuation(cr, uid, move, src_company_ctx)
                reference_amount, reference_currency_id = self._get_reference_accounting_values_for_valuation(cr, uid, move, src_company_ctx)
                account_moves += [(journal_id, self._create_account_move_line(cr, uid, move, acc_valuation, acc_dest, reference_amount, reference_currency_id, context))]

            # Incoming moves (or cross-company input part)
            if move.location_dest_id.company_id \
                and (move.location_id.usage != 'internal' and move.location_dest_id.usage == 'internal'\
                     or move.location_id.company_id != move.location_dest_id.company_id):
                journal_id, acc_src, acc_dest, acc_valuation = self._get_accounting_data_for_valuation(cr, uid, move, dest_company_ctx)
                reference_amount, reference_currency_id = self._get_reference_accounting_values_for_valuation(cr, uid, move, src_company_ctx)
                account_moves += [(journal_id, self._create_account_move_line(cr, uid, move, acc_src, acc_valuation, reference_amount, reference_currency_id, context))]

            move_obj = self.pool.get('account.move')
            for j_id, move_lines in account_moves:
                move_obj.create(cr, uid,
                        {
                         'journal_id': j_id,
                         'line_id': move_lines,
                         'ref': move.picking_id and move.picking_id.name})


    def action_done(self, cr, uid, ids, context=None):
        """ Makes the move done and if all moves are done, it will finish the picking.
        @return:
        """
        picking_ids = []
        move_ids = []
        wf_service = netsvc.LocalService("workflow")
        if context is None:
            context = {}

        todo = []
        for move in self.browse(cr, uid, ids, context=context):
            if move.state=="draft":
                todo.append(move.id)
        if todo:
            self.action_confirm(cr, uid, todo, context=context)
            todo = []

        for move in self.browse(cr, uid, ids, context=context):
            if move.state in ['done','cancel']:
                continue
            move_ids.append(move.id)

            if move.picking_id:
                picking_ids.append(move.picking_id.id)
            if move.move_dest_id.id and (move.state != 'done'):
                self.write(cr, uid, [move.id], {'move_history_ids': [(4, move.move_dest_id.id)]})
                #cr.execute('insert into stock_move_history_ids (parent_id,child_id) values (%s,%s)', (move.id, move.move_dest_id.id))
                if move.move_dest_id.state in ('waiting', 'confirmed'):
                    self.force_assign(cr, uid, [move.move_dest_id.id], context=context)
                    if move.move_dest_id.picking_id:
                        wf_service.trg_write(uid, 'stock.picking', move.move_dest_id.picking_id.id, cr)
                    if move.move_dest_id.auto_validate:
                        self.action_done(cr, uid, [move.move_dest_id.id], context=context)

            self._create_product_valuation_moves(cr, uid, move, context=context)
            if move.state not in ('confirmed','done','assigned'):
                todo.append(move.id)

        if todo:
            self.action_confirm(cr, uid, todo, context=context)

        self.write(cr, uid, move_ids, {'state': 'done', 'date': time.strftime('%Y-%m-%d %H:%M:%S')}, context=context)
        for id in move_ids:
             wf_service.trg_trigger(uid, 'stock.move', id, cr)

        for pick_id in picking_ids:
            wf_service.trg_write(uid, 'stock.picking', pick_id, cr)

        return True

    def _create_account_move_line(self, cr, uid, move, src_account_id, dest_account_id, reference_amount, reference_currency_id, context=None):
        """
        Generate the account.move.line values to post to track the stock valuation difference due to the
        processing of the given stock move.
        """
        # prepare default values considering that the destination accounts have the reference_currency_id as their main currency
        partner_id = (move.picking_id.partner_id and move.picking_id.partner_id.id and move.picking_id.partner_id.id) or False
        debit_line_vals = {
                    'name': move.name,
                    'product_id': move.product_id and move.product_id.id or False,
                    'quantity': move.product_qty,
                    'ref': move.picking_id and move.picking_id.name or False,
                    'date': time.strftime('%Y-%m-%d'),
                    'partner_id': partner_id,
                    'debit': reference_amount,
                    'account_id': dest_account_id,
        }
        credit_line_vals = {
                    'name': move.name,
                    'product_id': move.product_id and move.product_id.id or False,
                    'quantity': move.product_qty,
                    'ref': move.picking_id and move.picking_id.name or False,
                    'date': time.strftime('%Y-%m-%d'),
                    'partner_id': partner_id,
                    'credit': reference_amount,
                    'account_id': src_account_id,
        }

        # if we are posting to accounts in a different currency, provide correct values in both currencies correctly
        # when compatible with the optional secondary currency on the account.
        # Financial Accounts only accept amounts in secondary currencies if there's no secondary currency on the account
        # or if it's the same as that of the secondary amount being posted.
        account_obj = self.pool.get('account.account')
        src_acct, dest_acct = account_obj.browse(cr, uid, [src_account_id, dest_account_id], context=context)
        src_main_currency_id = src_acct.company_id.currency_id.id
        dest_main_currency_id = dest_acct.company_id.currency_id.id
        cur_obj = self.pool.get('res.currency')
        if reference_currency_id != src_main_currency_id:
            # fix credit line:
            credit_line_vals['credit'] = cur_obj.compute(cr, uid, reference_currency_id, src_main_currency_id, reference_amount, context=context)
            if (not src_acct.currency_id) or src_acct.currency_id.id == reference_currency_id:
                credit_line_vals.update(currency_id=reference_currency_id, amount_currency=reference_amount)
        if reference_currency_id != dest_main_currency_id:
            # fix debit line:
            debit_line_vals['debit'] = cur_obj.compute(cr, uid, reference_currency_id, dest_main_currency_id, reference_amount, context=context)
            if (not dest_acct.currency_id) or dest_acct.currency_id.id == reference_currency_id:
                debit_line_vals.update(currency_id=reference_currency_id, amount_currency=reference_amount)

        return [(0, 0, debit_line_vals), (0, 0, credit_line_vals)]

    def unlink(self, cr, uid, ids, context=None):
        if context is None:
            context = {}
        ctx = context.copy()
        for move in self.browse(cr, uid, ids, context=context):
            if move.state != 'draft' and not ctx.get('call_unlink',False):
                raise osv.except_osv(_('UserError'),
                        _('You can only delete draft moves.'))
        return super(stock_move, self).unlink(
            cr, uid, ids, context=ctx)

    # _create_lot function is not used anywhere
    def _create_lot(self, cr, uid, ids, product_id, prefix=False):
        """ Creates production lot
        @return: Production lot id
        """
        prodlot_obj = self.pool.get('stock.production.lot')
        prodlot_id = prodlot_obj.create(cr, uid, {'prefix': prefix, 'product_id': product_id})
        return prodlot_id

    def action_scrap(self, cr, uid, ids, quantity, location_id, context=None):
        """ Move the scrap/damaged product into scrap location
        @param cr: the database cursor
        @param uid: the user id
        @param ids: ids of stock move object to be scrapped
        @param quantity : specify scrap qty
        @param location_id : specify scrap location
        @param context: context arguments
        @return: Scraped lines
        """
        #quantity should in MOVE UOM
        if quantity <= 0:
            raise osv.except_osv(_('Warning!'), _('Please provide a positive quantity to scrap!'))
        res = []
        for move in self.browse(cr, uid, ids, context=context):
            move_qty = move.product_qty
            uos_qty = quantity / move_qty * move.product_uos_qty
            default_val = {
                'product_qty': quantity,
                'product_uos_qty': uos_qty,
                'state': move.state,
                'scrapped' : True,
                'location_dest_id': location_id,
                'tracking_id': move.tracking_id.id,
                'prodlot_id': move.prodlot_id.id,
            }
            if move.location_id.usage <> 'internal':
                default_val.update({'location_id': move.location_dest_id.id})
            new_move = self.copy(cr, uid, move.id, default_val)

            res += [new_move]
            product_obj = self.pool.get('product.product')
            for product in product_obj.browse(cr, uid, [move.product_id.id], context=context):
                if move.picking_id:
                    uom = product.uom_id.name if product.uom_id else ''
                    move.picking_id.scrap_send_note(quantity, uom, product.name, context=context)

        self.action_done(cr, uid, res, context=context)
        return res

    # action_split function is not used anywhere
    def action_split(self, cr, uid, ids, quantity, split_by_qty=1, prefix=False, with_lot=True, context=None):
        """ Split Stock Move lines into production lot which specified split by quantity.
        @param cr: the database cursor
        @param uid: the user id
        @param ids: ids of stock move object to be splited
        @param split_by_qty : specify split by qty
        @param prefix : specify prefix of production lot
        @param with_lot : if true, prodcution lot will assign for split line otherwise not.
        @param context: context arguments
        @return: Splited move lines
        """

        if context is None:
            context = {}
        if quantity <= 0:
            raise osv.except_osv(_('Warning!'), _('Please provide Proper Quantity !'))

        res = []

        for move in self.browse(cr, uid, ids, context=context):
            if split_by_qty <= 0 or quantity == 0:
                return res

            uos_qty = split_by_qty / move.product_qty * move.product_uos_qty

            quantity_rest = quantity % split_by_qty
            uos_qty_rest = split_by_qty / move.product_qty * move.product_uos_qty

            update_val = {
                'product_qty': split_by_qty,
                'product_uos_qty': uos_qty,
            }
            for idx in range(int(quantity//split_by_qty)):
                if not idx and move.product_qty<=quantity:
                    current_move = move.id
                else:
                    current_move = self.copy(cr, uid, move.id, {'state': move.state})
                res.append(current_move)
                if with_lot:
                    update_val['prodlot_id'] = self._create_lot(cr, uid, [current_move], move.product_id.id)

                self.write(cr, uid, [current_move], update_val)


            if quantity_rest > 0:
                idx = int(quantity//split_by_qty)
                update_val['product_qty'] = quantity_rest
                update_val['product_uos_qty'] = uos_qty_rest
                if not idx and move.product_qty<=quantity:
                    current_move = move.id
                else:
                    current_move = self.copy(cr, uid, move.id, {'state': move.state})

                res.append(current_move)


                if with_lot:
                    update_val['prodlot_id'] = self._create_lot(cr, uid, [current_move], move.product_id.id)

                self.write(cr, uid, [current_move], update_val)
        return res

    def action_consume(self, cr, uid, ids, quantity, location_id=False, context=None):
        """ Consumed product with specific quatity from specific source location
        @param cr: the database cursor
        @param uid: the user id
        @param ids: ids of stock move object to be consumed
        @param quantity : specify consume quantity
        @param location_id : specify source location
        @param context: context arguments
        @return: Consumed lines
        """
        #quantity should in MOVE UOM
        if context is None:
            context = {}
        if quantity <= 0:
            raise osv.except_osv(_('Warning!'), _('Please provide Proper Quantity !'))
        res = []
        for move in self.browse(cr, uid, ids, context=context):
            move_qty = move.product_qty
            if move_qty <= 0:
                raise osv.except_osv(_('Error!'), _('Can not consume a move with negative or zero quantity !'))
            quantity_rest = move.product_qty
            quantity_rest -= quantity
            uos_qty_rest = quantity_rest / move_qty * move.product_uos_qty
            if quantity_rest <= 0:
                quantity_rest = 0
                uos_qty_rest = 0
                quantity = move.product_qty

            uos_qty = quantity / move_qty * move.product_uos_qty
            if quantity_rest > 0:
                default_val = {
                    'product_qty': quantity,
                    'product_uos_qty': uos_qty,
                    'state': move.state,
                    'location_id': location_id or move.location_id.id,
                }
                current_move = self.copy(cr, uid, move.id, default_val)
                res += [current_move]
                update_val = {}
                update_val['product_qty'] = quantity_rest
                update_val['product_uos_qty'] = uos_qty_rest
                self.write(cr, uid, [move.id], update_val)

            else:
                quantity_rest = quantity
                uos_qty_rest =  uos_qty
                res += [move.id]
                update_val = {
                        'product_qty' : quantity_rest,
                        'product_uos_qty' : uos_qty_rest,
                        'location_id': location_id or move.location_id.id,
                }
                self.write(cr, uid, [move.id], update_val)
        
        product_obj = self.pool.get('product.product')
        for new_move in self.browse(cr, uid, res, context=context):
            message = _("Product has been consumed with '%s' quantity.") % (new_move.product_qty)
            product_obj.message_append_note(cr, uid, [new_move.product_id.id], body=message, context=context)

        self.action_done(cr, uid, res, context=context)

        return res

    # FIXME: needs refactoring, this code is partially duplicated in stock_picking.do_partial()!
    def do_partial(self, cr, uid, ids, partial_datas, context=None):
        """ Makes partial pickings and moves done.
        @param partial_datas: Dictionary containing details of partial picking
                          like partner_id, delivery_date, delivery
                          moves with product_id, product_qty, uom
        """
        res = {}
        picking_obj = self.pool.get('stock.picking')
        product_obj = self.pool.get('product.product')
        currency_obj = self.pool.get('res.currency')
        uom_obj = self.pool.get('product.uom')
        wf_service = netsvc.LocalService("workflow")

        if context is None:
            context = {}

        complete, too_many, too_few = [], [], []
        move_product_qty = {}
        prodlot_ids = {}
        for move in self.browse(cr, uid, ids, context=context):
            if move.state in ('done', 'cancel'):
                continue
            partial_data = partial_datas.get('move%s'%(move.id), False)
            assert partial_data, _('Missing partial picking data for move #%s') % (move.id)
            product_qty = partial_data.get('product_qty',0.0)
            move_product_qty[move.id] = product_qty
            product_uom = partial_data.get('product_uom',False)
            product_price = partial_data.get('product_price',0.0)
            product_currency = partial_data.get('product_currency',False)
            prodlot_ids[move.id] = partial_data.get('prodlot_id')
            if move.product_qty == product_qty:
                complete.append(move)
            elif move.product_qty > product_qty:
                too_few.append(move)
            else:
                too_many.append(move)

            # Average price computation
            if (move.picking_id.type == 'in') and (move.product_id.cost_method == 'average'):
                product = product_obj.browse(cr, uid, move.product_id.id)
                move_currency_id = move.company_id.currency_id.id
                context['currency_id'] = move_currency_id
                qty = uom_obj._compute_qty(cr, uid, product_uom, product_qty, product.uom_id.id)
                if qty > 0:
                    new_price = currency_obj.compute(cr, uid, product_currency,
                            move_currency_id, product_price)
                    new_price = uom_obj._compute_price(cr, uid, product_uom, new_price,
                            product.uom_id.id)
                    if product.qty_available <= 0:
                        new_std_price = new_price
                    else:
                        # Get the standard price
                        amount_unit = product.price_get('standard_price', context=context)[product.id]
                        new_std_price = ((amount_unit * product.qty_available)\
                            + (new_price * qty))/(product.qty_available + qty)

                    product_obj.write(cr, uid, [product.id],{'standard_price': new_std_price})

                    # Record the values that were chosen in the wizard, so they can be
                    # used for inventory valuation if real-time valuation is enabled.
                    self.write(cr, uid, [move.id],
                                {'price_unit': product_price,
                                 'price_currency_id': product_currency,
                                })

        for move in too_few:
            product_qty = move_product_qty[move.id]
            if product_qty != 0:
                defaults = {
                            'product_qty' : product_qty,
                            'product_uos_qty': product_qty,
                            'picking_id' : move.picking_id.id,
                            'state': 'assigned',
                            'move_dest_id': False,
                            'price_unit': move.price_unit,
                            }
                prodlot_id = prodlot_ids[move.id]
                if prodlot_id:
                    defaults.update(prodlot_id=prodlot_id)
                new_move = self.copy(cr, uid, move.id, defaults)
                complete.append(self.browse(cr, uid, new_move))
            self.write(cr, uid, [move.id],
                    {
                        'product_qty' : move.product_qty - product_qty,
                        'product_uos_qty':move.product_qty - product_qty,
                    })


        for move in too_many:
            self.write(cr, uid, [move.id],
                    {
                        'product_qty': move.product_qty,
                        'product_uos_qty': move.product_qty,
                    })
            complete.append(move)

        for move in complete:
            if prodlot_ids.get(move.id):
                self.write(cr, uid, [move.id],{'prodlot_id': prodlot_ids.get(move.id)})
            self.action_done(cr, uid, [move.id], context=context)
            if  move.picking_id.id :
                # TOCHECK : Done picking if all moves are done
                cr.execute("""
                    SELECT move.id FROM stock_picking pick
                    RIGHT JOIN stock_move move ON move.picking_id = pick.id AND move.state = %s
                    WHERE pick.id = %s""",
                            ('done', move.picking_id.id))
                res = cr.fetchall()
                if len(res) == len(move.picking_id.move_lines):
                    picking_obj.action_move(cr, uid, [move.picking_id.id])
                    wf_service.trg_validate(uid, 'stock.picking', move.picking_id.id, 'button_done', cr)

        return [move.id for move in complete]

stock_move()

class stock_inventory(osv.osv):
    _name = "stock.inventory"
    _description = "Inventory"
    _columns = {
        'name': fields.char('Inventory Reference', size=64, required=True, readonly=True, states={'draft': [('readonly', False)]}),
        'date': fields.datetime('Creation Date', required=True, readonly=True, states={'draft': [('readonly', False)]}),
        'date_done': fields.datetime('Date done'),
        'inventory_line_id': fields.one2many('stock.inventory.line', 'inventory_id', 'Inventories', states={'done': [('readonly', True)]}),
        'move_ids': fields.many2many('stock.move', 'stock_inventory_move_rel', 'inventory_id', 'move_id', 'Created Moves'),
        'state': fields.selection( (('draft', 'Draft'), ('cancel','Cancelled'), ('confirm','Confirmed'), ('done', 'Done')), 'State', readonly=True, select=True),
        'company_id': fields.many2one('res.company', 'Company', required=True, select=True, readonly=True, states={'draft':[('readonly',False)]}),

    }
    _defaults = {
        'date': lambda *a: time.strftime('%Y-%m-%d %H:%M:%S'),
        'state': 'draft',
        'company_id': lambda self,cr,uid,c: self.pool.get('res.company')._company_default_get(cr, uid, 'stock.inventory', context=c)
    }

    def copy(self, cr, uid, id, default=None, context=None):
        if default is None:
            default = {}
        default = default.copy()
        default.update({'move_ids': [], 'date_done': False})
        return super(stock_inventory, self).copy(cr, uid, id, default, context=context)

    def _inventory_line_hook(self, cr, uid, inventory_line, move_vals):
        """ Creates a stock move from an inventory line
        @param inventory_line:
        @param move_vals:
        @return:
        """
        return self.pool.get('stock.move').create(cr, uid, move_vals)

    def action_done(self, cr, uid, ids, context=None):
        """ Finish the inventory
        @return: True
        """
        if context is None:
            context = {}
        move_obj = self.pool.get('stock.move')
        for inv in self.browse(cr, uid, ids, context=context):
            move_obj.action_done(cr, uid, [x.id for x in inv.move_ids], context=context)
            self.write(cr, uid, [inv.id], {'state':'done', 'date_done': time.strftime('%Y-%m-%d %H:%M:%S')}, context=context)
        return True

    def action_confirm(self, cr, uid, ids, context=None):
        """ Confirm the inventory and writes its finished date
        @return: True
        """
        if context is None:
            context = {}
        # to perform the correct inventory corrections we need analyze stock location by
        # location, never recursively, so we use a special context
        product_context = dict(context, compute_child=False)

        location_obj = self.pool.get('stock.location')
        for inv in self.browse(cr, uid, ids, context=context):
            move_ids = []
            for line in inv.inventory_line_id:
                pid = line.product_id.id
                product_context.update(uom=line.product_uom.id, date=inv.date, prodlot_id=line.prod_lot_id.id)
                amount = location_obj._product_get(cr, uid, line.location_id.id, [pid], product_context)[pid]
                change = line.product_qty - amount
                lot_id = line.prod_lot_id.id
                if change:
                    location_id = line.product_id.product_tmpl_id.property_stock_inventory.id
                    value = {
                        'name': 'INV:' + str(line.inventory_id.id) + ':' + line.inventory_id.name,
                        'product_id': line.product_id.id,
                        'product_uom': line.product_uom.id,
                        'prodlot_id': lot_id,
                        'date': inv.date,
                    }

                    if change > 0:
                        value.update( {
                            'product_qty': change,
                            'location_id': location_id,
                            'location_dest_id': line.location_id.id,
                        })
                    else:
                        value.update( {
                            'product_qty': -change,
                            'location_id': line.location_id.id,
                            'location_dest_id': location_id,
                        })
                    move_ids.append(self._inventory_line_hook(cr, uid, line, value))
            self.write(cr, uid, [inv.id], {'state': 'confirm', 'move_ids': [(6, 0, move_ids)]})
            self.pool.get('stock.move').action_confirm(cr, uid, move_ids, context=context)
        return True

    def action_cancel_draft(self, cr, uid, ids, context=None):
        """ Cancels the stock move and change inventory state to draft.
        @return: True
        """
        for inv in self.browse(cr, uid, ids, context=context):
            self.pool.get('stock.move').action_cancel(cr, uid, [x.id for x in inv.move_ids], context=context)
            self.write(cr, uid, [inv.id], {'state':'draft'}, context=context)
        return True

    def action_cancel_inventory(self, cr, uid, ids, context=None):
        """ Cancels both stock move and inventory
        @return: True
        """
        move_obj = self.pool.get('stock.move')
        account_move_obj = self.pool.get('account.move')
        for inv in self.browse(cr, uid, ids, context=context):
            move_obj.action_cancel(cr, uid, [x.id for x in inv.move_ids], context=context)
            for move in inv.move_ids:
                 account_move_ids = account_move_obj.search(cr, uid, [('name', '=', move.name)])
                 if account_move_ids:
                     account_move_data_l = account_move_obj.read(cr, uid, account_move_ids, ['state'], context=context)
                     for account_move in account_move_data_l:
                         if account_move['state'] == 'posted':
                             raise osv.except_osv(_('UserError'),
                                                  _('In order to cancel this inventory, you must first unpost related journal entries.'))
                         account_move_obj.unlink(cr, uid, [account_move['id']], context=context)
            self.write(cr, uid, [inv.id], {'state': 'cancel'}, context=context)
        return True

stock_inventory()

class stock_inventory_line(osv.osv):
    _name = "stock.inventory.line"
    _description = "Inventory Line"
    _rec_name = "inventory_id"
    _columns = {
        'inventory_id': fields.many2one('stock.inventory', 'Inventory', ondelete='cascade', select=True),
        'location_id': fields.many2one('stock.location', 'Location', required=True),
        'product_id': fields.many2one('product.product', 'Product', required=True, select=True),
        'product_uom': fields.many2one('product.uom', 'Product Unit of Measure', required=True),
        'product_qty': fields.float('Quantity', digits_compute=dp.get_precision('Product Unit of Measure')),
        'company_id': fields.related('inventory_id','company_id',type='many2one',relation='res.company',string='Company',store=True, select=True, readonly=True),
        'prod_lot_id': fields.many2one('stock.production.lot', 'Serial Number', domain="[('product_id','=',product_id)]"),
        'state': fields.related('inventory_id','state',type='char',string='State',readonly=True),
    }

    def on_change_product_id(self, cr, uid, ids, location_id, product, uom=False, to_date=False):
        """ Changes UoM and name if product_id changes.
        @param location_id: Location id
        @param product: Changed product_id
        @param uom: UoM product
        @return:  Dictionary of changed values
        """
        if not product:
            return {'value': {'product_qty': 0.0, 'product_uom': False}}
        obj_product = self.pool.get('product.product').browse(cr, uid, product)
        uom = uom or obj_product.uom_id.id
        amount = self.pool.get('stock.location')._product_get(cr, uid, location_id, [product], {'uom': uom, 'to_date': to_date, 'compute_child': False})[product]
        result = {'product_qty': amount, 'product_uom': uom}
        return {'value': result}

stock_inventory_line()

#----------------------------------------------------------
# Stock Warehouse
#----------------------------------------------------------
class stock_warehouse(osv.osv):
    _name = "stock.warehouse"
    _description = "Warehouse"
    _columns = {
        'name': fields.char('Name', size=128, required=True, select=True),
        'company_id': fields.many2one('res.company', 'Company', required=True, select=True),
        'partner_id': fields.many2one('res.partner', 'Owner Address'),
        'lot_input_id': fields.many2one('stock.location', 'Location Input', required=True, domain=[('usage','<>','view')]),
        'lot_stock_id': fields.many2one('stock.location', 'Location Stock', required=True, domain=[('usage','=','internal')]),
        'lot_output_id': fields.many2one('stock.location', 'Location Output', required=True, domain=[('usage','<>','view')]),
    }
    _defaults = {
        'company_id': lambda self, cr, uid, c: self.pool.get('res.company')._company_default_get(cr, uid, 'stock.inventory', context=c),
    }

stock_warehouse()

#----------------------------------------------------------
# "Empty" Classes that are used to vary from the original stock.picking  (that are dedicated to the internal pickings)
#   in order to offer a different usability with different views, labels, available reports/wizards...
#----------------------------------------------------------
class stock_picking_in(osv.osv):
    _name = "stock.picking.in"
    _inherit = "stock.picking"
    _table = "stock_picking"
    _description = "Incomming Shipments"

    def check_access_rights(self, cr, uid, operation, raise_exception=True):
        #override in order to redirect the check of acces rights on the stock.picking object
        return self.pool.get('stock.picking').check_access_rights(cr, uid, operation, raise_exception=raise_exception)

    def check_access_rule(self, cr, uid, ids, operation, context=None):
        #override in order to redirect the check of acces rules on the stock.picking object
        return self.pool.get('stock.picking').check_access_rule(cr, uid, ids, operation, context=context)

    def _workflow_trigger(self, cr, uid, ids, trigger, context=None):
        #override in order to trigger the workflow of stock.picking at the end of create, write and unlink operation
        #instead of it's own workflow (which is not existing)
        return self.pool.get('stock.picking')._workflow_trigger(cr, uid, ids, trigger, context=context)

    _columns = {
        'state': fields.selection(
            [('draft', 'Draft'),
            ('auto', 'Waiting Another Operation'),
            ('confirmed', 'Waiting Availability'),
            ('assigned', 'Ready to Receive'),
            ('done', 'Received'),
            ('cancel', 'Cancelled'),], 
            'State', readonly=True, select=True, 
            help="""* Draft: not confirmed yet and will not be scheduled until confirmed\n
                 * Waiting Another Operation: waiting for another move to proceed before it becomes automatically available (e.g. in Make-To-Order flows)\n
                 * Waiting Availability: still waiting for the availability of products\n
                 * Ready to Receive: products reserved, simply waiting for confirmation.\n
                 * Received: has been processed, can't be modified or cancelled anymore\n
                 * Cancelled: has been cancelled, can't be confirmed anymore"""),
    }
    _defaults = {
        'type': 'in',
    }

class stock_picking_out(osv.osv):
    _name = "stock.picking.out"
    _inherit = "stock.picking"
    _table = "stock_picking"
    _description = "Delivery Orders"

    def check_access_rights(self, cr, uid, operation, raise_exception=True):
        #override in order to redirect the check of acces rights on the stock.picking object
        return self.pool.get('stock.picking').check_access_rights(cr, uid, operation, raise_exception=raise_exception)

    def check_access_rule(self, cr, uid, ids, operation, context=None):
        #override in order to redirect the check of acces rules on the stock.picking object
        return self.pool.get('stock.picking').check_access_rule(cr, uid, ids, operation, context=context)

    def _workflow_trigger(self, cr, uid, ids, trigger, context=None):
        #override in order to trigger the workflow of stock.picking at the end of create, write and unlink operation
        #instead of it's own workflow (which is not existing)
        return self.pool.get('stock.picking')._workflow_trigger(cr, uid, ids, trigger, context=context)

    _columns = {
        'state': fields.selection(
            [('draft', 'Draft'),
            ('auto', 'Waiting Another Operation'),
            ('confirmed', 'Waiting Availability'),
            ('assigned', 'Ready to Deliver'),
            ('done', 'Delivered'),
            ('cancel', 'Cancelled'),], 
            'State', readonly=True, select=True, 
            help="""* Draft: not confirmed yet and will not be scheduled until confirmed\n
                 * Waiting Another Operation: waiting for another move to proceed before it becomes automatically available (e.g. in Make-To-Order flows)\n
                 * Waiting Availability: still waiting for the availability of products\n
                 * Ready to Deliver: products reserved, simply waiting for confirmation.\n
                 * Delivered: has been processed, can't be modified or cancelled anymore\n
                 * Cancelled: has been cancelled, can't be confirmed anymore"""),
    }
    _defaults = {
        'type': 'out',
    }

# vim:expandtab:smartindent:tabstop=4:softtabstop=4:shiftwidth=4:<|MERGE_RESOLUTION|>--- conflicted
+++ resolved
@@ -629,27 +629,13 @@
         'location_dest_id': fields.many2one('stock.location', 'Dest. Location', states={'done':[('readonly', True)], 'cancel':[('readonly',True)]}, help="Location where the system will stock the finished products.", select=True),
         'move_type': fields.selection([('direct', 'Partial'), ('one', 'All at once')], 'Delivery Method', required=True, states={'done':[('readonly', True)], 'cancel':[('readonly',True)]}, help="It specifies goods to be deliver partially or all at once"),
         'state': fields.selection([
-<<<<<<< HEAD
-            ('draft', 'New'),
+            ('draft', 'Draft'),
             ('cancel', 'Cancelled'),
-            ('auto', 'Waiting Another Operation'),
-            ('confirmed', 'Waiting Availability'),
-            ('assigned', 'Ready to Process'),
-            ('done', 'Done'),
-            ], 'State', readonly=True, select=True,
-            help="* Draft: not confirmed yet and will not be scheduled until confirmed\n"\
-                 "* Confirmed: still waiting for the availability of products\n"\
-                 "* Available: products reserved, simply waiting for confirmation.\n"\
-                 "* Waiting: waiting for another move to proceed before it becomes automatically available (e.g. in Make-To-Order flows)\n"\
-                 "* Done: has been processed, can't be modified or cancelled anymore\n"\
-                 "* Cancelled: has been cancelled, can't be confirmed anymore"),
-=======
-            ('draft', 'Draft'),
             ('auto', 'Waiting Another Operation'),
             ('confirmed', 'Waiting Availability'),
             ('assigned', 'Ready to Transfer'),
             ('done', 'Transferred'),
-            ('cancel', 'Cancelled'),], 'State', readonly=True, select=True, help="""
+            ], 'State', readonly=True, select=True, help="""
             * Draft: not confirmed yet and will not be scheduled until confirmed\n
             * Waiting Another Operation: waiting for another move to proceed before it becomes automatically available (e.g. in Make-To-Order flows)\n
             * Waiting Availability: still waiting for the availability of products\n
@@ -657,7 +643,6 @@
             * Transferred: has been processed, can't be modified or cancelled anymore\n
             * Cancelled: has been cancelled, can't be confirmed anymore"""
         ),
->>>>>>> bd0bc7d4
         'min_date': fields.function(get_min_max_date, fnct_inv=_set_minimum_date, multi="min_max_date",
                  store=True, type='datetime', string='Scheduled Date', select=1, help="Scheduled date for the shipment to be processed"),
         'date': fields.datetime('Order Date', help="Date of order", select=True, states={'done':[('readonly', True)], 'cancel':[('readonly',True)]}),
@@ -1647,23 +1632,18 @@
         'move_history_ids2': fields.many2many('stock.move', 'stock_move_history_ids', 'child_id', 'parent_id', 'Move History (parent moves)'),
         'picking_id': fields.many2one('stock.picking', 'Reference', select=True,states={'done': [('readonly', True)]}),
         'note': fields.text('Notes'),
-<<<<<<< HEAD
-        'state': fields.selection([('draft', 'New'),('cancel', 'Cancelled'), ('waiting', 'Waiting Another Move'), ('confirmed', 'Waiting Availability'), ('assigned', 'Available'),('done', 'Done')], 'State', readonly=True, select=True,
-              help='When the stock move is created it is in the \'Draft\' state.\n After that, it is set to \'Not Available\' state if the scheduler did not find the products.\n When products are reserved it is set to \'Available\'.\n When the picking is done the state is \'Done\'.\
-              \nThe state is \'Waiting\' if the move is waiting for another one.'),
-=======
         'state': fields.selection([('draft', 'New'),
+                                   ('cancel', 'Cancelled'),
                                    ('waiting', 'Waiting Another Move'),
                                    ('confirmed', 'Waiting Availability'),
                                    ('assigned', 'Available'),
                                    ('done', 'Done'),
-                                   ('cancel', 'Cancelled')], 'State', readonly=True, select=True,
+                                   ], 'State', readonly=True, select=True,
                  help= "* New: When the stock move is created and not yet confirmed.\n"\
                        "* Waiting Another Move: This state can be seen when a move is waiting for another one, for example in a chained flow.\n"\
                        "* Waiting Availability: This state is reached when the procurement resolution is not straight forward. It may need the scheduler to run, a component to me manufactured...\n"\
                        "* Available: When products are reserved, it is set to \'Available\'.\n"\
                        "* Done: When the shipment is processed, the state is \'Done\'."),
->>>>>>> bd0bc7d4
         'price_unit': fields.float('Unit Price', digits_compute= dp.get_precision('Account'), help="Technical field used to record the product cost set by the user during a picking confirmation (when average price costing method is used)"),
         'price_currency_id': fields.many2one('res.currency', 'Currency for average price', help="Technical field used to record the currency chosen by the user during a picking confirmation (when average price costing method is used)"),
         'company_id': fields.many2one('res.company', 'Company', required=True, select=True),
