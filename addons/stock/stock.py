# -*- coding: utf-8 -*-
##############################################################################
#
#    OpenERP, Open Source Management Solution
#    Copyright (C) 2004-2010 Tiny SPRL (<http://tiny.be>).
#
#    This program is free software: you can redistribute it and/or modify
#    it under the terms of the GNU Affero General Public License as
#    published by the Free Software Foundation, either version 3 of the
#    License, or (at your option) any later version.
#
#    This program is distributed in the hope that it will be useful,
#    but WITHOUT ANY WARRANTY; without even the implied warranty of
#    MERCHANTABILITY or FITNESS FOR A PARTICULAR PURPOSE.  See the
#    GNU Affero General Public License for more details.
#
#    You should have received a copy of the GNU Affero General Public License
#    along with this program.  If not, see <http://www.gnu.org/licenses/>.
#
##############################################################################

from datetime import datetime
from dateutil.relativedelta import relativedelta

from osv import fields, osv
from tools import config
from tools.translate import _
import math
import netsvc
import time
import tools

import decimal_precision as dp


#----------------------------------------------------------
# Incoterms
#----------------------------------------------------------
class stock_incoterms(osv.osv):
    _name = "stock.incoterms"
    _description = "Incoterms"
    _columns = {
        'name': fields.char('Name', size=64, required=True,help="Incoterms are series of sales terms.They are used to divide transaction costs and responsibilities between buyer and seller and reflect state-of-the-art transportation practices."),
        'code': fields.char('Code', size=3, required=True,help="Code for Incoterms"),
        'active': fields.boolean('Active', help="If the active field is set to true, it will allow you to hide the incoterms without removing it."),
    }
    _defaults = {
        'active': lambda *a: True,
    }

stock_incoterms()


#----------------------------------------------------------
# Stock Location
#----------------------------------------------------------
class stock_location(osv.osv):
    _name = "stock.location"
    _description = "Location"
    _parent_name = "location_id"
    _parent_store = True
    _parent_order = 'id'
    _order = 'parent_left'

    def name_get(self, cr, uid, ids, context={}):
        if not len(ids):
            return []
        reads = self.read(cr, uid, ids, ['name','location_id'], context)
        res = []
        for record in reads:
            name = record['name']
            if context.get('full',False):
                if record['location_id']:
                    name = record['location_id'][1]+' / '+name
                res.append((record['id'], name))
            else:
                res.append((record['id'], name))
        return res

    def _complete_name(self, cr, uid, ids, name, args, context):
        def _get_one_full_name(location, level=4):
            if location.location_id:
                parent_path = _get_one_full_name(location.location_id, level-1) + "/"
            else:
                parent_path = ''
            return parent_path + location.name
        res = {}
        for m in self.browse(cr, uid, ids, context=context):
            res[m.id] = _get_one_full_name(m)
        return res

    def _product_qty_available(self, cr, uid, ids, field_names, arg, context={}):
        res = {}
        for id in ids:
            res[id] = {}.fromkeys(field_names, 0.0)
        if ('product_id' not in context) or not ids:
            return res
        #location_ids = self.search(cr, uid, [('location_id', 'child_of', ids)])
        for loc in ids:
            context['location'] = [loc]
            prod = self.pool.get('product.product').browse(cr, uid, context['product_id'], context)
            if 'stock_real' in field_names:
                res[loc]['stock_real'] = prod.qty_available
            if 'stock_virtual' in field_names:
                res[loc]['stock_virtual'] = prod.virtual_available
        return res

    def product_detail(self, cr, uid, id, field, context={}):
        res = {}
        res[id] = {}
        final_value = 0.0
        field_to_read = 'virtual_available'
        if field == 'stock_real_value':
            field_to_read = 'qty_available'
        cr.execute('select distinct product_id from stock_move where (location_id=%s) or (location_dest_id=%s)', (id, id))
        result = cr.dictfetchall()
        if result:
            # Choose the right filed standard_price to read
            # Take the user company
            price_type_id=self.pool.get('res.users').browse(cr,uid,uid).company_id.property_valuation_price_type.id
            pricetype=self.pool.get('product.price.type').browse(cr,uid,price_type_id)
            for r in result:
                c = (context or {}).copy()
                c['location'] = id
                product = self.pool.get('product.product').read(cr, uid, r['product_id'], [field_to_read], context=c)
                # Compute the amount_unit in right currency

                context['currency_id']=self.pool.get('res.users').browse(cr,uid,uid).company_id.currency_id.id
                amount_unit=self.pool.get('product.product').browse(cr,uid,r['product_id']).price_get(pricetype.field, context)[r['product_id']]

                final_value += (product[field_to_read] * amount_unit)
        return final_value

    def _product_value(self, cr, uid, ids, field_names, arg, context={}):
        result = {}
        for id in ids:
            result[id] = {}.fromkeys(field_names, 0.0)
        for field_name in field_names:
            for loc in ids:
                ret_dict = self.product_detail(cr, uid, loc, field=field_name)
                result[loc][field_name] = ret_dict
        return result

    _columns = {
        'name': fields.char('Location Name', size=64, required=True, translate=True),
        'active': fields.boolean('Active', help="If the active field is set to true, it will allow you to hide the stock location without removing it."),
        'usage': fields.selection([('supplier', 'Supplier Location'), ('view', 'View'), ('internal', 'Internal Location'), ('customer', 'Customer Location'), ('inventory', 'Inventory'), ('procurement', 'Procurement'), ('production', 'Production')], 'Location Type', required=True),
        'allocation_method': fields.selection([('fifo', 'FIFO'), ('lifo', 'LIFO'), ('nearest', 'Nearest')], 'Allocation Method', required=True),

        'complete_name': fields.function(_complete_name, method=True, type='char', size=100, string="Location Name"),

        'stock_real': fields.function(_product_qty_available, method=True, type='float', string='Real Stock', multi="stock"),
        'stock_virtual': fields.function(_product_qty_available, method=True, type='float', string='Virtual Stock', multi="stock"),

        'account_id': fields.many2one('account.account', string='Inventory Account', domain=[('type', '!=', 'view')]),
        'location_id': fields.many2one('stock.location', 'Parent Location', select=True, ondelete='cascade'),
        'child_ids': fields.one2many('stock.location', 'location_id', 'Contains'),

        'chained_location_id': fields.many2one('stock.location', 'Chained Location If Fixed'),
        'chained_location_type': fields.selection([('none', 'None'), ('customer', 'Customer'), ('fixed', 'Fixed Location')],
            'Chained Location Type', required=True),
        'chained_auto_packing': fields.selection(
            [('auto', 'Automatic Move'), ('manual', 'Manual Operation'), ('transparent', 'Automatic No Step Added')],
            'Automatic Move',
            required=True,
            help="This is used only if you select a chained location type.\n" \
                "The 'Automatic Move' value will create a stock move after the current one that will be "\
                "validated automatically. With 'Manual Operation', the stock move has to be validated "\
                "by a worker. With 'Automatic No Step Added', the location is replaced in the original move."
            ),
        'chained_delay': fields.integer('Chained lead time (days)'),
        'address_id': fields.many2one('res.partner.address', 'Location Address'),
        'icon': fields.selection(tools.icons, 'Icon', size=64),

        'comment': fields.text('Additional Information'),
        'posx': fields.integer('Corridor (X)'),
        'posy': fields.integer('Shelves (Y)'),
        'posz': fields.integer('Height (Z)'),

        'parent_left': fields.integer('Left Parent', select=1),
        'parent_right': fields.integer('Right Parent', select=1),
        'stock_real_value': fields.function(_product_value, method=True, type='float', string='Real Stock Value', multi="stock"),
        'stock_virtual_value': fields.function(_product_value, method=True, type='float', string='Virtual Stock Value', multi="stock"),
        'company_id': fields.many2one('res.company', 'Company', required=True,select=1),
    }
    _defaults = {
        'active': lambda *a: 1,
        'usage': lambda *a: 'internal',
        'allocation_method': lambda *a: 'fifo',
        'chained_location_type': lambda *a: 'none',
        'chained_auto_packing': lambda *a: 'manual',
        'company_id': lambda self,cr,uid,c: self.pool.get('res.company')._company_default_get(cr, uid, 'stock.location', context=c),
        'posx': lambda *a: 0,
        'posy': lambda *a: 0,
        'posz': lambda *a: 0,
        'icon': lambda *a: False,
    }

    def chained_location_get(self, cr, uid, location, partner=None, product=None, context={}):
        result = None
        if location.chained_location_type == 'customer':
            if partner:
                result = partner.property_stock_customer
        elif location.chained_location_type == 'fixed':
            result = location.chained_location_id
        if result:
            return result, location.chained_auto_packing, location.chained_delay
        return result

    def picking_type_get(self, cr, uid, from_location, to_location, context={}):
        result = 'internal'
        if (from_location.usage=='internal') and (to_location and to_location.usage in ('customer', 'supplier')):
            result = 'delivery'
        elif (from_location.usage in ('supplier', 'customer')) and (to_location.usage=='internal'):
            result = 'in'
        return result

    def _product_get_all_report(self, cr, uid, ids, product_ids=False,
            context=None):
        return self._product_get_report(cr, uid, ids, product_ids, context,
                recursive=True)

    def _product_get_report(self, cr, uid, ids, product_ids=False,
            context=None, recursive=False):
        if context is None:
            context = {}
        product_obj = self.pool.get('product.product')
        # Take the user company and pricetype
        price_type_id=self.pool.get('res.users').browse(cr,uid,uid).company_id.property_valuation_price_type.id
        pricetype=self.pool.get('product.price.type').browse(cr,uid,price_type_id)
        context['currency_id']=self.pool.get('res.users').browse(cr,uid,uid).company_id.currency_id.id

        if not product_ids:
            product_ids = product_obj.search(cr, uid, [])

        products = product_obj.browse(cr, uid, product_ids, context=context)
        products_by_uom = {}
        products_by_id = {}
        for product in products:
            products_by_uom.setdefault(product.uom_id.id, [])
            products_by_uom[product.uom_id.id].append(product)
            products_by_id.setdefault(product.id, [])
            products_by_id[product.id] = product

        result = {}
        result['product'] = []
        for id in ids:
            quantity_total = 0.0
            total_price = 0.0
            for uom_id in products_by_uom.keys():
                fnc = self._product_get
                if recursive:
                    fnc = self._product_all_get
                ctx = context.copy()
                ctx['uom'] = uom_id
                qty = fnc(cr, uid, id, [x.id for x in products_by_uom[uom_id]],
                        context=ctx)
                for product_id in qty.keys():
                    if not qty[product_id]:
                        continue
                    product = products_by_id[product_id]
                    quantity_total += qty[product_id]

                    # Compute based on pricetype
                    # Choose the right filed standard_price to read
                    amount_unit=product.price_get(pricetype.field, context)[product.id]
                    price = qty[product_id] * amount_unit
                    # price = qty[product_id] * product.standard_price

                    total_price += price
                    result['product'].append({
                        'price': amount_unit,
                        'prod_name': product.name,
                        'code': product.default_code, # used by lot_overview_all report!
                        'variants': product.variants or '',
                        'uom': product.uom_id.name,
                        'prod_qty': qty[product_id],
                        'price_value': price,
                    })
        result['total'] = quantity_total
        result['total_price'] = total_price
        return result

    def _product_get_multi_location(self, cr, uid, ids, product_ids=False, context={}, states=['done'], what=('in', 'out')):
        product_obj = self.pool.get('product.product')
        context.update({
            'states': states,
            'what': what,
            'location': ids
        })
        return product_obj.get_product_available(cr, uid, product_ids, context=context)

    def _product_get(self, cr, uid, id, product_ids=False, context={}, states=['done']):
        ids = id and [id] or []
        return self._product_get_multi_location(cr, uid, ids, product_ids, context, states)

    def _product_all_get(self, cr, uid, id, product_ids=False, context={}, states=['done']):
        # build the list of ids of children of the location given by id
        ids = id and [id] or []
        location_ids = self.search(cr, uid, [('location_id', 'child_of', ids)])
        return self._product_get_multi_location(cr, uid, location_ids, product_ids, context, states)

    def _product_virtual_get(self, cr, uid, id, product_ids=False, context={}, states=['done']):
        return self._product_all_get(cr, uid, id, product_ids, context, ['confirmed', 'waiting', 'assigned', 'done'])

    #
    # TODO:
    #    Improve this function
    #
    # Returns:
    #    [ (tracking_id, product_qty, location_id) ]
    #
    def _product_reserve(self, cr, uid, ids, product_id, product_qty, context={}):
        result = []
        amount = 0.0
        for id in self.search(cr, uid, [('location_id', 'child_of', ids)]):
            cr.execute("select product_uom,sum(product_qty) as product_qty from stock_move where location_dest_id=%s and location_id<>%s and product_id=%s and state='done' group by product_uom", (id, id, product_id))
            results = cr.dictfetchall()
            cr.execute("select product_uom,-sum(product_qty) as product_qty from stock_move where location_id=%s and location_dest_id<>%s and product_id=%s and state in ('done', 'assigned') group by product_uom", (id, id, product_id))
            results += cr.dictfetchall()

            total = 0.0
            results2 = 0.0
            for r in results:
                amount = self.pool.get('product.uom')._compute_qty(cr, uid, r['product_uom'], r['product_qty'], context.get('uom', False))
                results2 += amount
                total += amount

            if total <= 0.0:
                continue

            amount = results2
            if amount > 0:
                if amount > min(total, product_qty):
                    amount = min(product_qty, total)
                result.append((amount, id))
                product_qty -= amount
                total -= amount
                if product_qty <= 0.0:
                    return result
                if total <= 0.0:
                    continue
        return False

stock_location()


class stock_tracking(osv.osv):
    _name = "stock.tracking"
    _description = "Stock Tracking Lots"

    def checksum(sscc):
        salt = '31' * 8 + '3'
        sum = 0
        for sscc_part, salt_part in zip(sscc, salt):
            sum += int(sscc_part) * int(salt_part)
        return (10 - (sum % 10)) % 10
    checksum = staticmethod(checksum)

    def make_sscc(self, cr, uid, context={}):
        sequence = self.pool.get('ir.sequence').get(cr, uid, 'stock.lot.tracking')
        return sequence + str(self.checksum(sequence))

    _columns = {
        'name': fields.char('Tracking ID', size=64, required=True),
        'active': fields.boolean('Active', help="If the active field is set to true, it will allow you to hide the tracking lots without removing it."),
        'serial': fields.char('Reference', size=64),
        'move_ids': fields.one2many('stock.move', 'tracking_id', 'Moves Tracked'),
        'date': fields.datetime('Created Date', required=True),
    }
    _defaults = {
        'active': lambda *a: 1,
        'name': make_sscc,
        'date': lambda *a: time.strftime('%Y-%m-%d %H:%M:%S'),
    }

    def name_search(self, cr, user, name, args=None, operator='ilike', context=None, limit=100):
        if not args:
            args = []
        if not context:
            context = {}
        ids = self.search(cr, user, [('serial', '=', name)]+ args, limit=limit, context=context)
        ids += self.search(cr, user, [('name', operator, name)]+ args, limit=limit, context=context)
        return self.name_get(cr, user, ids, context)

    def name_get(self, cr, uid, ids, context={}):
        if not len(ids):
            return []
        res = [(r['id'], r['name']+' ['+(r['serial'] or '')+']') for r in self.read(cr, uid, ids, ['name', 'serial'], context)]
        return res

    def unlink(self, cr, uid, ids, context=None):
        raise osv.except_osv(_('Error'), _('You can not remove a lot line !'))

stock_tracking()


#----------------------------------------------------------
# Stock Picking
#----------------------------------------------------------
class stock_picking(osv.osv):
    _name = "stock.picking"
    _description = "Picking List"

    def _set_maximum_date(self, cr, uid, ids, name, value, arg, context):
        if not value:
            return False
        if isinstance(ids, (int, long)):
            ids = [ids]
        for pick in self.browse(cr, uid, ids, context):
            sql_str = """update stock_move set
                    date_planned='%s'
                where
                    picking_id=%d """ % (value, pick.id)

            if pick.max_date:
                sql_str += " and (date_planned='" + pick.max_date + "' or date_planned>'" + value + "')"
            cr.execute(sql_str)
        return True

    def _set_minimum_date(self, cr, uid, ids, name, value, arg, context):
        if not value:
            return False
        if isinstance(ids, (int, long)):
            ids = [ids]
        for pick in self.browse(cr, uid, ids, context):
            sql_str = """update stock_move set
                    date_planned='%s'
                where
                    picking_id=%s """ % (value, pick.id)
            if pick.min_date:
                sql_str += " and (date_planned='" + pick.min_date + "' or date_planned<'" + value + "')"
            cr.execute(sql_str)
        return True

    def get_min_max_date(self, cr, uid, ids, field_name, arg, context={}):
        res = {}
        for id in ids:
            res[id] = {'min_date': False, 'max_date': False}
        if not ids:
            return res
        cr.execute("""select
                picking_id,
                min(date_planned),
                max(date_planned)
            from
                stock_move
            where
                picking_id=ANY(%s)
            group by
                picking_id""",(ids,))
        for pick, dt1, dt2 in cr.fetchall():
            res[pick]['min_date'] = dt1
            res[pick]['max_date'] = dt2
        return res

    def create(self, cr, user, vals, context=None):
        if ('name' not in vals) or (vals.get('name')=='/'):
            vals['name'] = self.pool.get('ir.sequence').get(cr, user, 'stock.picking')

        return super(stock_picking, self).create(cr, user, vals, context)

    _columns = {
        'name': fields.char('Reference', size=64, select=True),
        'origin': fields.char('Origin', size=64, help="Reference of the document that produced this picking."),
        'backorder_id': fields.many2one('stock.picking', 'Back Order', help="If the picking is splitted then the picking id in available state of move for this picking is stored in Backorder."),
        'type': fields.selection([('out', 'Sending Goods'), ('in', 'Getting Goods'), ('internal', 'Internal'), ('delivery', 'Delivery')], 'Shipping Type', required=True, select=True, help="Shipping type specify, goods coming in or going out."),
        'active': fields.boolean('Active', help="If the active field is set to true, it will allow you to hide the picking without removing it."),
        'note': fields.text('Notes'),

        'location_id': fields.many2one('stock.location', 'Location', help="Keep empty if you produce at the location where the finished products are needed." \
                "Set a location if you produce at a fixed location. This can be a partner location " \
                "if you subcontract the manufacturing operations."),
        'location_dest_id': fields.many2one('stock.location', 'Dest. Location',help="Location where the system will stock the finished products."),
        'move_type': fields.selection([('direct', 'Direct Delivery'), ('one', 'All at once')], 'Delivery Method', required=True, help="It specifies goods to be delivered all at once or by direct delivery"),
        'state': fields.selection([
            ('draft', 'Draft'),
            ('auto', 'Waiting'),
            ('confirmed', 'Confirmed'),
            ('assigned', 'Available'),
            ('done', 'Done'),
            ('cancel', 'Cancelled'),
            ], 'State', readonly=True, select=True,
            help=' * The \'Draft\' state is used when a user is encoding a new and unconfirmed picking. \
            \n* The \'Confirmed\' state is used for stock movement to do with unavailable products. \
            \n* The \'Available\' state is set automatically when the products are ready to be moved.\
            \n* The \'Waiting\' state is used in MTO moves when a movement is waiting for another one.'),
        'min_date': fields.function(get_min_max_date, fnct_inv=_set_minimum_date, multi="min_max_date",
                 method=True, store=True, type='datetime', string='Expected Date', select=1, help="Expected date for Picking. Default it takes current date"),
        'date': fields.datetime('Order Date', help="Date of Order"),
        'date_done': fields.datetime('Date Done', help="Date of completion"),
        'max_date': fields.function(get_min_max_date, fnct_inv=_set_maximum_date, multi="min_max_date",
                 method=True, store=True, type='datetime', string='Max. Expected Date', select=2),
        'move_lines': fields.one2many('stock.move', 'picking_id', 'Entry lines', states={'done': [('readonly', True)], 'cancel': [('readonly', True)]}),
        'delivery_line':fields.one2many('stock.delivery', 'picking_id', 'Delivery lines', readonly=True),
        'auto_picking': fields.boolean('Auto-Picking'),
        'address_id': fields.many2one('res.partner.address', 'Partner', help="Address of partner"),
        'invoice_state': fields.selection([
            ("invoiced", "Invoiced"),
            ("2binvoiced", "To Be Invoiced"),
            ("none", "Not from Picking")], "Invoice Status",
            select=True, required=True, readonly=True, states={'draft': [('readonly', False)]}),
        'company_id': fields.many2one('res.company', 'Company', required=True,select=1),
    }
    _defaults = {
        'name': lambda self, cr, uid, context: '/',
        'active': lambda *a: 1,
        'state': lambda *a: 'draft',
        'move_type': lambda *a: 'direct',
        'type': lambda *a: 'in',
        'invoice_state': lambda *a: 'none',
        'date': lambda *a: time.strftime('%Y-%m-%d %H:%M:%S'),
        'company_id': lambda self,cr,uid,c: self.pool.get('res.company')._company_default_get(cr, uid, 'stock_picking', context=c)
    }

    def copy(self, cr, uid, id, default=None, context={}):
        if default is None:
            default = {}
        default = default.copy()
        if not default.get('name',False):
            default['name'] = self.pool.get('ir.sequence').get(cr, uid, 'stock.picking')
        return super(stock_picking, self).copy(cr, uid, id, default, context)

    def onchange_partner_in(self, cr, uid, context, partner_id=None):
        return {}

    def action_explode(self, cr, uid, moves, context={}):
        return moves

    def action_confirm(self, cr, uid, ids, context={}):
        self.write(cr, uid, ids, {'state': 'confirmed'})
        todo = []
        for picking in self.browse(cr, uid, ids):
            for r in picking.move_lines:
                if r.state == 'draft':
                    todo.append(r.id)
        todo = self.action_explode(cr, uid, todo, context)
        if len(todo):
            self.pool.get('stock.move').action_confirm(cr, uid, todo, context)
        return True

    def test_auto_picking(self, cr, uid, ids):
        # TODO: Check locations to see if in the same location ?
        return True

#    def button_confirm(self, cr, uid, ids, *args):
#        for id in ids:
#            wf_service = netsvc.LocalService("workflow")
#            wf_service.trg_validate(uid, 'stock.picking', id, 'button_confirm', cr)
#        self.force_assign(cr, uid, ids, *args)
#        return True

    def action_assign(self, cr, uid, ids, *args):
        for pick in self.browse(cr, uid, ids):
            move_ids = [x.id for x in pick.move_lines if x.state == 'confirmed']
            if not move_ids:
                raise osv.except_osv(_('Warning !'),_('Not Available. Moves are not confirmed.'))
            self.pool.get('stock.move').action_assign(cr, uid, move_ids)
        return True

    def force_assign(self, cr, uid, ids, *args):
        wf_service = netsvc.LocalService("workflow")
        for pick in self.browse(cr, uid, ids):
            move_ids = [x.id for x in pick.move_lines if x.state in ['confirmed','waiting']]
#            move_ids = [x.id for x in pick.move_lines]
            self.pool.get('stock.move').force_assign(cr, uid, move_ids)
            wf_service.trg_write(uid, 'stock.picking', pick.id, cr)
        return True

    def draft_force_assign(self, cr, uid, ids, *args):
        wf_service = netsvc.LocalService("workflow")
        for pick in self.browse(cr, uid, ids):
            wf_service.trg_validate(uid, 'stock.picking', pick.id,
                'button_confirm', cr)
            #move_ids = [x.id for x in pick.move_lines]
            #self.pool.get('stock.move').force_assign(cr, uid, move_ids)
            #wf_service.trg_write(uid, 'stock.picking', pick.id, cr)
        return True

    def draft_validate(self, cr, uid, ids, *args):
        wf_service = netsvc.LocalService("workflow")
        self.draft_force_assign(cr, uid, ids)
        for pick in self.browse(cr, uid, ids):
            move_ids = [x.id for x in pick.move_lines]
            self.pool.get('stock.move').force_assign(cr, uid, move_ids)
            wf_service.trg_write(uid, 'stock.picking', pick.id, cr)

            self.action_move(cr, uid, [pick.id])
            wf_service.trg_validate(uid, 'stock.picking', pick.id, 'button_done', cr)
        return True

    def cancel_assign(self, cr, uid, ids, *args):
        wf_service = netsvc.LocalService("workflow")
        for pick in self.browse(cr, uid, ids):
            move_ids = [x.id for x in pick.move_lines]
            self.pool.get('stock.move').cancel_assign(cr, uid, move_ids)
            wf_service.trg_write(uid, 'stock.picking', pick.id, cr)
        return True

    def action_assign_wkf(self, cr, uid, ids):
        self.write(cr, uid, ids, {'state': 'assigned'})
        return True

    def test_finnished(self, cr, uid, ids):
        move_ids = self.pool.get('stock.move').search(cr, uid, [('picking_id', 'in', ids)])
        for move in self.pool.get('stock.move').browse(cr, uid, move_ids):
            if move.state not in ('done', 'cancel'):
                if move.product_qty != 0.0:
                    return False
                else:
                    move.write(cr, uid, [move.id], {'state': 'done'})
        return True

    def test_assigned(self, cr, uid, ids):
        ok = True
        for pick in self.browse(cr, uid, ids):
            mt = pick.move_type
            for move in pick.move_lines:
                if (move.state in ('confirmed', 'draft')) and (mt=='one'):
                    return False
                if (mt=='direct') and (move.state=='assigned') and (move.product_qty):
                    return True
                ok = ok and (move.state in ('cancel', 'done', 'assigned'))
        return ok

    def action_cancel(self, cr, uid, ids, context={}):
        for pick in self.browse(cr, uid, ids):
            ids2 = [move.id for move in pick.move_lines]
            self.pool.get('stock.move').action_cancel(cr, uid, ids2, context)
        self.write(cr, uid, ids, {'state': 'cancel', 'invoice_state': 'none'})
        return True

    #
    # TODO: change and create a move if not parents
    #
    def action_done(self, cr, uid, ids, context=None):
        self.write(cr, uid, ids, {'state': 'done', 'date_done': time.strftime('%Y-%m-%d %H:%M:%S')})
        return True

    def action_move(self, cr, uid, ids, context={}):
        for pick in self.browse(cr, uid, ids):
            todo = []
            for move in pick.move_lines:
                if move.state == 'assigned':
                    todo.append(move.id)

            if len(todo):
                self.pool.get('stock.move').action_done(cr, uid, todo,
                        context=context)
        return True

    def get_currency_id(self, cr, uid, picking):
        return False

    def _get_payment_term(self, cr, uid, picking):
        '''Return {'contact': address, 'invoice': address} for invoice'''
        partner_obj = self.pool.get('res.partner')
        partner = picking.address_id.partner_id
        return partner.property_payment_term and partner.property_payment_term.id or False

    def _get_address_invoice(self, cr, uid, picking):
        '''Return {'contact': address, 'invoice': address} for invoice'''
        partner_obj = self.pool.get('res.partner')
        partner = picking.address_id.partner_id

        return partner_obj.address_get(cr, uid, [partner.id],
                ['contact', 'invoice'])

    def _get_comment_invoice(self, cr, uid, picking):
        '''Return comment string for invoice'''
        return picking.note or ''

    def _get_price_unit_invoice(self, cr, uid, move_line, type, context=None):
        '''Return the price unit for the move line'''
        if context is None:
            context = {}

        if type in ('in_invoice', 'in_refund'):
            # Take the user company and pricetype
<<<<<<< HEAD
            price_type_id=self.pool.get('res.users').browse(cr,users,users).company_id.property_valuation_price_type.id
            pricetype=self.pool.get('product.price.type').browse(cr,uid,price_type_id)
            context['currency_id']=move_line.company_id.currency_id.id

            amount_unit=move_line.product_id.price_get(pricetype.field, context)[move_line.product_id.id]
=======
            price_type_id = self.pool.get('res.users').browse(cr, uid, uid).company_id.property_valuation_price_type.id
            pricetype = self.pool.get('product.price.type').browse(cr, uid, price_type_id)
            context['currency_id'] = move_line.company_id.currency_id.id

            amount_unit = move_line.product_id.price_get(pricetype.field, context)[move_line.product_id.id]
>>>>>>> dbcbd118
            return amount_unit
        else:
            return move_line.product_id.list_price

    def _get_discount_invoice(self, cr, uid, move_line):
        '''Return the discount for the move line'''
        return 0.0

    def _get_taxes_invoice(self, cr, uid, move_line, type):
        '''Return taxes ids for the move line'''
        if type in ('in_invoice', 'in_refund'):
            taxes = move_line.product_id.supplier_taxes_id
        else:
            taxes = move_line.product_id.taxes_id

        if move_line.picking_id and move_line.picking_id.address_id and move_line.picking_id.address_id.partner_id:
            return self.pool.get('account.fiscal.position').map_tax(
                cr,
                uid,
                move_line.picking_id.address_id.partner_id.property_account_position,
                taxes
            )
        else:
            return map(lambda x: x.id, taxes)

    def _get_account_analytic_invoice(self, cr, uid, picking, move_line):
        return False

    def _invoice_line_hook(self, cr, uid, move_line, invoice_line_id):
        '''Call after the creation of the invoice line'''
        return

    def _invoice_hook(self, cr, uid, picking, invoice_id):
        '''Call after the creation of the invoice'''
        return

    def action_invoice_create(self, cr, uid, ids, journal_id=False,
            group=False, type='out_invoice', context=None):
        '''Return ids of created invoices for the pickings'''
        if context is None:
            context = {}

        invoice_obj = self.pool.get('account.invoice')
        invoice_line_obj = self.pool.get('account.invoice.line')
        invoices_group = {}
        res = {}

        for picking in self.browse(cr, uid, ids, context=context):
            if picking.invoice_state != '2binvoiced':
                continue
            payment_term_id = False
            partner = picking.address_id and picking.address_id.partner_id
            if not partner:
                raise osv.except_osv(_('Error, no partner !'),
                    _('Please put a partner on the picking list if you want to generate invoice.'))

            if type in ('out_invoice', 'out_refund'):
                account_id = partner.property_account_receivable.id
                payment_term_id = self._get_payment_term(cr, uid, picking)
            else:
                account_id = partner.property_account_payable.id

            address_contact_id, address_invoice_id = \
                    self._get_address_invoice(cr, uid, picking).values()

            comment = self._get_comment_invoice(cr, uid, picking)
            if group and partner.id in invoices_group:
                invoice_id = invoices_group[partner.id]
                invoice = invoice_obj.browse(cr, uid, invoice_id)
                invoice_vals = {
                    'name': (invoice.name or '') + ', ' + (picking.name or ''),
                    'origin': (invoice.origin or '') + ', ' + (picking.name or '') + (picking.origin and (':' + picking.origin) or ''),
                    'comment': (comment and (invoice.comment and invoice.comment+"\n"+comment or comment)) or (invoice.comment and invoice.comment or ''),
                    'date_invoice':context.get('date_inv',False)
                }
                invoice_obj.write(cr, uid, [invoice_id], invoice_vals, context=context)
            else:
                invoice_vals = {
                    'name': picking.name,
                    'origin': (picking.name or '') + (picking.origin and (':' + picking.origin) or ''),
                    'type': type,
                    'account_id': account_id,
                    'partner_id': partner.id,
                    'address_invoice_id': address_invoice_id,
                    'address_contact_id': address_contact_id,
                    'comment': comment,
                    'payment_term': payment_term_id,
                    'fiscal_position': partner.property_account_position.id,
                    'date_invoice': context.get('date_inv',False),
                    'company_id': picking.company_id.id,
                    }
                cur_id = self.get_currency_id(cr, uid, picking)
                if cur_id:
                    invoice_vals['currency_id'] = cur_id
                if journal_id:
                    invoice_vals['journal_id'] = journal_id
                invoice_id = invoice_obj.create(cr, uid, invoice_vals,
                        context=context)
                invoices_group[partner.id] = invoice_id
            res[picking.id] = invoice_id
            for move_line in picking.move_lines:
                origin = move_line.picking_id.name
                if move_line.picking_id.origin:
                    origin += ':' + move_line.picking_id.origin
                if group:
                    name = (picking.name or '') + '-' + move_line.name
                else:
                    name = move_line.name

                if type in ('out_invoice', 'out_refund'):
                    account_id = move_line.product_id.product_tmpl_id.\
                            property_account_income.id
                    if not account_id:
                        account_id = move_line.product_id.categ_id.\
                                property_account_income_categ.id
                else:
                    account_id = move_line.product_id.product_tmpl_id.\
                            property_account_expense.id
                    if not account_id:
                        account_id = move_line.product_id.categ_id.\
                                property_account_expense_categ.id

                price_unit = self._get_price_unit_invoice(cr, uid,
                        move_line, type)
                discount = self._get_discount_invoice(cr, uid, move_line)
                tax_ids = self._get_taxes_invoice(cr, uid, move_line, type)
                account_analytic_id = self._get_account_analytic_invoice(cr, uid, picking, move_line)

                #set UoS if it's a sale and the picking doesn't have one
                uos_id = move_line.product_uos and move_line.product_uos.id or False
                if not uos_id and type in ('out_invoice', 'out_refund'):
                    uos_id = move_line.product_uom.id

                account_id = self.pool.get('account.fiscal.position').map_account(cr, uid, partner.property_account_position, account_id)
                notes = False
                if move_line.sale_line_id:
                    notes = move_line.sale_line_id.notes
                elif move_line.purchase_line_id:
                    notes = move_line.purchase_line_id.notes

                invoice_line_id = invoice_line_obj.create(cr, uid, {
                    'name': name,
                    'origin': origin,
                    'invoice_id': invoice_id,
                    'uos_id': uos_id,
                    'product_id': move_line.product_id.id,
                    'account_id': account_id,
                    'price_unit': price_unit,
                    'discount': discount,
                    'quantity': move_line.product_uos_qty or move_line.product_qty,
                    'invoice_line_tax_id': [(6, 0, tax_ids)],
                    'account_analytic_id': account_analytic_id,
                    'note': notes,
                    }, context=context)
                self._invoice_line_hook(cr, uid, move_line, invoice_line_id)

            invoice_obj.button_compute(cr, uid, [invoice_id], context=context,
                    set_total=(type in ('in_invoice', 'in_refund')))
            self.write(cr, uid, [picking.id], {
                'invoice_state': 'invoiced',
                }, context=context)
            self._invoice_hook(cr, uid, picking, invoice_id)
        self.write(cr, uid, res.keys(), {
            'invoice_state': 'invoiced',
            }, context=context)
        return res

    def test_cancel(self, cr, uid, ids, context={}):
        for pick in self.browse(cr, uid, ids, context=context):
            if not pick.move_lines:
                return False
            for move in pick.move_lines:
                if move.state not in ('cancel',):
                    return False
        return True

    def unlink(self, cr, uid, ids, context=None):
        for pick in self.browse(cr, uid, ids, context=context):
            if pick.state in ['done','cancel']:
                raise osv.except_osv(_('Error'), _('You cannot remove the picking which is in %s state !')%(pick.state,))
            elif pick.state in ['confirmed','assigned']:
                ids2 = [move.id for move in pick.move_lines]
                context.update({'call_unlink':True})
                self.pool.get('stock.move').action_cancel(cr, uid, ids2, context)
            else:
                continue
        return super(stock_picking, self).unlink(cr, uid, ids, context=context)

    def do_partial(self, cr, uid, ids, partial_datas, context={}):
        """
        @ partial_datas : dict. contain details of partial picking
                          like partner_id, address_id, delivery_date, delivery moves with product_id, product_qty, uom
        """
        res = {}
        move_obj = self.pool.get('stock.move')
        delivery_obj = self.pool.get('stock.delivery')
        product_obj = self.pool.get('product.product')
        currency_obj = self.pool.get('res.currency')
        users_obj = self.pool.get('res.users')
        uom_obj = self.pool.get('product.uom')
        price_type_obj = self.pool.get('product.price.type')
        sequence_obj = self.pool.get('ir.sequence')
        wf_service = netsvc.LocalService("workflow")
        partner_id = partial_datas.get('partner_id', False)
        address_id = partial_datas.get('address_id', False)
        delivery_date = partial_datas.get('delivery_date', False)
        for pick in self.browse(cr, uid, ids, context=context):
            new_picking = None
            new_moves = []

            complete, too_many, too_few = [], [], []
            move_product_qty = {}
            for move in pick.move_lines:
                if move.state in ('done', 'cancel'):
                    continue
                partial_data = partial_datas.get('move%s'%(move.id), False)
                assert partial_data, _('Do not Found Partial data of Stock Move Line :%s' %(move.id))
                product_qty = partial_data.get('product_qty',0.0)
                move_product_qty[move.id] = product_qty
                product_uom = partial_data.get('product_uom',False)
                product_price = partial_data.get('product_price',0.0)
                product_currency = partial_data.get('product_currency',False)
                if move.product_qty == product_qty:
                    complete.append(move)
                elif move.product_qty > product_qty:
                    too_few.append(move)
                else:
                    too_many.append(move)

                # Average price computation
                if (pick.type == 'in') and (move.product_id.cost_method == 'average'):
                    product = product_obj.browse(cr, uid, move.product_id.id)
                    user = users_obj.browse(cr, uid, uid)
                    context['currency_id'] = move.company_id.currency_id.id
                    qty = uom_obj._compute_qty(cr, uid, product_uom, product_qty, product.uom_id.id)
                    pricetype = False
                    if user.company_id.property_valuation_price_type:
                        pricetype = price_type_obj.browse(cr, uid, user.company_id.property_valuation_price_type.id)
                    if pricetype and qty > 0:
                        new_price = currency_obj.compute(cr, uid, product_currency,
                                user.company_id.currency_id.id, product_price)
                        new_price = uom_obj._compute_price(cr, uid, product_uom, new_price,
                                product.uom_id.id)
                        if product.qty_available <= 0:
                            new_std_price = new_price
                        else:
                            # Get the standard price
                            amount_unit = product.price_get(pricetype.field, context)[product.id]
                            new_std_price = ((amount_unit * product.qty_available)\
                                + (new_price * qty))/(product.qty_available + qty)

                        # Write the field according to price type field
                        product_obj.write(cr, uid, [product.id],
                                {pricetype.field: new_std_price})
                        move_obj.write(cr, uid, [move.id], {'price_unit': new_price})


            for move in too_few:
                product_qty = move_product_qty[move.id]
                if not new_picking:

                    new_picking = self.copy(cr, uid, pick.id,
                            {
                                'name': sequence_obj.get(cr, uid, 'stock.picking.%s'%(pick.type)),
                                'move_lines' : [],
                                'state':'draft',
                            })
                if product_qty != 0:

                    new_obj = move_obj.copy(cr, uid, move.id,
                        {
                            'product_qty' : product_qty,
                            'product_uos_qty': product_qty, #TODO: put correct uos_qty
                            'picking_id' : new_picking,
                            'state': 'assigned',
                            'move_dest_id': False,
                            'price_unit': move.price_unit,
                        })

                move_obj.write(cr, uid, [move.id],
                        {
                            'product_qty' : move.product_qty - product_qty,
                            'product_uos_qty':move.product_qty - product_qty, #TODO: put correct uos_qty

                        })

            if new_picking:
                move_obj.write(cr, uid, [c.id for c in complete], {'picking_id': new_picking})
                for move in too_many:
                    product_qty = move_product_qty[move.id]
                    move_obj.write(cr, uid, [move.id],
                            {
                                'product_qty' : product_qty,
                                'product_uos_qty': product_qty, #TODO: put correct uos_qty
                                'picking_id': new_picking,
                            })
            else:
                for move in too_many:
                    product_qty = move_product_qty[move.id]
                    move_obj.write(cr, uid, [move.id],
                            {
                                'product_qty': product_qty,
                                'product_uos_qty': product_qty #TODO: put correct uos_qty
                            })

            # At first we confirm the new picking (if necessary)
            if new_picking:
                wf_service.trg_validate(uid, 'stock.picking', new_picking, 'button_confirm', cr)
            # Then we finish the good picking
            if new_picking:
                self.write(cr, uid, [pick.id], {'backorder_id': new_picking})
                self.action_move(cr, uid, [new_picking])
                wf_service.trg_validate(uid, 'stock.picking', new_picking, 'button_done', cr)
                wf_service.trg_write(uid, 'stock.picking', pick.id, cr)
                delivered_pack_id = new_picking
            else:
                self.action_move(cr, uid, [pick.id])
                wf_service.trg_validate(uid, 'stock.picking', pick.id, 'button_done', cr)
                delivered_pack_id = pick.id

            delivered_pack = self.browse(cr, uid, delivered_pack_id, context=context)
            delivery_id = delivery_obj.create(cr, uid, {
                'name':  delivered_pack.name,
                'partner_id': partner_id,
                'address_id': address_id,
                'date': delivery_date,
                'picking_id' :  pick.id,
                'move_delivered' : [(6,0, map(lambda x:x.id, delivered_pack.move_lines))]
            }, context=context)
            res[pick.id] = {'delivered_picking': delivered_pack.id or False}
        return res

stock_picking()


class stock_production_lot(osv.osv):
    def name_get(self, cr, uid, ids, context={}):
        if not ids:
            return []
        reads = self.read(cr, uid, ids, ['name', 'prefix', 'ref'], context)
        res = []
        for record in reads:
            name = record['name']
            prefix = record['prefix']
            if prefix:
                name = prefix + '/' + name
            if record['ref']:
                name = '%s [%s]' % (name, record['ref'])
            res.append((record['id'], name))
        return res

    _name = 'stock.production.lot'
    _description = 'Production lot'

    def _get_stock(self, cr, uid, ids, field_name, arg, context={}):
        if 'location_id' not in context:
            locations = self.pool.get('stock.location').search(cr, uid, [('usage', '=', 'internal')], context=context)
        else:
            locations = context['location_id'] and [context['location_id']] or []

        if isinstance(ids, (int, long)):
            ids = [ids]

        res = {}.fromkeys(ids, 0.0)
        if locations:
            cr.execute('''select
                    prodlot_id,
                    sum(name)
                from
                    stock_report_prodlots
                where
                    location_id =ANY(%s) and prodlot_id =ANY(%s) group by prodlot_id''',(locations,ids,))
            res.update(dict(cr.fetchall()))
        return res

    def _stock_search(self, cr, uid, obj, name, args, context):
        locations = self.pool.get('stock.location').search(cr, uid, [('usage', '=', 'internal')])
        cr.execute('''select
                prodlot_id,
                sum(name)
            from
                stock_report_prodlots
            where
                location_id =ANY(%s) group by prodlot_id
            having  sum(name) '''+ str(args[0][1]) + str(args[0][2]),(locations,))
        res = cr.fetchall()
        ids = [('id', 'in', map(lambda x: x[0], res))]
        return ids

    _columns = {
        'name': fields.char('Serial', size=64, required=True),
        'ref': fields.char('Internal Reference', size=256),
        'prefix': fields.char('Prefix', size=64),
        'product_id': fields.many2one('product.product', 'Product', required=True),
        'date': fields.datetime('Created Date', required=True),
        'stock_available': fields.function(_get_stock, fnct_search=_stock_search, method=True, type="float", string="Available", select="2"),
        'revisions': fields.one2many('stock.production.lot.revision', 'lot_id', 'Revisions'),
        'company_id': fields.many2one('res.company','Company',select=1),
    }
    _defaults = {
        'date': lambda *a: time.strftime('%Y-%m-%d %H:%M:%S'),
        'name': lambda x, y, z, c: x.pool.get('ir.sequence').get(y, z, 'stock.lot.serial'),
        'product_id': lambda x, y, z, c: c.get('product_id', False),
    }
    _sql_constraints = [
        ('name_ref_uniq', 'unique (name, ref)', 'The serial/ref must be unique !'),
    ]

stock_production_lot()

class stock_production_lot_revision(osv.osv):
    _name = 'stock.production.lot.revision'
    _description = 'Production lot revisions'
    _columns = {
        'name': fields.char('Revision Name', size=64, required=True),
        'description': fields.text('Description'),
        'date': fields.date('Revision Date'),
        'indice': fields.char('Revision', size=16),
        'author_id': fields.many2one('res.users', 'Author'),
        'lot_id': fields.many2one('stock.production.lot', 'Production lot', select=True, ondelete='cascade'),
        'company_id': fields.related('lot_id','company_id',type='many2one',relation='res.company',string='Company',store=True),
    }

    _defaults = {
        'author_id': lambda x, y, z, c: z,
        'date': lambda *a: time.strftime('%Y-%m-%d'),
    }

stock_production_lot_revision()

class stock_delivery(osv.osv):

    """ Tracability of partialdeliveries """

    _name = "stock.delivery"
    _description = "Delivery"
    _columns = {
        'name': fields.char('Name', size=60, required=True),
        'date': fields.datetime('Date', required=True),
        'partner_id': fields.many2one('res.partner', 'Partner', required=True),
        'address_id': fields.many2one('res.partner.address', 'Address', required=True),
        'move_delivered':fields.one2many('stock.move', 'delivered_id', 'Move Delivered'),
        'picking_id': fields.many2one('stock.picking', 'Picking list'),

    }
stock_delivery()
# ----------------------------------------------------
# Move
# ----------------------------------------------------

#
# Fields:
#   location_dest_id is only used for predicting futur stocks
#
class stock_move(osv.osv):
    def _getSSCC(self, cr, uid, context={}):
        cr.execute('select id from stock_tracking where create_uid=%s order by id desc limit 1', (uid,))
        res = cr.fetchone()
        return (res and res[0]) or False
    _name = "stock.move"
    _description = "Stock Move"

    def name_get(self, cr, uid, ids, context={}):
        res = []
        for line in self.browse(cr, uid, ids, context):
            res.append((line.id, (line.product_id.code or '/')+': '+line.location_id.name+' > '+line.location_dest_id.name))
        return res

    def _check_tracking(self, cr, uid, ids):
        for move in self.browse(cr, uid, ids):
            if not move.prodlot_id and \
               (move.state == 'done' and \
               ( \
                   (move.product_id.track_production and move.location_id.usage=='production') or \
                   (move.product_id.track_production and move.location_dest_id.usage=='production') or \
                   (move.product_id.track_incoming and move.location_id.usage in ('supplier','internal')) or \
                   (move.product_id.track_outgoing and move.location_dest_id.usage in ('customer','internal')) \
               )):
                return False
        return True

    def _check_product_lot(self, cr, uid, ids):
        for move in self.browse(cr, uid, ids):
            if move.prodlot_id and (move.prodlot_id.product_id.id != move.product_id.id):
                return False
        return True

    _columns = {
        'name': fields.char('Name', size=64, required=True, select=True),
        'priority': fields.selection([('0', 'Not urgent'), ('1', 'Urgent')], 'Priority'),

        'date': fields.datetime('Created Date'),
        'date_planned': fields.datetime('Date', required=True, help="Scheduled date for the movement of the products or real date if the move is done."),

        'product_id': fields.many2one('product.product', 'Product', required=True, select=True),

        'product_qty': fields.float('Quantity', required=True),
        'product_uom': fields.many2one('product.uom', 'Product UOM', required=True),
        'product_uos_qty': fields.float('Quantity (UOS)'),
        'product_uos': fields.many2one('product.uom', 'Product UOS'),
        'product_packaging': fields.many2one('product.packaging', 'Packaging', help="It specifies attributes of packaging like type, quantity of packaging,etc."),

        'location_id': fields.many2one('stock.location', 'Source Location', required=True, select=True, help="Sets a location if you produce at a fixed location. This can be a partner location if you subcontract the manufacturing operations."),
        'location_dest_id': fields.many2one('stock.location', 'Dest. Location', required=True, select=True, help="Location where the system will stock the finished products."),
        'address_id': fields.many2one('res.partner.address', 'Dest. Address', help="Address where goods are to be delivered"),

        'prodlot_id': fields.many2one('stock.production.lot', 'Production Lot', help="Production lot is used to put a serial number on the production"),
        'tracking_id': fields.many2one('stock.tracking', 'Tracking Lot', select=True, help="Tracking lot is the code that will be put on the logistical unit/pallet"),
#       'lot_id': fields.many2one('stock.lot', 'Consumer lot', select=True, readonly=True),

        'auto_validate': fields.boolean('Auto Validate'),

        'move_dest_id': fields.many2one('stock.move', 'Dest. Move'),
        'move_history_ids': fields.many2many('stock.move', 'stock_move_history_ids', 'parent_id', 'child_id', 'Move History'),
        'move_history_ids2': fields.many2many('stock.move', 'stock_move_history_ids', 'child_id', 'parent_id', 'Move History'),
        'picking_id': fields.many2one('stock.picking', 'Picking List', select=True),

        'note': fields.text('Notes'),

        'state': fields.selection([('draft', 'Draft'), ('waiting', 'Waiting'), ('confirmed', 'Confirmed'), ('assigned', 'Available'), ('done', 'Done'), ('cancel', 'Cancelled')], 'State', readonly=True, select=True,
                                  help='When the stock move is created it is in the \'Draft\' state.\n After that it is set to \'Confirmed\' state.\n If stock is available state is set to \'Avaiable\'.\n When the picking it done the state is \'Done\'.\
                                  \nThe state is \'Waiting\' if the move is waiting for another one.'),
        'price_unit': fields.float('Unit Price',
            digits_compute= dp.get_precision('Account')),
        'company_id': fields.many2one('res.company', 'Company', required=True,select=1),
        'partner_id': fields.related('picking_id','address_id','partner_id',type='many2one', relation="res.partner", string="Partner"),
        'backorder_id': fields.related('picking_id','backorder_id',type='many2one', relation="stock.picking", string="Back Orders"),
        'origin': fields.related('picking_id','origin',type='char', size=64, relation="stock.picking", string="Origin"),
        'move_stock_return_history': fields.many2many('stock.move', 'stock_move_return_history', 'move_id', 'return_move_id', 'Move Return History',readonly=True),
        'delivered_id': fields.many2one('stock.delivery', 'Product delivered'),
        'scraped': fields.boolean('Scraped'),
    }
    _constraints = [
        (_check_tracking,
            'You must assign a production lot for this product',
            ['prodlot_id']),
        (_check_product_lot,
            'You try to assign a lot which is not from the same product',
            ['prodlot_id'])]

    def _default_location_destination(self, cr, uid, context={}):
        if context.get('move_line', []):
            if context['move_line'][0]:
                if isinstance(context['move_line'][0], (tuple, list)):
                    return context['move_line'][0][2] and context['move_line'][0][2]['location_dest_id'] or False
                else:
                    move_list = self.pool.get('stock.move').read(cr, uid, context['move_line'][0], ['location_dest_id'])
                    return move_list and move_list['location_dest_id'][0] or False
        if context.get('address_out_id', False):
            return self.pool.get('res.partner.address').browse(cr, uid, context['address_out_id'], context).partner_id.property_stock_customer.id
        return False

    def _default_location_source(self, cr, uid, context={}):
        if context.get('move_line', []):
            try:
                return context['move_line'][0][2]['location_id']
            except:
                pass
        if context.get('address_in_id', False):
            return self.pool.get('res.partner.address').browse(cr, uid, context['address_in_id'], context).partner_id.property_stock_supplier.id
        return False

    _defaults = {
        'location_id': _default_location_source,
        'location_dest_id': _default_location_destination,
        'state': lambda *a: 'draft',
        'priority': lambda *a: '1',
        'scraped' : lambda *a:False,
        'product_qty': lambda *a: 1.0,
        'date_planned': lambda *a: time.strftime('%Y-%m-%d %H:%M:%S'),
        'date': lambda *a: time.strftime('%Y-%m-%d %H:%M:%S'),
        'company_id': lambda self,cr,uid,c: self.pool.get('res.company')._company_default_get(cr, uid, 'stock.move', context=c)
    }

    def copy(self, cr, uid, id, default=None, context={}):
        if default is None:
            default = {}
        default = default.copy()
        default['move_stock_return_history'] = []
        return super(stock_move, self).copy(cr, uid, id, default, context)

    def create(self, cr, user, vals, context=None):
        if vals.get('move_stock_return_history',False):
            vals['move_stock_return_history'] = []
        return super(stock_move, self).create(cr, user, vals, context)

    def _auto_init(self, cursor, context):
        res = super(stock_move, self)._auto_init(cursor, context)
        cursor.execute('SELECT indexname \
                FROM pg_indexes \
                WHERE indexname = \'stock_move_location_id_location_dest_id_product_id_state\'')
        if not cursor.fetchone():
            cursor.execute('CREATE INDEX stock_move_location_id_location_dest_id_product_id_state \
                    ON stock_move (location_id, location_dest_id, product_id, state)')
            cursor.commit()
        return res

    def onchange_lot_id(self, cr, uid, ids, prodlot_id=False, product_qty=False, loc_id=False, product_id=False, context=None):
        if not prodlot_id or not loc_id:
            return {}
        ctx = context and context.copy() or {}
        ctx['location_id'] = loc_id
        prodlot = self.pool.get('stock.production.lot').browse(cr, uid, prodlot_id, ctx)
        location = self.pool.get('stock.location').browse(cr, uid, loc_id)
        warning = {}
        if (location.usage == 'internal') and (product_qty > (prodlot.stock_available or 0.0)):
            warning = {
                'title': 'Bad Lot Assignation !',
                'message': 'You are moving %.2f products but only %.2f available in this lot.' % (product_qty, prodlot.stock_available or 0.0)
            }
        return {'warning': warning}

    def onchange_quantity(self, cr, uid, ids, product_id, product_qty, product_uom, product_uos):
        result = {
                  'product_uos_qty': 0.00
          }

        if (not product_id) or (product_qty <=0.0):
            return {'value': result}

        product_obj = self.pool.get('product.product')
        uos_coeff = product_obj.read(cr, uid, product_id, ['uos_coeff'])

        if product_uos and product_uom and (product_uom != product_uos):
            result['product_uos_qty'] = product_qty * uos_coeff['uos_coeff']
        else:
            result['product_uos_qty'] = product_qty

        return {'value': result}

    def onchange_product_id(self, cr, uid, ids, prod_id=False, loc_id=False, loc_dest_id=False, address_id=False):
        if not prod_id:
            return {}
        lang = False
        if address_id:
            addr_rec = self.pool.get('res.partner.address').browse(cr, uid, address_id)
            if addr_rec:
                lang = addr_rec.partner_id and addr_rec.partner_id.lang or False
        ctx = {'lang': lang}

        product = self.pool.get('product.product').browse(cr, uid, [prod_id], context=ctx)[0]
        uos_id  = product.uos_id and product.uos_id.id or False
        result = {
            'product_uom': product.uom_id.id,
            'product_uos': uos_id,
            'product_qty': 1.00,
            'product_uos_qty' : self.pool.get('stock.move').onchange_quantity(cr, uid, ids, prod_id, 1.00, product.uom_id.id, uos_id)['value']['product_uos_qty']
        }
        if not ids:
            result['name'] = product.partner_ref
        if loc_id:
            result['location_id'] = loc_id
        if loc_dest_id:
            result['location_dest_id'] = loc_dest_id
        return {'value': result}

    def _chain_compute(self, cr, uid, moves, context={}):
        result = {}
        for m in moves:
            dest = self.pool.get('stock.location').chained_location_get(
                cr,
                uid,
                m.location_dest_id,
                m.picking_id and m.picking_id.address_id and m.picking_id.address_id.partner_id,
                m.product_id,
                context
            )
            if dest:
                if dest[1] == 'transparent':
                    self.write(cr, uid, [m.id], {
                        'date_planned': (datetime.strptime(m.date_planned, '%Y-%m-%d %H:%M:%S') + \
                            relativedelta(days=dest[2] or 0)).strftime('%Y-%m-%d'),
                        'location_dest_id': dest[0].id})
                else:
                    result.setdefault(m.picking_id, [])
                    result[m.picking_id].append( (m, dest) )
        return result

    def action_confirm(self, cr, uid, ids, context={}):
#        ids = map(lambda m: m.id, moves)
        moves = self.browse(cr, uid, ids)
        self.write(cr, uid, ids, {'state': 'confirmed'})
        i = 0

        def create_chained_picking(self, cr, uid, moves, context):
            new_moves = []
            for picking, todo in self._chain_compute(cr, uid, moves, context).items():
                ptype = self.pool.get('stock.location').picking_type_get(cr, uid, todo[0][0].location_dest_id, todo[0][1][0])
                pickid = self.pool.get('stock.picking').create(cr, uid, {
                    'name': picking.name,
                    'origin': str(picking.origin or ''),
                    'type': ptype,
                    'note': picking.note,
                    'move_type': picking.move_type,
                    'auto_picking': todo[0][1][1] == 'auto',
                    'address_id': picking.address_id.id,
                    'invoice_state': 'none'
                })
                for move, (loc, auto, delay) in todo:
                    # Is it smart to copy ? May be it's better to recreate ?
                    new_id = self.pool.get('stock.move').copy(cr, uid, move.id, {
                        'location_id': move.location_dest_id.id,
                        'location_dest_id': loc.id,
                        'date_moved': time.strftime('%Y-%m-%d'),
                        'picking_id': pickid,
                        'state': 'waiting',
                        'move_history_ids': [],
                        'date_planned': (datetime.strptime(move.date_planned, '%Y-%m-%d %H:%M:%S') + relativedelta(days=delay or 0)).strftime('%Y-%m-%d'),
                        'move_history_ids2': []}
                    )
                    self.pool.get('stock.move').write(cr, uid, [move.id], {
                        'move_dest_id': new_id,
                        'move_history_ids': [(4, new_id)]
                    })
                    new_moves.append(self.browse(cr, uid, [new_id])[0])
                wf_service = netsvc.LocalService("workflow")
                wf_service.trg_validate(uid, 'stock.picking', pickid, 'button_confirm', cr)
            if new_moves:
                create_chained_picking(self, cr, uid, new_moves, context)
        create_chained_picking(self, cr, uid, moves, context)
        return []

    def action_assign(self, cr, uid, ids, *args):
        todo = []
        for move in self.browse(cr, uid, ids):
            if move.state in ('confirmed', 'waiting'):
                todo.append(move.id)
        res = self.check_assign(cr, uid, todo)
        return res

    def force_assign(self, cr, uid, ids, context={}):
        self.write(cr, uid, ids, {'state': 'assigned'})
        return True

    def cancel_assign(self, cr, uid, ids, context={}):
        self.write(cr, uid, ids, {'state': 'confirmed'})
        return True

    #
    # Duplicate stock.move
    #
    def check_assign(self, cr, uid, ids, context={}):
        done = []
        count = 0
        pickings = {}
        for move in self.browse(cr, uid, ids):
            if move.product_id.type == 'consu':
                if move.state in ('confirmed', 'waiting'):
                    done.append(move.id)
                pickings[move.picking_id.id] = 1
                continue
            if move.state in ('confirmed', 'waiting'):
                res = self.pool.get('stock.location')._product_reserve(cr, uid, [move.location_id.id], move.product_id.id, move.product_qty, {'uom': move.product_uom.id})
                if res:
                    #_product_available_test depends on the next status for correct functioning
                    #the test does not work correctly if the same product occurs multiple times
                    #in the same order. This is e.g. the case when using the button 'split in two' of
                    #the stock outgoing form
                    self.write(cr, uid, move.id, {'state':'assigned'})
                    done.append(move.id)
                    pickings[move.picking_id.id] = 1
                    r = res.pop(0)
                    cr.execute('update stock_move set location_id=%s, product_qty=%s where id=%s', (r[1], r[0], move.id))

                    while res:
                        r = res.pop(0)
                        move_id = self.copy(cr, uid, move.id, {'product_qty': r[0], 'location_id': r[1]})
                        done.append(move_id)
                        #cr.execute('insert into stock_move_history_ids values (%s,%s)', (move.id,move_id))
        if done:
            count += len(done)
            self.write(cr, uid, done, {'state': 'assigned'})

        if count:
            for pick_id in pickings:
                wf_service = netsvc.LocalService("workflow")
                wf_service.trg_write(uid, 'stock.picking', pick_id, cr)
        return count

    #
    # Cancel move => cancel others move and pickings
    #
    def action_cancel(self, cr, uid, ids, context={}):
        if not len(ids):
            return True
        pickings = {}
        for move in self.browse(cr, uid, ids):
            if move.state in ('confirmed', 'waiting', 'assigned', 'draft'):
                if move.picking_id:
                    pickings[move.picking_id.id] = True
            if move.move_dest_id and move.move_dest_id.state == 'waiting':
                self.write(cr, uid, [move.move_dest_id.id], {'state': 'assigned'})
                if context.get('call_unlink',False) and move.move_dest_id.picking_id:
                    wf_service = netsvc.LocalService("workflow")
                    wf_service.trg_write(uid, 'stock.picking', move.move_dest_id.picking_id.id, cr)
        self.write(cr, uid, ids, {'state': 'cancel', 'move_dest_id': False})
        if not context.get('call_unlink',False):
            for pick in self.pool.get('stock.picking').browse(cr, uid, pickings.keys()):
                if all(move.state == 'cancel' for move in pick.move_lines):
                    self.pool.get('stock.picking').write(cr, uid, [pick.id], {'state': 'cancel'})

        wf_service = netsvc.LocalService("workflow")
        for id in ids:
            wf_service.trg_trigger(uid, 'stock.move', id, cr)
        #self.action_cancel(cr,uid, ids2, context)
        return True

    def action_done(self, cr, uid, ids, context=None):
        track_flag = False
        picking_ids = []
        for move in self.browse(cr, uid, ids):
            if move.picking_id: picking_ids.append(move.picking_id.id)
            if move.move_dest_id.id and (move.state != 'done'):
                cr.execute('insert into stock_move_history_ids (parent_id,child_id) values (%s,%s)', (move.id, move.move_dest_id.id))
                if move.move_dest_id.state in ('waiting', 'confirmed'):
                    self.write(cr, uid, [move.move_dest_id.id], {'state': 'assigned'})
                    if move.move_dest_id.picking_id:
                        wf_service = netsvc.LocalService("workflow")
                        wf_service.trg_write(uid, 'stock.picking', move.move_dest_id.picking_id.id, cr)
                    else:
                        pass
                        # self.action_done(cr, uid, [move.move_dest_id.id])
                    if move.move_dest_id.auto_validate:
                        self.action_done(cr, uid, [move.move_dest_id.id], context=context)

            #
            # Accounting Entries
            #
            acc_src = None
            acc_dest = None
            if move.location_id.account_id:
                acc_src = move.location_id.account_id.id
            if move.location_dest_id.account_id:
                acc_dest = move.location_dest_id.account_id.id
            if acc_src or acc_dest:
                test = [('product.product', move.product_id.id)]
                if move.product_id.categ_id:
                    test.append( ('product.category', move.product_id.categ_id.id) )
                if not acc_src:
                    acc_src = move.product_id.product_tmpl_id.\
                            property_stock_account_input.id
                    if not acc_src:
                        acc_src = move.product_id.categ_id.\
                                property_stock_account_input_categ.id
                    if not acc_src:
                        raise osv.except_osv(_('Error!'),
                                _('There is no stock input account defined ' \
                                        'for this product: "%s" (id: %d)') % \
                                        (move.product_id.name,
                                            move.product_id.id,))
                if not acc_dest:
                    acc_dest = move.product_id.product_tmpl_id.\
                            property_stock_account_output.id
                    if not acc_dest:
                        acc_dest = move.product_id.categ_id.\
                                property_stock_account_output_categ.id
                    if not acc_dest:
                        raise osv.except_osv(_('Error!'),
                                _('There is no stock output account defined ' \
                                        'for this product: "%s" (id: %d)') % \
                                        (move.product_id.name,
                                            move.product_id.id,))
                if not move.product_id.categ_id.property_stock_journal.id:
                    raise osv.except_osv(_('Error!'),
                        _('There is no journal defined '\
                            'on the product category: "%s" (id: %d)') % \
                            (move.product_id.categ_id.name,
                                move.product_id.categ_id.id,))
                journal_id = move.product_id.categ_id.property_stock_journal.id
                if acc_src != acc_dest:
                    ref = move.picking_id and move.picking_id.name or False
                    product_uom_obj = self.pool.get('product.uom')
                    default_uom = move.product_id.uom_id.id
                    date = time.strftime('%Y-%m-%d')
                    q = product_uom_obj._compute_qty(cr, uid, move.product_uom.id, move.product_qty, default_uom)
                    if move.product_id.cost_method == 'average' and move.price_unit:
                        amount = q * move.price_unit
                    # Base computation on valuation price type
                    else:
                        company_id=move.company_id.id
                        context['currency_id']=move.company_id.currency_id.id
                        pricetype=self.pool.get('product.price.type').browse(cr,uid,move.company_id.property_valuation_price_type.id)
                        amount_unit=move.product_id.price_get(pricetype.field, context)[move.product_id.id]
                        amount=amount_unit * q or 1.0
                        # amount = q * move.product_id.standard_price

                    partner_id = False
                    if move.picking_id:
                        partner_id = move.picking_id.address_id and (move.picking_id.address_id.partner_id and move.picking_id.address_id.partner_id.id or False) or False
                    lines = [
                            (0, 0, {
                                'name': move.name,
                                'quantity': move.product_qty,
                                'product_id': move.product_id and move.product_id.id or False,
                                'credit': amount,
                                'account_id': acc_src,
                                'ref': ref,
                                'date': date,
                                'partner_id': partner_id}),
                            (0, 0, {
                                'name': move.name,
                                'product_id': move.product_id and move.product_id.id or False,
                                'quantity': move.product_qty,
                                'debit': amount,
                                'account_id': acc_dest,
                                'ref': ref,
                                'date': date,
                                'partner_id': partner_id})
                    ]
                    self.pool.get('account.move').create(cr, uid, {
                        'name': move.name,
                        'journal_id': journal_id,
                        'line_id': lines,
                        'ref': ref,
                    })
        self.write(cr, uid, ids, {'state': 'done', 'date_planned': time.strftime('%Y-%m-%d %H:%M:%S')})
        for pick in self.pool.get('stock.picking').browse(cr, uid, picking_ids):
            if all(move.state == 'done' for move in pick.move_lines):
                self.pool.get('stock.picking').action_done(cr, uid, [pick.id])

        wf_service = netsvc.LocalService("workflow")
        for id in ids:
            wf_service.trg_trigger(uid, 'stock.move', id, cr)
        return True

    def unlink(self, cr, uid, ids, context=None):
        for move in self.browse(cr, uid, ids, context=context):
            if move.state != 'draft':
                raise osv.except_osv(_('UserError'),
                        _('You can only delete draft moves.'))
        return super(stock_move, self).unlink(
            cr, uid, ids, context=context)

    def _create_lot(self, cr, uid, ids, product_id, prefix=False):
        prodlot_obj = self.pool.get('stock.production.lot')
        ir_sequence_obj = self.pool.get('ir.sequence')
        sequence = ir_sequence_obj.get(cr, uid, 'stock.lot.serial')
        if not sequence:
            raise osv.except_osv(_('Error!'), _('No production sequence defined'))
        prodlot_id = prodlot_obj.create(cr, uid, {'name': sequence, 'prefix': prefix}, {'product_id': product_id})
        prodlot = prodlot_obj.browse(cr, uid, prodlot_id)
        ref = ','.join(map(lambda x:str(x),ids))
        if prodlot.ref:
            ref = '%s, %s' % (prodlot.ref, ref)
        prodlot_obj.write(cr, uid, [prodlot_id], {'ref': ref})
        return prodlot_id


    def action_scrap(self, cr, uid, ids, quantity, location_id, context=None):
        '''
        Move the scrap/damaged product into scrap location

        @ param cr: the database cursor
        @ param uid: the user id
        @ param ids: ids of stock move object to be scraped
        @ param quantity : specify scrap qty
        @ param location_id : specify scrap location
        @ param context: context arguments

        @ return: Scraped lines
        '''
        if quantity <= 0:
            raise osv.except_osv(_('Warning!'), _('Please provide Proper Quantity !'))
        res = []
        for move in self.browse(cr, uid, ids, context=context):
            move_qty = move.product_qty
            uos_qty = quantity / move_qty * move.product_uos_qty
            default_val = {
                    'product_qty': quantity,
                    'product_uos_qty': uos_qty,
                    'state': move.state,
                    'scraped' : True,
                    'location_dest_id': location_id
                }
            new_move = self.copy(cr, uid, move.id, default_val)
            #self.write(cr, uid, [new_move], {'move_history_ids':[(4,move.id)]}) #TODO : to track scrap moves
            res += [new_move]
        self.action_done(cr, uid, res)
        return res

    def action_split(self, cr, uid, ids, quantity, split_by_qty=1, prefix=False, with_lot=True, context=None):
        '''
        Split Stock Move lines into production lot which specified split by quantity.

        @ param cr: the database cursor
        @ param uid: the user id
        @ param ids: ids of stock move object to be splited
        @ param split_by_qty : specify split by qty
        @ param prefix : specify prefix of production lot
        @ param with_lot : if true, prodcution lot will assign for split line otherwise not.
        @ param context: context arguments

        @ return: splited move lines
        '''

        if quantity <= 0:
            raise osv.except_osv(_('Warning!'), _('Please provide Proper Quantity !'))

        res = []

        for move in self.browse(cr, uid, ids):
            if split_by_qty <= 0 or quantity == 0:
                return res

            uos_qty = split_by_qty / move.product_qty * move.product_uos_qty

            quantity_rest = quantity % split_by_qty
            uos_qty_rest = split_by_qty / move.product_qty * move.product_uos_qty

            update_val = {
                'product_qty': split_by_qty,
                'product_uos_qty': uos_qty,
            }
            for idx in range(int(quantity//split_by_qty)):
                if not idx and move.product_qty<=quantity:
                    current_move = move.id
                else:
                    current_move = self.copy(cr, uid, move.id, {'state': move.state})
                res.append(current_move)
                if with_lot:
                    update_val['prodlot_id'] = self._create_lot(cr, uid, [current_move], move.product_id.id)

                self.write(cr, uid, [current_move], update_val)


            if quantity_rest > 0:
                idx = int(quantity//split_by_qty)
                update_val['product_qty'] = quantity_rest
                update_val['product_uos_qty'] = uos_qty_rest
                if not idx and move.product_qty<=quantity:
                    current_move = move.id
                else:
                    current_move = self.copy(cr, uid, move.id, {'state': move.state})

                res.append(current_move)


                if with_lot:
                    update_val['prodlot_id'] = self._create_lot(cr, uid, [current_move], move.product_id.id)

                self.write(cr, uid, [current_move], update_val)
        return res

    def action_consume(self, cr, uid, ids, quantity, location_id=False,  context=None):
        '''
        Consumed product with specific quatity from specific source location

        @ param cr: the database cursor
        @ param uid: the user id
        @ param ids: ids of stock move object to be consumed
        @ param quantity : specify consume quantity
        @ param location_id : specify source location
        @ param context: context arguments

        @ return: Consumed lines
        '''
        if not context:
            context = {}

        if quantity <= 0:
            raise osv.except_osv(_('Warning!'), _('Please provide Proper Quantity !'))

        res = []
        for move in self.browse(cr, uid, ids, context=context):
            move_qty = move.product_qty
            quantity_rest = move.product_qty

            quantity_rest -= quantity
            uos_qty_rest = quantity_rest / move_qty * move.product_uos_qty
            if quantity_rest <= 0:
                quantity_rest = 0
                uos_qty_rest = 0
                quantity = move.product_qty

            uos_qty = quantity / move_qty * move.product_uos_qty

            if quantity_rest > 0:
                default_val = {
                    'product_qty': quantity,
                    'product_uos_qty': uos_qty,
                    'state': move.state,
                    'location_id': location_id
                }
                if move.product_id.track_production and location_id:
                    # IF product has checked track for production lot, move lines will be split by 1
                    res += self.action_split(cr, uid, [move.id], quantity, split_by_qty=1, context=context)
                else:
                    current_move = self.copy(cr, uid, move.id, default_val)
                    res += [current_move]

                update_val = {}
                update_val['product_qty'] = quantity_rest
                update_val['product_uos_qty'] = uos_qty_rest
                self.write(cr, uid, [move.id], update_val)

            else:
                quantity_rest = quantity
                uos_qty_rest =  uos_qty

                if move.product_id.track_production and location_id:
                    res += self.split_lines(cr, uid, [move.id], quantity_rest, split_by_qty=1, context=context)
                else:
                    res += [move.id]
                    update_val = {
                        'product_qty' : quantity_rest,
                        'product_uos_qty' : uos_qty_rest,
                        'location_id': location_id
                    }

                    self.write(cr, uid, [move.id], update_val)

        self.action_done(cr, uid, res)
        return res

    def do_partial(self, cr, uid, ids, partial_datas, context={}):
        """
        @ partial_datas : dict. contain details of partial picking
                          like partner_id, address_id, delivery_date, delivery moves with product_id, product_qty, uom
        """
        res = {}
        picking_obj = self.pool.get('stock.picking')
        delivery_obj = self.pool.get('stock.delivery')
        product_obj = self.pool.get('product.product')
        currency_obj = self.pool.get('res.currency')
        users_obj = self.pool.get('res.users')
        uom_obj = self.pool.get('product.uom')
        price_type_obj = self.pool.get('product.price.type')
        sequence_obj = self.pool.get('ir.sequence')
        wf_service = netsvc.LocalService("workflow")
        partner_id = partial_datas.get('partner_id', False)
        address_id = partial_datas.get('address_id', False)
        delivery_date = partial_datas.get('delivery_date', False)

        new_moves = []

        complete, too_many, too_few = [], [], []
        move_product_qty = {}
        for move in self.browse(cr, uid, ids, context=context):
            if move.state in ('done', 'cancel'):
                continue
            partial_data = partial_datas.get('move%s'%(move.id), False)
            assert partial_data, _('Do not Found Partial data of Stock Move Line :%s' %(move.id))
            product_qty = partial_data.get('product_qty',0.0)
            move_product_qty[move.id] = product_qty
            product_uom = partial_data.get('product_uom',False)
            product_price = partial_data.get('product_price',0.0)
            product_currency = partial_data.get('product_currency',False)
            if move.product_qty == product_qty:
                complete.append(move)
            elif move.product_qty > product_qty:
                too_few.append(move)
            else:
                too_many.append(move)

            # Average price computation
            if (move.picking_id.type == 'in') and (move.product_id.cost_method == 'average'):
                product = product_obj.browse(cr, uid, move.product_id.id)
                user = users_obj.browse(cr, uid, uid)
                context['currency_id'] = move.company_id.currency_id.id
                qty = uom_obj._compute_qty(cr, uid, product_uom, product_qty, product.uom_id.id)
                pricetype = False
                if user.company_id.property_valuation_price_type:
                    pricetype = price_type_obj.browse(cr, uid, user.company_id.property_valuation_price_type.id)
                if pricetype and qty > 0:
                    new_price = currency_obj.compute(cr, uid, product_currency,
                            user.company_id.currency_id.id, product_price)
                    new_price = uom_obj._compute_price(cr, uid, product_uom, new_price,
                            product.uom_id.id)
                    if product.qty_available <= 0:
                        new_std_price = new_price
                    else:
                        # Get the standard price
                        amount_unit = product.price_get(pricetype.field, context)[product.id]
                        new_std_price = ((amount_unit * product.qty_available)\
                            + (new_price * qty))/(product.qty_available + qty)

                    # Write the field according to price type field
                    product_obj.write(cr, uid, [product.id],
                            {pricetype.field: new_std_price})
                    self.write(cr, uid, [move.id], {'price_unit': new_price})

        for move in too_few:
            product_qty = move_product_qty[move.id]
            if product_qty != 0:
                new_move = self.copy(cr, uid, move.id,
                    {
                        'product_qty' : product_qty,
                        'product_uos_qty': product_qty,
                        'picking_id' : move.picking_id.id,
                        'state': 'assigned',
                        'move_dest_id': False,
                        'price_unit': move.price_unit,
                    })
                complete.append(self.browse(cr, uid, new_move))
            self.write(cr, uid, move.id,
                    {
                        'product_qty' : move.product_qty - product_qty,
                        'product_uos_qty':move.product_qty - product_qty,
                    })


        for move in too_many:
            self.write(cr, uid, move.id,
                    {
                        'product_qty': product_qty,
                        'product_uos_qty': product_qty
                    })
            complete.append(move)

        for move in complete:
            self.action_done(cr, uid, [move.id])

            # TOCHECK : Done picking if all moves are done
            cr.execute("""
                SELECT move.id FROM stock_picking pick
                RIGHT JOIN stock_move move ON move.picking_id = pick.id AND move.state = %s
                WHERE pick.id = %s""",
                        ('done', move.picking_id.id))
            res = cr.fetchall()
            if len(res) == len(move.picking_id.move_lines):
                picking_obj.action_move(cr, uid, [move.picking_id.id])
                wf_service.trg_validate(uid, 'stock.picking', move.picking_id.id, 'button_done', cr)

        ref = {}
        done_move_ids = []
        for move in complete:
            done_move_ids.append(move.id)
            if move.picking_id.id not in ref:
                delivery_id = delivery_obj.create(cr, uid, {
                    'partner_id': partner_id,
                    'address_id': address_id,
                    'date': delivery_date,
                    'name' : move.picking_id.name,
                    'picking_id':  move.picking_id.id
                }, context=context)
                ref[move.picking_id.id] = delivery_id
            delivery_obj.write(cr, uid, ref[move.picking_id.id], {
                'move_delivered' : [(4,move.id)]
            })
        return done_move_ids

stock_move()


class stock_inventory(osv.osv):
    _name = "stock.inventory"
    _description = "Inventory"
    _columns = {
        'name': fields.char('Inventory', size=64, required=True, readonly=True, states={'draft': [('readonly', False)]}),
        'date': fields.datetime('Date create', required=True, readonly=True, states={'draft': [('readonly', False)]}),
        'date_done': fields.datetime('Date done'),
        'inventory_line_id': fields.one2many('stock.inventory.line', 'inventory_id', 'Inventories', states={'done': [('readonly', True)]}),
        'move_ids': fields.many2many('stock.move', 'stock_inventory_move_rel', 'inventory_id', 'move_id', 'Created Moves'),
        'state': fields.selection( (('draft', 'Draft'), ('done', 'Done'), ('cancel','Cancelled')), 'State', readonly=True),
        'company_id': fields.many2one('res.company','Company',required=True,select=1),
    }
    _defaults = {
        'date': lambda *a: time.strftime('%Y-%m-%d %H:%M:%S'),
        'state': lambda *a: 'draft',
        'company_id': lambda self,cr,uid,c: self.pool.get('res.company')._company_default_get(cr, uid, 'stock.inventory', context=c)
    }


    def _inventory_line_hook(self, cr, uid, inventory_line, move_vals):
        '''Creates a stock move from an inventory line'''
        return self.pool.get('stock.move').create(cr, uid, move_vals)

    def action_done(self, cr, uid, ids, context=None):
        for inv in self.browse(cr, uid, ids):
            move_ids = []
            move_line = []
            for line in inv.inventory_line_id:
                pid = line.product_id.id

                # price = line.product_id.standard_price or 0.0
                amount = self.pool.get('stock.location')._product_get(cr, uid, line.location_id.id, [pid], {'uom': line.product_uom.id})[pid]
                change = line.product_qty - amount
                lot_id = line.prod_lot_id.id
                if change:
                    location_id = line.product_id.product_tmpl_id.property_stock_inventory.id
                    value = {
                        'name': 'INV:' + str(line.inventory_id.id) + ':' + line.inventory_id.name,
                        'product_id': line.product_id.id,
                        'product_uom': line.product_uom.id,
                        'prodlot_id': lot_id,
                        'date': inv.date,
                        'date_planned': inv.date,
                        'state': 'assigned'
                    }
                    if change > 0:
                        value.update( {
                            'product_qty': change,
                            'location_id': location_id,
                            'location_dest_id': line.location_id.id,
                        })
                    else:
                        value.update( {
                            'product_qty': -change,
                            'location_id': line.location_id.id,
                            'location_dest_id': location_id,
                        })
                    if lot_id:
                        value.update({
                            'prodlot_id': lot_id,
                            'product_qty': line.product_qty
                        })
                    move_ids.append(self._inventory_line_hook(cr, uid, line, value))
            if len(move_ids):
                self.pool.get('stock.move').action_done(cr, uid, move_ids,
                        context=context)
            self.write(cr, uid, [inv.id], {'state': 'done', 'date_done': time.strftime('%Y-%m-%d %H:%M:%S'), 'move_ids': [(6, 0, move_ids)]})
        return True

    def action_cancel(self, cr, uid, ids, context={}):
        for inv in self.browse(cr, uid, ids):
            self.pool.get('stock.move').action_cancel(cr, uid, [x.id for x in inv.move_ids], context)
            self.write(cr, uid, [inv.id], {'state': 'draft'})
        return True

    def action_cancel_inventary(self, cr, uid, ids, context={}):
        for inv in self.browse(cr,uid,ids):
            self.pool.get('stock.move').action_cancel(cr, uid, [x.id for x in inv.move_ids], context)
            self.write(cr, uid, [inv.id], {'state':'cancel'})
        return True

stock_inventory()


class stock_inventory_line(osv.osv):
    _name = "stock.inventory.line"
    _description = "Inventory line"
    _columns = {
        'inventory_id': fields.many2one('stock.inventory', 'Inventory', ondelete='cascade', select=True),
        'location_id': fields.many2one('stock.location', 'Location', required=True),
        'product_id': fields.many2one('product.product', 'Product', required=True),
        'product_uom': fields.many2one('product.uom', 'Product UOM', required=True),
        'product_qty': fields.float('Quantity'),
        'company_id': fields.related('inventory_id','company_id',type='many2one',relation='res.company',string='Company',store=True),
        'prod_lot_id': fields.many2one('stock.production.lot', 'Production Lot', domain="[('product_id','=',product_id)]"),
        'state': fields.related('inventory_id','state',type='char',string='State',readonly=True),
    }

    def on_change_product_id(self, cr, uid, ids, location_id, product, uom=False):
        if not product:
            return {}
        if not uom:
            prod = self.pool.get('product.product').browse(cr, uid, [product], {'uom': uom})[0]
            uom = prod.uom_id.id
        amount = self.pool.get('stock.location')._product_get(cr, uid, location_id, [product], {'uom': uom})[product]
        result = {'product_qty': amount, 'product_uom': uom}
        return {'value': result}

stock_inventory_line()


#----------------------------------------------------------
# Stock Warehouse
#----------------------------------------------------------
class stock_warehouse(osv.osv):
    _name = "stock.warehouse"
    _description = "Warehouse"
    _columns = {
        'name': fields.char('Name', size=60, required=True),
#       'partner_id': fields.many2one('res.partner', 'Owner'),
        'company_id': fields.many2one('res.company','Company',required=True,select=1),
        'partner_address_id': fields.many2one('res.partner.address', 'Owner Address'),
        'lot_input_id': fields.many2one('stock.location', 'Location Input', required=True),
        'lot_stock_id': fields.many2one('stock.location', 'Location Stock', required=True),
        'lot_output_id': fields.many2one('stock.location', 'Location Output', required=True),
    }
    _defaults = {
        'company_id': lambda self,cr,uid,c: self.pool.get('res.company')._company_default_get(cr, uid, 'stock.inventory', context=c),
    }
stock_warehouse()


# Move wizard :
#    get confirm or assign stock move lines of partner and put in current picking.
class stock_picking_move_wizard(osv.osv_memory):
    _name = 'stock.picking.move.wizard'

    def _get_picking(self, cr, uid, ctx):
        if ctx.get('action_id', False):
            return ctx['action_id']
        return False

    def _get_picking_address(self, cr, uid, ctx):
        picking_obj = self.pool.get('stock.picking')
        if ctx.get('action_id', False):
            picking = picking_obj.browse(cr, uid, [ctx['action_id']])[0]
            return picking.address_id and picking.address_id.id or False
        return False

    _columns = {
        'name': fields.char('Name', size=64, invisible=True),
        #'move_lines': fields.one2many('stock.move', 'picking_id', 'Move lines',readonly=True),
        'move_ids': fields.many2many('stock.move', 'picking_move_wizard_rel', 'picking_move_wizard_id', 'move_id', 'Entry lines', required=True),
        'address_id': fields.many2one('res.partner.address', 'Dest. Address', invisible=True),
        'picking_id': fields.many2one('stock.picking', 'Picking list', select=True, invisible=True),
    }
    _defaults = {
        'picking_id': _get_picking,
        'address_id': _get_picking_address,
    }

    def action_move(self, cr, uid, ids, context=None):
        move_obj = self.pool.get('stock.move')
        picking_obj = self.pool.get('stock.picking')
        for act in self.read(cr, uid, ids):
            move_lines = move_obj.browse(cr, uid, act['move_ids'])
            for line in move_lines:
                if line.picking_id:
                    picking_obj.write(cr, uid, [line.picking_id.id], {'move_lines': [(1, line.id, {'picking_id': act['picking_id']})]})
                    picking_obj.write(cr, uid, [act['picking_id']], {'move_lines': [(1, line.id, {'picking_id': act['picking_id']})]})
                    cr.commit()
                    old_picking = picking_obj.read(cr, uid, [line.picking_id.id])[0]
                    if not len(old_picking['move_lines']):
                        picking_obj.write(cr, uid, [old_picking['id']], {'state': 'done'})
                else:
                    raise osv.except_osv(_('UserError'),
                        _('You can not create new moves.'))
        return {'type': 'ir.actions.act_window_close'}

stock_picking_move_wizard()

class report_products_to_received_planned(osv.osv):
    _name = "report.products.to.received.planned"
    _description = "Product to Received Vs Planned"
    _auto = False
    _columns = {
        'date':fields.date('Date'),
        'qty': fields.integer('Actual Qty'),
        'planned_qty': fields.integer('Planned Qty'),

    }

    def init(self, cr):
        tools.drop_view_if_exists(cr, 'report_products_to_received_planned')
        cr.execute("""
            create or replace view report_products_to_received_planned as (
               select stock.date, min(stock.id), sum(stock.product_qty) as qty, 0 as planned_qty
                   from stock_picking picking
                    inner join stock_move stock
                    on picking.id = stock.picking_id and picking.type = 'in'
                    where stock.date between (select cast(date_trunc('week', current_date) as date)) and (select cast(date_trunc('week', current_date) as date) + 7)
                    group by stock.date

                    union

               select stock.date_planned, min(stock.id), 0 as actual_qty, sum(stock.product_qty) as planned_qty
                    from stock_picking picking
                    inner join stock_move stock
                    on picking.id = stock.picking_id and picking.type = 'in'
                    where stock.date_planned between (select cast(date_trunc('week', current_date) as date)) and (select cast(date_trunc('week', current_date) as date) + 7)
        group by stock.date_planned
                )
        """)
report_products_to_received_planned()

class report_delivery_products_planned(osv.osv):
    _name = "report.delivery.products.planned"
    _description = "Number of Delivery products vs planned"
    _auto = False
    _columns = {
        'date':fields.date('Date'),
        'qty': fields.integer('Actual Qty'),
        'planned_qty': fields.integer('Planned Qty'),

    }

    def init(self, cr):
        tools.drop_view_if_exists(cr, 'report_delivery_products_planned')
        cr.execute("""
            create or replace view report_delivery_products_planned as (
                select stock.date, min(stock.id), sum(stock.product_qty) as qty, 0 as planned_qty
                   from stock_picking picking
                    inner join stock_move stock
                    on picking.id = stock.picking_id and picking.type = 'out'
                    where stock.date between (select cast(date_trunc('week', current_date) as date)) and (select cast(date_trunc('week', current_date) as date) + 7)
                    group by stock.date

                    union

               select stock.date_planned, min(stock.id), 0 as actual_qty, sum(stock.product_qty) as planned_qty
                    from stock_picking picking
                    inner join stock_move stock
                    on picking.id = stock.picking_id and picking.type = 'out'
                    where stock.date_planned between (select cast(date_trunc('week', current_date) as date)) and (select cast(date_trunc('week', current_date) as date) + 7)
        group by stock.date_planned


                )
        """)
report_delivery_products_planned()
# vim:expandtab:smartindent:tabstop=4:softtabstop=4:shiftwidth=4:<|MERGE_RESOLUTION|>--- conflicted
+++ resolved
@@ -677,19 +677,11 @@
 
         if type in ('in_invoice', 'in_refund'):
             # Take the user company and pricetype
-<<<<<<< HEAD
-            price_type_id=self.pool.get('res.users').browse(cr,users,users).company_id.property_valuation_price_type.id
-            pricetype=self.pool.get('product.price.type').browse(cr,uid,price_type_id)
-            context['currency_id']=move_line.company_id.currency_id.id
-
-            amount_unit=move_line.product_id.price_get(pricetype.field, context)[move_line.product_id.id]
-=======
             price_type_id = self.pool.get('res.users').browse(cr, uid, uid).company_id.property_valuation_price_type.id
             pricetype = self.pool.get('product.price.type').browse(cr, uid, price_type_id)
             context['currency_id'] = move_line.company_id.currency_id.id
 
             amount_unit = move_line.product_id.price_get(pricetype.field, context)[move_line.product_id.id]
->>>>>>> dbcbd118
             return amount_unit
         else:
             return move_line.product_id.list_price
