<?xml version="1.0"?>
<document filename="test.pdf">
  <template pageSize="(595.0,842.0)" title="Test" author="Martin Simon" allowSplitting="20">
    <pageTemplate id="first">
      <frame id="first" x1="0.0" y1="57.0" width="538" height="728"/>
    </pageTemplate>
  </template>
  <stylesheet>
    <blockTableStyle id="Standard_Outline">
      <blockAlignment value="LEFT"/>
      <blockValign value="TOP"/>
    </blockTableStyle>
    <blockTableStyle id="Table_Address_detail">
      <blockAlignment value="LEFT"/>
      <blockValign value="TOP"/>
    </blockTableStyle>
    <blockTableStyle id="Table_Title_String">
      <blockAlignment value="LEFT"/>
      <blockValign value="TOP"/>
    </blockTableStyle>
    <blockTableStyle id="Header_Order_Reference_Tbl">
      <blockAlignment value="LEFT"/>
      <blockValign value="TOP"/>
      <lineStyle kind="LINEBEFORE" colorName="#e6e6e6" start="0,0" stop="0,-1"/>
      <lineStyle kind="LINEABOVE" colorName="#e6e6e6" start="0,0" stop="0,0"/>
      <lineStyle kind="LINEBELOW" colorName="#e6e6e6" start="0,-1" stop="0,-1"/>
      <lineStyle kind="LINEBEFORE" colorName="#e6e6e6" start="1,0" stop="1,-1"/>
      <lineStyle kind="LINEABOVE" colorName="#e6e6e6" start="1,0" stop="1,0"/>
      <lineStyle kind="LINEBELOW" colorName="#e6e6e6" start="1,-1" stop="1,-1"/>
      <lineStyle kind="LINEBEFORE" colorName="#e6e6e6" start="2,0" stop="2,-1"/>
      <lineStyle kind="LINEABOVE" colorName="#e6e6e6" start="2,0" stop="2,0"/>
      <lineStyle kind="LINEBELOW" colorName="#e6e6e6" start="2,-1" stop="2,-1"/>
      <lineStyle kind="LINEBEFORE" colorName="#e6e6e6" start="3,0" stop="3,-1"/>
      <lineStyle kind="LINEABOVE" colorName="#e6e6e6" start="3,0" stop="3,0"/>
      <lineStyle kind="LINEBELOW" colorName="#e6e6e6" start="3,-1" stop="3,-1"/>
      <lineStyle kind="LINEBEFORE" colorName="#e6e6e6" start="4,0" stop="4,-1"/>
      <lineStyle kind="LINEAFTER" colorName="#e6e6e6" start="4,0" stop="4,-1"/>
      <lineStyle kind="LINEABOVE" colorName="#e6e6e6" start="4,0" stop="4,0"/>
      <lineStyle kind="LINEBELOW" colorName="#e6e6e6" start="4,-1" stop="4,-1"/>
    </blockTableStyle>
    <blockTableStyle id="Content_Order_Reference_Table">
      <blockAlignment value="LEFT"/>
      <blockValign value="TOP"/>
      <lineStyle kind="LINEBEFORE" colorName="#e6e6e6" start="0,0" stop="0,-1"/>
      <lineStyle kind="LINEABOVE" colorName="#e6e6e6" start="0,0" stop="0,0"/>
      <lineStyle kind="LINEBELOW" colorName="#e6e6e6" start="0,-1" stop="0,-1"/>
      <lineStyle kind="LINEBEFORE" colorName="#e6e6e6" start="1,0" stop="1,-1"/>
      <lineStyle kind="LINEABOVE" colorName="#e6e6e6" start="1,0" stop="1,0"/>
      <lineStyle kind="LINEBELOW" colorName="#e6e6e6" start="1,-1" stop="1,-1"/>
      <lineStyle kind="LINEBEFORE" colorName="#e6e6e6" start="2,0" stop="2,-1"/>
      <lineStyle kind="LINEABOVE" colorName="#e6e6e6" start="2,0" stop="2,0"/>
      <lineStyle kind="LINEBELOW" colorName="#e6e6e6" start="2,-1" stop="2,-1"/>
      <lineStyle kind="LINEBEFORE" colorName="#e6e6e6" start="3,0" stop="3,-1"/>
      <lineStyle kind="LINEABOVE" colorName="#e6e6e6" start="3,0" stop="3,0"/>
      <lineStyle kind="LINEBELOW" colorName="#e6e6e6" start="3,-1" stop="3,-1"/>
      <lineStyle kind="LINEBEFORE" colorName="#e6e6e6" start="4,0" stop="4,-1"/>
      <lineStyle kind="LINEAFTER" colorName="#e6e6e6" start="4,0" stop="4,-1"/>
      <lineStyle kind="LINEABOVE" colorName="#e6e6e6" start="4,0" stop="4,0"/>
      <lineStyle kind="LINEBELOW" colorName="#e6e6e6" start="4,-1" stop="4,-1"/>
    </blockTableStyle>
    <blockTableStyle id="Move_Line_Header">
      <blockAlignment value="LEFT"/>
      <blockValign value="TOP"/>
      <lineStyle kind="LINEBELOW" colorName="#000000" start="0,-1" stop="0,-1"/>
      <lineStyle kind="LINEBELOW" colorName="#000000" start="1,-1" stop="1,-1"/>
      <lineStyle kind="LINEBELOW" colorName="#000000" start="2,-1" stop="2,-1"/>
      <lineStyle kind="LINEBELOW" colorName="#000000" start="3,-1" stop="3,-1"/>
      <lineStyle kind="LINEBELOW" colorName="#000000" start="4,-1" stop="4,-1"/>
    </blockTableStyle>
    <blockTableStyle id="Move_Line_Contect">
      <blockAlignment value="LEFT"/>
      <blockValign value="TOP"/>
      <lineStyle kind="LINEBELOW" colorName="#e6e6e6" start="0,-1" stop="0,-1"/>
      <lineStyle kind="LINEBELOW" colorName="#e6e6e6" start="1,-1" stop="1,-1"/>
      <lineStyle kind="LINEBELOW" colorName="#e6e6e6" start="2,-1" stop="2,-1"/>
      <lineStyle kind="LINEBELOW" colorName="#e6e6e6" start="3,-1" stop="3,-1"/>
      <lineStyle kind="LINEBELOW" colorName="#e6e6e6" start="4,-1" stop="4,-1"/>
      <lineStyle kind="LINEBELOW" colorName="#e6e6e6" start="5,-1" stop="5,-1"/>
    </blockTableStyle>
    <initialize>
      <paraStyle name="all" alignment="justify"/>
    </initialize>
<<<<<<< TREE
=======
    <paraStyle name="P1" fontName="Helvetica" fontSize="8.0" leading="10" alignment="LEFT" spaceBefore="0.0" spaceAfter="0.0"/>
    <paraStyle name="P2" fontName="Courier" fontSize="10.0" leading="13" spaceBefore="0.0" spaceAfter="14.0"/>
    <paraStyle name="P3" fontName="Helvetica" fontSize="9.0" leading="11" alignment="CENTER" spaceBefore="0.0" spaceAfter="0.0"/>
>>>>>>> MERGE-SOURCE
    <paraStyle name="Standard" fontName="Times-Roman"/>
    <paraStyle name="Heading" fontName="Helvetica" fontSize="14.0" leading="17" spaceBefore="12.0" spaceAfter="6.0"/>
    <paraStyle name="Text body" fontName="Times-Roman" spaceBefore="0.0" spaceAfter="6.0"/>
    <paraStyle name="List" fontName="Times-Roman" spaceBefore="0.0" spaceAfter="6.0"/>
    <paraStyle name="Caption" fontName="Times-Italic" fontSize="12.0" leading="15" spaceBefore="6.0" spaceAfter="6.0"/>
    <paraStyle name="Index" fontName="Times-Roman"/>
    <paraStyle name="terp_header" fontName="Helvetica-Bold" fontSize="12.0" leading="15" alignment="LEFT" spaceBefore="0.0" spaceAfter="0.0"/>
    <paraStyle name="terp_header_Centre" fontName="Helvetica-Bold" fontSize="12.0" leading="15" alignment="CENTER" spaceBefore="0.0" spaceAfter="0.0"/>
    <paraStyle name="terp_default_8" fontName="Helvetica" fontSize="8.0" leading="10" alignment="LEFT" spaceBefore="0.0" spaceAfter="0.0"/>
    <paraStyle name="terp_default_Bold_8" fontName="Helvetica-Bold" fontSize="8.0" leading="10" alignment="LEFT" spaceBefore="0.0" spaceAfter="0.0"/>
    <paraStyle name="terp_tblheader_Details" fontName="Helvetica-Bold" fontSize="9.0" leading="11" alignment="LEFT" spaceBefore="6.0" spaceAfter="6.0"/>
    <paraStyle name="terp_tblheader_Details_Centre" fontName="Helvetica-Bold" fontSize="9.0" leading="11" alignment="CENTER" spaceBefore="6.0" spaceAfter="6.0"/>
    <paraStyle name="terp_default_Centre_8" fontName="Helvetica" fontSize="8.0" leading="10" alignment="CENTER" spaceBefore="0.0" spaceAfter="0.0"/>
    <paraStyle name="terp_default_Centre_9" fontName="Helvetica" fontSize="9.0" leading="11" alignment="CENTER" spaceBefore="0.0" spaceAfter="0.0"/>
    <paraStyle name="terp_tblheader_General" fontName="Helvetica-Bold" fontSize="8.0" leading="10" alignment="LEFT" spaceBefore="6.0" spaceAfter="6.0"/>
    <paraStyle name="terp_tblheader_General_Centre" fontName="Helvetica-Bold" fontSize="8.0" leading="10" alignment="CENTER" spaceBefore="6.0" spaceAfter="6.0"/>
    <paraStyle name="Table Contents" fontName="Times-Roman"/>
    <paraStyle name="Footer" fontName="Times-Roman"/>
    <paraStyle name="Table Heading" fontName="Times-Roman" alignment="CENTER"/>
    <paraStyle name="Horizontal Line" fontName="Times-Roman" fontSize="6.0" leading="8" spaceBefore="0.0" spaceAfter="14.0"/>
    <paraStyle name="Heading 9" fontName="Helvetica-Bold" fontSize="75%" leading="NaN" spaceBefore="12.0" spaceAfter="6.0"/>
    <paraStyle name="terp_tblheader_General_Right" fontName="Helvetica-Bold" fontSize="8.0" leading="10" alignment="RIGHT" spaceBefore="6.0" spaceAfter="6.0"/>
    <paraStyle name="terp_tblheader_Details_Right" fontName="Helvetica-Bold" fontSize="9.0" leading="11" alignment="RIGHT" spaceBefore="6.0" spaceAfter="6.0"/>
    <paraStyle name="terp_default_Right_8" fontName="Helvetica" fontSize="8.0" leading="10" alignment="RIGHT" spaceBefore="0.0" spaceAfter="0.0"/>
    <paraStyle name="terp_header_Right" fontName="Helvetica-Bold" fontSize="15.0" leading="19" alignment="LEFT" spaceBefore="0.0" spaceAfter="0.0"/>
    <paraStyle name="terp_default_address" fontName="Helvetica" fontSize="10.0" leading="13" alignment="LEFT" spaceBefore="0.0" spaceAfter="0.0"/>
    <paraStyle name="terp_default_9" fontName="Helvetica" fontSize="9.0" leading="11" alignment="LEFT" spaceBefore="0.0" spaceAfter="0.0"/>
    <paraStyle name="terp_default_Bold_9" fontName="Helvetica-Bold" fontSize="9.0" leading="11" alignment="LEFT" spaceBefore="0.0" spaceAfter="0.0"/>
    <paraStyle name="terp_default_Right_9" fontName="Helvetica" fontSize="9.0" leading="11" alignment="RIGHT" spaceBefore="0.0" spaceAfter="0.0"/>
    <paraStyle name="terp_default_1" fontName="Helvetica" fontSize="2.0" leading="3" alignment="LEFT" spaceBefore="0.0" spaceAfter="0.0"/>
<<<<<<< TREE
    <paraStyle name="terp_default_5cm_Above_Space" fontName="Helvetica" fontSize="8.0" leading="10" alignment="LEFT" spaceBefore="6.0" spaceAfter="0.0"/>
=======
    <paraStyle name="Preformatted Text" fontName="Courier" fontSize="10.0" leading="13" spaceBefore="0.0" spaceAfter="0.0"/>
>>>>>>> MERGE-SOURCE
  </stylesheet>
  <images/>
  <story>
    <para style="terp_default_8">[[ repeatIn(objects,'picking') ]]</para>
    <para style="terp_default_8">[[ setLang((picking.address_id and picking.address_id.partner_id and picking.address_id.partner_id.lang)) ]]</para>
    <para style="terp_header_Centre"/>
    <para style="terp_default_9">
      <font color="white"> </font>
    </para>
    <blockTable colWidths="269.0,269.0" style="Table_Address_detail">
      <tr>
        <td>
          <para style="terp_default_9">
            <font color="white"> </font>
          </para>
        </td>
        <td>
          <para style="terp_default_9">[[ (picking.address_id and picking.address_id.partner_id and picking.address_id.partner_id.title) or '' ]] [[ picking.address_id and picking.address_id.partner_id and picking.address_id.partner_id.name ]]</para>
          <para style="terp_default_9">[[ (picking.sale_id and picking.sale_id.partner_shipping_id and picking.sale_id.partner_shipping_id.title) or '' ]] [[ (picking.sale_id and picking.sale_id.partner_shipping_id and picking.sale_id.partner_shipping_id.name) or '' ]] </para>
          <para style="terp_default_9">[[ (picking.sale_id and picking.sale_id.partner_shipping_id and picking.sale_id.partner_shipping_id.street) or '' ]] </para>
<<<<<<< TREE
          <para style="terp_default_9">[[ (picking.sale_id and picking.sale_id.partner_shipping_id and picking.sale_id.partner_shipping_id.zip) or '' ]] [[ (picking.sale_id and picking.sale_id.partner_shipping_id and picking.sale_id.partner_shipping_id.city) or '' ]] [[ (picking.address_id and picking.address_id.state_id and picking.address_id.state_id.name) or '' ]] </para>
          <para style="terp_default_9">[[ (picking.address_id and picking.address_id.country_id and picking.address_id.country_id.name) or '' ]]</para>
        </td>
      </tr>
    </blockTable>
    <para style="terp_default_8">
      <font color="white"> </font>
    </para>
    <para style="terp_default_8">
      <font color="white"> </font>
    </para>
    <para style="terp_default_8">
      <font color="white"> </font>
    </para>
    <para style="terp_default_8">
      <font color="white"> </font>
    </para>
    <blockTable colWidths="538.0" style="Table_Title_String">
      <tr>
        <td>
          <para style="terp_header">Packing List: [[ picking.name ]]</para>
        </td>
      </tr>
    </blockTable>
    <para style="terp_default_5cm_Above_Space">
      <font color="white"> </font>
    </para>
    <blockTable colWidths="123.0,134.0,133.0,134.0" style="Header_Order_Reference_Tbl">
      <tr>
        <td>
          <para style="terp_tblheader_General_Centre">Order(Origin)</para>
=======
          <para style="terp_default_8">[[ (picking.sale_id and picking.sale_id_id.partner_shipping_id and picking.sale_id.partner_shipping_id.zip) or '' ]] [[ (picking.sale_id and picking.sale_id.partner_shipping_id and picking.sale_id.partner_shipping_id.city) or '' ]] [[ (picking.address_id and picking.address_id.state_id and picking.address_id.state_id.name) or '' ]] </para>
          <para style="terp_default_8">[[ (picking.address_id and picking.address_id.country_id and picking.address_id.country_id.name) or '' ]]</para>
        </td>
      </tr>
    </blockTable>
    <para style="terp_default_Bold_8">
      <font color="white"> </font>
    </para>
    <para style="terp_header">Packing List</para>
    <para style="terp_default_Bold_8">
      <font color="white"> </font>
    </para>
    <para style="terp_default_8">
      <font color="white"> </font>
    </para>
    <blockTable colWidths="110.0,106.0,107.0,107.0,107.0" style="Header_Order_Reference_Tbl">
      <tr>
        <td>
          <para style="terp_tblheader_General_Centre">Customer Ref.</para>
>>>>>>> MERGE-SOURCE
        </td>
        <td>
          <para style="terp_tblheader_General_Centre">Recipient</para>
        </td>
        <td>
          <para style="terp_tblheader_General_Centre">Expected Shipping Date </para>
        </td>
        <td>
          <para style="terp_tblheader_General_Centre">weight</para>
        </td>
        <td>
          <para style="terp_tblheader_General_Centre">Shipping Date</para>
        </td>
      </tr>
    </blockTable>
<<<<<<< TREE
    <blockTable colWidths="123.0,134.0,133.0,134.0" style="Content_Order_Reference_Table">
=======
    <blockTable colWidths="110.0,106.0,107.0,107.0,107.0" style="Content_Order_Reference_Table">
>>>>>>> MERGE-SOURCE
      <tr>
        <td>
<<<<<<< TREE
          <para style="terp_default_Centre_8">[[ picking.origin ]]</para>
        </td>
        <td>
          <para style="terp_default_Centre_8">[[ (picking.sale_id and picking.sale_id.partner_shipping_id and picking.sale_id.partner_shipping_id and picking.sale_id.partner_shipping_id.title) or '' ]] [[ (picking.sale_id and picking.sale_id.partner_shipping_id and picking.sale_id.partner_shipping_id.name) or '' ]] </para>
        </td>
        <td>
          <para style="terp_default_Centre_8">[[ picking.date ]]</para>
        </td>
        <td>
          <para style="terp_default_Centre_8">[[ picking.weight or '']] </para>
=======
          <para style="terp_default_Centre_9">[[ (picking.address_id and picking.address_id.partner_id and picking.address_id.partner_id.id) or '' ]]</para>
        </td>
        <td>
          <para style="terp_default_Centre_9">[[ (picking.sale_id and picking.sale_id.partner_shipping_id and picking.sale_id.partner_shipping_id and picking.sale_id.partner_shipping_id.title) or '' ]] [[ (picking.sale_id and picking.sale_id.partner_shipping_id and picking.sale_id.partner_shipping_id.name) or '' ]] </para>
        </td>
        <td>
          <para style="terp_default_Centre_9">[[ picking.name ]]</para>
          <para style="P2">
            <font color="white"> </font>
          </para>
        </td>
        <td>
          <para style="P3">[[time.strftime('%d/%m/%Y', time.strptime(picking.min_date, '%Y-%m-%d')) ]]</para>
        </td>
        <td>
          <para style="P3">[[time.strftime('%d/%m/%Y %H:%M:%S ', time.strptime(picking.date, '%Y-%m-%d %H:%M:%S')) ]]</para>
>>>>>>> MERGE-SOURCE
        </td>
      </tr>
    </blockTable>
    <para style="terp_default_5cm_Above_Space">
      <font color="white"> </font>
    </para>
    <blockTable colWidths="58.0,261.0,49.0,89.0,56.0" repeatRows="1" style="Move_Line_Header">
      <tr>
        <td>
          <para style="terp_tblheader_Details">Product</para>
        </td>
        <td>
          <para style="terp_tblheader_Details">Description</para>
        </td>
        <td>
          <para style="terp_tblheader_Details_Centre">Lot</para>
        </td>
        <td>
          <para style="terp_tblheader_Details_Centre">Qty</para>
        </td>
        <td>
          <para style="terp_tblheader_Details_Right">Location</para>
        </td>
      </tr>
    </blockTable>
    <section>
      <para style="terp_default_8">[[ repeatIn(picking.move_lines,'move_lines') ]]</para>
      <blockTable colWidths="59.0,261.0,49.0,64.0,25.0,54.0" style="Move_Line_Contect">
        <tr>
          <td>
            <para style="terp_default_9">[[ move_lines.product_id.default_code ]]</para>
          </td>
          <td>
            <para style="terp_default_9">[[ move_lines.product_id.name ]]</para>
          </td>
          <td>
            <para style="terp_default_9">[[ (move_lines.prodlot_id and move_lines.prodlot_id.name) or '' ]]</para>
          </td>
          <td>
            <para style="terp_default_Right_9">[[ move_lines.product_qty ]] </para>
          </td>
          <td>
            <para style="terp_default_Right_9">[[ move_lines.product_uom.name ]]</para>
          </td>
          <td>
            <para style="terp_default_Right_9">[[ (move_lines.location_id and move_lines.location_id.name) or '' ]]</para>
          </td>
        </tr>
      </blockTable>
      <para style="terp_default_1">
        <font color="white"> </font>
      </para>
    </section>
  </story>
</document><|MERGE_RESOLUTION|>--- conflicted
+++ resolved
@@ -31,12 +31,9 @@
       <lineStyle kind="LINEABOVE" colorName="#e6e6e6" start="2,0" stop="2,0"/>
       <lineStyle kind="LINEBELOW" colorName="#e6e6e6" start="2,-1" stop="2,-1"/>
       <lineStyle kind="LINEBEFORE" colorName="#e6e6e6" start="3,0" stop="3,-1"/>
+      <lineStyle kind="LINEAFTER" colorName="#e6e6e6" start="3,0" stop="3,-1"/>
       <lineStyle kind="LINEABOVE" colorName="#e6e6e6" start="3,0" stop="3,0"/>
       <lineStyle kind="LINEBELOW" colorName="#e6e6e6" start="3,-1" stop="3,-1"/>
-      <lineStyle kind="LINEBEFORE" colorName="#e6e6e6" start="4,0" stop="4,-1"/>
-      <lineStyle kind="LINEAFTER" colorName="#e6e6e6" start="4,0" stop="4,-1"/>
-      <lineStyle kind="LINEABOVE" colorName="#e6e6e6" start="4,0" stop="4,0"/>
-      <lineStyle kind="LINEBELOW" colorName="#e6e6e6" start="4,-1" stop="4,-1"/>
     </blockTableStyle>
     <blockTableStyle id="Content_Order_Reference_Table">
       <blockAlignment value="LEFT"/>
@@ -51,12 +48,9 @@
       <lineStyle kind="LINEABOVE" colorName="#e6e6e6" start="2,0" stop="2,0"/>
       <lineStyle kind="LINEBELOW" colorName="#e6e6e6" start="2,-1" stop="2,-1"/>
       <lineStyle kind="LINEBEFORE" colorName="#e6e6e6" start="3,0" stop="3,-1"/>
+      <lineStyle kind="LINEAFTER" colorName="#e6e6e6" start="3,0" stop="3,-1"/>
       <lineStyle kind="LINEABOVE" colorName="#e6e6e6" start="3,0" stop="3,0"/>
       <lineStyle kind="LINEBELOW" colorName="#e6e6e6" start="3,-1" stop="3,-1"/>
-      <lineStyle kind="LINEBEFORE" colorName="#e6e6e6" start="4,0" stop="4,-1"/>
-      <lineStyle kind="LINEAFTER" colorName="#e6e6e6" start="4,0" stop="4,-1"/>
-      <lineStyle kind="LINEABOVE" colorName="#e6e6e6" start="4,0" stop="4,0"/>
-      <lineStyle kind="LINEBELOW" colorName="#e6e6e6" start="4,-1" stop="4,-1"/>
     </blockTableStyle>
     <blockTableStyle id="Move_Line_Header">
       <blockAlignment value="LEFT"/>
@@ -80,12 +74,6 @@
     <initialize>
       <paraStyle name="all" alignment="justify"/>
     </initialize>
-<<<<<<< TREE
-=======
-    <paraStyle name="P1" fontName="Helvetica" fontSize="8.0" leading="10" alignment="LEFT" spaceBefore="0.0" spaceAfter="0.0"/>
-    <paraStyle name="P2" fontName="Courier" fontSize="10.0" leading="13" spaceBefore="0.0" spaceAfter="14.0"/>
-    <paraStyle name="P3" fontName="Helvetica" fontSize="9.0" leading="11" alignment="CENTER" spaceBefore="0.0" spaceAfter="0.0"/>
->>>>>>> MERGE-SOURCE
     <paraStyle name="Standard" fontName="Times-Roman"/>
     <paraStyle name="Heading" fontName="Helvetica" fontSize="14.0" leading="17" spaceBefore="12.0" spaceAfter="6.0"/>
     <paraStyle name="Text body" fontName="Times-Roman" spaceBefore="0.0" spaceAfter="6.0"/>
@@ -116,11 +104,7 @@
     <paraStyle name="terp_default_Bold_9" fontName="Helvetica-Bold" fontSize="9.0" leading="11" alignment="LEFT" spaceBefore="0.0" spaceAfter="0.0"/>
     <paraStyle name="terp_default_Right_9" fontName="Helvetica" fontSize="9.0" leading="11" alignment="RIGHT" spaceBefore="0.0" spaceAfter="0.0"/>
     <paraStyle name="terp_default_1" fontName="Helvetica" fontSize="2.0" leading="3" alignment="LEFT" spaceBefore="0.0" spaceAfter="0.0"/>
-<<<<<<< TREE
-    <paraStyle name="terp_default_5cm_Above_Space" fontName="Helvetica" fontSize="8.0" leading="10" alignment="LEFT" spaceBefore="6.0" spaceAfter="0.0"/>
-=======
-    <paraStyle name="Preformatted Text" fontName="Courier" fontSize="10.0" leading="13" spaceBefore="0.0" spaceAfter="0.0"/>
->>>>>>> MERGE-SOURCE
+    <paraStyle name="terp_default_5cm_Above_Space" fontName="Helvetica" fontSize="8.0" leading="10" alignment="LEFT" spaceBefore="14.0" spaceAfter="0.0"/>
   </stylesheet>
   <images/>
   <story>
@@ -141,7 +125,6 @@
           <para style="terp_default_9">[[ (picking.address_id and picking.address_id.partner_id and picking.address_id.partner_id.title) or '' ]] [[ picking.address_id and picking.address_id.partner_id and picking.address_id.partner_id.name ]]</para>
           <para style="terp_default_9">[[ (picking.sale_id and picking.sale_id.partner_shipping_id and picking.sale_id.partner_shipping_id.title) or '' ]] [[ (picking.sale_id and picking.sale_id.partner_shipping_id and picking.sale_id.partner_shipping_id.name) or '' ]] </para>
           <para style="terp_default_9">[[ (picking.sale_id and picking.sale_id.partner_shipping_id and picking.sale_id.partner_shipping_id.street) or '' ]] </para>
-<<<<<<< TREE
           <para style="terp_default_9">[[ (picking.sale_id and picking.sale_id.partner_shipping_id and picking.sale_id.partner_shipping_id.zip) or '' ]] [[ (picking.sale_id and picking.sale_id.partner_shipping_id and picking.sale_id.partner_shipping_id.city) or '' ]] [[ (picking.address_id and picking.address_id.state_id and picking.address_id.state_id.name) or '' ]] </para>
           <para style="terp_default_9">[[ (picking.address_id and picking.address_id.country_id and picking.address_id.country_id.name) or '' ]]</para>
         </td>
@@ -173,27 +156,6 @@
       <tr>
         <td>
           <para style="terp_tblheader_General_Centre">Order(Origin)</para>
-=======
-          <para style="terp_default_8">[[ (picking.sale_id and picking.sale_id_id.partner_shipping_id and picking.sale_id.partner_shipping_id.zip) or '' ]] [[ (picking.sale_id and picking.sale_id.partner_shipping_id and picking.sale_id.partner_shipping_id.city) or '' ]] [[ (picking.address_id and picking.address_id.state_id and picking.address_id.state_id.name) or '' ]] </para>
-          <para style="terp_default_8">[[ (picking.address_id and picking.address_id.country_id and picking.address_id.country_id.name) or '' ]]</para>
-        </td>
-      </tr>
-    </blockTable>
-    <para style="terp_default_Bold_8">
-      <font color="white"> </font>
-    </para>
-    <para style="terp_header">Packing List</para>
-    <para style="terp_default_Bold_8">
-      <font color="white"> </font>
-    </para>
-    <para style="terp_default_8">
-      <font color="white"> </font>
-    </para>
-    <blockTable colWidths="110.0,106.0,107.0,107.0,107.0" style="Header_Order_Reference_Tbl">
-      <tr>
-        <td>
-          <para style="terp_tblheader_General_Centre">Customer Ref.</para>
->>>>>>> MERGE-SOURCE
         </td>
         <td>
           <para style="terp_tblheader_General_Centre">Recipient</para>
@@ -204,19 +166,11 @@
         <td>
           <para style="terp_tblheader_General_Centre">weight</para>
         </td>
-        <td>
-          <para style="terp_tblheader_General_Centre">Shipping Date</para>
-        </td>
-      </tr>
-    </blockTable>
-<<<<<<< TREE
+      </tr>
+    </blockTable>
     <blockTable colWidths="123.0,134.0,133.0,134.0" style="Content_Order_Reference_Table">
-=======
-    <blockTable colWidths="110.0,106.0,107.0,107.0,107.0" style="Content_Order_Reference_Table">
->>>>>>> MERGE-SOURCE
-      <tr>
-        <td>
-<<<<<<< TREE
+      <tr>
+        <td>
           <para style="terp_default_Centre_8">[[ picking.origin ]]</para>
         </td>
         <td>
@@ -227,31 +181,13 @@
         </td>
         <td>
           <para style="terp_default_Centre_8">[[ picking.weight or '']] </para>
-=======
-          <para style="terp_default_Centre_9">[[ (picking.address_id and picking.address_id.partner_id and picking.address_id.partner_id.id) or '' ]]</para>
-        </td>
-        <td>
-          <para style="terp_default_Centre_9">[[ (picking.sale_id and picking.sale_id.partner_shipping_id and picking.sale_id.partner_shipping_id and picking.sale_id.partner_shipping_id.title) or '' ]] [[ (picking.sale_id and picking.sale_id.partner_shipping_id and picking.sale_id.partner_shipping_id.name) or '' ]] </para>
-        </td>
-        <td>
-          <para style="terp_default_Centre_9">[[ picking.name ]]</para>
-          <para style="P2">
-            <font color="white"> </font>
-          </para>
-        </td>
-        <td>
-          <para style="P3">[[time.strftime('%d/%m/%Y', time.strptime(picking.min_date, '%Y-%m-%d')) ]]</para>
-        </td>
-        <td>
-          <para style="P3">[[time.strftime('%d/%m/%Y %H:%M:%S ', time.strptime(picking.date, '%Y-%m-%d %H:%M:%S')) ]]</para>
->>>>>>> MERGE-SOURCE
         </td>
       </tr>
     </blockTable>
     <para style="terp_default_5cm_Above_Space">
       <font color="white"> </font>
     </para>
-    <blockTable colWidths="58.0,261.0,49.0,89.0,56.0" repeatRows="1" style="Move_Line_Header">
+    <blockTable colWidths="58.0,268.0,50.0,82.0,56.0" repeatRows="1" style="Move_Line_Header">
       <tr>
         <td>
           <para style="terp_tblheader_Details">Product</para>
@@ -272,7 +208,7 @@
     </blockTable>
     <section>
       <para style="terp_default_8">[[ repeatIn(picking.move_lines,'move_lines') ]]</para>
-      <blockTable colWidths="59.0,261.0,49.0,64.0,25.0,54.0" style="Move_Line_Contect">
+      <blockTable colWidths="59.0,268.0,56.0,51.0,25.0,54.0" style="Move_Line_Contect">
         <tr>
           <td>
             <para style="terp_default_9">[[ move_lines.product_id.default_code ]]</para>
