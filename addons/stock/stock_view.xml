--- conflicted
+++ resolved
@@ -394,11 +394,7 @@
                     <field name="date" string="Date"/>
                     <field name="date_expected" string="Date Expected"/>
                     <field name="state"/>
-<<<<<<< HEAD
-                    <button name="action_done" states="confirmed,assigned" string="Validate" type="object" icon="gtk-jump-to"/>
-=======
                     <button name="action_done" states="confirmed,assigned" string="Process" type="object" icon="gtk-go-forward"/>
->>>>>>> 18706445
                 </tree>
             </field>
         </record>
@@ -745,24 +741,13 @@
                             </field>
                             <group col="10" colspan="4">
                                 <field name="state" readonly="1"/>
-<<<<<<< HEAD
                                 <button name="button_cancel" states="assigned,confirmed,draft" string="_Cancel" icon="gtk-cancel"/>
-                                <button name="draft_force_assign" states="draft" string="Confirm (Do Not Process Now)" type="object" icon="gtk-apply"/>
-                                <button name="draft_validate" states="draft" string="Process Now" type="object" icon="gtk-media-play"/>
-                                <button name="action_assign" states="confirmed" string="Check Availability" type="object" icon="gtk-find"/>
-                                <button name="force_assign" states="confirmed" string="Force Availability" type="object" icon="gtk-jump-to"/>
-                                <button name="%(action_partial_picking)d" states="assigned" string="Approve" type="action" icon="gtk-apply"/>
-                                <button name="%(action_stock_invoice_onshipping)d"  string="Create Invoice" type="action" icon="terp-gtk-go-back-rtl" attrs="{'invisible':[('invoice_state','!=','2binvoiced')]}"/>
-                                
-=======
                                 <button name="draft_force_assign" states="draft" string="Process Later" type="object" icon="gtk-apply"/>
                                 <button name="draft_validate" states="draft" string="Process Now" type="object" icon="gtk-media-play"/>
                                 <button name="action_assign" states="confirmed" string="Check Availability" type="object" icon="gtk-find"/>
                                 <button name="force_assign" states="confirmed" string="Force Availability" type="object" icon="gtk-jump-to"/>
                                 <button name="%(action_partial_picking)d" states="assigned" string="Process" type="action" icon="gtk-go-forward"/>
-                                <button name="%(action_stock_invoice_onshipping)d" string="Create Invoice" type="action" icon="terp-gtk-go-back-rtl" attrs="{'invisible':[('invoice_state','!=','2binvoiced')]}"/>
-                                <button name="button_cancel" states="assigned,confirmed,draft" string="_Cancel" icon="gtk-cancel"/>
->>>>>>> 18706445
+                                <button name="%(action_stock_invoice_onshipping)d"  string="Create Invoice" type="action" icon="terp-gtk-go-back-rtl" attrs="{'invisible':[('invoice_state','!=','2binvoiced')]}"/>
                             </group>
                         </page>
                         <page string="Additional info" groups="base.group_extended,base.group_multi_company">
@@ -887,11 +872,7 @@
                                     <field name="date"/>
                                     <field name="state"/>
                                     <button name="%(action_partial_move)d" string="Partial" type="action" states="confirmed,assigned" icon="gtk-justify-fill"/>
-<<<<<<< HEAD
-                                    <button name="action_done" states="confirmed,assigned" string="Validate" type="object" icon="gtk-go-forward"/>
-=======
                                     <button name="action_done" states="confirmed,assigned" string="Process" type="object" icon="gtk-go-forward"/>
->>>>>>> 18706445
                                 </tree>
                                 <form string="Stock Moves">
                                     <group colspan="2" col="4">
@@ -955,13 +936,8 @@
                                 <button name="draft_validate" states="draft" string="Process Now" type="object" icon="gtk-yes"/>
                                 <button name="action_assign" states="confirmed" string="Check Availability" type="object" groups="base.group_extended" icon="gtk-apply"/>
                                 <button name="force_assign" states="confirmed" string="Force Availability" type="object" icon="gtk-jump-to"/>
-<<<<<<< HEAD
-                                <button name="%(action_partial_picking)d" states="assigned" string="Validate" type="action" icon="gtk-go-forward"/>
-=======
                                 <button name="%(action_partial_picking)d" states="assigned" string="Process" type="action" icon="gtk-go-forward"/>
->>>>>>> 18706445
                                 <button name="%(action_stock_invoice_onshipping)d"  string="Create Invoice" type="action" icon="terp-gtk-go-back-rtl" attrs="{'invisible':[('invoice_state','!=','2binvoiced')]}"/>
-                                
                             </group>
                         </page>
                         <page string="Additional info" groups="base.group_extended,base.group_multi_company">
@@ -1175,13 +1151,8 @@
                                 <button name="draft_validate" states="draft" string="Process Now" type="object" icon="gtk-media-play"/>
                                 <button name="action_assign" states="confirmed" string="Check Availability" type="object" icon="gtk-find"/>
                                 <button name="force_assign" states="confirmed" string="Force Availability" type="object" groups="base.group_extended" icon="gtk-jump-to"/>
-<<<<<<< HEAD
-                                <button name="%(action_partial_picking)d" states="assigned" string="Products Received" type="action" icon="gtk-go-forward"/>
-=======
                                 <button name="%(action_partial_picking)d" states="assigned" string="Process" type="action" icon="gtk-go-forward"/>
->>>>>>> 18706445
                                 <button name="%(action_stock_invoice_onshipping)d"  string="Create Invoice" type="action" icon="terp-gtk-go-back-rtl" attrs="{'invisible':[('invoice_state','!=','2binvoiced')]}"/>
-                                
                             </group>
                         </page>
                         <page string="Additional Info" groups="base.group_extended,base.group_multi_company">
@@ -1356,11 +1327,7 @@
                     <field name="date"/>
                     <field name="date_expected"/>
                     <field name="state"/>
-<<<<<<< HEAD
-                    <button name="action_done" states="confirmed,assigned" string="Validate" type="object" icon="gtk-go-forward"/>
-=======
                     <button name="action_done" states="confirmed,assigned" string="Process" type="object" icon="gtk-go-forward"/>
->>>>>>> 18706445
                 </tree>
             </field>
         </record>
@@ -1428,11 +1395,7 @@
                         <button name="action_confirm" states="draft" string="Confirm" type="object" icon="gtk-apply"/>
                         <button name="action_assign" states="confirmed" string="Set Available" type="object" icon="gtk-yes"/>
                         <button name="action_cancel" states="assigned,confirmed" string="_Cancel" type="object" icon="gtk-cancel"/>
-<<<<<<< HEAD
-                        <button name="action_done" states="assigned" string="Validate" type="object" icon="gtk-go-forward"/>
-=======
                         <button name="action_done" states="assigned" string="Process" type="object" icon="gtk-jump-to"/>
->>>>>>> 18706445
                     </group>
                 </form>
             </field>
@@ -1536,11 +1499,7 @@
                     <field name="state"/>
                     <button name="action_assign" states="confirmed" string="Set Available" type="object" icon="gtk-yes"/>
                     <button name="%(action_partial_move)d" string="Partial" type="action" states="confirmed,assigned" icon="gtk-justify-fill"/>
-<<<<<<< HEAD
-                    <button name="action_done" states="confirmed,assigned" string="gtk-go-forward" type="object" icon="tk-go-forward"/>
-=======
                     <button name="action_done" states="confirmed,assigned" string="Process" type="object" icon="gtk-go-forward"/>
->>>>>>> 18706445
                 </tree>
             </field>
         </record>
@@ -1558,11 +1517,7 @@
                     <field name="product_qty" />
                     <field name="product_uom" string="UoM"/>
                     <field name="date"/>
-<<<<<<< HEAD
-                    <button name="action_done" states="confirmed,assigned" string="Validate" type="object" icon="gtk-go-forward"/>
-=======
                     <button name="action_done" states="confirmed,assigned" string="Process" type="object" icon="gtk-go-forward"/>
->>>>>>> 18706445
                 </tree>
             </field>
         </record>
@@ -1628,11 +1583,7 @@
                         <button name="action_assign" states="confirmed" string="Set Available" type="object" icon="gtk-yes"/>
                         <button name="action_cancel" states="assigned,confirmed" string="_Cancel" type="object" icon="gtk-cancel"/>
                         <button name="%(action_partial_move)d" states="assigned,confirmed" string="Partial" type="action" icon="gtk-justify-fill"/>
-<<<<<<< HEAD
-                        <button name="action_done" states="assigned" string="Validate" type="object" icon="gtk-go-forward"/>
-=======
                         <button name="action_done" states="assigned" string="Process" type="object" icon="gtk-go-forward"/>
->>>>>>> 18706445
                     </group>
                 </form>
             </field>
