--- conflicted
+++ resolved
@@ -87,15 +87,11 @@
                     <group name="inventory">
                         <group string="Operations" name="operations">
                             <field name="route_ids" widget="many2many_checkboxes" attrs="{'invisible':[('type', 'in', ['service', 'digital'])]}"/>
-<<<<<<< HEAD
-                            <field name="route_from_categ_ids" widget="many2many_tags" options="{'color_field': 'color'}" readonly="1" attrs="{'invisible':[('route_from_categ_ids', '=', [])]}"/>
+                            <field name="route_from_categ_ids" widget="many2many_tags" readonly="1" attrs="{'invisible':[('route_from_categ_ids', '=', [])]}"/>
                             <label for="sale_delay"/>
                             <div>
                                 <field name="sale_delay" attrs="{'readonly':[('sale_ok','=',False)]}" class="oe_inline" style="vertical-align:baseline"/> days
                             </div>
-=======
-                            <field name="route_from_categ_ids" widget="many2many_tags" readonly="1" attrs="{'invisible':[('route_from_categ_ids', '=', [])]}"/>
->>>>>>> 46e1104c
                         </group>
                         <group string="Logistics" name="group_lots_and_weight" attrs="{'invisible':[('type', 'not in', ['product', 'consu'])]}">
                             <label for="weight"/>
