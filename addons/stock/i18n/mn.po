# Translation of Odoo Server.
# This file contains the translation of the following modules:
# * stock
# 
# Translators:
# Khishigbat Ganbold <khishigbat@asterisk-tech.mn>, 2018
# Otgonbayar.A <gobi.mn@gmail.com>, 2018
# Erdenebold Ts <erdenebold10@gmail.com>, 2018
# nasaaskii <nasaaskii@gmail.com>, 2018
# Batzul B <batzul.active@gmail.com>, 2018
# Chinzorita <chinzorig.o@asterisk-tech.mn>, 2018
# Onii Onii <onii0223@yahoo.com>, 2018
<<<<<<< HEAD
# Martin Trigaux, 2018
# Ganbold BATKHUYAG <gbatkhuyag@gmail.com>, 2018
# Jacara <baskhuujacara@gmail.com>, 2018
=======
# Martin Trigaux, 2019
# Otgonbayar.A <gobi.mn@gmail.com>, 2019
# Oyunsuren Chultem <oyunsuren.ch@gmail.com>, 2019
# Baskhuu Lodoikhuu <baskhuujacara@gmail.com>, 2019
# 
>>>>>>> b71b7803
msgid ""
msgstr ""
"Project-Id-Version: Odoo Server saas~11.3\n"
"Report-Msgid-Bugs-To: \n"
<<<<<<< HEAD
"POT-Creation-Date: 2018-06-25 08:13+0000\n"
"PO-Revision-Date: 2018-06-25 08:13+0000\n"
"Last-Translator: Jacara <baskhuujacara@gmail.com>, 2018\n"
=======
"POT-Creation-Date: 2019-01-03 15:06+0000\n"
"PO-Revision-Date: 2017-09-20 10:24+0000\n"
"Last-Translator: Baskhuu Lodoikhuu <baskhuujacara@gmail.com>, 2019\n"
>>>>>>> b71b7803
"Language-Team: Mongolian (https://www.transifex.com/odoo/teams/41243/mn/)\n"
"MIME-Version: 1.0\n"
"Content-Type: text/plain; charset=UTF-8\n"
"Content-Transfer-Encoding: \n"
"Language: mn\n"
"Plural-Forms: nplurals=2; plural=(n != 1);\n"

#. module: stock
#: code:addons/stock/models/stock_move.py:341
#, python-format
msgid ""
"\n"
"\n"
"%s --> Product UoM is %s (%s) - Move UoM is %s (%s)"
msgstr ""
"\n"
"\n"
"%s --> Үндсэн хэмжих нэгж нь %s (%s) - Хөдөлгөөний хэмжих нэгж нь %s (%s)"

#. module: stock
#: code:addons/stock/models/stock_move.py:342
#, python-format
msgid ""
"\n"
"\n"
"Blocking: %s"
msgstr ""

#. module: stock
#: code:addons/stock/models/stock_move.py:329
#, python-format
msgid " (%s reserved)"
msgstr " (%s нөөцлөгдсөн)"

#. module: stock
#: code:addons/stock/models/stock_move.py:332
#, python-format
msgid " (reserved)"
msgstr "(нөөцлөгдсөн)"

#. module: stock
#: model:ir.model.fields,help:stock.field_stock_picking__state
msgid ""
" * Draft: not confirmed yet and will not be scheduled until confirmed.\n"
" * Waiting Another Operation: waiting for another move to proceed before it becomes automatically available (e.g. in Make-To-Order flows).\n"
" * Waiting: if it is not ready to be sent because the required products could not be reserved.\n"
" * Ready: products are reserved and ready to be sent. If the shipping policy is 'As soon as possible' this happens as soon as anything is reserved.\n"
" * Done: has been processed, can't be modified or cancelled anymore.\n"
" * Cancelled: has been cancelled, can't be confirmed anymore."
msgstr ""
" * Ноорог: хараахан батлагдаагүй хөдөлгөөн, батлагдахаас нааш нөөц төлөвлөгдөхгүй.\n"
" * Өөр үйлдлийг хүлээж буй: ямар нэг өөр хөдөлгөөн биелсэний дараа энэхүү хөдөлгөөн автоматаар бэлэн төлөвт шилжинэ (ж.ш. Захиалга аваад үйлдвэрлэх процесс).\n"
" * Хүлээж буй: хөдөлгөөн хийхэд шаардагдах нөөц хангагдахыг хүлээж буй үйл явц.\n"
" * Бэлэн: барааны нөөц хангагдсан бөгөөд хөдөлгөөний биелүүлэхэд бэлэн. Хэрэв 'Боломжтойг түрүүлж хүргэх' хүргэлтийн нөхцөл ашиглаж буй бол дор хаяж нэг барааны нөөц хүрэлцэж байвал баримт Бэлэн төлөвт шилждэг.\n"
" * Дууссан: хөдөлгөөн биелсэн бөгөөд өөрчлөх, цуцлах боломжгүй.\n"
" * Цуцлагдсан: хөдөлгөөн цуцлагдсан, дахин батлагдах боломжгүй."

#. module: stock
#: model:ir.ui.view,arch_db:stock.view_move_picking_form
msgid "#Products"
msgstr "Бараанууд"

#. module: stock
#: code:addons/stock/models/stock_warehouse.py:486
#, python-format
msgid "%s: Supply Product from %s"
msgstr "%s: Барааг %s-с нийлүүлэх"

#. module: stock
#: code:addons/stock/models/res_company.py:24
#, python-format
msgid "%s: Transit Location"
msgstr "%s: Дамжуулах Байрлал"

#. module: stock
#: model:ir.model.fields,help:stock.field_stock_move__state
#: model:ir.model.fields,help:stock.field_stock_move_line__state
msgid ""
"* New: When the stock move is created and not yet confirmed.\n"
"* Waiting Another Move: This state can be seen when a move is waiting for another one, for example in a chained flow.\n"
"* Waiting Availability: This state is reached when the procurement resolution is not straight forward. It may need the scheduler to run, a component to be manufactured...\n"
"* Available: When products are reserved, it is set to 'Available'.\n"
"* Done: When the shipment is processed, the state is 'Done'."
msgstr ""
"* Шинэ: Агуулахын хөдөлгөөн үүсгэгдээд хараахан батлагдаагүй.\n"
"* Өөр хөдөлгөөн хүлээж буй: Энэ хөдөлгөөн нь өөр хөдөлгөөнийг хүлээж буй, тухайлбал хэлхээт урсгалд.\n"
"* Бэлэн болохыг хүлээж буй: Татан авалтын шийдэл хараахан тодорхой болоогүй. Энэ нь товлогчийн ажиллахыг хүлээж буй байж болох бөгөөд бүрдэл хэсгүүдийг үйлдвэрлэх захиалга үүсэхийг хүлээж байж болно...\n"
"* Бэлэн: Бүх бараа нь нөөцлөгдсөн бөгөөд Бэлэн төлөвтэй болсон.\n"
"* Хийгдсэн: Хүргэлт хийгдсэн."

#. module: stock
#: model:ir.model.fields,help:stock.field_stock_location__usage
msgid ""
"* Vendor Location: Virtual location representing the source location for products coming from your vendors\n"
"* View: Virtual location used to create a hierarchical structures for your warehouse, aggregating its child locations ; can't directly contain products\n"
"* Internal Location: Physical locations inside your own warehouses,\n"
"* Customer Location: Virtual location representing the destination location for products sent to your customers\n"
"* Inventory Loss: Virtual location serving as counterpart for inventory operations used to correct stock levels (Physical inventories)\n"
"* Procurement: Virtual location serving as temporary counterpart for procurement operations when the source (vendor or production) is not known yet. This location should be empty when the procurement scheduler has finished running.\n"
"* Production: Virtual counterpart location for production operations: this location consumes the raw material and produces finished products\n"
"* Transit Location: Counterpart location that should be used in inter-company or inter-warehouses operations"
msgstr ""
"* Нийлүүлэгчийн Байршил: Хийсвэр байрлал бөгөөд нийлүүлэгчээс ирэх барааны эх байрлалыг илэрхийлдэг \n"
"* Харагдац: Хийсвэр байрлал бөгөөд агуулахын мөчирлөсөн бүтэцийг үүсгэхэд хэрэглэгддэг. Энэ байрлал нь бараа агуулдаггүй бөгөөд дэд байрлалуудыг дотроо агуулдаг \n"
"* Дотоод Байрлал: Агуулах доторх бодит байрлалууд \n"
"* Захиалагчийн Байрлал: Хийсвэр байрлал бөгөөд захиалагчид илгээсэн барааны хүрэх байрлалыг илэрхийлдэг \n"
"* Тооллогын дутагдал: Хийсвэр байрлал бөгөөд тооллогын зөрүүний хөдөлгөөний харьцсан байрлалыг илэрхийлдэг (Тооллого) \n"
"* Татан авалт: Хийсвэр байрлал бөгөөд татан авалтын харьцах байрлал (нийлүүлэгч эсвэл үйлдвэрлэл) нь тодорхойгүй байхад түр хэрэглэгддэг. Татан авалт төлөвлөгч ажилласан дараагаар энэ байрлал нь хоосон байх ёстой. \n"
"* Үйлдвэрлэл: Хийсвэр байрлал бөгөөд үйлдвэрлэлийн ажилбар харьцсан байрлал болж хэрэглэгддэг: энэ байрлал нь түүхий эдийг хүлээн авч бэлэн бүтээгдэхүүний үүсгэдэг \n"
"* Дамжих байрлал: Компани хооронд болон агуулах хоорондын хөдөлгөөнүүдэд харьцсан байрлал болж хэрэглэгддэг"

#. module: stock
#: model:ir.ui.view,arch_db:stock.exception_on_picking
msgid ""
".\n"
"            Manual actions may be needed."
msgstr ""

#. module: stock
#: model:ir.ui.view,arch_db:stock.stock_warn_insufficient_qty_form_view
msgid ""
"<br/>\n"
"                    <strong>Here is your current inventory: </strong>"
msgstr ""
"<br/>\n"
"                    <strong>Танай одоогийн нөөц: </strong>"

#. module: stock
#: model:ir.ui.view,arch_db:stock.view_inventory_form
msgid "<span class=\"o_stat_text\">Details</span>"
msgstr "<span class=\"o_stat_text\">Дэлгэрэнгүй</span>"

#. module: stock
#: model:ir.ui.view,arch_db:stock.product_form_view_procurement_button
#: model:ir.ui.view,arch_db:stock.product_template_form_view_procurement_button
msgid "<span class=\"o_stat_text\">Forecasted</span>"
msgstr "<span class=\"o_stat_text\">Урьдчилан таамагласан</span>"

#. module: stock
#: model:ir.ui.view,arch_db:stock.product_form_view_procurement_button
msgid ""
"<span class=\"o_stat_text\">Min :</span>\n"
"                                <span class=\"o_stat_text\">Max:</span>"
msgstr ""
"<span class=\"o_stat_text\">Мин :</span>\n"
"                                <span class=\"o_stat_text\">Макс:</span>"

#. module: stock
#: model:ir.ui.view,arch_db:stock.product_template_form_view_procurement_button
msgid ""
"<span class=\"o_stat_text\">Min:</span>\n"
"                                <span class=\"o_stat_text\">Max:</span>"
msgstr ""
"<span class=\"o_stat_text\">Мин:</span>\n"
"                                <span class=\"o_stat_text\">Макс:</span>"

#. module: stock
#: model:ir.ui.view,arch_db:stock.report_delivery_document
#: model:ir.ui.view,arch_db:stock.report_picking
msgid "<span><strong>Customer Address:</strong></span>"
msgstr "<span><strong>Захиалагчийн Хаяг:</strong></span>"

#. module: stock
#: model:ir.ui.view,arch_db:stock.report_picking
msgid "<span><strong>Delivery Address:</strong></span>"
msgstr "<span><strong>Хүргэх Хаяг:</strong></span>"

#. module: stock
#: model:ir.ui.view,arch_db:stock.report_picking
msgid "<span><strong>Vendor Address:</strong></span>"
msgstr "<span><strong>Нийлүүлэгчийн Хаяг:</strong></span>"

#. module: stock
#: model:ir.ui.view,arch_db:stock.report_picking
msgid "<span><strong>Warehouse Address:</strong></span>"
msgstr "<span><strong>Агуулахын Хаяг:</strong></span>"

#. module: stock
#: model:ir.ui.view,arch_db:stock.stock_picking_type_kanban
msgid "<span>New</span>"
msgstr "<span>Шинэ</span>"

#. module: stock
#: model:ir.ui.view,arch_db:stock.stock_picking_type_kanban
msgid "<span>View</span>"
msgstr "<span>Харагдац</span>"

#. module: stock
#: model:ir.ui.view,arch_db:stock.report_picking
msgid ""
"<strong>\n"
"                                            Product Barcode</strong>"
msgstr ""

#. module: stock
#: model:ir.ui.view,arch_db:stock.message_head
msgid ""
"<strong>\n"
"                The done move line has been corrected.\n"
"            </strong>"
msgstr ""
"<strong>\n"
"                Дууссан хөдөлгөөний мөрүүд тохирч байна.\n"
"            </strong>"

#. module: stock
#: model:ir.ui.view,arch_db:stock.report_delivery_document
#: model:ir.ui.view,arch_db:stock.report_inventory
msgid "<strong>Date</strong>"
msgstr "<strong>Огноо</strong>"

#. module: stock
#: model:ir.ui.view,arch_db:stock.report_picking
msgid "<strong>From</strong>"
msgstr ""

#. module: stock
#: model:ir.ui.view,arch_db:stock.report_inventory
msgid "<strong>Inventory</strong>"
msgstr "<strong>Бараа материал</strong>"

#. module: stock
#: model:ir.ui.view,arch_db:stock.report_inventory
msgid "<strong>Location</strong>"
msgstr "<strong>Байршил</strong>"

#. module: stock
#: model:ir.ui.view,arch_db:stock.report_picking
msgid "<strong>Lot/Serial Number</strong>"
msgstr "<strong>Цувралын Дугаар</strong>"

#. module: stock
#: model:ir.ui.view,arch_db:stock.view_stock_warehouse_orderpoint_kanban
msgid "<strong>Max qty :</strong>"
msgstr "<strong>Дээд тоо :</strong>"

#. module: stock
#: model:ir.ui.view,arch_db:stock.view_stock_warehouse_orderpoint_kanban
msgid "<strong>Min qty :</strong>"
msgstr "<strong>Доод тоо :</strong>"

#. module: stock
#: model:ir.ui.view,arch_db:stock.report_delivery_document
#: model:ir.ui.view,arch_db:stock.report_picking
msgid "<strong>Order</strong>"
msgstr ""

#. module: stock
#: model:ir.ui.view,arch_db:stock.report_inventory
msgid "<strong>Package</strong>"
msgstr "<strong>Баглаа</strong>"

#. module: stock
#: model:ir.ui.view,arch_db:stock.report_delivery_document
#: model:ir.ui.view,arch_db:stock.report_inventory
#: model:ir.ui.view,arch_db:stock.report_picking
msgid "<strong>Product</strong>"
msgstr "Бараа"

#. module: stock
#: model:ir.ui.view,arch_db:stock.report_inventory
msgid "<strong>Production Lot</strong>"
msgstr "<strong>Үйлдвэрлэлийн Цуврал</strong>"

#. module: stock
#: model:ir.ui.view,arch_db:stock.view_stock_move_kanban
msgid "<strong>Qty: </strong>"
msgstr "<strong>Тоо: </strong>"

#. module: stock
#: model:ir.ui.view,arch_db:stock.report_delivery_document
#: model:ir.ui.view,arch_db:stock.report_inventory
#: model:ir.ui.view,arch_db:stock.report_picking
msgid "<strong>Quantity</strong>"
msgstr "Тоо хэмжээ"

#. module: stock
#: model:ir.ui.view,arch_db:stock.report_picking
msgid "<strong>Scheduled Date</strong>"
msgstr "<strong>Товлосон Огноо</strong>"

#. module: stock
#: model:ir.ui.view,arch_db:stock.report_picking
msgid "<strong>State</strong>"
msgstr "<strong>Төлөв</strong>"

#. module: stock
#: model:ir.ui.view,arch_db:stock.message_head
msgid "<strong>The initial demand has been updated.</strong>"
msgstr "<strong>Эхний үлдэгдэл шинэчлэгдсэн.</strong>"

#. module: stock
#: model:ir.ui.view,arch_db:stock.report_picking
msgid "<strong>To</strong>"
msgstr ""

#. module: stock
#: model:ir.ui.view,arch_db:stock.report_inventory
msgid "<strong>Total Quantity</strong>"
msgstr "<strong>Нийт тоо хэмжээ</strong>"

#. module: stock
#: code:addons/stock/models/stock_inventory.py:122
#, python-format
msgid "A Pack"
msgstr "Баглаа"

#. module: stock
#: code:addons/stock/models/stock_move_line.py:93
#, python-format
msgid "A done move line should never have a reserved quantity."
msgstr "Дуусан хөдөлгөөний хувьд нөөцлөсөн тоо хэмжээ нь 0 байна."

#. module: stock
#: code:addons/stock/models/stock_quant.py:80
#, python-format
msgid "A serial number should only be linked to a single product."
msgstr "Сериал дугаар нь зөвхөн нэгж бараанд холбогдоно."

#. module: stock
#: model:ir.model.fields,help:stock.field_product_template__type
#: model:ir.model.fields,help:stock.field_stock_move__product_type
msgid ""
"A stockable product is a product for which you manage stock. The \"Inventory\" app has to be installed.\n"
"A consumable product, on the other hand, is a product for which stock is not managed.\n"
"A service is a non-material product you provide.\n"
"A digital content is a non-material product you sell online. The files attached to the products are the one that are sold on the e-commerce such as e-books, music, pictures,... The \"Digital Product\" module has to be installed."
msgstr ""
"Хадгалах бараа нь нөөцийг нь удирддаг бараа юм. \"Бараа материал\" аппликэшн суулгагдсан байх ёстой.\n"
"Хангамжийн бараа нь нөгөө талаас нөөцийг удирдадгүй бараа юм.\n"
"Үйлчилгээ нь материаллаг биш бараа юм.\n"
"Дижитал агуулга бол жишээ нь материаллаг биш онлайн зардаг бараа юм. Бараанд хавсрагдсан файл нь e-commerce ашиглан зарж болох юм. Жишээ нь: цахим ном, дуу, зураг, ...\"Дижитал Бараа\" модуль суусан байх ёстой."

#. module: stock
#: model:res.groups,name:stock.group_warning_stock
msgid "A warning can be set on a partner (Stock)"
msgstr "Харилцагч (Бараа) дээр анхааруулга тохируулж болно"

#. module: stock
#: model:ir.model.fields,field_description:stock.field_procurement_rule__action
msgid "Action"
msgstr "Үйлдэл"

#. module: stock
#: model:ir.model.fields,field_description:stock.field_stock_picking__message_needaction
#: model:ir.model.fields,field_description:stock.field_stock_production_lot__message_needaction
msgid "Action Needed"
msgstr "Үйлдэл Шаардлагатай"

#. module: stock
#: model:ir.model.fields,field_description:stock.field_procurement_rule__active
#: model:ir.model.fields,field_description:stock.field_stock_incoterms__active
#: model:ir.model.fields,field_description:stock.field_stock_location__active
#: model:ir.model.fields,field_description:stock.field_stock_location_path__active
#: model:ir.model.fields,field_description:stock.field_stock_location_route__active
#: model:ir.model.fields,field_description:stock.field_stock_picking_type__active
#: model:ir.model.fields,field_description:stock.field_stock_warehouse__active
#: model:ir.model.fields,field_description:stock.field_stock_warehouse_orderpoint__active
msgid "Active"
msgstr "Идэвхитэй"

#. module: stock
#: model:ir.model.fields,field_description:stock.field_stock_picking__activity_ids
msgid "Activities"
msgstr "Ажилбар"

#. module: stock
#: model:ir.model.fields,field_description:stock.field_stock_picking__activity_state
msgid "Activity State"
msgstr "Ажилбарын Төлөв"

#. module: stock
#: model:ir.actions.act_window,help:stock.action_production_lot_form
msgid "Add a lot/serial number"
msgstr ""

#. module: stock
#: model:ir.actions.act_window,help:stock.action_location_form
msgid "Add a new location"
msgstr ""

#. module: stock
#: model:ir.actions.act_window,help:stock.action_routes_form
msgid "Add a new route"
msgstr ""

#. module: stock
#: model:ir.model.fields,help:stock.field_res_config_settings__group_stock_adv_location
msgid ""
"Add and customize route operations to process product moves in your warehouse(s): e.g. unload > quality control > stock for incoming products, pick > pack > ship for outgoing products. \n"
" You can also set putaway strategies on warehouse locations in order to send incoming products into specific child locations straight away (e.g. specific bins, racks)."
msgstr ""
"Агуулах дотор бараа хэрхэн шилжих, хөдөлгөөнд орох дүрмүүдийг өөрчлөн тохируулах, шинээр нэмэх боломжтой: ж.ш буулгах > чанарын шалгалт > хадгалалтын байрлалд орлого авах, цуглуулах > савлаж бэлтгэх > тээвэрлэж зарлага гаргах. \n"
"Мөн та агуулахын байрлалуудад байршуулах стратеги тодорхойлж тохируулсанаар таны орлогод авсан бараа зориулалтын дэд байрлалдаа (ж.ш тавиур, нүд) автоматаар шилжиж очих боломжтой."

#. module: stock
#: model:ir.ui.view,arch_db:stock.res_config_settings_view_form
msgid ""
"Add and customize route operations to process product moves in your "
"warehouse(s): e.g. unload > quality control > stock for incoming products, "
"pick > pack > ship for outgoing products. You can also set putaway "
"strategies on warehouse locations in order to send incoming products into "
"specific child locations straight away (e.g. specific bins, racks)."
msgstr ""

#. module: stock
#: model:ir.ui.view,arch_db:stock.view_picking_form
msgid "Additional Info"
msgstr "Нэмэлт мэдээлэл"

#. module: stock
#: model:ir.model.fields,field_description:stock.field_stock_location__comment
#: model:ir.ui.view,arch_db:stock.view_location_form
msgid "Additional Information"
msgstr "Нэмэлт мэдээлэл"

#. module: stock
#: model:ir.model.fields,field_description:stock.field_stock_warehouse__partner_id
msgid "Address"
msgstr "Хаяг"

#. module: stock
#: model:ir.ui.view,arch_db:stock.res_config_settings_view_form
msgid "Advanced Scheduling"
msgstr "Нарийвчилсан төлөвлөгөө"

#. module: stock
#: selection:stock.move,procure_method:0
msgid "Advanced: Apply Procurement Rules"
msgstr "Ахисан: Татан авах дүрмийг хэрэглэх"

#. module: stock
#: selection:barcode.rule,type:0
msgid "Alias"
msgstr "Хуурмаг нэр"

#. module: stock
#: model:ir.ui.view,arch_db:stock.stock_picking_type_kanban
msgid "All"
msgstr "Бүгд"

#. module: stock
#: model:ir.actions.act_window,name:stock.action_picking_type_list
msgid "All Operations"
msgstr "Бүх ажилбар"

#. module: stock
#: model:ir.actions.act_window,name:stock.stock_picking_action_picking_type
msgid "All Transfers"
msgstr "Бүх шилжүүлэлт"

#. module: stock
#: selection:procurement.group,move_type:0
msgid "All at once"
msgstr "Нэг мөсөн"

#. module: stock
#: model:ir.ui.view,arch_db:stock.report_delivery_document
msgid ""
"All items couldn't be shipped, the remaining ones will be shipped as soon as"
" they become available."
msgstr ""
"Бүх зүйлс хүргэгдэх боломжгүй, үлдсэн зүйлс нь бэлэн болмогцоо хүргэгдэх "
"болно."

#. module: stock
#: code:addons/stock/models/stock_inventory.py:112
#, python-format
msgid "All products"
msgstr "Бүх бараа"

#. module: stock
#: model:ir.ui.view,arch_db:stock.report_picking
msgid ""
"All products could not be reserved. Click on the \"Check Availability\" "
"button to try to reserve products"
msgstr ""

#. module: stock
#: model:ir.model.fields,field_description:stock.field_stock_move__returned_move_ids
msgid "All returned moves"
msgstr "Бүх буцаагдсан хөдөлгөөнүүд"

#. module: stock
#: model:ir.model.fields,help:stock.field_stock_location__putaway_strategy_id
msgid ""
"Allows to suggest the exact location (shelf) where to store the product."
msgstr ""

#. module: stock
#: model:ir.ui.view,arch_db:stock.stock_location_route_form_view
msgid "Applicable On"
msgstr "Дараахад Хэрэглэх боломжтой"

#. module: stock
#: model:ir.model.fields,field_description:stock.field_stock_location_route__product_selectable
msgid "Applicable on Product"
msgstr "Бараан дээр хэрэглэх боломжтой"

#. module: stock
#: model:ir.model.fields,field_description:stock.field_stock_location_route__product_categ_selectable
msgid "Applicable on Product Category"
msgstr "Барааны ангилал дээр хэрэглэх боломжтой"

#. module: stock
#: model:ir.model.fields,field_description:stock.field_stock_location_route__warehouse_selectable
msgid "Applicable on Warehouse"
msgstr "Агуулах дээр хэрэглэх боломжтой"

#. module: stock
#: model:ir.ui.view,arch_db:stock.view_procurement_rule_form
msgid "Applied On"
msgstr "Хэрэглээнд"

#. module: stock
#: model:ir.model.fields,help:stock.field_product_replenish__route_ids
msgid ""
"Apply specific route(s) for the replenishment instead of product's default "
"routes."
msgstr ""

#. module: stock
#: model:ir.ui.view,arch_db:stock.stock_incoterms_view_search
#: model:ir.ui.view,arch_db:stock.stock_location_path_filter
#: model:ir.ui.view,arch_db:stock.stock_location_route_view_search
#: model:ir.ui.view,arch_db:stock.stock_warehouse_view_search
#: model:ir.ui.view,arch_db:stock.view_location_search
#: model:ir.ui.view,arch_db:stock.view_pickingtype_filter
#: model:ir.ui.view,arch_db:stock.view_procurement_rule_filter
#: model:ir.ui.view,arch_db:stock.warehouse_orderpoint_search
msgid "Archived"
msgstr "Архивласан"

#. module: stock
#: model:ir.ui.view,arch_db:stock.stock_warn_insufficient_qty_form_view
msgid ""
"Are you sure you want to confirm this operation? This may lead to "
"inconsistencies in your inventory."
msgstr ""
"Энэ хөдөлгөөний батлахад итгэлтэй байна уу? Энэ үйлдэл нь танай барааны нөөц"
" бодит байдалтай үл нийцэхэд хүргэх магадлалтай."

#. module: stock
#: model:ir.ui.view,arch_db:stock.view_overprocessed_transfer
msgid "Are you sure you want to validate this picking?"
msgstr ""

#. module: stock
#: selection:stock.picking,move_type:0
msgid "As soon as possible"
msgstr "Аль болох эрт"

#. module: stock
#: model:ir.ui.view,arch_db:stock.view_picking_form
msgid "Assign Owner"
msgstr "Эзэмшигч оноох"

#. module: stock
#: model:ir.ui.view,arch_db:stock.view_picking_internal_search
msgid "Assigned Moves"
msgstr "Оноогдсон хөдөлгөөнүүд"

#. module: stock
#: selection:stock.quantity.history,compute_at_date:0
msgid "At a Specific Date"
msgstr ""

#. module: stock
#: model:ir.ui.menu,name:stock.menu_variants_action
msgid "Attribute Values"
msgstr "Онцлогийн утгууд"

#. module: stock
#: model:ir.ui.menu,name:stock.menu_attribute_action
#: model:ir.ui.view,arch_db:stock.res_config_settings_view_form
msgid "Attributes"
msgstr "Хувилбарууд"

#. module: stock
#: model:ir.model.fields,field_description:stock.field_stock_location_path__auto
msgid "Automatic Move"
msgstr "Автомат хөдөлгөөн"

#. module: stock
#: selection:stock.location.path,auto:0
msgid "Automatic No Step Added"
msgstr "Автомат, нэмэлт алхамгүй"

#. module: stock
#: model:ir.model.fields,field_description:stock.field_stock_move__string_availability_info
msgid "Availability"
msgstr "Бэлэн байдал"

#. module: stock
#: selection:stock.move,state:0
msgid "Available"
msgstr "Бэлэн"

#. module: stock
#: model:ir.ui.view,arch_db:stock.product_template_search_form_view_stock
msgid "Available Products"
msgstr "Бэлэн байгаа бараа"

#. module: stock
#: model:ir.model.fields,field_description:stock.field_stock_move__backorder_id
#: model:ir.model.fields,field_description:stock.field_stock_picking__backorder_id
msgid "Back Order of"
msgstr "Дутагдлын захиалгад холбогдох захиалга"

#. module: stock
#: model:ir.model.fields,field_description:stock.field_stock_picking__backorder_ids
#: model:ir.ui.view,arch_db:stock.stock_picking_type_kanban
msgid "Back Orders"
msgstr "Дутагдлын захиалга"

#. module: stock
#: code:addons/stock/wizard/stock_backorder_confirmation.py:28
#, python-format
msgid "Back order <em>%s</em> <b>cancelled</b>."
msgstr "Дутагдлын захиалга <em>%s</em> <b>цуцлагдсан</b>."

#. module: stock
#: model:ir.model,name:stock.model_stock_backorder_confirmation
msgid "Backorder Confirmation"
msgstr "Дутагдлын захиалгын Баталгаажуулалт"

#. module: stock
#: model:ir.ui.view,arch_db:stock.view_backorder_confirmation
msgid "Backorder creation"
msgstr "Дутагдлын захиалгыг үүсгэх"

#. module: stock
#: code:addons/stock/models/stock_picking.py:73
#, python-format
msgid "Backorder exists"
msgstr "Дутагдлын захиалга оршин байна"

#. module: stock
#: model:ir.actions.act_window,name:stock.action_picking_tree_backorder
#: model:ir.ui.view,arch_db:stock.view_picking_internal_search
msgid "Backorders"
msgstr "Дутагдлын захиалгууд"

#. module: stock
#: model:ir.model.fields,field_description:stock.field_stock_location__barcode
#: model:ir.ui.view,arch_db:stock.report_picking
msgid "Barcode"
msgstr "Зураасан код"

#. module: stock
#: model:ir.model.fields,field_description:stock.field_stock_picking_type__barcode_nomenclature_id
msgid "Barcode Nomenclature"
msgstr "Зураасан кодын нэр төрөл"

#. module: stock
#: model:ir.ui.menu,name:stock.menu_wms_barcode_nomenclature_all
msgid "Barcode Nomenclatures"
msgstr "Зураасан кодын нэр төрөл"

#. module: stock
#: model:ir.model.fields,field_description:stock.field_res_config_settings__module_stock_barcode
msgid "Barcode Scanner"
msgstr "Зураасан код уншигч"

#. module: stock
#: model:ir.model.fields,field_description:stock.field_res_config_settings__module_stock_picking_batch
msgid "Batch Pickings"
msgstr ""

#. module: stock
#: selection:res.partner,picking_warn:0
msgid "Blocking Message"
msgstr "Хориглох Мессеж"

#. module: stock
#: selection:stock.warehouse,delivery_steps:0
msgid "Bring goods to output location before shipping (Pick + Ship)"
msgstr "Хүргэхээс өмнө барааг гаргах байрлалд авчрах (Бэлтгэх + Хүргэх)"

#. module: stock
#: model:ir.model.fields,field_description:stock.field_stock_quant_package__quant_ids
msgid "Bulk Content"
msgstr "Бөөн агуулга"

#. module: stock
#: selection:procurement.rule,action:0
msgid "Buy"
msgstr "Худалдан авах"

#. module: stock
#: selection:product.template,tracking:0
msgid "By Lots"
msgstr "Цувралуудаар"

#. module: stock
#: selection:product.template,tracking:0
msgid "By Unique Serial Number"
msgstr "Үл давтагдах цувралын дугаараар"

#. module: stock
#: code:addons/stock/models/stock_move.py:651
#, python-format
msgid ""
"By changing this quantity here, you accept the new quantity as complete: "
"Odoo will not automatically generate a back order."
msgstr ""
"Энэ тоо хэмжээг өөрчилснөөр шинэ тоо хэмжээг гүйцэтгэсэн гэж зөвшөөрч байгаа"
" хэрэг юм: Odoo нь дутагдлын захиалгыг автоматаар үүсгэхгүй."

#. module: stock
#: model:ir.model.fields,help:stock.field_stock_move__procure_method
msgid ""
"By default, the system will take from the stock in the source location and "
"passively wait for availability. The other possibility allows you to "
"directly create a procurement on the source location (and thus ignore its "
"current stock) to gather products. If we want to chain moves and have this "
"one to wait for the previous, this second option should be chosen."
msgstr ""
"Анхныхаараа систем эх байрлалаас бараа материалыг авч бэлэн болохыг "
"хүлээдэг. Өөрөөр бас шууд татан авах захиалгыг эх байрлал руу авчрахаар "
"үүсгэдэг (ингэснээр эх байрлал дах нөөцийг шалгадаггүй). Хэрэв бид "
"хөдөлгөөнийг хэлхэж энэ нь өмнөх хөдөлгөөнийг хүлээдэг байхаар зохион "
"байгуулахыг хүсвэл энэ хоёр дахь сонголтыг хэрэглэх нь зохимжтой."

#. module: stock
#: model:ir.model.fields,help:stock.field_stock_location__active
msgid ""
"By unchecking the active field, you may hide a location without deleting it."
msgstr "Идэвхтэй талбарын тэмдэглэгээ арилгаж байрлалыг устгахгүйгээр нууна."

#. module: stock
#: model:ir.model.fields,help:stock.field_stock_incoterms__active
msgid ""
"By unchecking the active field, you may hide an INCOTERM you will not use."
msgstr ""
"Энэ талбарыг сонгоогүй тохиолдолд ИНКОТЕРМ-г харуулахгүй бөгөөд хэрэглэхгүй "
"юм."

#. module: stock
#: model:stock.incoterms,name:stock.incoterm_CIP
msgid "CARRIAGE AND INSURANCE PAID TO"
msgstr "ГАРАЖ БА БАТАЛГААГ ТӨЛСӨН"

#. module: stock
#: model:stock.incoterms,name:stock.incoterm_CPT
msgid "CARRIAGE PAID TO"
msgstr "ГАРАЖИЙГ ТӨЛСӨН"

#. module: stock
#: model:stock.incoterms,name:stock.incoterm_CFR
msgid "COST AND FREIGHT"
msgstr "ӨРТӨГ БА ТЭЭВЭРЛЭЛТ"

#. module: stock
#: model:stock.incoterms,name:stock.incoterm_CIF
msgid "COST, INSURANCE AND FREIGHT"
msgstr "ӨРТӨГ, ДААТГАЛ БА ТЭЭВЭРЛЭЛТ"

#. module: stock
#: model:ir.ui.view,arch_db:stock.stock_picking_calendar
msgid "Calendar View"
msgstr "Цагалбар Харагдац"

#. module: stock
#: code:addons/stock/models/stock_warehouse.py:432
#, python-format
msgid "Can't find any customer or supplier location."
msgstr "Захиалагч эсвэл нийлүүлэгчийн ямар ч байрлал олдсонгүй."

#. module: stock
#: code:addons/stock/models/stock_warehouse.py:481
#, python-format
msgid "Can't find any generic Make To Order route."
msgstr "Захиалуулах ерөнхий маршрут олдсонгүй."

#. module: stock
#: model:ir.ui.view,arch_db:stock.stock_scrap_form_view2
#: model:ir.ui.view,arch_db:stock.view_immediate_transfer
#: model:ir.ui.view,arch_db:stock.view_overprocessed_transfer
#: model:ir.ui.view,arch_db:stock.view_picking_form
#: model:ir.ui.view,arch_db:stock.view_procurement_compute_wizard
#: model:ir.ui.view,arch_db:stock.view_stock_quantity_history
#: model:ir.ui.view,arch_db:stock.view_stock_return_picking_form
msgid "Cancel"
msgstr "Цуцлах"

#. module: stock
#: model:ir.ui.view,arch_db:stock.view_inventory_form
msgid "Cancel Inventory"
msgstr "Тооллого цуцлах"

#. module: stock
#: model:ir.ui.view,arch_db:stock.view_picking_internal_search
#: selection:stock.inventory,state:0 selection:stock.move,state:0
#: selection:stock.picking,state:0
msgid "Cancelled"
msgstr "Цуцлагдсан"

#. module: stock
#: model:ir.ui.view,arch_db:stock.view_picking_internal_search
msgid "Cancelled Moves"
msgstr ""

#. module: stock
#: code:addons/stock/models/stock_move.py:277
#, python-format
msgid ""
"Cannot set the done quantity from this stock move, work directly with the "
"move lines."
msgstr ""

#. module: stock
#: code:addons/stock/models/stock_move.py:500
#, python-format
msgid "Cannot unreserve a done move"
msgstr "Хийгдсэн хөдөлгөөний нөөцлөлтийг цуцлах боломжгүй"

#. module: stock
#: selection:barcode.rule,type:0
msgid "Cashier"
msgstr "Кассчин"

#. module: stock
#: model:ir.model.fields,field_description:stock.field_product_replenish__product_uom_category_id
msgid "Category"
msgstr "Ангилал"

#. module: stock
#: model:ir.model.fields,field_description:stock.field_product_product__route_from_categ_ids
#: model:ir.model.fields,field_description:stock.field_product_template__route_from_categ_ids
msgid "Category Routes"
msgstr "Ангилалын Маршрут"

#. module: stock
#: model:ir.model.fields,field_description:stock.field_stock_return_picking__move_dest_exists
msgid "Chained Move Exists"
msgstr "Хэлхээт хөдөлгөөн байна"

#. module: stock
#: model:ir.model,name:stock.model_stock_change_product_qty
msgid "Change Product Quantity"
msgstr "Барааны тоо хэмжээг өөрчлөх"

#. module: stock
#: model:ir.ui.view,arch_db:stock.res_config_settings_view_form
msgid "Change must be higher than"
msgstr ""

#. module: stock
#: model:ir.model.fields,help:stock.field_stock_move_line__move_id
msgid "Change to a better name"
msgstr ""

#. module: stock
#: model:ir.ui.view,arch_db:stock.view_picking_form
msgid "Check Availability"
msgstr ""

#. module: stock
#: model:ir.model.fields,help:stock.field_stock_picking__has_packages
msgid "Check the existence of destination packages on move lines"
msgstr ""

#. module: stock
#: model:ir.model.fields,help:stock.field_stock_picking__move_line_exist
msgid "Check the existence of pack operation on the picking"
msgstr "Бэлтгэлт дээр багцлах ажилбар байгаа эсэхийг шалгах"

#. module: stock
#: model:ir.model.fields,help:stock.field_stock_location__return_location
msgid "Check this box to allow using this location as a return location."
msgstr ""
"Энэ байрлалыг буцаалтын байрлал болгож ашиглахаар бол энэ сонголтыг сонгоно."

#. module: stock
#: model:ir.model.fields,help:stock.field_stock_location__scrap_location
#: model:ir.model.fields,help:stock.field_stock_move__scrapped
msgid ""
"Check this box to allow using this location to put scrapped/damaged goods."
msgstr ""
"Энэ байрлалыг гологдолын байрлал болгож ашиглахын тулд энэ сонголтыг "
"сонгоно."

#. module: stock
#: model:ir.model.fields,field_description:stock.field_stock_inventory_line__product_qty
msgid "Checked Quantity"
msgstr "Хянагдсан Тоо хэмжээ"

#. module: stock
#: model:ir.model.fields,help:stock.field_stock_quantity_history__date
msgid "Choose a date to get the inventory at that date"
msgstr ""

#. module: stock
#: model:ir.model.fields,help:stock.field_stock_quantity_history__compute_at_date
msgid ""
"Choose to analyze the current inventory or from a specific date in the past."
msgstr ""

#. module: stock
#: model:ir.ui.view,arch_db:stock.view_stock_quantity_history
msgid "Choose your date"
msgstr "Огноо сонгоно уу"

#. module: stock
#: selection:barcode.rule,type:0
msgid "Client"
msgstr "Клиент"

#. module: stock
#: model:ir.model.fields,field_description:stock.field_stock_incoterms__code
msgid "Code"
msgstr "Код"

#. module: stock
#: model:ir.model.fields,field_description:stock.field_stock_picking_type__color
msgid "Color"
msgstr "Өнгө"

#. module: stock
#: model:ir.model,name:stock.model_res_company
msgid "Companies"
msgstr "Компаниуд"

#. module: stock
#: model:ir.model.fields,field_description:stock.field_procurement_rule__company_id
#: model:ir.model.fields,field_description:stock.field_report_stock_forecast__company_id
#: model:ir.model.fields,field_description:stock.field_stock_inventory__company_id
#: model:ir.model.fields,field_description:stock.field_stock_inventory_line__company_id
#: model:ir.model.fields,field_description:stock.field_stock_location__company_id
#: model:ir.model.fields,field_description:stock.field_stock_location_path__company_id
#: model:ir.model.fields,field_description:stock.field_stock_location_route__company_id
#: model:ir.model.fields,field_description:stock.field_stock_move__company_id
#: model:ir.model.fields,field_description:stock.field_stock_picking__company_id
#: model:ir.model.fields,field_description:stock.field_stock_quant__company_id
#: model:ir.model.fields,field_description:stock.field_stock_quant_package__company_id
#: model:ir.model.fields,field_description:stock.field_stock_warehouse__company_id
#: model:ir.model.fields,field_description:stock.field_stock_warehouse_orderpoint__company_id
#: model:ir.ui.view,arch_db:stock.quant_package_search_view
#: model:ir.ui.view,arch_db:stock.quant_search_view
msgid "Company"
msgstr "Компани"

#. module: stock
#: model:ir.ui.view,arch_db:stock.view_picking_form
msgid "Completion Date"
msgstr ""

#. module: stock
#: model:ir.model.fields,help:stock.field_stock_picking__date_done
msgid "Completion Date of Transfer"
msgstr "Шилжүүлэлт дууссан огноо"

#. module: stock
#: model:ir.model.fields,field_description:stock.field_stock_quantity_history__compute_at_date
msgid "Compute"
msgstr "Тооцоолох"

#. module: stock
#: model:ir.ui.view,arch_db:stock.res_config_settings_view_form
msgid "Compute shipping costs and ship with DHL"
msgstr "DHL-н хүргэлт болон хүргэлтийн өртгийг тооцох"

#. module: stock
#: model:ir.ui.view,arch_db:stock.res_config_settings_view_form
msgid "Compute shipping costs and ship with FedEx"
msgstr "FedEx-н хүргэлт болон хүргэлтийн өртгийг тооцох"

#. module: stock
#: model:ir.ui.view,arch_db:stock.res_config_settings_view_form
msgid "Compute shipping costs and ship with UPS"
msgstr "UPS-н хүргэлт болон хүргэлтийн өртгийг тооцох"

#. module: stock
#: model:ir.ui.view,arch_db:stock.res_config_settings_view_form
msgid "Compute shipping costs and ship with USPS"
msgstr "USPS-н хүргэлт болон хүргэлтийн өртгийг тооцох"

#. module: stock
#: model:ir.ui.view,arch_db:stock.res_config_settings_view_form
msgid "Compute shipping costs and ship with bpost"
msgstr "bpost-н хүргэлт болон хүргэлтийн өртгийг тооцох"

#. module: stock
#: model:ir.ui.view,arch_db:stock.view_move_picking_form
msgid "Conditions"
msgstr "Нөхцөлүүд"

#. module: stock
#: model:ir.ui.menu,name:stock.menu_stock_config_settings
msgid "Configuration"
msgstr "Тохиргоо"

#. module: stock
#: model:ir.ui.view,arch_db:stock.stock_warn_insufficient_qty_form_view
#: model:ir.ui.view,arch_db:stock.view_overprocessed_transfer
#: model:ir.ui.view,arch_db:stock.view_product_replenish
#: model:ir.ui.view,arch_db:stock.view_stock_move_operations
msgid "Confirm"
msgstr "Батлах"

#. module: stock
#: model:ir.model.fields,field_description:stock.field_res_config_settings__group_stock_tracking_owner
msgid "Consignment"
msgstr ""

#. module: stock
#: selection:product.template,type:0
msgid "Consumable"
msgstr "Хангамжийн"

#. module: stock
#: model:ir.model.fields,field_description:stock.field_stock_move_line__consume_line_ids
msgid "Consume Line"
msgstr ""

#. module: stock
#: model:ir.model,name:stock.model_res_partner
msgid "Contact"
msgstr "Холбох хаяг"

#. module: stock
#: model:ir.model.fields,field_description:stock.field_stock_location__child_ids
msgid "Contains"
msgstr "Агуулж байна"

#. module: stock
#: model:ir.ui.view,arch_db:stock.view_quant_package_form
msgid "Content"
msgstr "Агуулга"

#. module: stock
#: model:ir.model.fields,help:stock.field_product_replenish__product_uom_category_id
msgid ""
"Conversion between Units of Measure can only occur if they belong to the "
"same category. The conversion will be made based on the ratios."
msgstr ""
"Хэмжих нэгжийг хооронд нь хөрвүүлэх явдал нь зөвхөн нэг ангилалд хамаарч "
"байвал л хийгдэнэ. Хөрвүүлэлт нь харьцаан дээр суурилж явагдана."

#. module: stock
#: model:ir.model.fields,field_description:stock.field_stock_location__posx
msgid "Corridor (X)"
msgstr "Корридор (X)"

#. module: stock
#: code:addons/stock/wizard/stock_immediate_transfer.py:24
#, python-format
msgid ""
"Could not reserve all requested products. Please use the 'Mark as Todo' "
"button to handle the reservation manually."
msgstr ""
"Шаардсан бүх барааг нөөцлөх боломжгүй. 'Хийхээр тэмдэглэх' даруулыг ашиглан "
"гараар нөөцлөнө."

#. module: stock
#: model:ir.model.fields,field_description:stock.field_stock_picking_type__count_picking
msgid "Count Picking"
msgstr ""

#. module: stock
#: model:ir.model.fields,field_description:stock.field_stock_picking_type__count_picking_backorders
msgid "Count Picking Backorders"
msgstr ""

#. module: stock
#: model:ir.model.fields,field_description:stock.field_stock_picking_type__count_picking_draft
msgid "Count Picking Draft"
msgstr ""

#. module: stock
#: model:ir.model.fields,field_description:stock.field_stock_picking_type__count_picking_late
msgid "Count Picking Late"
msgstr ""

#. module: stock
#: model:ir.model.fields,field_description:stock.field_stock_picking_type__count_picking_ready
msgid "Count Picking Ready"
msgstr ""

#. module: stock
#: model:ir.model.fields,field_description:stock.field_stock_picking_type__count_picking_waiting
msgid "Count Picking Waiting"
msgstr ""

#. module: stock
#: model:ir.ui.view,arch_db:stock.view_template_property_form
msgid "Counterpart Locations"
msgstr ""

#. module: stock
#: model:ir.ui.view,arch_db:stock.view_backorder_confirmation
msgid "Create Backorder"
msgstr "Дутагдлын захиалга үүсгэх"

#. module: stock
#: code:addons/stock/models/stock_picking.py:760
#, python-format
msgid "Create Backorder?"
msgstr "Дутагдлын захиалга үүсгэх үү?"

#. module: stock
#: model:ir.ui.view,arch_db:stock.stock_scrap_tree_view
msgid "Create Date"
msgstr "Үүсгэсэн огноо"

#. module: stock
#: model:ir.model.fields,field_description:stock.field_stock_picking_type__use_create_lots
msgid "Create New Lots/Serial Numbers"
msgstr "Цувралын дугаар шинээр үүсгэх"

#. module: stock
#: selection:procurement.rule,procure_method:0
msgid "Create Procurement"
msgstr "Татан авалт үүсгэх"

#. module: stock
#: model:ir.ui.view,arch_db:stock.view_backorder_confirmation
msgid ""
"Create a backorder, if you expect to process the remaining\n"
"                        products later.  Do not create a backorder if you will not\n"
"                        supply the remaining products."
msgstr ""
"Дутагдлын захиалга үүсгэх, хэрэв үлдсэн бараануудыг дараа боловсруулахаар "
"бол. Хэрэв үлдсэн барааг хангахгүй бол дутагдлын захиалгыг үүсгэх хэрэггүй."

#. module: stock
#: model:ir.actions.act_window,help:stock.action_incoterms_tree
msgid "Create a new incoterm"
msgstr ""

#. module: stock
#: model:ir.actions.act_window,help:stock.action_inventory_form
msgid "Create a new inventory adjustment"
msgstr ""

#. module: stock
#: model:ir.actions.act_window,help:stock.stock_picking_type_action
msgid "Create a new operation type"
msgstr ""

#. module: stock
#: model:ir.actions.act_window,help:stock.action_package_view
msgid "Create a new package"
msgstr ""

#. module: stock
#: model:ir.actions.act_window,help:stock.product_template_action_product
msgid "Create a new product"
msgstr ""

#. module: stock
#: model:ir.actions.act_window,help:stock.stock_move_action
msgid "Create a new stock movement"
msgstr ""

#. module: stock
#: model:ir.actions.act_window,help:stock.action_picking_tree
msgid "Create a new stock operation"
msgstr ""

#. module: stock
#: model:ir.actions.act_window,help:stock.action_orderpoint_form
msgid "Create a reordering rule"
msgstr ""

#. module: stock
#: model:ir.model.fields,field_description:stock.field_stock_inventory__move_ids
msgid "Created Moves"
msgstr "Барааны хөдөлгөөн үүссэн"

#. module: stock
#: model:ir.model.fields,field_description:stock.field_procurement_group__create_uid
#: model:ir.model.fields,field_description:stock.field_procurement_rule__create_uid
#: model:ir.model.fields,field_description:stock.field_product_putaway__create_uid
#: model:ir.model.fields,field_description:stock.field_product_removal__create_uid
#: model:ir.model.fields,field_description:stock.field_product_replenish__create_uid
#: model:ir.model.fields,field_description:stock.field_stock_backorder_confirmation__create_uid
#: model:ir.model.fields,field_description:stock.field_stock_change_product_qty__create_uid
#: model:ir.model.fields,field_description:stock.field_stock_fixed_putaway_strat__create_uid
#: model:ir.model.fields,field_description:stock.field_stock_immediate_transfer__create_uid
#: model:ir.model.fields,field_description:stock.field_stock_incoterms__create_uid
#: model:ir.model.fields,field_description:stock.field_stock_inventory__create_uid
#: model:ir.model.fields,field_description:stock.field_stock_inventory_line__create_uid
#: model:ir.model.fields,field_description:stock.field_stock_location__create_uid
#: model:ir.model.fields,field_description:stock.field_stock_location_path__create_uid
#: model:ir.model.fields,field_description:stock.field_stock_location_route__create_uid
#: model:ir.model.fields,field_description:stock.field_stock_move__create_uid
#: model:ir.model.fields,field_description:stock.field_stock_move_line__create_uid
#: model:ir.model.fields,field_description:stock.field_stock_overprocessed_transfer__create_uid
#: model:ir.model.fields,field_description:stock.field_stock_picking__create_uid
#: model:ir.model.fields,field_description:stock.field_stock_picking_type__create_uid
#: model:ir.model.fields,field_description:stock.field_stock_production_lot__create_uid
#: model:ir.model.fields,field_description:stock.field_stock_quant__create_uid
#: model:ir.model.fields,field_description:stock.field_stock_quant_package__create_uid
#: model:ir.model.fields,field_description:stock.field_stock_quantity_history__create_uid
#: model:ir.model.fields,field_description:stock.field_stock_return_picking__create_uid
#: model:ir.model.fields,field_description:stock.field_stock_return_picking_line__create_uid
#: model:ir.model.fields,field_description:stock.field_stock_scheduler_compute__create_uid
#: model:ir.model.fields,field_description:stock.field_stock_scrap__create_uid
#: model:ir.model.fields,field_description:stock.field_stock_traceability_report__create_uid
#: model:ir.model.fields,field_description:stock.field_stock_warehouse__create_uid
#: model:ir.model.fields,field_description:stock.field_stock_warehouse_orderpoint__create_uid
#: model:ir.model.fields,field_description:stock.field_stock_warn_insufficient_qty_scrap__create_uid
msgid "Created by"
msgstr "Үүсгэгч"

#. module: stock
#: model:ir.model.fields,field_description:stock.field_procurement_group__create_date
#: model:ir.model.fields,field_description:stock.field_procurement_rule__create_date
#: model:ir.model.fields,field_description:stock.field_product_putaway__create_date
#: model:ir.model.fields,field_description:stock.field_product_removal__create_date
#: model:ir.model.fields,field_description:stock.field_product_replenish__create_date
#: model:ir.model.fields,field_description:stock.field_stock_backorder_confirmation__create_date
#: model:ir.model.fields,field_description:stock.field_stock_change_product_qty__create_date
#: model:ir.model.fields,field_description:stock.field_stock_fixed_putaway_strat__create_date
#: model:ir.model.fields,field_description:stock.field_stock_immediate_transfer__create_date
#: model:ir.model.fields,field_description:stock.field_stock_incoterms__create_date
#: model:ir.model.fields,field_description:stock.field_stock_inventory__create_date
#: model:ir.model.fields,field_description:stock.field_stock_inventory_line__create_date
#: model:ir.model.fields,field_description:stock.field_stock_location__create_date
#: model:ir.model.fields,field_description:stock.field_stock_location_path__create_date
#: model:ir.model.fields,field_description:stock.field_stock_location_route__create_date
#: model:ir.model.fields,field_description:stock.field_stock_move_line__create_date
#: model:ir.model.fields,field_description:stock.field_stock_overprocessed_transfer__create_date
#: model:ir.model.fields,field_description:stock.field_stock_picking__create_date
#: model:ir.model.fields,field_description:stock.field_stock_picking_type__create_date
#: model:ir.model.fields,field_description:stock.field_stock_quant__create_date
#: model:ir.model.fields,field_description:stock.field_stock_quant_package__create_date
#: model:ir.model.fields,field_description:stock.field_stock_quantity_history__create_date
#: model:ir.model.fields,field_description:stock.field_stock_return_picking__create_date
#: model:ir.model.fields,field_description:stock.field_stock_return_picking_line__create_date
#: model:ir.model.fields,field_description:stock.field_stock_scheduler_compute__create_date
#: model:ir.model.fields,field_description:stock.field_stock_scrap__create_date
#: model:ir.model.fields,field_description:stock.field_stock_traceability_report__create_date
#: model:ir.model.fields,field_description:stock.field_stock_warehouse__create_date
#: model:ir.model.fields,field_description:stock.field_stock_warehouse_orderpoint__create_date
#: model:ir.model.fields,field_description:stock.field_stock_warn_insufficient_qty_scrap__create_date
msgid "Created on"
msgstr "Үүсгэсэн"

#. module: stock
#: model:ir.ui.view,arch_db:stock.view_procurement_rule_form
msgid "Creates"
msgstr "Үүсгэх"

#. module: stock
#: model:ir.ui.view,arch_db:stock.view_move_search
msgid "Creation"
msgstr "Үүсгэх"

#. module: stock
#: model:ir.model.fields,field_description:stock.field_stock_move__create_date
#: model:ir.model.fields,field_description:stock.field_stock_picking__date
#: model:ir.model.fields,field_description:stock.field_stock_production_lot__create_date
msgid "Creation Date"
msgstr "Үүсгэсэн Огноо"

#. module: stock
#: model:ir.model.fields,help:stock.field_stock_picking__date
msgid "Creation Date, usually the time of the order"
msgstr "Үүсгэсэн огноо, ихэнхдээ захиалсан хугацаа"

#. module: stock
#: selection:barcode.rule,type:0
msgid "Credit Card"
msgstr "Зээлийн карт"

#. module: stock
#: code:addons/stock/models/stock_warehouse.py:437
#, python-format
msgid "Cross-Dock"
msgstr "Буулгалтыг шууд ачих"

#. module: stock
#: model:ir.model.fields,field_description:stock.field_stock_warehouse__crossdock_route_id
msgid "Crossdock Route"
msgstr "Буулгалтыг шууд ачих маршрут"

#. module: stock
#: model:ir.model.fields,field_description:stock.field_report_stock_forecast__cumulative_quantity
msgid "Cumulative Quantity"
msgstr "Хуримдлагдсан тоо хэмжээ"

#. module: stock
#: model:ir.model.fields,field_description:stock.field_stock_quant_package__current_destination_location_id
msgid "Current Destination Location"
msgstr ""

#. module: stock
#: selection:stock.quantity.history,compute_at_date:0
msgid "Current Inventory"
msgstr ""

#. module: stock
#: model:ir.model.fields,field_description:stock.field_stock_quant_package__current_picking_id
msgid "Current Picking"
msgstr ""

#. module: stock
#: model:ir.model.fields,field_description:stock.field_stock_quant_package__current_picking_move_line_ids
msgid "Current Picking Move Line"
msgstr ""

#. module: stock
#: model:ir.model.fields,field_description:stock.field_stock_quant_package__current_source_location_id
msgid "Current Source Location"
msgstr ""

#. module: stock
#: model:ir.actions.act_window,name:stock.location_open_quants
#: model:ir.ui.view,arch_db:stock.view_location_form
msgid "Current Stock"
msgstr "Одоогийн Нөөц"

#. module: stock
#: model:ir.model.fields,help:stock.field_product_product__qty_available
msgid ""
"Current quantity of products.\n"
"In a context with a single Stock Location, this includes goods stored at this Location, or any of its children.\n"
"In a context with a single Warehouse, this includes goods stored in the Stock Location of this Warehouse, or any of its children.\n"
"stored in the Stock Location of the Warehouse of this Shop, or any of its children.\n"
"Otherwise, this includes goods stored in any Stock Location with 'internal' type."
msgstr ""
"Барааны одоогийн тоо хэмжээ.\n"
"Нэг хадгалах байрлалын хувьд энэ нь тухайн байрлал болон түүний дэд бүх байрлалуудад хадгалагдаж байгаа бараанууд байна.\n"
"Нэг агуулахын хувьд энэ нь тухайн агуулахын хадгалах байрлал, дэлгүүр болон түүний дэд бүх байрлалуудад хадгалагдаж байгаа бараанууд байна.\n"
"Бусад тохиолдолд, энэ нь 'дотоод' төрөлтэй хадгалах байрлалд хадгалагдаж байгаа бараанууд байна."

#. module: stock
#: code:addons/stock/models/stock_picking.py:111
#: model:ir.ui.view,arch_db:stock.view_location_search
#, python-format
msgid "Customer"
msgstr "Захиалагч"

#. module: stock
#: model:ir.model.fields,field_description:stock.field_product_product__sale_delay
#: model:ir.model.fields,field_description:stock.field_product_template__sale_delay
msgid "Customer Lead Time"
msgstr "Захиалагчийн урьтал хугацаа"

#. module: stock
#: model:ir.model.fields,field_description:stock.field_res_partner__property_stock_customer
#: model:ir.model.fields,field_description:stock.field_res_users__property_stock_customer
#: selection:stock.location,usage:0
msgid "Customer Location"
msgstr "Захиалагчийн байрлал"

#. module: stock
#: model:ir.ui.view,arch_db:stock.view_location_search
msgid "Customer Locations"
msgstr "Захиалагчийн байрлалууд"

#. module: stock
#: model:stock.location,name:stock.stock_location_customers
#: selection:stock.picking.type,code:0
msgid "Customers"
msgstr "Захиалагчид"

#. module: stock
#: model:stock.incoterms,name:stock.incoterm_DAF
msgid "DELIVERED AT FRONTIER"
msgstr "ХИЛ ДЭЭР НИЙЛҮҮЛСЭН"

#. module: stock
#: model:stock.incoterms,name:stock.incoterm_DAP
msgid "DELIVERED AT PLACE"
msgstr "ГАЗАРТАА ХҮРГЭГДСЭН"

#. module: stock
#: model:stock.incoterms,name:stock.incoterm_DAT
msgid "DELIVERED AT TERMINAL"
msgstr "ТЕРМИНАЛ ДЭЭР ХҮРГЭГДСЭН"

#. module: stock
#: model:stock.incoterms,name:stock.incoterm_DDP
msgid "DELIVERED DUTY PAID"
msgstr "ХҮРГЭЛТИЙН ТӨЛБӨР ТӨЛӨГДСӨН"

#. module: stock
#: model:stock.incoterms,name:stock.incoterm_DDU
msgid "DELIVERED DUTY UNPAID"
msgstr "ХҮРГЭЛТИЙН ТӨЛБӨР ТӨЛӨГДӨӨГҮЙ"

#. module: stock
#: model:stock.incoterms,name:stock.incoterm_DEQ
msgid "DELIVERED EX QUAY"
msgstr "ХӨЛӨГ ОНГОЦНЫ ЗОГСООЛ ДЭЭР НИЙЛҮҮЛСЭН"

#. module: stock
#: model:stock.incoterms,name:stock.incoterm_DES
msgid "DELIVERED EX SHIP"
msgstr "ХӨЛӨГ ОНГОЦОН ДЭЭР НИЙЛҮҮЛСЭН"

#. module: stock
#: model:ir.model.fields,field_description:stock.field_res_config_settings__module_delivery_dhl
msgid "DHL Connector"
msgstr ""

#. module: stock
#: model:ir.ui.menu,name:stock.stock_picking_type_menu
msgid "Dashboard"
msgstr "Хяналтын самбар"

#. module: stock
#: model:ir.model.fields,field_description:stock.field_report_stock_forecast__date
#: model:ir.model.fields,field_description:stock.field_stock_move__date
#: model:ir.model.fields,field_description:stock.field_stock_move_line__date
#: model:ir.ui.view,arch_db:stock.report_stock_body_print
#: model:ir.ui.view,arch_db:stock.report_stock_inventory
#: model:ir.ui.view,arch_db:stock.stock_move_tree
msgid "Date"
msgstr "Огноо"

#. module: stock
#: model:ir.ui.view,arch_db:stock.stock_move_tree
msgid "Date Expected"
msgstr "Таамагласан огноо"

#. module: stock
#: model:ir.model.fields,help:stock.field_product_replenish__date_planned
msgid "Date at which the replenishment should take place."
msgstr ""

#. module: stock
#: model:ir.model.fields,field_description:stock.field_stock_picking__date_done
msgid "Date of Transfer"
msgstr "Шилжүүлэх огноо"

#. module: stock
#: selection:stock.warehouse.orderpoint,lead_type:0
msgid "Day(s) to get the products"
msgstr "Барааг авах хүртэлх хоног"

#. module: stock
#: selection:stock.warehouse.orderpoint,lead_type:0
msgid "Day(s) to purchase"
msgstr "Худалдан авах хүртэлх хоног"

#. module: stock
#: model:ir.model.fields,field_description:stock.field_stock_picking_type__default_location_dest_id
msgid "Default Destination Location"
msgstr "Үндсэн Хүргэх Байрлал"

#. module: stock
#: model:ir.model.fields,help:stock.field_stock_picking__owner_id
msgid "Default Owner"
msgstr "Үндсэн эзэмшигч"

#. module: stock
#: model:ir.model.fields,field_description:stock.field_stock_warehouse__default_resupply_wh_id
msgid "Default Resupply Warehouse"
msgstr "Үндсэн ханган нийлүүлэх агуулах"

#. module: stock
#: model:ir.model.fields,field_description:stock.field_stock_picking_type__default_location_src_id
msgid "Default Source Location"
msgstr "Үндсэн эх байрлал"

#. module: stock
#: model:ir.model.fields,help:stock.field_stock_production_lot__product_uom_id
#: model:ir.model.fields,help:stock.field_stock_quant__product_uom_id
#: model:ir.model.fields,help:stock.field_stock_warehouse_orderpoint__product_uom
msgid "Default Unit of Measure used for all stock operation."
msgstr "Агуулахын бүх үйлдэлд ашиглах үндсэн хэмжих нэгж."

#. module: stock
#: model:ir.model.fields,help:stock.field_stock_warehouse__reception_steps
msgid "Default incoming route to follow"
msgstr "Анхны дагах ирэх маршрут"

#. module: stock
#: model:ir.model.fields,help:stock.field_stock_warehouse__delivery_steps
msgid "Default outgoing route to follow"
msgstr "Анхны дагах гарах маршрут"

#. module: stock
#: selection:stock.move,procure_method:0
msgid "Default: Take From Stock"
msgstr "Анхны: Нөөцөөс авах"

#. module: stock
#: model:ir.model.fields,help:stock.field_stock_warehouse__route_ids
msgid "Defaults routes through the warehouse"
msgstr "Анхны агуулах дундуурх маршрут"

#. module: stock
#: model:ir.actions.act_window,help:stock.action_orderpoint_form
msgid ""
"Define a minimum stock rule so that Odoo creates automatically requests for "
"quotations or draft manufacturing orders to resupply your stock."
msgstr ""

#. module: stock
#: model:ir.actions.act_window,help:stock.action_picking_form
#: model:ir.actions.act_window,help:stock.action_picking_tree_all
#: model:ir.actions.act_window,help:stock.action_picking_tree_backorder
#: model:ir.actions.act_window,help:stock.action_picking_tree_done
#: model:ir.actions.act_window,help:stock.action_picking_tree_done_grouped
#: model:ir.actions.act_window,help:stock.action_picking_tree_late
#: model:ir.actions.act_window,help:stock.action_picking_tree_ready
#: model:ir.actions.act_window,help:stock.action_picking_tree_waiting
#: model:ir.actions.act_window,help:stock.action_picking_type_list
#: model:ir.actions.act_window,help:stock.stock_picking_action_picking_type
msgid "Define a new transfer"
msgstr ""

#. module: stock
#: model:ir.actions.act_window,help:stock.action_warehouse_form
msgid "Define a new warehouse"
msgstr ""

#. module: stock
#: model:ir.actions.act_window,help:stock.action_location_form
msgid ""
"Define your locations to reflect your warehouse structure and\n"
"            organization. Odoo is able to manage physical locations\n"
"            (warehouses, shelves, bin, etc), partner locations (customers,\n"
"            vendors) and virtual locations which are the counterpart of\n"
"            the stock operations like the manufacturing orders\n"
"            consumptions, inventories, etc."
msgstr ""
"Агуулахын бүтэц, зохион байгуулалттай таарах байрлалуудыг\n"
"            тодорхойл. Odoo нь бодит байрлал\n"
"            (багуулах, тавиур, сагс, гм), харилцагчийн байрлал (захиалагч,\n"
"            нийлүүлэгч) хийсвэр байрлалыг удирддаг. Хийсвэр байрлал нь \n"
"            агуулахын ажилбарын харьцсан тал болдог. Үйлдвэрлэлийн захиалга,\n"
"            тооллого зэрэг."

#. module: stock
#: model:ir.model.fields,help:stock.field_stock_location__removal_strategy_id
msgid ""
"Defines the default method used for suggesting the exact location (shelf) "
"where to take the products from, which lot etc. for this location. This "
"method can be enforced at the product category level, and a fallback is made"
" on the parent locations if none is set here."
msgstr ""
"Барааг яг ямар байрлал (тавиур), цувралаас авахыг зааж өгөх үндсэн аргыг "
"тодорхойлно. Энэ арга нь барааны ангилалын түвшинд хэрэглэгдэж болох бөгөөд "
"энд тохируулаагүй бол эцэг байрлалд тусч болно."

#. module: stock
#: model:ir.ui.view,arch_db:stock.stock_location_path_form
#: model:ir.ui.view,arch_db:stock.view_procurement_rule_form
msgid "Delay"
msgstr "Саатал"

#. module: stock
#: model:ir.model.fields,field_description:stock.field_stock_location_path__delay
msgid "Delay (days)"
msgstr "Саатал (өдрөөр)"

#. module: stock
#: code:addons/stock/models/product.py:331
#, python-format
msgid "Delivered Qty"
msgstr "Хүргэгдсэн тоо хэмжээ"

#. module: stock
#: model:ir.ui.view,arch_db:stock.stock_move_line_view_search
msgid "Deliveries"
msgstr "Хүргэлтүүд"

#. module: stock
#: code:addons/stock/models/stock_warehouse.py:213
#: model:stock.picking.type,name:stock.picking_type_out
#, python-format
msgid "Delivery Orders"
msgstr "Хүргэлтийн захиалгууд"

#. module: stock
#: model:ir.model.fields,field_description:stock.field_res_config_settings__group_stock_tracking_lot
msgid "Delivery Packages"
msgstr ""

#. module: stock
#: model:ir.model.fields,field_description:stock.field_stock_warehouse__delivery_route_id
msgid "Delivery Route"
msgstr "Хүргэлтийн маршрут"

#. module: stock
#: model:ir.actions.report,name:stock.action_report_delivery
msgid "Delivery Slip"
msgstr "Хүргэлтийн тасалбар"

#. module: stock
#: model:ir.model.fields,field_description:stock.field_procurement_group__move_type
msgid "Delivery Type"
msgstr "Хүргэлтийн төрөл"

#. module: stock
#: model:ir.model.fields,help:stock.field_product_product__sale_delay
#: model:ir.model.fields,help:stock.field_product_template__sale_delay
msgid ""
"Delivery lead time, in days. It's the number of days, promised to the "
"customer, between the confirmation of the order and the delivery."
msgstr ""

#. module: stock
#: model:ir.model.fields,help:stock.field_product_product__route_ids
#: model:ir.model.fields,help:stock.field_product_template__route_ids
msgid ""
"Depending on the modules installed, this will allow you to define the route "
"of the product: whether it will be bought, manufactured, MTO/MTS,..."
msgstr ""
"Ямар модулиуд сууснаас хамаараад энэ нь барааны машрут тодорхойлох боломжийг"
" олгоно: худалдан авах, үйлдвэрлэх, Захиалуулах/Нөөцлүүлэх алин болох..."

#. module: stock
#: model:ir.model.fields,field_description:stock.field_stock_move__name
msgid "Description"
msgstr "Тодорхойлолт"

#. module: stock
#: model:ir.ui.view,arch_db:stock.view_template_property_form
msgid "Description for Delivery Orders"
msgstr ""

#. module: stock
#: model:ir.ui.view,arch_db:stock.view_template_property_form
msgid "Description for Internal Transfers"
msgstr ""

#. module: stock
#: model:ir.ui.view,arch_db:stock.view_template_property_form
msgid "Description for Receptions"
msgstr ""

#. module: stock
#: model:ir.model.fields,field_description:stock.field_product_product__description_pickingout
#: model:ir.model.fields,field_description:stock.field_product_template__description_pickingout
msgid "Description on Delivery Orders"
msgstr ""

#. module: stock
#: model:ir.model.fields,field_description:stock.field_product_product__description_picking
#: model:ir.model.fields,field_description:stock.field_product_template__description_picking
msgid "Description on Picking"
msgstr "Бэлтгэх баримтын тайлбар"

#. module: stock
#: model:ir.model.fields,field_description:stock.field_product_product__description_pickingin
#: model:ir.model.fields,field_description:stock.field_product_template__description_pickingin
msgid "Description on Receptions"
msgstr ""

#. module: stock
#: model:ir.ui.view,arch_db:stock.report_picking
#: model:ir.ui.view,arch_db:stock.view_move_search
msgid "Destination"
msgstr "Хүрэх"

#. module: stock
#: model:ir.model.fields,field_description:stock.field_stock_move__partner_id
msgid "Destination Address "
msgstr "Хүргэх хаяг"

#. module: stock
#: model:ir.model.fields,field_description:stock.field_stock_location_path__location_dest_id
#: model:ir.model.fields,field_description:stock.field_stock_move__location_dest_id
#: model:ir.model.fields,field_description:stock.field_stock_picking__location_dest_id
msgid "Destination Location"
msgstr "Хүрэх Байршил"

#. module: stock
#: model:ir.ui.view,arch_db:stock.message_body
msgid "Destination Location:"
msgstr ""

#. module: stock
#: model:ir.model.fields,field_description:stock.field_stock_move__move_dest_ids
#: model:ir.ui.view,arch_db:stock.view_move_form
msgid "Destination Moves"
msgstr ""

#. module: stock
#: model:ir.model.fields,field_description:stock.field_stock_move_line__result_package_id
#: model:ir.ui.view,arch_db:stock.view_move_line_form
msgid "Destination Package"
msgstr "Хүрэх баглаа"

#. module: stock
#: model:ir.ui.view,arch_db:stock.message_body
msgid "Destination Package :"
msgstr ""

#. module: stock
#: model:ir.model.fields,field_description:stock.field_stock_move__route_ids
msgid "Destination route"
msgstr "Хүрэх маршрут"

#. module: stock
#: code:addons/stock/models/stock_move.py:469
#: model:ir.ui.view,arch_db:stock.view_picking_form
#, python-format
msgid "Detailed Operations"
msgstr ""

#. module: stock
#: model:ir.ui.view,arch_db:stock.stock_location_path_form
msgid "Details"
msgstr "Задаргаа"

#. module: stock
#: model:ir.model.fields,field_description:stock.field_stock_move__show_details_visible
msgid "Details Visible"
msgstr ""

#. module: stock
#: model:ir.model.fields,help:stock.field_procurement_rule__procure_method
msgid ""
"Determines the procurement method of the stock move that will be generated: "
"whether it will need to 'take from the available stock' in its source "
"location or needs to ignore its stock and create a procurement over there."
msgstr ""
"Барааны татан авалтын ямар хөдөлгөөн үүсгэх аргыг тодорхойлно: эх байрлалын "
"'бэлэн байгаа нөөцөөс авах' эсвэл нөөцийг үл тооцон тэр байрлалдаа татан "
"авалт хийх"

#. module: stock
#: model:ir.ui.view,arch_db:stock.stock_warn_insufficient_qty_form_view
#: model:ir.ui.view,arch_db:stock.view_product_replenish
#: model:ir.ui.view,arch_db:stock.view_stock_move_operations
msgid "Discard"
msgstr "Үл хэрэгсэх"

#. module: stock
#: selection:barcode.rule,type:0
msgid "Discounted Product"
msgstr "Хямдарсан Бараа"

#. module: stock
#: model:ir.model.fields,field_description:stock.field_procurement_group__display_name
#: model:ir.model.fields,field_description:stock.field_procurement_rule__display_name
#: model:ir.model.fields,field_description:stock.field_product_putaway__display_name
#: model:ir.model.fields,field_description:stock.field_product_removal__display_name
#: model:ir.model.fields,field_description:stock.field_product_replenish__display_name
#: model:ir.model.fields,field_description:stock.field_report_stock_forecast__display_name
#: model:ir.model.fields,field_description:stock.field_stock_backorder_confirmation__display_name
#: model:ir.model.fields,field_description:stock.field_stock_change_product_qty__display_name
#: model:ir.model.fields,field_description:stock.field_stock_fixed_putaway_strat__display_name
#: model:ir.model.fields,field_description:stock.field_stock_immediate_transfer__display_name
#: model:ir.model.fields,field_description:stock.field_stock_incoterms__display_name
#: model:ir.model.fields,field_description:stock.field_stock_inventory__display_name
#: model:ir.model.fields,field_description:stock.field_stock_inventory_line__display_name
#: model:ir.model.fields,field_description:stock.field_stock_location__display_name
#: model:ir.model.fields,field_description:stock.field_stock_location_path__display_name
#: model:ir.model.fields,field_description:stock.field_stock_location_route__display_name
#: model:ir.model.fields,field_description:stock.field_stock_move__display_name
#: model:ir.model.fields,field_description:stock.field_stock_move_line__display_name
#: model:ir.model.fields,field_description:stock.field_stock_overprocessed_transfer__display_name
#: model:ir.model.fields,field_description:stock.field_stock_picking__display_name
#: model:ir.model.fields,field_description:stock.field_stock_picking_type__display_name
#: model:ir.model.fields,field_description:stock.field_stock_production_lot__display_name
#: model:ir.model.fields,field_description:stock.field_stock_quant__display_name
#: model:ir.model.fields,field_description:stock.field_stock_quant_package__display_name
#: model:ir.model.fields,field_description:stock.field_stock_quantity_history__display_name
#: model:ir.model.fields,field_description:stock.field_stock_return_picking__display_name
#: model:ir.model.fields,field_description:stock.field_stock_return_picking_line__display_name
#: model:ir.model.fields,field_description:stock.field_stock_scheduler_compute__display_name
#: model:ir.model.fields,field_description:stock.field_stock_scrap__display_name
#: model:ir.model.fields,field_description:stock.field_stock_traceability_report__display_name
#: model:ir.model.fields,field_description:stock.field_stock_warehouse__display_name
#: model:ir.model.fields,field_description:stock.field_stock_warehouse_orderpoint__display_name
#: model:ir.model.fields,field_description:stock.field_stock_warn_insufficient_qty__display_name
#: model:ir.model.fields,field_description:stock.field_stock_warn_insufficient_qty_scrap__display_name
msgid "Display Name"
msgstr "Дэлгэцийн Нэр"

#. module: stock
#: model:ir.model.fields,field_description:stock.field_stock_move_line__qty_done
#: model:ir.ui.view,arch_db:stock.stock_move_line_view_search
#: model:ir.ui.view,arch_db:stock.stock_scrap_form_view2
#: model:ir.ui.view,arch_db:stock.view_move_search
#: model:ir.ui.view,arch_db:stock.view_picking_form
#: model:ir.ui.view,arch_db:stock.view_picking_internal_search
#: selection:stock.move,state:0 selection:stock.picking,state:0
#: selection:stock.scrap,state:0
msgid "Done"
msgstr "Дууссан"

#. module: stock
#: model:ir.actions.act_window,name:stock.action_picking_tree_done
msgid "Done Transfers"
msgstr "Дууссан шилжилтүүд"

#. module: stock
#: model:ir.actions.act_window,name:stock.action_picking_tree_done_grouped
msgid "Done Transfers by Date"
msgstr "Дууссан шилжилтүүд огноогоор"

#. module: stock
#: model:ir.ui.view,arch_db:stock.res_config_settings_view_form
msgid "Don’t propagate scheduling changes through chains of operations"
msgstr ""

#. module: stock
#: model:ir.ui.view,arch_db:stock.view_picking_internal_search
#: selection:stock.inventory,state:0 selection:stock.picking,state:0
#: selection:stock.scrap,state:0
msgid "Draft"
msgstr "Ноорог"

#. module: stock
#: model:ir.ui.view,arch_db:stock.view_picking_internal_search
msgid "Draft Moves"
msgstr "Ноорог хөдөлгөөн"

#. module: stock
#: model:stock.incoterms,name:stock.incoterm_EXW
msgid "EX WORKS"
msgstr "НЭМЭЛТ АЖИЛ"

#. module: stock
#: model:ir.model.fields,field_description:stock.field_stock_picking__entire_package_ids
msgid "Entire Package"
msgstr ""

#. module: stock
#: model:ir.model.fields,field_description:stock.field_stock_picking__entire_package_detail_ids
msgid "Entire Package Detail"
msgstr ""

#. module: stock
#. openerp-web
#: code:addons/stock/static/src/xml/stock_traceability_report_backend.xml:14
#, python-format
msgid "Error"
msgstr "Алдаа"

#. module: stock
#: model:ir.actions.act_window,help:stock.action_location_form
msgid ""
"Every stock operation in Odoo moves the products from one\n"
"            location to another one.  For instance, if you receive products\n"
"            from a vendor, Odoo will move products from the Vendor\n"
"            location to the Stock location. Each report can be performed on\n"
"            physical, partner or virtual locations."
msgstr ""
"Odoo-д агуулахын ажилбар бүр нь барааг нэг байрлалаас\n"
"            нөгөө байрлал руу шилжүүлдэг.  Тухайлбал, хэрэв нийлүүлэгчээс\n"
"            бараа хүлээн авбал, Odoo нь нийлүүлэгчийн байрлалаас\n"
"            агуулахын байрлал руу барааг зөөнө. Тайлан нь физик байрлал,\n"
"            харилцагчийн байрлал, виртуаль байрлал дээр ажиллана."

#. module: stock
#: code:addons/stock/models/stock_quant.py:433
#, python-format
msgid "Everything inside a package should be in the same location"
msgstr "Баглаа дотор байгаа бүх зүйлс ижил байрлалд байх ёстой"

#. module: stock
#: model:ir.ui.view,arch_db:stock.exception_on_picking
msgid "Exception(s) occurred on the picking"
msgstr ""

#. module: stock
#: model:ir.ui.view,arch_db:stock.exception_on_picking
msgid "Exception(s):"
msgstr ""

#. module: stock
#: model:ir.ui.view,arch_db:stock.product_template_search_form_view_stock
msgid "Exhausted Stock"
msgstr "Үлдэгдэлгүй нөөц"

#. module: stock
#: model:ir.model.fields,field_description:stock.field_stock_move__date_expected
#: model:ir.model.fields,field_description:stock.field_stock_scrap__date_expected
#: model:ir.ui.view,arch_db:stock.view_picking_internal_search
msgid "Expected Date"
msgstr "Төлөвлөгөөт Огноо"

#. module: stock
#: model:ir.model.fields,field_description:stock.field_res_config_settings__module_product_expiry
msgid "Expiration Dates"
msgstr "Хугацаа дуусах огноо"

#. module: stock
#: model:ir.ui.view,arch_db:stock.view_location_form
msgid "External note..."
msgstr "Гадаад тэмдэглэл..."

#. module: stock
#: model:ir.model.fields,help:stock.field_product_removal__method
msgid "FIFO, LIFO..."
msgstr "FIFO, LIFO..."

#. module: stock
#: model:stock.incoterms,name:stock.incoterm_FAS
msgid "FREE ALONGSIDE SHIP"
msgstr "ХӨЛӨГ ОНГОЦНЫ ХАШЛАГЫН ДАГУУ ЧӨЛӨӨТЭЙ"

#. module: stock
#: model:stock.incoterms,name:stock.incoterm_FCA
msgid "FREE CARRIER"
msgstr "ҮНЭГҮЙ ТЭЭВЭРЛЭГЧ"

#. module: stock
#: model:stock.incoterms,name:stock.incoterm_FOB
msgid "FREE ON BOARD"
msgstr "ТЭЭВЭРЛЭГЧ РҮҮ ХҮРГЭЛТ ҮНЭГҮЙ"

#. module: stock
#: model:ir.model.fields,field_description:stock.field_res_config_settings__module_delivery_fedex
msgid "FedEx Connector"
msgstr ""

#. module: stock
#: model:ir.ui.view,arch_db:stock.quant_search_view
msgid "Filters"
msgstr "Шүүлтүүр"

#. module: stock
#: selection:procurement.rule,group_propagation_option:0
msgid "Fixed"
msgstr "Тогтмол"

#. module: stock
#: model:ir.model.fields,field_description:stock.field_product_putaway__product_location_ids
msgid "Fixed Locations Per Product"
msgstr ""

#. module: stock
#: model:ir.model.fields,field_description:stock.field_product_putaway__fixed_location_ids
msgid "Fixed Locations Per Product Category"
msgstr "Барааны Ангилалын Тогтмол Байрлалууд"

#. module: stock
#: model:ir.model.fields,field_description:stock.field_procurement_rule__group_id
msgid "Fixed Procurement Group"
msgstr "Тогтсон татан авалтын бүлэг"

#. module: stock
#: model:ir.model.fields,field_description:stock.field_stock_picking__message_follower_ids
#: model:ir.model.fields,field_description:stock.field_stock_production_lot__message_follower_ids
msgid "Followers"
msgstr "Дагагчид"

#. module: stock
#: model:ir.model.fields,field_description:stock.field_stock_picking__message_channel_ids
#: model:ir.model.fields,field_description:stock.field_stock_production_lot__message_channel_ids
msgid "Followers (Channels)"
msgstr "Дагагчид (Сувагууд)"

#. module: stock
#: model:ir.model.fields,field_description:stock.field_stock_picking__message_partner_ids
#: model:ir.model.fields,field_description:stock.field_stock_production_lot__message_partner_ids
msgid "Followers (Partners)"
msgstr "Дагагчид (Харилцагчид)"

#. module: stock
#: model:ir.model.fields,field_description:stock.field_product_category__removal_strategy_id
msgid "Force Removal Strategy"
msgstr "Авч гаргах Стратегийг албадах"

#. module: stock
#: model:ir.model.fields,field_description:stock.field_product_product__virtual_available
msgid "Forecast Quantity"
msgstr "Тоо хэмжээний урьдчилсан таамаг"

#. module: stock
#: model:ir.model.fields,help:stock.field_product_product__virtual_available
msgid ""
"Forecast quantity (computed as Quantity On Hand - Outgoing + Incoming)\n"
"In a context with a single Stock Location, this includes goods stored in this location, or any of its children.\n"
"In a context with a single Warehouse, this includes goods stored in the Stock Location of this Warehouse, or any of its children.\n"
"Otherwise, this includes goods stored in any Stock Location with 'internal' type."
msgstr ""
"Тоо хэмжээний урьдчилсан таамаг (Тооцоолохдоо = Гарт байгаа тоо хэмжээнээс - Гарах + Ирэх)\n"
"Нэг хадгалах байрлалын хувьд энэ байрлал болон дэд байрлалуудад хадгалагдаж байгаа бараанууд байна.\n"
"Нэг агуулахын хувьд агуулахын хадгалах байрлал болон дэд байрлалуудад хадгалагдаж байгаа бараанууд байна.\n"
"Бусад тохиолдолд, 'дотоод' гэсэн төрөлтэй хадгалах байрлалд хадгалагдаж байгаа бараанууд байна."

#. module: stock
#: code:addons/stock/models/product.py:326
#: model:ir.model.fields,field_description:stock.field_product_template__virtual_available
#: model:ir.model.fields,field_description:stock.field_stock_move__availability
#, python-format
msgid "Forecasted Quantity"
msgstr "Тоо хэмжээний урьдчилсан таамаг"

#. module: stock
#: model:ir.model.fields,field_description:stock.field_stock_move_line__location_id
#: model:ir.ui.view,arch_db:stock.report_stock_body_print
#: model:ir.ui.view,arch_db:stock.report_stock_inventory
#: model:ir.ui.view,arch_db:stock.view_move_tree
#: model:ir.ui.view,arch_db:stock.view_quant_package_picking_tree
msgid "From"
msgstr "Хаанаас"

#. module: stock
#: model:ir.model.fields,field_description:stock.field_stock_move_line__from_loc
msgid "From Loc"
msgstr ""

#. module: stock
#: model:ir.model.fields,field_description:stock.field_stock_move__show_reserved_availability
msgid "From Supplier"
msgstr ""

#. module: stock
#: model:ir.model.fields,field_description:stock.field_stock_location__complete_name
msgid "Full Location Name"
msgstr "Байрлалын бүтэн нэр"

#. module: stock
#: model:ir.ui.view,arch_db:stock.view_picking_internal_search
msgid "Future Activities"
msgstr "Ирээдүйн Үйл ажиллагаанууд"

#. module: stock
#: code:addons/stock/models/product.py:329
#, python-format
msgid "Future Deliveries"
msgstr "Ирээдүйн Хүргэлтүүд"

#. module: stock
#: code:addons/stock/models/product.py:334
#, python-format
msgid "Future P&L"
msgstr "Ирээдүйн ашиг, алдагдал"

#. module: stock
#: code:addons/stock/models/product.py:344
#, python-format
msgid "Future Productions"
msgstr "Ирээдүйн үйлдвэрлэлүүд"

#. module: stock
#: code:addons/stock/models/product.py:339
#, python-format
msgid "Future Qty"
msgstr "Ирээдүйн тоо хэмжээ"

#. module: stock
#: code:addons/stock/models/product.py:321
#, python-format
msgid "Future Receipts"
msgstr "Ирээдүйн хүлээн авах баримтууд"

#. module: stock
#: model:ir.ui.view,arch_db:stock.res_config_settings_view_form
msgid "Get a full traceability from vendors to customers"
msgstr ""

#. module: stock
#: model:ir.ui.view,arch_db:stock.res_config_settings_view_form
msgid "Get informative or blocking warnings on partners"
msgstr ""

#. module: stock
#: model:ir.model.fields,help:stock.field_stock_fixed_putaway_strat__sequence
msgid ""
"Give to the more specialized category, a higher priority to have them in top"
" of the list."
msgstr ""
"Илүү тусгайлсан ангилал оноож тэдгээрийг жагсаалтын илүү урьтамжаар дээд "
"талд нь гаргана."

#. module: stock
#: model:ir.ui.view,arch_db:stock.stock_location_path_filter
#: model:ir.ui.view,arch_db:stock.view_procurement_rule_filter
msgid "Global"
msgstr "Глобал"

#. module: stock
#: model:ir.model.fields,help:stock.field_stock_warehouse__default_resupply_wh_id
msgid "Goods will always be resupplied from this warehouse"
msgstr "Бараанууд нь байнга энэ агуулахаас ханган нийлүүлэгдэнэ"

#. module: stock
#: model:ir.ui.view,arch_db:stock.view_stock_level_forecast_filter
msgid "Graph"
msgstr "Граф"

#. module: stock
#: model:ir.ui.view,arch_db:stock.search_product_lot_filter
#: model:ir.ui.view,arch_db:stock.stock_move_line_view_search
#: model:ir.ui.view,arch_db:stock.stock_scrap_search_view
#: model:ir.ui.view,arch_db:stock.view_inventory_filter
#: model:ir.ui.view,arch_db:stock.view_move_search
#: model:ir.ui.view,arch_db:stock.view_picking_internal_search
#: model:ir.ui.view,arch_db:stock.view_stock_level_forecast_filter
#: model:ir.ui.view,arch_db:stock.warehouse_orderpoint_search
msgid "Group By"
msgstr "Бүлэглэх"

#. module: stock
#: model:ir.ui.view,arch_db:stock.quant_package_search_view
#: model:ir.ui.view,arch_db:stock.quant_search_view
msgid "Group by..."
msgstr "Бүлэглэх..."

#. module: stock
#: model:ir.model.fields,field_description:stock.field_stock_move__has_move_lines
msgid "Has Move Lines"
msgstr ""

#. module: stock
#: model:ir.model.fields,field_description:stock.field_stock_picking__move_line_exist
msgid "Has Pack Operations"
msgstr "Баглах Ажилбартай"

#. module: stock
#: model:ir.model.fields,field_description:stock.field_stock_picking__has_packages
msgid "Has Packages"
msgstr ""

#. module: stock
#: model:ir.model.fields,field_description:stock.field_stock_picking__has_scrap_move
msgid "Has Scrap Moves"
msgstr "Гологдолын Хөдөлгөөнтэй"

#. module: stock
#: model:ir.model.fields,field_description:stock.field_stock_picking__has_tracking
msgid "Has Tracking"
msgstr ""

#. module: stock
#: model:ir.model.fields,field_description:stock.field_product_replenish__product_has_variants
msgid "Has variants"
msgstr ""

#. module: stock
#: model:ir.model.fields,field_description:stock.field_stock_location__posz
msgid "Height (Z)"
msgstr "Өндөр (Z)"

#. module: stock
#: model:ir.actions.act_window,help:stock.action_receipt_picking_move
msgid ""
"Here you can receive individual products, no matter what\n"
"                purchase order or picking order they come from. You will find\n"
"                the list of all products you are waiting for."
msgstr ""

#. module: stock
#: model:ir.model.fields,field_description:stock.field_procurement_group__id
#: model:ir.model.fields,field_description:stock.field_procurement_rule__id
#: model:ir.model.fields,field_description:stock.field_product_putaway__id
#: model:ir.model.fields,field_description:stock.field_product_removal__id
#: model:ir.model.fields,field_description:stock.field_product_replenish__id
#: model:ir.model.fields,field_description:stock.field_report_stock_forecast__id
#: model:ir.model.fields,field_description:stock.field_stock_backorder_confirmation__id
#: model:ir.model.fields,field_description:stock.field_stock_change_product_qty__id
#: model:ir.model.fields,field_description:stock.field_stock_fixed_putaway_strat__id
#: model:ir.model.fields,field_description:stock.field_stock_immediate_transfer__id
#: model:ir.model.fields,field_description:stock.field_stock_incoterms__id
#: model:ir.model.fields,field_description:stock.field_stock_inventory__id
#: model:ir.model.fields,field_description:stock.field_stock_inventory_line__id
#: model:ir.model.fields,field_description:stock.field_stock_location__id
#: model:ir.model.fields,field_description:stock.field_stock_location_path__id
#: model:ir.model.fields,field_description:stock.field_stock_location_route__id
#: model:ir.model.fields,field_description:stock.field_stock_move__id
#: model:ir.model.fields,field_description:stock.field_stock_move_line__id
#: model:ir.model.fields,field_description:stock.field_stock_overprocessed_transfer__id
#: model:ir.model.fields,field_description:stock.field_stock_picking__id
#: model:ir.model.fields,field_description:stock.field_stock_picking_type__id
#: model:ir.model.fields,field_description:stock.field_stock_production_lot__id
#: model:ir.model.fields,field_description:stock.field_stock_quant__id
#: model:ir.model.fields,field_description:stock.field_stock_quant_package__id
#: model:ir.model.fields,field_description:stock.field_stock_quantity_history__id
#: model:ir.model.fields,field_description:stock.field_stock_return_picking__id
#: model:ir.model.fields,field_description:stock.field_stock_return_picking_line__id
#: model:ir.model.fields,field_description:stock.field_stock_scheduler_compute__id
#: model:ir.model.fields,field_description:stock.field_stock_scrap__id
#: model:ir.model.fields,field_description:stock.field_stock_traceability_report__id
#: model:ir.model.fields,field_description:stock.field_stock_warehouse__id
#: model:ir.model.fields,field_description:stock.field_stock_warehouse_orderpoint__id
#: model:ir.model.fields,field_description:stock.field_stock_warn_insufficient_qty__id
#: model:ir.model.fields,field_description:stock.field_stock_warn_insufficient_qty_scrap__id
msgid "ID"
msgstr "ID"

#. module: stock
#: code:addons/stock/models/stock_inventory.py:402
#, python-format
msgid "INV:"
msgstr "INV:"

#. module: stock
#: code:addons/stock/wizard/stock_change_product_qty.py:97
#, python-format
msgid "INV: %s"
msgstr "INV: %s"

#. module: stock
#: model:ir.ui.view,arch_db:stock.view_inventory_form
msgid ""
"If a product is not at the right place, set the checked quantity to 0 and "
"create a new line with correct location."
msgstr ""
"Хэрэв бараа зөв биш газар байгаа бол хянасан тоо хэмжээг 0-р тааруулаад шинэ"
" мөрийг зөв байрлалтайгаар үүсгэ."

#. module: stock
#: model:ir.model.fields,help:stock.field_stock_picking__message_unread
#: model:ir.model.fields,help:stock.field_stock_production_lot__message_unread
msgid "If checked new messages require your attention."
msgstr ""
"Хэрэв тэмдэглэгдсэн бол таныг шинэ зурвасуудад анхаарал хандуулахыг "
"шаардана."

#. module: stock
#: model:ir.model.fields,help:stock.field_stock_picking__message_needaction
#: model:ir.model.fields,help:stock.field_stock_production_lot__message_needaction
msgid "If checked, new messages require your attention."
msgstr "Хэрэв сонгосон бол, шинэ зурвасуудад анхаарал хандуулахыг шаардана."

#. module: stock
#: model:ir.model.fields,help:stock.field_stock_picking__picking_type_entire_packs
#: model:ir.model.fields,help:stock.field_stock_picking_type__show_entire_packs
msgid ""
"If checked, this shows the packs to be moved as a whole in the Operations "
"tab all the time, even if there was no entire pack reserved."
msgstr ""
"Хэрэв сонгосон бол, энэ баглаа нь байнга бүхэлдээ зөөгдөж Ажилбар хавтаст "
"харагдана, баглаа бүхэлдээ нөөцлөгдөөгүй байсан ч байнга бүхлээрээ зөөгдөнө."

#. module: stock
#: model:ir.model.fields,help:stock.field_stock_location_path__propagate
msgid ""
"If checked, when the previous move is cancelled or split, the move generated"
" by this move will too"
msgstr ""
"Хэрэв тэмдэглэгдсэн бол өмнөх хөдөлгөөн нь цуцлагдах юмуу хуваагдахад энэ "
"хөдөлгөөнөөс үүссэн хөдөлгөөн нь бас адилхан цуцлагдаж хуваагдана."

#. module: stock
#: model:ir.model.fields,help:stock.field_procurement_rule__propagate
msgid ""
"If checked, when the previous move of the move (which was generated by a "
"next procurement) is cancelled or split, the move generated by this move "
"will too"
msgstr ""
"Хэрэв чагтлагдвал, хөдөлгөөний (дараагийн татан авалтаар үүсгэгдсэн) өмнөх "
"хөдөлгөөн нь цуцлалт эсвэл салгалт хийгдэх бөгөөд энэ хөдөлгөөнөөс "
"үүсгэгдсэн хөдөлгөөн нь мөн ижил үйлдэл хийх болно."

#. module: stock
#: model:ir.model.fields,help:stock.field_stock_move__propagate
msgid "If checked, when this move is cancelled, cancel the linked move too"
msgstr ""
"Хэрэв тэмдэглэгдсэн бол энэ хөдөлгөөний цуцлахад холбогдсон хөдөлгөөнүүд мөн"
" цуцлагдана"

#. module: stock
#: model:ir.model.fields,help:stock.field_stock_move_line__result_package_id
msgid "If set, the operations are packed into this package"
msgstr "Хэрэв сонгосон бол ажилбар нь энэ баглаанд багцлагдсан байна."

#. module: stock
#: model:ir.model.fields,help:stock.field_stock_warehouse_orderpoint__active
msgid ""
"If the active field is set to False, it will allow you to hide the "
"orderpoint without removing it."
msgstr ""
"Хэрэв энэ талбарын тэмдэглэгээг арилгавал захиалгын цэгийг устгалгүйгээр "
"нуудаг."

#. module: stock
#: model:ir.model.fields,help:stock.field_stock_location_route__active
msgid ""
"If the active field is set to False, it will allow you to hide the route "
"without removing it."
msgstr "Хэрэв идэвхтэй талбар нь Худал бол маршрутыг устгалгүйгээр нууна."

#. module: stock
#: model:ir.ui.view,arch_db:stock.view_picking_form
msgid ""
"If the picking is unlocked you can edit initial demand (for a draft picking)"
" or done quantities (for a done picking)."
msgstr ""

#. module: stock
#: model:ir.ui.view,arch_db:stock.stock_location_path_filter
#: model:ir.ui.view,arch_db:stock.view_procurement_rule_filter
msgid "If the route is global"
msgstr "Хэрэв маршрут глобаль бол"

#. module: stock
#: model:ir.model.fields,help:stock.field_stock_picking_type__show_reserved
msgid ""
"If this checkbox is ticked, Odoo will show which products are reserved "
"(lot/serial number, source location, source package)."
msgstr ""

#. module: stock
#: model:ir.model.fields,help:stock.field_stock_move__show_operations
#: model:ir.model.fields,help:stock.field_stock_picking_type__show_operations
msgid ""
"If this checkbox is ticked, the pickings lines will represent detailed stock"
" operations. If not, the picking lines will represent an aggregate of "
"detailed stock operations."
msgstr ""

#. module: stock
#: model:ir.model.fields,help:stock.field_stock_picking_type__use_create_lots
msgid ""
"If this is checked only, it will suppose you want to create new Lots/Serial "
"Numbers, so you can provide them in a text field. "
msgstr ""
"Хэрэв сонгогдсон байвал Цувралын дугаар хөтлөнө гэж үзэх бөгөөд цувралыг "
"текст талбарт хөтлөнө."

#. module: stock
#: model:ir.model.fields,help:stock.field_stock_picking_type__use_existing_lots
msgid ""
"If this is checked, you will be able to choose the Lots/Serial Numbers. You "
"can also decide to not put lots in this operation type.  This means it will "
"create stock with no lot or not put a restriction on the lot taken. "
msgstr ""

#. module: stock
#: model:ir.model.fields,help:stock.field_stock_move__backorder_id
#: model:ir.model.fields,help:stock.field_stock_picking__backorder_id
msgid ""
"If this shipment was split, then this field links to the shipment which "
"contains the already processed part."
msgstr ""
"Хэрэв энэ хүргэлт хуваагдсан байсан бол энэ талбар нь боловсруулагдсан хэсэг"
" рүү холбоход хэрэглэгдэнэ."

#. module: stock
#: model:ir.model.fields,help:stock.field_procurement_rule__active
msgid "If unchecked, it will allow you to hide the rule without removing it."
msgstr "Хэрэв сонгоогүй бол дүрмийг устгалгүйгээр нуух боломжийг олгоно."

#. module: stock
#: model:ir.model.fields,help:stock.field_stock_inventory__filter
msgid ""
"If you do an entire inventory, you can choose 'All Products' and it will "
"prefill the inventory with the current stock.  If you only do some products"
"  (e.g. Cycle Counting) you can choose 'Manual Selection of Products' and "
"the system won't propose anything.  You can also let the system propose for "
"a single product / lot /... "
msgstr ""
"Хэрэв та бүтэн тооллого хийвэл 'Бүх бараанууд'-г сонгоно. Энэ нь тооллогын "
"баримтыг одоогийн нөөцөөр дүүргэнэ. Хэрэв зарим барааг (ж: Унадаг дугуй) "
"сонговол 'Бараануудын Гар Сонголт'-г сонгох бөгөөд систем ямар нэг зүйл "
"санал болгохгүй. Мөн нэг барааг (цувралыг) тоолохоор бол системд сонгож өгч "
"болно."

#. module: stock
#: model:ir.model,name:stock.model_stock_immediate_transfer
#: model:ir.ui.view,arch_db:stock.stock_picking_type_kanban
msgid "Immediate Transfer"
msgstr "Даруй шилжүүлэх"

#. module: stock
#: code:addons/stock/models/stock_picking.py:723
#, python-format
msgid "Immediate Transfer?"
msgstr "Даруй шилжүүлэх эсэх?"

#. module: stock
#: model:ir.ui.view,arch_db:stock.view_immediate_transfer
msgid "Immediate transfer?"
msgstr "Даруй шилжүүлэх эсэх?"

#. module: stock
#: selection:res.config.settings,module_procurement_jit:0
msgid "Immediately after sales order confirmation"
msgstr ""

#. module: stock
#: model:ir.model.fields,field_description:stock.field_stock_move_line__in_entire_package
msgid "In Entire Package"
msgstr ""

#. module: stock
#: selection:stock.inventory,state:0
msgid "In Progress"
msgstr "Боловсруулагдаж буй"

#. module: stock
#: model:ir.model.fields,field_description:stock.field_stock_warehouse__in_type_id
msgid "In Type"
msgstr "Орох Төрөл"

#. module: stock
#: model:ir.model.fields,field_description:stock.field_stock_inventory__exhausted
msgid "Include Exhausted Products"
msgstr "Дууссан Барааг оруулах"

#. module: stock
#: model:ir.model.fields,field_description:stock.field_product_product__incoming_qty
#: model:ir.model.fields,field_description:stock.field_product_template__incoming_qty
#: model:ir.ui.view,arch_db:stock.view_move_search
msgid "Incoming"
msgstr "Орлого"

#. module: stock
#: model:ir.actions.act_window,name:stock.action_receipt_picking_move
msgid "Incoming  Products"
msgstr "Ирж буй Бараанууд"

#. module: stock
#: model:ir.model.fields,field_description:stock.field_stock_quant__in_date
msgid "Incoming Date"
msgstr "Ирэх Огноо"

#. module: stock
#: model:ir.model.fields,field_description:stock.field_stock_warehouse__reception_steps
msgid "Incoming Shipments"
msgstr "Ирж буй Хүргэлтүүд"

#. module: stock
#: model:ir.model.fields,help:stock.field_stock_incoterms__code
msgid "Incoterm Standard Code"
msgstr "Инкотерм Стандарт Код"

#. module: stock
#: model:ir.actions.act_window,name:stock.action_incoterms_tree
#: model:ir.model,name:stock.model_stock_incoterms
#: model:ir.ui.menu,name:stock.menu_action_incoterm_open
#: model:ir.ui.view,arch_db:stock.stock_incoterms_form
#: model:ir.ui.view,arch_db:stock.stock_incoterms_view_search
#: model:ir.ui.view,arch_db:stock.view_incoterms_tree
msgid "Incoterms"
msgstr "Худалдааны нөхцөл"

#. module: stock
#: model:ir.model.fields,help:stock.field_stock_incoterms__name
msgid ""
"Incoterms are series of sales terms. They are used to divide transaction "
"costs and responsibilities between buyer and seller and reflect state-of-"
"the-art transportation practices."
msgstr ""
"Инкотерм нь борлуулалтын нөхцлүүдийн цуврал байдаг. Эдгээр нь худалдагч, "
"худалдан авагч талуудын хооронд гүйлгээний өртөгийг хуваах нөхцөл, "
"хариуцлагын нөхцөл, тээвэрлэлтийн олон улсын урлагыг хэрэглэх нөхцөл "
"зэрэгийг тодорхойлоход хэрэглэгддэг."

#. module: stock
#: model:ir.actions.act_window,help:stock.action_incoterms_tree
msgid ""
"Incoterms are used to divide transaction costs and responsibilities between "
"buyer and seller."
msgstr ""

#. module: stock
#: model:ir.model.fields,field_description:stock.field_stock_move__product_uom_qty
#: model:ir.ui.view,arch_db:stock.view_picking_form
msgid "Initial Demand"
msgstr "Эхний Шаардлага"

#. module: stock
#: code:addons/stock/models/stock_warehouse.py:97
#: model:stock.location,name:stock.stock_location_company
#, python-format
msgid "Input"
msgstr "Орох"

#. module: stock
#: model:ir.model.fields,field_description:stock.field_stock_warehouse__wh_input_stock_loc_id
msgid "Input Location"
msgstr "Орох Байрлал"

#. module: stock
#: code:addons/stock/models/stock_scrap.py:135
#, python-format
msgid "Insufficient Quantity"
msgstr ""

#. module: stock
#: model:stock.location,name:stock.stock_location_inter_wh
msgid "Inter Company Transit"
msgstr "Компани Хоорондын Дамжин"

#. module: stock
#: model:ir.ui.view,arch_db:stock.stock_move_line_view_search
#: model:ir.ui.view,arch_db:stock.view_location_search
#: selection:stock.picking.type,code:0
msgid "Internal"
msgstr "Дотоод"

#. module: stock
#: selection:stock.location,usage:0
msgid "Internal Location"
msgstr "Дотоод Байрлал"

#. module: stock
#: model:ir.ui.view,arch_db:stock.quant_search_view
#: model:ir.ui.view,arch_db:stock.view_location_search
msgid "Internal Locations"
msgstr "Дотоод Байрлалууд"

#. module: stock
#: model:ir.model.fields,field_description:stock.field_stock_production_lot__ref
msgid "Internal Reference"
msgstr "Дотоод Сурвалж"

#. module: stock
#: code:addons/stock/models/stock_warehouse.py:235
#: model:stock.picking.type,name:stock.picking_type_internal
#, python-format
msgid "Internal Transfers"
msgstr "Дотоод Шилжилтүүд"

#. module: stock
#: model:ir.model.fields,field_description:stock.field_res_company__internal_transit_location_id
msgid "Internal Transit Location"
msgstr "Дотоод Дамжин өнгөрөх байршил"

#. module: stock
#: model:ir.model.fields,field_description:stock.field_stock_warehouse__int_type_id
msgid "Internal Type"
msgstr "Дотоод Төрөл"

#. module: stock
#: model:ir.model.fields,help:stock.field_stock_production_lot__ref
msgid ""
"Internal reference number in case it differs from the manufacturer's "
"lot/serial number"
msgstr "Үйлдвэрийн серийн дугаараас ялгаатай бол дотоод код"

#. module: stock
#: code:addons/stock/models/product.py:250
#, python-format
msgid "Invalid domain left operand %s"
msgstr "Домэйнийн зүүн параметр буруу %s"

#. module: stock
#: code:addons/stock/models/product.py:252
#, python-format
msgid "Invalid domain operator %s"
msgstr "Домайны үйлдэл буруу %s"

#. module: stock
#: code:addons/stock/models/product.py:254
#, python-format
msgid "Invalid domain right operand %s"
msgstr "Домэйнийн баруун параметр буруу %s"

#. module: stock
#: model:ir.model.fields,field_description:stock.field_stock_inventory__location_id
msgid "Inventoried Location"
msgstr "Тооллого Хийсэн Байрлал"

#. module: stock
#: model:ir.model.fields,field_description:stock.field_stock_inventory__lot_id
msgid "Inventoried Lot/Serial Number"
msgstr "Тооллого хийсэн Цувралын Дугаар"

#. module: stock
#: model:ir.model.fields,field_description:stock.field_stock_inventory__partner_id
msgid "Inventoried Owner"
msgstr "Тооллого хийсэн Эзэмшигч"

#. module: stock
#: model:ir.model.fields,field_description:stock.field_stock_inventory__package_id
msgid "Inventoried Pack"
msgstr "Тооллого хийсэн Баглаа"

#. module: stock
#: model:ir.model.fields,field_description:stock.field_stock_inventory__product_id
msgid "Inventoried Product"
msgstr "Тооллого хийсэн Бараа"

#. module: stock
#: model:ir.model.fields,field_description:stock.field_stock_inventory__line_ids
msgid "Inventories"
msgstr "Бараа материал"

#. module: stock
#: model:ir.ui.view,arch_db:stock.view_inventory_filter
msgid "Inventories Month"
msgstr "Тооллогын Сар"

#. module: stock
#: model:ir.actions.act_window,name:stock.quantsact
#: model:ir.actions.act_window,name:stock.stock_picking_type_action
#: model:ir.actions.report,name:stock.action_report_inventory
#: model:ir.model,name:stock.model_stock_inventory
#: model:ir.model.fields,field_description:stock.field_stock_inventory_line__inventory_id
#: model:ir.model.fields,field_description:stock.field_stock_move__inventory_id
#: model:ir.ui.menu,name:stock.menu_stock_root
#: model:ir.ui.menu,name:stock.menu_valuation
#: model:ir.ui.view,arch_db:stock.res_config_settings_view_form
#: model:ir.ui.view,arch_db:stock.view_stock_quant_pivot
msgid "Inventory"
msgstr "Хадгалах"

#. module: stock
#: model:ir.ui.view,arch_db:stock.view_inventory_form
msgid "Inventory Adjustment"
msgstr "Тооллогын Тохируулга"

#. module: stock
#: model:ir.actions.act_window,name:stock.action_inventory_form
#: model:ir.ui.menu,name:stock.menu_action_inventory_form
#: model:ir.ui.view,arch_db:stock.view_inventory_form
msgid "Inventory Adjustments"
msgstr "Тооллогын Тохируулгууд"

#. module: stock
#: model:ir.model.fields,field_description:stock.field_stock_inventory__date
msgid "Inventory Date"
msgstr "Тооллогын Огноо"

#. module: stock
#: model:ir.ui.view,arch_db:stock.stock_inventory_line_tree2
#: model:ir.ui.view,arch_db:stock.view_inventory_form
msgid "Inventory Details"
msgstr "Тооллогын Дэлгэрэнгүй"

#. module: stock
#: model:ir.model,name:stock.model_stock_inventory_line
msgid "Inventory Line"
msgstr "Тооллогын мөр"

#. module: stock
#: model:ir.actions.act_window,name:stock.action_inventory_line_tree
msgid "Inventory Lines"
msgstr "Тооллогын мөрүүд"

#. module: stock
#: model:ir.model.fields,field_description:stock.field_product_product__property_stock_inventory
#: model:ir.model.fields,field_description:stock.field_product_template__property_stock_inventory
#: model:ir.model.fields,field_description:stock.field_stock_inventory_line__inventory_location_id
msgid "Inventory Location"
msgstr "Тооллогын байрлал"

#. module: stock
#: model:ir.model,name:stock.model_stock_location
msgid "Inventory Locations"
msgstr "Тооллогын байрлалууд"

#. module: stock
#: selection:stock.location,usage:0
msgid "Inventory Loss"
msgstr "Тооллогын алдагдал"

#. module: stock
#: model:ir.ui.view,arch_db:stock.view_inventory_filter
msgid "Inventory Product"
msgstr ""

#. module: stock
#: model:ir.model.fields,field_description:stock.field_stock_inventory__name
#: model:ir.ui.view,arch_db:stock.view_inventory_filter
msgid "Inventory Reference"
msgstr "Тооллогын код"

#. module: stock
#: model:ir.actions.act_window,name:stock.action_stock_quantity_history
msgid "Inventory Report"
msgstr ""

#. module: stock
#: model:ir.model,name:stock.model_stock_location_route
msgid "Inventory Routes"
msgstr "Тооллогын Маршрутууд"

#. module: stock
#: model:ir.ui.view,arch_db:stock.view_stock_quant_form
#: model:ir.ui.view,arch_db:stock.view_stock_quant_tree
msgid "Inventory Valuation"
msgstr "Агуулахын нөөц"

#. module: stock
#: model:stock.location,name:stock.location_inventory
msgid "Inventory adjustment"
msgstr "Тооллогын Тохируулга"

#. module: stock
#: model:ir.ui.view,arch_db:stock.view_inventory_form
msgid ""
"Inventory adjustments will be made by comparing the theoretical and the "
"checked quantities."
msgstr ""
"Тооллогын тохируулга нь онолын болон шалгасан тоо хэмжээг харьцуулах аргаар "
"хийгдэх болно."

#. module: stock
#: model:ir.model.fields,field_description:stock.field_stock_quantity_history__date
msgid "Inventory at Date"
msgstr "Огноо дахь Бараа материал"

#. module: stock
#: model:ir.model.fields,field_description:stock.field_stock_inventory__filter
#: model:ir.ui.view,arch_db:stock.view_inventory_form
msgid "Inventory of"
msgstr "Тооллогын сонголт"

#. module: stock
#: model:ir.model.fields,field_description:stock.field_stock_picking__message_is_follower
#: model:ir.model.fields,field_description:stock.field_stock_production_lot__message_is_follower
msgid "Is Follower"
msgstr "Дагагч эсэх"

#. module: stock
#: model:ir.model.fields,field_description:stock.field_stock_move__is_locked
#: model:ir.model.fields,field_description:stock.field_stock_move_line__is_locked
#: model:ir.model.fields,field_description:stock.field_stock_picking__is_locked
msgid "Is Locked"
msgstr ""

#. module: stock
#: model:ir.model.fields,field_description:stock.field_stock_quant_package__is_processed
msgid "Is Processed"
msgstr ""

#. module: stock
#: model:ir.model.fields,field_description:stock.field_stock_location__return_location
msgid "Is a Return Location?"
msgstr "Энэ буцаалтын байрлал уу?"

#. module: stock
#: model:ir.model.fields,field_description:stock.field_stock_location__scrap_location
msgid "Is a Scrap Location?"
msgstr "Энэ гологдолын байрлал уу?"

#. module: stock
#: model:ir.model.fields,field_description:stock.field_stock_move__is_initial_demand_editable
#: model:ir.model.fields,field_description:stock.field_stock_move_line__is_initial_demand_editable
msgid "Is initial demand editable"
msgstr ""

#. module: stock
#: model:ir.model.fields,field_description:stock.field_stock_move__is_quantity_done_editable
msgid "Is quantity done editable"
msgstr ""

#. module: stock
#: code:addons/stock/models/stock_quant.py:265
#, python-format
msgid ""
"It is not possible to reserve more products of %s than you have in stock."
msgstr ""

#. module: stock
#: code:addons/stock/models/stock_quant.py:270
#, python-format
msgid ""
"It is not possible to unreserve more products of %s than you have in stock."
msgstr ""

#. module: stock
#: model:ir.model.fields,help:stock.field_stock_move__product_packaging
msgid ""
"It specifies attributes of packaging like type, quantity of packaging,etc."
msgstr ""
"Энэ баглааны үзүүлэлтүүдийг тодорхойлдог. тухайлбал: төрөл, тоо хэмжээ гм"

#. module: stock
#: model:ir.model.fields,help:stock.field_stock_picking__move_type
msgid "It specifies goods to be deliver partially or all at once"
msgstr ""
"Бараа хэсэгчлэн хүргэгдэх үү эсвэл нэг мөсөн хүргэгдэхүү гэдэгийг заана"

#. module: stock
#: model:ir.model.fields,field_description:stock.field_stock_picking_type__last_done_picking
msgid "Last 10 Done Pickings"
msgstr "Сүүлийн 10-н хийгдсэн бэлтгэл"

#. module: stock
#: model:ir.model.fields,field_description:stock.field_procurement_group____last_update
#: model:ir.model.fields,field_description:stock.field_procurement_rule____last_update
#: model:ir.model.fields,field_description:stock.field_product_putaway____last_update
#: model:ir.model.fields,field_description:stock.field_product_removal____last_update
#: model:ir.model.fields,field_description:stock.field_product_replenish____last_update
#: model:ir.model.fields,field_description:stock.field_report_stock_forecast____last_update
#: model:ir.model.fields,field_description:stock.field_stock_backorder_confirmation____last_update
#: model:ir.model.fields,field_description:stock.field_stock_change_product_qty____last_update
#: model:ir.model.fields,field_description:stock.field_stock_fixed_putaway_strat____last_update
#: model:ir.model.fields,field_description:stock.field_stock_immediate_transfer____last_update
#: model:ir.model.fields,field_description:stock.field_stock_incoterms____last_update
#: model:ir.model.fields,field_description:stock.field_stock_inventory____last_update
#: model:ir.model.fields,field_description:stock.field_stock_inventory_line____last_update
#: model:ir.model.fields,field_description:stock.field_stock_location____last_update
#: model:ir.model.fields,field_description:stock.field_stock_location_path____last_update
#: model:ir.model.fields,field_description:stock.field_stock_location_route____last_update
#: model:ir.model.fields,field_description:stock.field_stock_move____last_update
#: model:ir.model.fields,field_description:stock.field_stock_move_line____last_update
#: model:ir.model.fields,field_description:stock.field_stock_overprocessed_transfer____last_update
#: model:ir.model.fields,field_description:stock.field_stock_picking____last_update
#: model:ir.model.fields,field_description:stock.field_stock_picking_type____last_update
#: model:ir.model.fields,field_description:stock.field_stock_production_lot____last_update
#: model:ir.model.fields,field_description:stock.field_stock_quant____last_update
#: model:ir.model.fields,field_description:stock.field_stock_quant_package____last_update
#: model:ir.model.fields,field_description:stock.field_stock_quantity_history____last_update
#: model:ir.model.fields,field_description:stock.field_stock_return_picking____last_update
#: model:ir.model.fields,field_description:stock.field_stock_return_picking_line____last_update
#: model:ir.model.fields,field_description:stock.field_stock_scheduler_compute____last_update
#: model:ir.model.fields,field_description:stock.field_stock_scrap____last_update
#: model:ir.model.fields,field_description:stock.field_stock_traceability_report____last_update
#: model:ir.model.fields,field_description:stock.field_stock_warehouse____last_update
#: model:ir.model.fields,field_description:stock.field_stock_warehouse_orderpoint____last_update
#: model:ir.model.fields,field_description:stock.field_stock_warn_insufficient_qty____last_update
#: model:ir.model.fields,field_description:stock.field_stock_warn_insufficient_qty_scrap____last_update
msgid "Last Modified on"
msgstr "Сүүлийн засвар хийсэн огноо"

#. module: stock
#: model:ir.model.fields,field_description:stock.field_procurement_group__write_uid
#: model:ir.model.fields,field_description:stock.field_procurement_rule__write_uid
#: model:ir.model.fields,field_description:stock.field_product_putaway__write_uid
#: model:ir.model.fields,field_description:stock.field_product_removal__write_uid
#: model:ir.model.fields,field_description:stock.field_product_replenish__write_uid
#: model:ir.model.fields,field_description:stock.field_stock_backorder_confirmation__write_uid
#: model:ir.model.fields,field_description:stock.field_stock_change_product_qty__write_uid
#: model:ir.model.fields,field_description:stock.field_stock_fixed_putaway_strat__write_uid
#: model:ir.model.fields,field_description:stock.field_stock_immediate_transfer__write_uid
#: model:ir.model.fields,field_description:stock.field_stock_incoterms__write_uid
#: model:ir.model.fields,field_description:stock.field_stock_inventory__write_uid
#: model:ir.model.fields,field_description:stock.field_stock_inventory_line__write_uid
#: model:ir.model.fields,field_description:stock.field_stock_location__write_uid
#: model:ir.model.fields,field_description:stock.field_stock_location_path__write_uid
#: model:ir.model.fields,field_description:stock.field_stock_location_route__write_uid
#: model:ir.model.fields,field_description:stock.field_stock_move__write_uid
#: model:ir.model.fields,field_description:stock.field_stock_move_line__write_uid
#: model:ir.model.fields,field_description:stock.field_stock_overprocessed_transfer__write_uid
#: model:ir.model.fields,field_description:stock.field_stock_picking__write_uid
#: model:ir.model.fields,field_description:stock.field_stock_picking_type__write_uid
#: model:ir.model.fields,field_description:stock.field_stock_production_lot__write_uid
#: model:ir.model.fields,field_description:stock.field_stock_quant__write_uid
#: model:ir.model.fields,field_description:stock.field_stock_quant_package__write_uid
#: model:ir.model.fields,field_description:stock.field_stock_quantity_history__write_uid
#: model:ir.model.fields,field_description:stock.field_stock_return_picking__write_uid
#: model:ir.model.fields,field_description:stock.field_stock_return_picking_line__write_uid
#: model:ir.model.fields,field_description:stock.field_stock_scheduler_compute__write_uid
#: model:ir.model.fields,field_description:stock.field_stock_scrap__write_uid
#: model:ir.model.fields,field_description:stock.field_stock_traceability_report__write_uid
#: model:ir.model.fields,field_description:stock.field_stock_warehouse__write_uid
#: model:ir.model.fields,field_description:stock.field_stock_warehouse_orderpoint__write_uid
#: model:ir.model.fields,field_description:stock.field_stock_warn_insufficient_qty_scrap__write_uid
msgid "Last Updated by"
msgstr "Сүүлийн засвар хийсэн"

#. module: stock
#: model:ir.model.fields,field_description:stock.field_procurement_group__write_date
#: model:ir.model.fields,field_description:stock.field_procurement_rule__write_date
#: model:ir.model.fields,field_description:stock.field_product_putaway__write_date
#: model:ir.model.fields,field_description:stock.field_product_removal__write_date
#: model:ir.model.fields,field_description:stock.field_product_replenish__write_date
#: model:ir.model.fields,field_description:stock.field_stock_backorder_confirmation__write_date
#: model:ir.model.fields,field_description:stock.field_stock_change_product_qty__write_date
#: model:ir.model.fields,field_description:stock.field_stock_fixed_putaway_strat__write_date
#: model:ir.model.fields,field_description:stock.field_stock_immediate_transfer__write_date
#: model:ir.model.fields,field_description:stock.field_stock_incoterms__write_date
#: model:ir.model.fields,field_description:stock.field_stock_inventory__write_date
#: model:ir.model.fields,field_description:stock.field_stock_inventory_line__write_date
#: model:ir.model.fields,field_description:stock.field_stock_location__write_date
#: model:ir.model.fields,field_description:stock.field_stock_location_path__write_date
#: model:ir.model.fields,field_description:stock.field_stock_location_route__write_date
#: model:ir.model.fields,field_description:stock.field_stock_move__write_date
#: model:ir.model.fields,field_description:stock.field_stock_move_line__write_date
#: model:ir.model.fields,field_description:stock.field_stock_overprocessed_transfer__write_date
#: model:ir.model.fields,field_description:stock.field_stock_picking__write_date
#: model:ir.model.fields,field_description:stock.field_stock_picking_type__write_date
#: model:ir.model.fields,field_description:stock.field_stock_production_lot__write_date
#: model:ir.model.fields,field_description:stock.field_stock_quant__write_date
#: model:ir.model.fields,field_description:stock.field_stock_quant_package__write_date
#: model:ir.model.fields,field_description:stock.field_stock_quantity_history__write_date
#: model:ir.model.fields,field_description:stock.field_stock_return_picking__write_date
#: model:ir.model.fields,field_description:stock.field_stock_return_picking_line__write_date
#: model:ir.model.fields,field_description:stock.field_stock_scheduler_compute__write_date
#: model:ir.model.fields,field_description:stock.field_stock_scrap__write_date
#: model:ir.model.fields,field_description:stock.field_stock_traceability_report__write_date
#: model:ir.model.fields,field_description:stock.field_stock_warehouse__write_date
#: model:ir.model.fields,field_description:stock.field_stock_warehouse_orderpoint__write_date
#: model:ir.model.fields,field_description:stock.field_stock_warn_insufficient_qty_scrap__write_date
msgid "Last Updated on"
msgstr "Сүүлийн засвар хийсэн огноо"

#. module: stock
#: code:addons/stock/models/stock_picking.py:71
#: model:ir.ui.view,arch_db:stock.stock_picking_type_kanban
#: model:ir.ui.view,arch_db:stock.view_picking_internal_search
#, python-format
msgid "Late"
msgstr "Хоцролт"

#. module: stock
#: model:ir.ui.view,arch_db:stock.view_picking_internal_search
msgid "Late Activities"
msgstr "Хожимдсон Үйл ажиллагаанууд"

#. module: stock
#: model:ir.actions.act_window,name:stock.action_picking_tree_late
msgid "Late Transfers"
msgstr "Хоцролттой Шилжилтүүд"

#. module: stock
#: model:ir.model.fields,field_description:stock.field_stock_warehouse_orderpoint__lead_days
msgid "Lead Time"
msgstr "Урьтал хугацаа"

#. module: stock
#: model:ir.model.fields,field_description:stock.field_stock_warehouse_orderpoint__lead_type
msgid "Lead Type"
msgstr "Урьтал төрөл"

#. module: stock
#: selection:procurement.rule,group_propagation_option:0
msgid "Leave Empty"
msgstr "Хоосон үлдээ"

#. module: stock
#: model:ir.model.fields,help:stock.field_stock_location_route__company_id
msgid "Leave this field empty if this route is shared between all companies"
msgstr ""
"Хэрэв маршрут компаниудын дунд хэрэглэгддэг бол энэ талбарыг хоосон үлдээ"

#. module: stock
#: model:ir.model.fields,help:stock.field_stock_location__company_id
#: model:ir.model.fields,help:stock.field_stock_quant__company_id
msgid "Let this field empty if this location is shared between companies"
msgstr ""
"Хэрэв байрлал нь компани хоорондын дунд хэрэглэгддэг бол энэ талбарыг хоосон"
" үлдээ"

#. module: stock
#: model:ir.ui.view,arch_db:stock.view_move_form
msgid "Linked Moves"
msgstr "Холбогдсон хөдөлгөөнүүд"

#. module: stock
#: model:ir.ui.view,arch_db:stock.view_inventory_form
msgid "List view of lines"
msgstr ""

#. module: stock
#: model:ir.ui.view,arch_db:stock.view_location_form
msgid "Localization"
msgstr "Нутагшуулах"

#. module: stock
#: model:ir.ui.view,arch_db:stock.view_production_lot_form
msgid "Locate"
msgstr "Байршуулах"

#. module: stock
#: code:addons/stock/models/barcode.py:12 selection:barcode.rule,type:0
#: model:ir.model.fields,field_description:stock.field_product_product__location_id
#: model:ir.model.fields,field_description:stock.field_product_template__location_id
#: model:ir.model.fields,field_description:stock.field_stock_change_product_qty__location_id
#: model:ir.model.fields,field_description:stock.field_stock_fixed_putaway_strat__fixed_location_id
#: model:ir.model.fields,field_description:stock.field_stock_inventory_line__location_id
#: model:ir.model.fields,field_description:stock.field_stock_quant__location_id
#: model:ir.model.fields,field_description:stock.field_stock_quant_package__location_id
#: model:ir.model.fields,field_description:stock.field_stock_scrap__location_id
#: model:ir.model.fields,field_description:stock.field_stock_warehouse_orderpoint__location_id
#: model:ir.model.fields,field_description:stock.field_stock_warn_insufficient_qty__location_id
#: model:ir.model.fields,field_description:stock.field_stock_warn_insufficient_qty_scrap__location_id
#: model:ir.ui.view,arch_db:stock.quant_package_search_view
#: model:ir.ui.view,arch_db:stock.quant_search_view
#: model:ir.ui.view,arch_db:stock.stock_scrap_search_view
#: model:ir.ui.view,arch_db:stock.view_move_search
#: model:ir.ui.view,arch_db:stock.warehouse_orderpoint_search
#, python-format
msgid "Location"
msgstr "Байршил"

#. module: stock
#: model:ir.actions.report,name:stock.action_report_location_barcode
msgid "Location Barcode"
msgstr ""

#. module: stock
#: model:ir.model.fields,field_description:stock.field_stock_location__name
msgid "Location Name"
msgstr "Байрлалын Нэр"

#. module: stock
#: model:ir.ui.view,arch_db:stock.stock_location_path_form
#: model:ir.ui.view,arch_db:stock.stock_location_path_tree
msgid "Location Paths"
msgstr "Байрлалын замууд"

#. module: stock
#: model:ir.model.fields,field_description:stock.field_stock_warehouse__lot_stock_id
msgid "Location Stock"
msgstr "Хадгалах байрлал"

#. module: stock
#: model:ir.model.fields,field_description:stock.field_stock_location__usage
msgid "Location Type"
msgstr "Байрлалын Төрөл"

#. module: stock
#: model:ir.model.fields,help:stock.field_stock_move__location_dest_id
msgid "Location where the system will stock the finished products."
msgstr "Систем эцсийн бүтээгдэхүүнийг нөөцлөх байршил."

#. module: stock
#: model:ir.actions.act_window,name:stock.action_location_form
#: model:ir.ui.menu,name:stock.menu_action_location_form
#: model:ir.ui.view,arch_db:stock.res_config_settings_view_form
#: model:ir.ui.view,arch_db:stock.stock_location_path_form
#: model:ir.ui.view,arch_db:stock.view_move_picking_form
#: model:ir.ui.view,arch_db:stock.view_picking_type_form
#: model:ir.ui.view,arch_db:stock.view_warehouse
msgid "Locations"
msgstr "Байрлалууд"

#. module: stock
#: model:ir.ui.view,arch_db:stock.view_picking_form
msgid "Lock"
msgstr "Түгжих"

#. module: stock
#: model:ir.ui.view,arch_db:stock.product_category_form_view_inherit
#: model:ir.ui.view,arch_db:stock.view_location_form
msgid "Logistics"
msgstr "Логистик"

#. module: stock
#: code:addons/stock/models/barcode.py:13 selection:barcode.rule,type:0
#: model:ir.model.fields,field_description:stock.field_stock_move_line__lot_id
#: model:ir.model.fields,field_description:stock.field_stock_scrap__lot_id
#, python-format
msgid "Lot"
msgstr "Цуврал"

#. module: stock
#: model:ir.actions.report,name:stock.action_report_lot_barcode
msgid "Lot Barcode"
msgstr ""

#. module: stock
#: model:ir.model,name:stock.model_stock_production_lot
msgid "Lot/Serial"
msgstr "Цуврал"

#. module: stock
#: model:ir.ui.view,arch_db:stock.report_stock_body_print
#: model:ir.ui.view,arch_db:stock.report_stock_inventory
msgid "Lot/Serial #"
msgstr ""

#. module: stock
#: model:ir.ui.view,arch_db:stock.message_body
msgid "Lot/Serial :"
msgstr ""

#. module: stock
#: model:ir.model.fields,field_description:stock.field_stock_change_product_qty__lot_id
#: model:ir.model.fields,field_description:stock.field_stock_inventory_line__prod_lot_id
#: model:ir.model.fields,field_description:stock.field_stock_move_line__lot_name
#: model:ir.model.fields,field_description:stock.field_stock_production_lot__name
#: model:ir.model.fields,field_description:stock.field_stock_quant__lot_id
#: model:ir.ui.view,arch_db:stock.product_form_view_procurement_button
#: model:ir.ui.view,arch_db:stock.product_template_form_view_procurement_button
#: model:ir.ui.view,arch_db:stock.quant_search_view
#: model:ir.ui.view,arch_db:stock.report_lot_barcode
#: model:ir.ui.view,arch_db:stock.report_package_barcode
msgid "Lot/Serial Number"
msgstr "Цувралын Дугаар"

#. module: stock
#: model:ir.ui.view,arch_db:stock.view_inventory_tree
msgid "Lot/Serial Number Inventory"
msgstr "Цувралын дугаарын тооллого"

#. module: stock
#: model:ir.model.fields,field_description:stock.field_res_config_settings__group_stock_production_lot
msgid "Lots & Serial Numbers"
msgstr ""

#. module: stock
#: model:ir.model.fields,field_description:stock.field_stock_move_line__lots_visible
msgid "Lots Visible"
msgstr ""

#. module: stock
#: model:ir.actions.act_window,name:stock.action_production_lot_form
#: model:ir.ui.menu,name:stock.menu_action_production_lot_form
#: model:ir.ui.view,arch_db:stock.view_production_lot_form
#: model:ir.ui.view,arch_db:stock.view_production_lot_form_simple
#: model:ir.ui.view,arch_db:stock.view_production_lot_tree
msgid "Lots/Serial Numbers"
msgstr "Цувралын дугаарууд"

#. module: stock
#: code:addons/stock/models/stock_warehouse.py:547
#, python-format
msgid "MTO"
msgstr "ЗАХИАЛУУЛАХ"

#. module: stock
#: model:ir.model.fields,field_description:stock.field_stock_warehouse__mto_pull_id
msgid "MTO rule"
msgstr "ЗАХИАЛУУЛАХ дүрэм"

#. module: stock
#: code:addons/stock/models/stock_warehouse.py:479
#: model:stock.location.route,name:stock.route_warehouse0_mto
#, python-format
msgid "Make To Order"
msgstr "Захиалуулах"

#. module: stock
#: selection:stock.warehouse,delivery_steps:0
msgid ""
"Make packages into a dedicated location, then bring them to the output "
"location for shipping (Pick + Pack + Ship)"
msgstr ""
"Баглах ажлыг зориулалтын байрлалд гүйцэтгээд хүргэхэд зориулан гаргах "
"байрлалд авчрах (Бэлтгэх + Баглах + Хүргэх)"

#. module: stock
#: model:res.groups,name:stock.group_tracking_owner
msgid "Manage Different Stock Owners"
msgstr "Ялгаатай эзэмшигчдийн менежмент"

#. module: stock
#: model:res.groups,name:stock.group_production_lot
msgid "Manage Lots / Serial Numbers"
msgstr "Цувралын дугаарыг менежмент хийх"

#. module: stock
#: model:res.groups,name:stock.group_stock_multi_locations
msgid "Manage Multiple Stock Locations"
msgstr ""

#. module: stock
#: model:res.groups,name:stock.group_stock_multi_warehouses
msgid "Manage Multiple Warehouses"
msgstr ""

#. module: stock
#: model:res.groups,name:stock.group_tracking_lot
msgid "Manage Packages"
msgstr "Баглааг менежмент хийх"

#. module: stock
#: model:res.groups,name:stock.group_adv_location
msgid "Manage Push and Pull inventory flows"
msgstr "Бараа материалын Татах болон Түгээх урсгалыг менежмент хийх"

#. module: stock
#: model:ir.ui.view,arch_db:stock.res_config_settings_view_form
msgid "Manage product packagings (e.g. pack of 6 bottles, box of 10 pieces)"
msgstr ""

#. module: stock
#: model:ir.ui.view,arch_db:stock.res_config_settings_view_form
msgid "Manage several warehouses"
msgstr "Олон агуулах удирдах"

#. module: stock
#: model:res.groups,name:stock.group_stock_manager
msgid "Manager"
msgstr "Менежер"

#. module: stock
#: selection:stock.location.path,auto:0
msgid "Manual Operation"
msgstr "Гар ажилбар"

#. module: stock
#: selection:res.config.settings,module_procurement_jit:0
msgid "Manually or based on automatic scheduler"
msgstr ""

#. module: stock
#: selection:procurement.rule,action:0
msgid "Manufacture"
msgstr "Үйлдвэрлэх"

#. module: stock
#: model:ir.ui.view,arch_db:stock.stock_move_line_view_search
msgid "Manufacturing"
msgstr "Үйлдвэрлэл"

#. module: stock
#: selection:stock.picking.type,code:0
msgid "Manufacturing Operation"
msgstr "Үйлдвэрлэлийн ажилбар"

#. module: stock
#: model:ir.ui.view,arch_db:stock.view_picking_form
msgid "Mark as Todo"
msgstr "Хийхээр тэмдэглэх"

#. module: stock
#: model:ir.ui.menu,name:stock.menu_stock_inventory_control
msgid "Master Data"
msgstr "Мастер Өгөгдөл"

#. module: stock
#: model:ir.model.fields,field_description:stock.field_stock_warehouse_orderpoint__product_max_qty
msgid "Maximum Quantity"
msgstr "Хамгийн их тоо хэмжээ"

#. module: stock
#: model:ir.model.fields,field_description:stock.field_res_partner__picking_warn_msg
#: model:ir.model.fields,field_description:stock.field_res_users__picking_warn_msg
msgid "Message for Stock Picking"
msgstr "Бараа бэтлгэлтийн мессеж"

#. module: stock
#: model:ir.model.fields,field_description:stock.field_stock_picking__message_ids
#: model:ir.model.fields,field_description:stock.field_stock_production_lot__message_ids
msgid "Messages"
msgstr "Зурвасууд"

#. module: stock
#: model:ir.model.fields,field_description:stock.field_product_removal__method
msgid "Method"
msgstr "Метод"

#. module: stock
#: model:ir.model.fields,field_description:stock.field_res_config_settings__propagation_minimum_delta
msgid "Minimum Delta for Propagation"
msgstr ""

#. module: stock
#: model:ir.model.fields,field_description:stock.field_res_company__propagation_minimum_delta
msgid ""
"Minimum Delta for Propagation of a Date Change on moves linked together"
msgstr ""
"Хоорондоо холбогдсон хөдөлгөөнүүд дээр Огноо Өөрчлөлтийн Тархалтын Минимум "
"Делта"

#. module: stock
#: model:ir.model,name:stock.model_stock_warehouse_orderpoint
msgid "Minimum Inventory Rule"
msgstr "Зохистой Нөөцийн Дүрэм"

#. module: stock
#: model:ir.model.fields,field_description:stock.field_stock_warehouse_orderpoint__product_min_qty
msgid "Minimum Quantity"
msgstr "Хамгийн бага тоо хэмжээ"

#. module: stock
#: model:ir.model.fields,field_description:stock.field_product_product__orderpoint_ids
msgid "Minimum Stock Rules"
msgstr "Хамгийн Бага Нөөцийн Дүрэмүүд"

#. module: stock
#: model:ir.ui.view,arch_db:stock.view_warehouse_orderpoint_form
msgid "Misc"
msgstr "Бусад"

#. module: stock
#: model:ir.actions.act_window,help:stock.action_picking_tree
msgid ""
"Most operations are prepared automatically by Odoo according\n"
"                to your preconfigured logistics rules, but you can also record\n"
"                manual stock movements."
msgstr ""
"Ихэнх ажилбар Odoo-н логистикийн дүрмийн тохиргооны дагууд автоматаар "
"бэлтгэгдэнэ. Гэхдээ гараараа мөн агуулахын хөдөлгөөнийг хөтлөж болно."

#. module: stock
#: model:ir.model.fields,field_description:stock.field_stock_return_picking_line__move_id
msgid "Move"
msgstr "Хөдөлгөөн"

#. module: stock
#: model:ir.ui.view,arch_db:stock.view_stock_move_operations
msgid "Move Detail"
msgstr ""

#. module: stock
#: model:ir.model.fields,field_description:stock.field_stock_picking__picking_type_entire_packs
#: model:ir.model.fields,field_description:stock.field_stock_picking_type__show_entire_packs
msgid "Move Entire Packages"
msgstr ""

#. module: stock
#: selection:procurement.rule,action:0
msgid "Move From Another Location"
msgstr "Өөр байрлалаас зөөх"

#. module: stock
#: model:ir.model.fields,field_description:stock.field_stock_move__move_line_ids
#: model:ir.model.fields,field_description:stock.field_stock_quant_package__move_line_ids
msgid "Move Line"
msgstr "Хөдөлгөөний мөрүүд"

#. module: stock
#: model:ir.model.fields,field_description:stock.field_stock_move__move_line_nosuggest_ids
msgid "Move Line Nosuggest"
msgstr ""

#. module: stock
#: model:ir.ui.view,arch_db:stock.view_move_line_form
#: model:ir.ui.view,arch_db:stock.view_move_line_tree
msgid "Move Lines"
msgstr ""

#. module: stock
#: model:ir.model.fields,field_description:stock.field_procurement_rule__procure_method
msgid "Move Supply Method"
msgstr "Ханган Нийлүүлэх Аргын Хөдөлгөөн"

#. module: stock
#: model:ir.model.fields,help:stock.field_stock_move__date
msgid ""
"Move date: scheduled date until move is done, then date of actual move "
"processing"
msgstr ""
"Хөдөлгөөний огноо: хөдөлгөөн хийгдэх хүртэл товлосон огноо, харин дараа нь "
"бодит боловсруулагдсан огноо болдог."

#. module: stock
#: model:ir.model.fields,help:stock.field_stock_move__origin_returned_move_id
msgid "Move that created the return move"
msgstr "Буцаалтын хөдлгөөнийг үүсгэсэн хөдөлгөөн"

#. module: stock
#: model:ir.actions.act_window,name:stock.act_product_stock_move_open
#: model:ir.model.fields,field_description:stock.field_stock_return_picking__product_return_moves
#: model:ir.ui.view,arch_db:stock.stock_move_tree
#: model:ir.ui.view,arch_db:stock.view_move_tree
#: model:ir.ui.view,arch_db:stock.view_move_tree_receipt_picking
#: model:ir.ui.view,arch_db:stock.view_move_tree_receipt_picking_board
msgid "Moves"
msgstr "Хөдөлгөөн"

#. module: stock
#: model:ir.model.fields,help:stock.field_stock_warehouse_orderpoint__group_id
msgid ""
"Moves created through this orderpoint will be put in this procurement group."
" If none is given, the moves generated by procurement rules will be grouped "
"into one big picking."
msgstr ""
"Энэ захиалгын цэгээр үүссэн хөдөлгөөнүүд нь татан авалтын бүлэгт тавигдана. "
"Хэрэв огт сонгоогүй бол татан авалтын дүрмээр үүссэн хөдөлгөөнүүд нь нэг том"
" бэлтгэх баримт руу бүлэглэгдэнэ."

#. module: stock
#: model:ir.model.fields,field_description:stock.field_res_config_settings__group_stock_adv_location
msgid "Multi-Step Routes"
msgstr ""

#. module: stock
#: model:ir.model.fields,field_description:stock.field_res_config_settings__group_stock_multi_warehouses
msgid "Multi-Warehouses"
msgstr ""

#. module: stock
#: model:ir.ui.view,arch_db:stock.view_picking_internal_search
msgid "My Activities"
msgstr "Миний Үйл ажиллагаанууд"

#. module: stock
#: model:ir.model.fields,field_description:stock.field_procurement_rule__name
#: model:ir.model.fields,field_description:stock.field_product_putaway__name
#: model:ir.model.fields,field_description:stock.field_product_removal__name
#: model:ir.model.fields,field_description:stock.field_stock_incoterms__name
#: model:ir.model.fields,field_description:stock.field_stock_warehouse_orderpoint__name
msgid "Name"
msgstr "Нэр"

#. module: stock
#: model:ir.ui.view,arch_db:stock.product_template_search_form_view_stock
#: model:ir.ui.view,arch_db:stock.quant_search_view
msgid "Negative Stock"
msgstr "Сөрөг үлдэгдэлтэй нөөц"

#. module: stock
#: code:addons/stock/models/stock_scrap.py:24
#: code:addons/stock/models/stock_scrap.py:68
#: code:addons/stock/models/stock_scrap.py:69 selection:stock.move,state:0
#, python-format
msgid "New"
msgstr "Шинэ"

#. module: stock
#: code:addons/stock/models/stock_move_line.py:174
#: code:addons/stock/models/stock_picking.py:641
#, python-format
msgid "New Move:"
msgstr ""

#. module: stock
#: model:ir.model.fields,field_description:stock.field_stock_change_product_qty__new_quantity
msgid "New Quantity on Hand"
msgstr "Гарт байгаа шинэ тоо хэмжээ"

#. module: stock
#: model:ir.actions.act_window,name:stock.action_picking_form
msgid "New Transfer"
msgstr "Шинэ шилжүүлэг"

#. module: stock
#: model:ir.model.fields,field_description:stock.field_stock_picking__activity_date_deadline
msgid "Next Activity Deadline"
msgstr ""

#. module: stock
#: model:ir.model.fields,field_description:stock.field_stock_picking__activity_summary
msgid "Next Activity Summary"
msgstr "Дараагийн Ажилбарын Хураангуй"

#. module: stock
#: model:ir.model.fields,field_description:stock.field_stock_picking__activity_type_id
msgid "Next Activity Type"
msgstr ""

#. module: stock
#: model:ir.ui.view,arch_db:stock.exception_on_picking
msgid "Next transfer(s) impacted:"
msgstr ""

#. module: stock
#: model:ir.ui.view,arch_db:stock.view_backorder_confirmation
msgid "No Backorder"
msgstr "Дутагдлын захиалга байхгүй байна"

#. module: stock
#: selection:res.partner,picking_warn:0
msgid "No Message"
msgstr "Мессеж байхгүй"

#. module: stock
#: model:ir.model.fields,field_description:stock.field_res_config_settings__use_propagation_minimum_delta
msgid "No Rescheduling Propagation"
msgstr ""

#. module: stock
#: selection:product.template,tracking:0
msgid "No Tracking"
msgstr "Хөтлөлт байхгүй"

#. module: stock
#: model:ir.actions.act_window,help:stock.quantsact
msgid "No inventory found"
msgstr ""

#. module: stock
#: code:addons/stock/models/stock_move_line.py:408
#, python-format
msgid "No negative quantities allowed"
msgstr "Хасах тоо хэмжээ зөвшөөрөгдөөгүй"

#. module: stock
#: model:ir.ui.view,arch_db:stock.report_stock_inventory
msgid "No operation made on this lot."
msgstr "Энэ дугаарт ямар ажиллагаа хийгдээгүй байна"

#. module: stock
#: code:addons/stock/models/procurement.py:184
#, python-format
msgid ""
"No procurement rule found. Please verify the configuration of your routes"
msgstr ""

#. module: stock
#: code:addons/stock/wizard/stock_picking_return.py:58
#, python-format
msgid ""
"No products to return (only lines in Done state and not fully returned yet "
"can be returned)!"
msgstr ""
"Буцаах бараа алга (Зөвхөн хийгдсэн төлөвтэй мөр эсвэл бүрэн буцаагдаагүй "
"мөрүүд буцаах боломжтой)!"

#. module: stock
#: code:addons/stock/models/procurement.py:67
#, python-format
msgid "No source location defined on procurement rule: %s!"
msgstr ""

#. module: stock
#: selection:stock.move,priority:0 selection:stock.picking,priority:0
msgid "Normal"
msgstr "Хэвийн"

#. module: stock
#: selection:stock.move,priority:0 selection:stock.picking,priority:0
msgid "Not urgent"
msgstr "Яаралтай бус"

#. module: stock
#: model:ir.model.fields,field_description:stock.field_stock_move__note
#: model:ir.model.fields,field_description:stock.field_stock_picking__note
#: model:ir.ui.view,arch_db:stock.view_inventory_form
msgid "Notes"
msgstr "Тэмдэглэл"

#. module: stock
#: code:addons/stock/models/stock_picking.py:589
#, python-format
msgid "Nothing to check the availability for."
msgstr "Бэлэн байгаа эсэхийг шалгах зүйл алга."

#. module: stock
#: model:ir.model.fields,field_description:stock.field_stock_picking__message_needaction_counter
#: model:ir.model.fields,field_description:stock.field_stock_production_lot__message_needaction_counter
msgid "Number of Actions"
msgstr "Үйлдлийн тоо"

#. module: stock
#: model:ir.model.fields,field_description:stock.field_procurement_rule__delay
msgid "Number of Days"
msgstr "Хоногийн Тоо"

#. module: stock
#: model:ir.model.fields,help:stock.field_stock_warehouse_orderpoint__lead_days
msgid ""
"Number of days after the orderpoint is triggered to receive the products or "
"to order to the vendor"
msgstr ""
"Захиалах цэгээс бараа авахаар товлосон эсвэл нийлүүлэгч рүү захиалснаас "
"хойшх хоногийн тоо"

#. module: stock
#: model:ir.model.fields,help:stock.field_stock_location_path__delay
msgid "Number of days needed to transfer the goods"
msgstr "Барааг шилжүүлэхэд шаардагдах хоногийн тоо"

#. module: stock
#: model:ir.model.fields,help:stock.field_stock_picking__message_needaction_counter
#: model:ir.model.fields,help:stock.field_stock_production_lot__message_needaction_counter
msgid "Number of messages which requires an action"
msgstr "Үйлдэл шаардлагатай зурвасын тоо"

#. module: stock
#: model:ir.model.fields,help:stock.field_stock_picking__message_unread_counter
#: model:ir.model.fields,help:stock.field_stock_production_lot__message_unread_counter
msgid "Number of unread messages"
msgstr "Уншаагүй зурвасын тоо"

#. module: stock
#: code:addons/stock/models/stock_picking.py:75
#, python-format
msgid "OK"
msgstr "OK"

#. module: stock
#: model:ir.ui.view,arch_db:stock.product_form_view_procurement_button
#: model:ir.ui.view,arch_db:stock.product_template_form_view_procurement_button
#: model:ir.ui.view,arch_db:stock.view_stock_quant_tree
msgid "On Hand"
msgstr "Гарт байгаа"

#. module: stock
#: model:ir.ui.view,arch_db:stock.product_template_kanban_stock_view
msgid "On hand:"
msgstr "Гарт байгаа:"

#. module: stock
#: model:ir.actions.act_window,help:stock.action_receipt_picking_move
msgid ""
"Once you receive an order, you can filter based on the name of\n"
"                the vendor or the purchase order reference. Then you can confirm\n"
"                all products received using the buttons on the right of each line."
msgstr ""

#. module: stock
#: code:addons/stock/models/stock_inventory.py:120
#, python-format
msgid "One Lot/Serial Number"
msgstr "Нэг Цувралын Дугаар"

#. module: stock
#: code:addons/stock/models/stock_inventory.py:118
#, python-format
msgid "One owner only"
msgstr "Зөвхөн нэг эзэмшигч"

#. module: stock
#: code:addons/stock/models/stock_inventory.py:113
#, python-format
msgid "One product category"
msgstr "Нэг барааны ангилал"

#. module: stock
#: code:addons/stock/models/stock_inventory.py:118
#, python-format
msgid "One product for a specific owner"
msgstr "Тусгайлсан эзэмшигчийн нэг бараа"

#. module: stock
#: code:addons/stock/models/stock_inventory.py:114
#, python-format
msgid "One product only"
msgstr "Зөвхөн нэг бараа"

#. module: stock
#: model:ir.model.fields,field_description:stock.field_stock_location_path__name
msgid "Operation Name"
msgstr "Ажилбарын Нэр"

#. module: stock
#: model:ir.model.fields,field_description:stock.field_procurement_rule__picking_type_id
#: model:ir.model.fields,field_description:stock.field_stock_location_path__picking_type_id
#: model:ir.model.fields,field_description:stock.field_stock_move__picking_type_id
#: model:ir.model.fields,field_description:stock.field_stock_picking__picking_type_id
#: model:ir.ui.view,arch_db:stock.view_picking_internal_search
#: model:ir.ui.view,arch_db:stock.view_pickingtype_filter
msgid "Operation Type"
msgstr ""

#. module: stock
#: model:ir.model.fields,help:stock.field_procurement_rule__picking_type_id
msgid ""
"Operation Type determines the way the picking should be shown in the view, "
"reports, ..."
msgstr ""

#. module: stock
#: model:ir.model.fields,field_description:stock.field_stock_picking_type__return_picking_type_id
msgid "Operation Type for Returns"
msgstr ""

#. module: stock
#: model:ir.ui.view,arch_db:stock.view_picking_type_form
#: model:ir.ui.view,arch_db:stock.view_picking_type_list
#: model:ir.ui.view,arch_db:stock.view_picking_type_tree
#: model:ir.ui.view,arch_db:stock.view_warehouse
msgid "Operation Types"
msgstr "Ажилбарын төрөл"

#. module: stock
#: model:ir.model.fields,field_description:stock.field_stock_picking_type__name
msgid "Operation Types Name"
msgstr ""

#. module: stock
#: model:ir.model.fields,field_description:stock.field_stock_picking__move_line_ids
#: model:ir.ui.menu,name:stock.menu_stock_warehouse_mgmt
#: model:ir.ui.view,arch_db:stock.res_config_settings_view_form
#: model:ir.ui.view,arch_db:stock.view_picking_form
#: model:ir.ui.view,arch_db:stock.view_template_property_form
msgid "Operations"
msgstr "Ажилбарууд"

#. module: stock
#: model:ir.ui.menu,name:stock.menu_pickingtype
msgid "Operations Types"
msgstr "Ажилбарын төрөл"

#. module: stock
#: model:ir.model.fields,help:stock.field_stock_move__partner_id
msgid ""
"Optional address where goods are to be delivered, specifically used for "
"allotment"
msgstr "Барааг хүргэх хаяг, ялангуяа хуваарилалт хийхэд"

#. module: stock
#: model:ir.model.fields,help:stock.field_stock_location__posx
#: model:ir.model.fields,help:stock.field_stock_location__posy
#: model:ir.model.fields,help:stock.field_stock_location__posz
msgid "Optional localization details, for information purpose only"
msgstr "Зөвхөн мэдээллийн зорилгоор бүсчлэлийн дэлгэрэнгүй"

#. module: stock
#: model:ir.model.fields,help:stock.field_stock_move__returned_move_ids
msgid "Optional: all returned moves created from this move"
msgstr "Сонгож болох: энэ хөдөлгөөнөөс үүссэн бүх буцах хөдөлгөөнүүд"

#. module: stock
#: model:ir.model.fields,help:stock.field_stock_move__move_dest_ids
msgid "Optional: next stock move when chaining them"
msgstr ""
"Сонголттой: хэлхээт хөдөлгөөн үүсгэх үе дах барааны дараагийн хөдөлгөөн"

#. module: stock
#: model:ir.model.fields,help:stock.field_stock_move__move_orig_ids
msgid "Optional: previous stock move when chaining them"
msgstr "Сонгож болох: хэлхээт хөдөлгөөн үүсгэх үе дахь өмнөх хөдөлгөөн"

#. module: stock
#: model:ir.ui.view,arch_db:stock.view_picking_internal_search
msgid "Order Date"
msgstr "Захиалгын Огноо"

#. module: stock
#: model:ir.model.fields,field_description:stock.field_stock_move__ordered_qty
#: model:ir.model.fields,field_description:stock.field_stock_move_line__ordered_qty
msgid "Ordered Quantity"
msgstr "Захиалсан Тоо хэмжээ"

#. module: stock
#: model:ir.ui.view,arch_db:stock.view_move_search
msgid "Orders processed today or scheduled for today"
msgstr ""

#. module: stock
#: model:ir.ui.view,arch_db:stock.view_move_form
#: model:ir.ui.view,arch_db:stock.view_picking_internal_search
msgid "Origin"
msgstr "Эх үүсэл"

#. module: stock
#: model:ir.ui.view,arch_db:stock.view_move_form
msgid "Origin Moves"
msgstr ""

#. module: stock
#: model:ir.model.fields,field_description:stock.field_stock_move__origin_returned_move_id
msgid "Origin return move"
msgstr "Буцаах хөдөлгөөний эх"

#. module: stock
#: model:ir.model.fields,field_description:stock.field_stock_return_picking__original_location_id
msgid "Original Location"
msgstr ""

#. module: stock
#: model:ir.model.fields,field_description:stock.field_stock_move__move_orig_ids
msgid "Original Move"
msgstr "Эх хөдөлгөөн"

#. module: stock
#: model:ir.model.fields,field_description:stock.field_stock_warehouse__out_type_id
msgid "Out Type"
msgstr "Гарах Төрөл"

#. module: stock
#: model:ir.model.fields,field_description:stock.field_product_product__outgoing_qty
#: model:ir.model.fields,field_description:stock.field_product_template__outgoing_qty
#: model:ir.ui.view,arch_db:stock.view_move_search
msgid "Outgoing"
msgstr "Гарах"

#. module: stock
#: model:ir.model.fields,field_description:stock.field_stock_warehouse__delivery_steps
msgid "Outgoing Shippings"
msgstr "Гарах хүргэлтүүд"

#. module: stock
#: code:addons/stock/models/stock_warehouse.py:99
#: model:stock.location,name:stock.stock_location_output
#, python-format
msgid "Output"
msgstr "Гаралт"

#. module: stock
#: model:ir.model.fields,field_description:stock.field_stock_warehouse__wh_output_stock_loc_id
msgid "Output Location"
msgstr "Гарах байрлал"

#. module: stock
#: selection:stock.picking,activity_state:0
msgid "Overdue"
msgstr "Хугацаа хэтэрсэн"

#. module: stock
#: model:ir.model.fields,field_description:stock.field_stock_overprocessed_transfer__overprocessed_product_name
msgid "Overprocessed Product Name"
msgstr ""

#. module: stock
#: model:ir.model.fields,field_description:stock.field_stock_inventory_line__partner_id
#: model:ir.model.fields,field_description:stock.field_stock_location__partner_id
#: model:ir.model.fields,field_description:stock.field_stock_move_line__owner_id
#: model:ir.model.fields,field_description:stock.field_stock_picking__owner_id
#: model:ir.model.fields,field_description:stock.field_stock_quant__owner_id
#: model:ir.model.fields,field_description:stock.field_stock_quant_package__owner_id
#: model:ir.model.fields,field_description:stock.field_stock_scrap__owner_id
#: model:ir.ui.view,arch_db:stock.quant_search_view
#: model:ir.ui.view,arch_db:stock.view_move_line_form
msgid "Owner"
msgstr "Эзэмшигч"

#. module: stock
#: model:ir.model.fields,field_description:stock.field_stock_move__restrict_partner_id
msgid "Owner "
msgstr "Эзэмшигч"

#. module: stock
#: model:ir.ui.view,arch_db:stock.message_body
msgid "Owner :"
msgstr ""

#. module: stock
#: model:ir.model.fields,help:stock.field_stock_location__partner_id
msgid "Owner of the location if not internal"
msgstr "Хэрэв байрлал дотоод биш бол түүний эзэмшигч"

#. module: stock
#: model:ir.model.fields,help:stock.field_stock_move_line__owner_id
msgid "Owner of the quants"
msgstr "Тоо бүртгэлийн эзэмшигч"

#. module: stock
#: code:addons/stock/models/product.py:336
#, python-format
msgid "P&L Qty"
msgstr "P&L Тоо хэмжээ"

#. module: stock
#. openerp-web
#: code:addons/stock/static/src/xml/stock_traceability_report_backend.xml:6
#, python-format
msgid "PRINT"
msgstr "ХЭВЛЭХ"

#. module: stock
#: code:addons/stock/models/stock_warehouse.py:220
#: model:ir.model.fields,field_description:stock.field_stock_inventory_line__package_id
#, python-format
msgid "Pack"
msgstr "Баглаа"

#. module: stock
#: model:ir.model.fields,field_description:stock.field_stock_warehouse__pack_type_id
msgid "Pack Type"
msgstr "Баглааны төрөл"

#. module: stock
#: code:addons/stock/models/barcode.py:14 selection:barcode.rule,type:0
#: model:ir.model.fields,field_description:stock.field_stock_quant__package_id
#: model:ir.model.fields,field_description:stock.field_stock_scrap__package_id
#: model:ir.ui.view,arch_db:stock.quant_package_search_view
#: model:ir.ui.view,arch_db:stock.quant_search_view
#: model:ir.ui.view,arch_db:stock.report_picking
#: model:ir.ui.view,arch_db:stock.view_quant_package_form
#: model:ir.ui.view,arch_db:stock.view_quant_package_picking_tree
#: model:ir.ui.view,arch_db:stock.view_quant_package_tree
#, python-format
msgid "Package"
msgstr "Баглаа"

#. module: stock
#: model:ir.actions.report,name:stock.action_report_quant_package_barcode_small
msgid "Package Barcode"
msgstr ""

#. module: stock
#: model:ir.actions.report,name:stock.action_report_quant_package_barcode
msgid "Package Barcode with Contents"
msgstr ""

#. module: stock
#: model:ir.ui.view,arch_db:stock.report_package_barcode
msgid "Package Content"
msgstr ""

#. module: stock
#: model:ir.ui.view,arch_db:stock.quant_package_search_view
msgid "Package Name"
msgstr "Баглааны нэр"

#. module: stock
#: model:ir.model.fields,field_description:stock.field_stock_quant_package__name
#: model:ir.ui.view,arch_db:stock.view_quant_package_form
msgid "Package Reference"
msgstr "Баглааны Код"

#. module: stock
#: model:ir.ui.view,arch_db:stock.report_package_barcode_small
msgid "Package Reference:"
msgstr ""

#. module: stock
#: model:ir.ui.view,arch_db:stock.view_quant_package_form
msgid "Package Transfers"
msgstr "Баглаа Шилжилт"

#. module: stock
#: model:ir.model.fields,field_description:stock.field_stock_quant_package__packaging_id
msgid "Package Type"
msgstr "Баглааны Төрөл"

#. module: stock
#: model:ir.ui.view,arch_db:stock.report_package_barcode
#: model:ir.ui.view,arch_db:stock.report_package_barcode_small
msgid "Package Type:"
msgstr ""

#. module: stock
#: model:ir.actions.act_window,name:stock.action_package_view
#: model:ir.ui.menu,name:stock.menu_package
#: model:ir.ui.view,arch_db:stock.view_picking_form
msgid "Packages"
msgstr "Баглаа"

#. module: stock
#: model:ir.ui.view,arch_db:stock.view_picking_type_form
msgid "Packages & Traceability"
msgstr ""

#. module: stock
#: model:ir.actions.act_window,help:stock.action_package_view
msgid ""
"Packages are usually created by pack operations made on transfers and can "
"contains several different products. You can then reuse a package to move "
"its whole content somewhere else, or to pack it into another bigger package."
" A package can also be unpacked, allowing the disposal of its former content"
" as single units again."
msgstr ""
"Баглаа гэдэг нь шилжүүлэх үйлдлүүд дээр барааг баглах үйлдлээр үүсдэг бөгөөд"
" дотроо хэд хэдэн бараа агуулж болно. Дараа нь баглааг бүхлээр нь "
"шилжүүлэхдээ дахин хэрэглэх боломжтой. Эсвэл үүнийг өөр баглааруу хийж "
"баглахад хэрэглэж болно. Мөн баглааг буцаан задлаж дотор нь байгаа "
"бараануудыг нэгж хэлбэр рүү буцааж болно. "

#. module: stock
#: model:ir.ui.view,arch_db:stock.quant_package_search_view
msgid "Packaging"
msgstr "Баглаа"

#. module: stock
#: model:ir.model.fields,field_description:stock.field_stock_warehouse__wh_pack_stock_loc_id
msgid "Packing Location"
msgstr "Баглах байрлал"

#. module: stock
#: model:ir.model,name:stock.model_stock_move_line
msgid "Packing Operation"
msgstr "Баглах ажилбар"

#. module: stock
#: code:addons/stock/models/stock_warehouse.py:100
#: model:stock.location,name:stock.location_pack_zone
#, python-format
msgid "Packing Zone"
msgstr "Баглах бүс"

#. module: stock
#: model:ir.ui.view,arch_db:stock.view_procurement_compute_wizard
msgid "Parameters"
msgstr "Параметер"

#. module: stock
#: model:ir.model.fields,field_description:stock.field_stock_location__location_id
#: model:ir.model.fields,field_description:stock.field_stock_return_picking__parent_location_id
#: model:ir.ui.view,arch_db:stock.view_location_search
msgid "Parent Location"
msgstr "Эцэг Байрлал"

#. module: stock
#: model:ir.model.fields,field_description:stock.field_stock_location__parent_path
msgid "Parent Path"
msgstr ""

#. module: stock
#: selection:procurement.group,move_type:0
msgid "Partial"
msgstr "Хэсэгчилсэн"

#. module: stock
#: selection:stock.move,state:0
msgid "Partially Available"
msgstr "Зарим нь Бэлэн"

#. module: stock
#: model:ir.model.fields,field_description:stock.field_procurement_group__partner_id
#: model:ir.model.fields,field_description:stock.field_stock_picking__partner_id
#: model:ir.ui.view,arch_db:stock.view_move_search
msgid "Partner"
msgstr "Харилцагч"

#. module: stock
#: model:ir.model.fields,field_description:stock.field_procurement_rule__partner_address_id
msgid "Partner Address"
msgstr "Харилцагчийн хаяг"

#. module: stock
#: model:stock.location,name:stock.stock_location_locations_partner
msgid "Partner Locations"
msgstr "Харилцагчийн байрлалууд"

#. module: stock
#: model:ir.ui.view,arch_db:stock.view_inventory_filter
msgid "Physical Inventories by Month"
msgstr "Тооллого Сараар"

#. module: stock
#: model:stock.location,name:stock.stock_location_locations
msgid "Physical Locations"
msgstr "Бодит байрлалууд"

#. module: stock
#: model:ir.model,name:stock.model_stock_quant_package
msgid "Physical Packages"
msgstr "Бодит баглаанууд"

#. module: stock
#: code:addons/stock/models/stock_warehouse.py:228
#: model:ir.model.fields,field_description:stock.field_stock_backorder_confirmation__pick_ids
#: model:ir.model.fields,field_description:stock.field_stock_immediate_transfer__pick_ids
#, python-format
msgid "Pick"
msgstr "Бэлтгэх"

#. module: stock
#: code:addons/stock/models/stock_warehouse.py:439
#, python-format
msgid "Pick + Pack + Ship"
msgstr "Бэлтгэх + Баглах + Хүргэх"

#. module: stock
#: code:addons/stock/models/stock_warehouse.py:438
#, python-format
msgid "Pick + Ship"
msgstr "Бэлтгэх + Хүргэх"

#. module: stock
#: model:ir.model.fields,field_description:stock.field_stock_warehouse__pick_type_id
msgid "Pick Type"
msgstr "Бэлтгэх төрөл"

#. module: stock
#: model:ir.model.fields,field_description:stock.field_stock_overprocessed_transfer__picking_id
#: model:ir.model.fields,field_description:stock.field_stock_return_picking__picking_id
#: model:ir.model.fields,field_description:stock.field_stock_scrap__picking_id
#: model:ir.ui.view,arch_db:stock.view_move_search
msgid "Picking"
msgstr "Бэлтгэх"

#. module: stock
#: model:ir.ui.view,arch_db:stock.view_picking_internal_search
msgid "Picking List"
msgstr "Бэлтгэх жагсаалт"

#. module: stock
#: model:ir.ui.view,arch_db:stock.view_picking_internal_search
msgid "Picking Lists"
msgstr "Бэлтгэх жагсаалтууд"

#. module: stock
#: model:ir.ui.view,arch_db:stock.view_stock_quant_form
msgid "Picking Moves"
msgstr ""

#. module: stock
#: model:ir.actions.report,name:stock.action_report_picking
msgid "Picking Operations"
msgstr "Бэлтгэх ажилбар"

#. module: stock
#: model:ir.ui.view,arch_db:stock.vpicktree
msgid "Picking list"
msgstr "Бэлтгэх жагсаалт"

#. module: stock
#: model:ir.ui.view,arch_db:stock.procurement_group_form_view
msgid "Pickings"
msgstr "Бэлтгэх баримтууд"

#. module: stock
#: model:ir.ui.view,arch_db:stock.view_picking_internal_search
msgid "Pickings already processed"
msgstr "Боловсруулагдсан бэлтгэлтүүд"

#. module: stock
#: model:ir.actions.act_window,name:stock.do_view_pickings
msgid "Pickings for Groups"
msgstr "Бүлэгүүдэд зориулсэн Бэлтгэх баримтууд"

#. module: stock
#: model:ir.ui.view,arch_db:stock.view_picking_internal_search
msgid "Pickings that are late on scheduled time"
msgstr "Товлосон хугацаанаасаа хоцролттой бэлтгэх баримтууд"

#. module: stock
#: model:ir.ui.view,arch_db:stock.view_stock_level_forecast_filter
msgid "Pivot"
msgstr "Пивот"

#. module: stock
#: selection:stock.picking,activity_state:0
msgid "Planned"
msgstr "Төлөвлөсөн"

#. module: stock
#: model:ir.ui.view,arch_db:stock.stock_picking_type_kanban
msgid "Planned Transfer"
msgstr ""

#. module: stock
#: code:addons/stock/models/stock_picking.py:693
#, python-format
msgid "Please add some lines to move"
msgstr ""

#. module: stock
#: code:addons/stock/models/stock_picking.py:1019
#, python-format
msgid "Please process some quantities to put in the pack first!"
msgstr ""
"Баглаанд хийхийн тулд эхлээд ямарваа тоо хэмжээг эхлээд боловсруулна уу!"

#. module: stock
#: code:addons/stock/wizard/stock_picking_return.py:130
#, python-format
msgid "Please specify at least one non-zero quantity."
msgstr "Дор хаяж нэг тэг биш тоо хэмжээг зааж өгнө үү."

#. module: stock
#: model:ir.ui.view,arch_db:stock.quant_search_view
msgid "Positive Stock"
msgstr ""

#. module: stock
#: model:ir.model.fields,field_description:stock.field_stock_move__product_packaging
msgid "Preferred Packaging"
msgstr "Зөвлөмжит баглаа"

#. module: stock
#: model:ir.model.fields,field_description:stock.field_product_replenish__route_ids
msgid "Preferred Routes"
msgstr "Зөвлөмжит маршрут"

#. module: stock
#: model:ir.model.fields,help:stock.field_stock_move__route_ids
msgid "Preferred route"
msgstr ""

#. module: stock
#: selection:barcode.rule,type:0
msgid "Priced Product"
msgstr "Үнэлсэн Бараа"

#. module: stock
#: model:ir.ui.view,arch_db:stock.view_picking_form
msgid "Print"
msgstr "Хэвлэх"

#. module: stock
#: model:ir.model.fields,field_description:stock.field_stock_picking__printed
msgid "Printed"
msgstr "Хэвлэгдсэн"

#. module: stock
#: model:ir.model.fields,field_description:stock.field_stock_fixed_putaway_strat__sequence
#: model:ir.model.fields,field_description:stock.field_stock_move__priority
#: model:ir.model.fields,field_description:stock.field_stock_picking__priority
msgid "Priority"
msgstr "Урьтамж"

#. module: stock
#: model:ir.model.fields,help:stock.field_stock_picking__priority
msgid ""
"Priority for this picking. Setting manually a value here would set it as "
"priority for all the moves"
msgstr ""
"Энэ бэлтгэх баримтын урьтамж. Энэ утга тохируулснаар энэ нь бүх хөдөлгөөний "
"урьтамж болж тохируулагдана."

#. module: stock
#: model:ir.ui.view,arch_db:stock.res_config_settings_view_form
msgid "Process operations faster with barcodes"
msgstr ""

#. module: stock
#: model:ir.ui.view,arch_db:stock.res_config_settings_view_form
msgid "Process picking in batch per worker"
msgstr ""

#. module: stock
#: model:ir.ui.view,arch_db:stock.view_overprocessed_transfer
msgid "Processed more than initial demand"
msgstr ""

#. module: stock
#: selection:stock.location,usage:0
msgid "Procurement"
msgstr "Татан авалт"

#. module: stock
#: model:ir.model.fields,field_description:stock.field_stock_move__group_id
#: model:ir.model.fields,field_description:stock.field_stock_picking__group_id
#: model:ir.model.fields,field_description:stock.field_stock_warehouse_orderpoint__group_id
#: model:ir.ui.view,arch_db:stock.view_picking_internal_search
msgid "Procurement Group"
msgstr "Татан авалтын Бүлэг"

#. module: stock
#: model:ir.model.fields,field_description:stock.field_procurement_rule__location_id
msgid "Procurement Location"
msgstr "Татан авалтын байрлал"

#. module: stock
#: model:ir.model,name:stock.model_procurement_group
msgid "Procurement Requisition"
msgstr "Татан авалтын Шаардах"

#. module: stock
#: model:ir.model,name:stock.model_procurement_rule
#: model:ir.model.fields,field_description:stock.field_stock_move__rule_id
#: model:ir.ui.view,arch_db:stock.view_procurement_rule_form
msgid "Procurement Rule"
msgstr "Татан авалтын Дүрэм"

#. module: stock
#: model:ir.model.fields,field_description:stock.field_stock_location_route__pull_ids
#: model:ir.ui.view,arch_db:stock.stock_location_route_form_view
#: model:ir.ui.view,arch_db:stock.view_procurement_rule_tree
msgid "Procurement Rules"
msgstr "Татан авалтын дүрэм"

#. module: stock
#: model:ir.ui.view,arch_db:stock.procurement_group_form_view
msgid "Procurement group"
msgstr "Татан авалтын Групп"

#. module: stock
#: model:ir.actions.server,name:stock.ir_cron_scheduler_action_ir_actions_server
#: model:ir.cron,cron_name:stock.ir_cron_scheduler_action
#: model:ir.cron,name:stock.ir_cron_scheduler_action
msgid "Procurement: run scheduler"
msgstr ""

#. module: stock
#: model:stock.location,name:stock.location_procurement
msgid "Procurements"
msgstr "Татан авалт"

#. module: stock
#: model:ir.model.fields,field_description:stock.field_stock_move_line__produce_line_ids
msgid "Produce Line"
msgstr ""

#. module: stock
#: code:addons/stock/models/product.py:346
#, python-format
msgid "Produced Qty"
msgstr "Үйлдвэрлэгдсэн Тоо хэмжээ"

#. module: stock
#: model:ir.model,name:stock.model_product_product
#: model:ir.model.fields,field_description:stock.field_product_replenish__product_id
#: model:ir.model.fields,field_description:stock.field_report_stock_forecast__product_id
#: model:ir.model.fields,field_description:stock.field_stock_change_product_qty__product_id
#: model:ir.model.fields,field_description:stock.field_stock_fixed_putaway_strat__product_id
#: model:ir.model.fields,field_description:stock.field_stock_inventory_line__product_id
#: model:ir.model.fields,field_description:stock.field_stock_move__product_id
#: model:ir.model.fields,field_description:stock.field_stock_move_line__product_id
#: model:ir.model.fields,field_description:stock.field_stock_picking__product_id
#: model:ir.model.fields,field_description:stock.field_stock_production_lot__product_id
#: model:ir.model.fields,field_description:stock.field_stock_quant__product_id
#: model:ir.model.fields,field_description:stock.field_stock_return_picking_line__product_id
#: model:ir.model.fields,field_description:stock.field_stock_scrap__product_id
#: model:ir.model.fields,field_description:stock.field_stock_warehouse_orderpoint__product_id
#: model:ir.model.fields,field_description:stock.field_stock_warn_insufficient_qty__product_id
#: model:ir.model.fields,field_description:stock.field_stock_warn_insufficient_qty_scrap__product_id
#: model:ir.ui.view,arch_db:stock.quant_search_view
#: model:ir.ui.view,arch_db:stock.report_lot_barcode
#: model:ir.ui.view,arch_db:stock.report_package_barcode
#: model:ir.ui.view,arch_db:stock.report_stock_body_print
#: model:ir.ui.view,arch_db:stock.report_stock_inventory
#: model:ir.ui.view,arch_db:stock.search_product_lot_filter
#: model:ir.ui.view,arch_db:stock.stock_scrap_search_view
#: model:ir.ui.view,arch_db:stock.view_move_search
msgid "Product"
msgstr "Бараа"

#. module: stock
#: code:addons/stock/models/stock_location.py:175
#: model:ir.model.fields,field_description:stock.field_stock_location_route__categ_ids
#: model:ir.ui.menu,name:stock.menu_product_category_config_stock
#: model:ir.ui.view,arch_db:stock.stock_location_route_form_view
#, python-format
msgid "Product Categories"
msgstr "Барааны Ангилалууд"

#. module: stock
#: model:ir.model,name:stock.model_product_category
#: model:ir.model.fields,field_description:stock.field_stock_fixed_putaway_strat__category_id
#: model:ir.model.fields,field_description:stock.field_stock_inventory__category_id
msgid "Product Category"
msgstr "Барааны Ангилал"

#. module: stock
#: model:ir.ui.view,arch_db:stock.search_product_lot_filter
msgid "Product Lots"
msgstr "Барааны цуврал"

#. module: stock
#: model:ir.ui.view,arch_db:stock.search_product_lot_filter
msgid "Product Lots Filter"
msgstr "Барааны цувралыг шүүх"

#. module: stock
#: model:ir.ui.view,arch_db:stock.stock_scrap_form_view
msgid "Product Move"
msgstr "Барааны хөдөлгөөн"

#. module: stock
#: model:ir.actions.act_window,name:stock.stock_move_line_action
#: model:ir.ui.menu,name:stock.stock_move_line_menu
#: model:ir.ui.view,arch_db:stock.product_form_view_procurement_button
#: model:ir.ui.view,arch_db:stock.product_template_form_view_procurement_button
msgid "Product Moves"
msgstr ""

#. module: stock
#: model:ir.ui.menu,name:stock.menu_product_packagings
#: model:ir.ui.view,arch_db:stock.res_config_settings_view_form
msgid "Product Packagings"
msgstr ""

#. module: stock
#: model:ir.model,name:stock.model_product_template
#: model:ir.model.fields,field_description:stock.field_report_stock_forecast__product_tmpl_id
#: model:ir.model.fields,field_description:stock.field_stock_move__product_tmpl_id
#: model:ir.model.fields,field_description:stock.field_stock_quant__product_tmpl_id
msgid "Product Template"
msgstr "Барааны үлгэр"

#. module: stock
#: model:ir.model.fields,field_description:stock.field_product_replenish__product_tmpl_id
msgid "Product Tmpl"
msgstr ""

#. module: stock
#: model:ir.model.fields,field_description:stock.field_product_template__type
#: model:ir.model.fields,field_description:stock.field_stock_move__product_type
msgid "Product Type"
msgstr "Барааны Төрөл"

#. module: stock
#: model:ir.model.fields,field_description:stock.field_stock_inventory_line__product_uom_id
#: model:ir.model.fields,field_description:stock.field_stock_warehouse_orderpoint__product_uom
msgid "Product Unit of Measure"
msgstr "Барааны Хэмжих нэгж"

#. module: stock
#: model:ir.ui.menu,name:stock.product_product_menu
msgid "Product Variants"
msgstr "Барааны Хувилбар"

#. module: stock
#: model:ir.ui.view,arch_db:stock.view_production_lot_form
#: model:ir.ui.view,arch_db:stock.view_production_lot_form_simple
msgid ""
"Product this lot/serial number contains. You cannot change it anymore if it "
"has already been moved."
msgstr ""

#. module: stock
#: model:ir.model.fields,field_description:stock.field_stock_move__has_tracking
msgid "Product with Tracking"
msgstr "Хөтлөлт хийгдсэн Бараа"

#. module: stock
#: model:stock.location,name:stock.location_production
#: selection:stock.location,usage:0
msgid "Production"
msgstr "Үйлдвэрлэл"

#. module: stock
#: model:ir.model.fields,field_description:stock.field_product_product__property_stock_production
#: model:ir.model.fields,field_description:stock.field_product_template__property_stock_production
msgid "Production Location"
msgstr "Үйлдвэрлэлийн Байршил"

#. module: stock
#: code:addons/stock/models/stock_location.py:165
#: code:addons/stock/wizard/stock_quantity_history.py:29
#: model:ir.actions.act_window,name:stock.act_product_location_open
#: model:ir.actions.act_window,name:stock.product_template_action_product
#: model:ir.model.fields,field_description:stock.field_stock_location_route__product_ids
#: model:ir.ui.menu,name:stock.menu_product_in_config_stock
#: model:ir.ui.menu,name:stock.menu_product_variant_config_stock
#: model:ir.ui.view,arch_db:stock.res_config_settings_view_form
#: model:ir.ui.view,arch_db:stock.stock_location_route_form_view
#: model:ir.ui.view,arch_db:stock.view_location_form
#, python-format
msgid "Products"
msgstr "Бараанууд"

#. module: stock
#: code:addons/stock/models/product.py:309
#, python-format
msgid "Products: "
msgstr "Бараа:"

#. module: stock
#: selection:procurement.rule,group_propagation_option:0
msgid "Propagate"
msgstr "Тараах"

#. module: stock
#: model:ir.model.fields,field_description:stock.field_procurement_rule__propagate
#: model:ir.model.fields,field_description:stock.field_stock_location_path__propagate
#: model:ir.model.fields,field_description:stock.field_stock_move__propagate
msgid "Propagate cancel and split"
msgstr "Цуцлалт болон салгалтыг уламжлах"

#. module: stock
#: model:ir.ui.view,arch_db:stock.view_procurement_rule_form
msgid "Propagation Options"
msgstr "Тараах Сонголт"

#. module: stock
#: model:ir.model.fields,field_description:stock.field_procurement_rule__group_propagation_option
msgid "Propagation of Procurement Group"
msgstr "Татан авах бүлэгийн тараалт"

#. module: stock
#: model:ir.model.fields,field_description:stock.field_stock_move__push_rule_id
msgid "Push Rule"
msgstr "Түгээх дүрэм"

#. module: stock
#: model:ir.actions.act_window,name:stock.stolocpath
#: model:ir.model.fields,field_description:stock.field_stock_location_route__push_ids
#: model:ir.ui.view,arch_db:stock.stock_location_route_form_view
msgid "Push Rules"
msgstr "Түгээх дүрмүүд"

#. module: stock
#: model:ir.model,name:stock.model_stock_location_path
msgid "Pushed Flow"
msgstr "Түлхэсэн Урсгал"

#. module: stock
#: model:ir.model.fields,field_description:stock.field_stock_fixed_putaway_strat__putaway_id
msgid "Put Away Method"
msgstr "Авч өөр тийш шилжүүлэх арга"

#. module: stock
#: model:ir.model,name:stock.model_product_putaway
#: model:ir.model.fields,field_description:stock.field_stock_location__putaway_strategy_id
msgid "Put Away Strategy"
msgstr "Авч өөр тийш шилжүүлэх стратеги"

#. module: stock
#: model:ir.ui.view,arch_db:stock.view_picking_form
msgid "Put in Pack"
msgstr ""

#. module: stock
#: model:ir.ui.view,arch_db:stock.res_config_settings_view_form
msgid "Put your products in packs (e.g. parcels, boxes) and track them"
msgstr ""

#. module: stock
#: model:ir.ui.view,arch_db:stock.stock_fixed_putaway_strat_form
#: model:ir.ui.view,arch_db:stock.view_putaway
msgid "Putaway"
msgstr "Авч өөр тийш шилжүүлэх"

#. module: stock
#: model:ir.model.fields,field_description:stock.field_stock_warehouse_orderpoint__qty_multiple
msgid "Qty Multiple"
msgstr "Тоо хэмжээний үржигдэхүүн"

#. module: stock
#: sql_constraint:stock.warehouse.orderpoint:0
msgid "Qty Multiple must be greater than or equal to zero."
msgstr "Тоо хэмжээний үржигдэхүүн нь тэгээс их буюу тэнцүү байх ёстой."

#. module: stock
#: code:addons/stock/models/stock_warehouse.py:98
#, python-format
msgid "Quality Control"
msgstr "Чанарын Хяналт"

#. module: stock
#: model:ir.model.fields,field_description:stock.field_stock_warehouse__wh_qc_stock_loc_id
msgid "Quality Control Location"
msgstr "Чанарын Хяналтын Байрлал"

#. module: stock
#: model:ir.model.fields,field_description:stock.field_stock_location__quant_ids
#: model:ir.model.fields,field_description:stock.field_stock_warn_insufficient_qty__quant_ids
#: model:ir.model.fields,field_description:stock.field_stock_warn_insufficient_qty_scrap__quant_ids
msgid "Quant"
msgstr ""

#. module: stock
#: model:ir.model.fields,field_description:stock.field_product_replenish__quantity
#: model:ir.model.fields,field_description:stock.field_report_stock_forecast__quantity
#: model:ir.model.fields,field_description:stock.field_stock_production_lot__product_qty
#: model:ir.model.fields,field_description:stock.field_stock_quant__quantity
#: model:ir.model.fields,field_description:stock.field_stock_return_picking_line__quantity
#: model:ir.model.fields,field_description:stock.field_stock_scrap__scrap_qty
#: model:ir.ui.view,arch_db:stock.report_package_barcode
#: model:ir.ui.view,arch_db:stock.report_stock_body_print
#: model:ir.ui.view,arch_db:stock.report_stock_inventory
#: model:ir.ui.view,arch_db:stock.view_quant_package_form
msgid "Quantity"
msgstr "Тоо"

#. module: stock
#: model:ir.ui.view,arch_db:stock.message_body
msgid "Quantity :"
msgstr ""

#. module: stock
#: model:ir.model.fields,field_description:stock.field_stock_move__quantity_done
#: model:ir.ui.view,arch_db:stock.view_move_line_form
#: model:ir.ui.view,arch_db:stock.view_move_line_tree
#: model:ir.ui.view,arch_db:stock.view_stock_move_line_kanban
msgid "Quantity Done"
msgstr ""

#. module: stock
#: model:ir.ui.view,arch_db:stock.view_warehouse_orderpoint_form
msgid "Quantity Multiple"
msgstr "Тоо хэмжээний үржигдэхүүн"

#. module: stock
#: model:ir.model.fields,field_description:stock.field_product_product__qty_available
#: model:ir.model.fields,field_description:stock.field_product_template__qty_available
#: model:ir.ui.view,arch_db:stock.view_stock_quant_form
msgid "Quantity On Hand"
msgstr "Гарт байгаа тоо хэмжээ"

#. module: stock
#: model:ir.model.fields,field_description:stock.field_stock_move__reserved_availability
#: model:ir.ui.view,arch_db:stock.view_move_line_form
#: model:ir.ui.view,arch_db:stock.view_stock_quant_form
msgid "Quantity Reserved"
msgstr "Нөөцлөгдсөн Тоо хэмжээ"

#. module: stock
#: code:addons/stock/wizard/stock_change_product_qty.py:80
#, python-format
msgid "Quantity cannot be negative."
msgstr "Тоо хэмжээ сөрөг байж болохгүй."

#. module: stock
#: code:addons/stock/models/stock_move.py:650
#, python-format
msgid "Quantity decreased!"
msgstr ""

#. module: stock
#: model:ir.model.fields,help:stock.field_stock_move__availability
msgid "Quantity in stock that can still be reserved for this move"
msgstr "Энэ хөдөлгөөнд нөөцлөгдөж болох нөөцийн тоо хэмжээ"

#. module: stock
#: model:ir.model.fields,help:stock.field_stock_move__product_qty
msgid "Quantity in the default UoM of the product"
msgstr "Барааны үндсэн хэмжих нэгжээрх тоо хэмжээ"

#. module: stock
#: model:ir.model.fields,help:stock.field_product_product__incoming_qty
msgid ""
"Quantity of planned incoming products.\n"
"In a context with a single Stock Location, this includes goods arriving to this Location, or any of its children.\n"
"In a context with a single Warehouse, this includes goods arriving to the Stock Location of this Warehouse, or any of its children.\n"
"Otherwise, this includes goods arriving to any Stock Location with 'internal' type."
msgstr ""

#. module: stock
#: model:ir.model.fields,help:stock.field_product_product__outgoing_qty
msgid ""
"Quantity of planned outgoing products.\n"
"In a context with a single Stock Location, this includes goods leaving this Location, or any of its children.\n"
"In a context with a single Warehouse, this includes goods leaving the Stock Location of this Warehouse, or any of its children.\n"
"Otherwise, this includes goods leaving any Stock Location with 'internal' type."
msgstr ""

#. module: stock
#: model:ir.model.fields,help:stock.field_stock_quant__quantity
msgid ""
"Quantity of products in this quant, in the default unit of measure of the "
"product"
msgstr ""
"Энэ тоо бүртгэл дахь барааны тоо хэмжээ, барааны үндсэн хэмжих нэгжээр"

#. module: stock
#: model:ir.model.fields,help:stock.field_stock_quant__reserved_quantity
msgid ""
"Quantity of reserved products in this quant, in the default unit of measure "
"of the product"
msgstr ""

#. module: stock
#: model:ir.model.fields,help:stock.field_stock_move__reserved_availability
msgid "Quantity that has already been reserved for this move"
msgstr "Энэ хөдөлгөөнд хэдийний нөөцлөгдсөн тоо хэмжээ"

#. module: stock
#: model:ir.actions.act_window,name:stock.lot_open_quants
#: model:ir.model,name:stock.model_stock_quant
#: model:ir.model.fields,field_description:stock.field_stock_production_lot__quant_ids
#: model:ir.ui.view,arch_db:stock.quant_search_view
msgid "Quants"
msgstr "Тоо бүртгэл"

#. module: stock
#: code:addons/stock/models/stock_quant.py:74
#, python-format
msgid "Quants cannot be created for consumables or services."
msgstr ""

#. module: stock
#: model:ir.model.fields,field_description:stock.field_stock_picking_type__rate_picking_backorders
msgid "Rate Picking Backorders"
msgstr ""

#. module: stock
#: model:ir.model.fields,field_description:stock.field_stock_picking_type__rate_picking_late
msgid "Rate Picking Late"
msgstr ""

#. module: stock
#: model:ir.ui.view,arch_db:stock.stock_picking_type_kanban
#: model:ir.ui.view,arch_db:stock.view_move_search
#: model:ir.ui.view,arch_db:stock.view_picking_internal_search
#: selection:stock.picking,state:0
msgid "Ready"
msgstr "Бэлэн"

#. module: stock
#: model:ir.model.fields,field_description:stock.field_stock_move__product_qty
#: model:ir.ui.view,arch_db:stock.stock_inventory_line_tree2
#: model:ir.ui.view,arch_db:stock.view_inventory_form
msgid "Real Quantity"
msgstr "Бодит тоо хэмжээ"

#. module: stock
#: model:ir.model.fields,field_description:stock.field_stock_move_line__product_qty
msgid "Real Reserved Quantity"
msgstr ""

#. module: stock
#: model:ir.model.fields,field_description:stock.field_stock_warehouse__reception_route_id
msgid "Receipt Route"
msgstr "Хүлээн авах маршрут"

#. module: stock
#: code:addons/stock/models/stock_warehouse.py:436
#, python-format
msgid "Receipt in 1 step"
msgstr "1 алхамаар хүлээн авах"

#. module: stock
#: code:addons/stock/models/stock_warehouse.py:436
#, python-format
msgid "Receipt in 2 steps"
msgstr "2 алхамаар хүлээн авах"

#. module: stock
#: code:addons/stock/models/stock_warehouse.py:437
#, python-format
msgid "Receipt in 3 steps"
msgstr "3 алхамаар хүлээн авах"

#. module: stock
#: code:addons/stock/models/stock_warehouse.py:206
#: model:stock.picking.type,name:stock.picking_type_in
#, python-format
msgid "Receipts"
msgstr "Хүлээн авах баримтууд"

#. module: stock
#: selection:stock.warehouse,reception_steps:0
msgid "Receive goods directly in stock (1 step)"
msgstr "Барааг шууд нөөцөд хүлээн авах (1 алхам)"

#. module: stock
#: code:addons/stock/models/product.py:323
#, python-format
msgid "Received Qty"
msgstr "Хүлээн авсан Тоо ширхэг"

#. module: stock
#: model:ir.ui.view,arch_db:stock.stock_move_line_view_search
msgid "Receptions"
msgstr "Хүлээн авалт"

#. module: stock
#: model:ir.model.fields,field_description:stock.field_procurement_group__name
#: model:ir.model.fields,field_description:stock.field_stock_move__reference
#: model:ir.model.fields,field_description:stock.field_stock_move_line__reference
#: model:ir.model.fields,field_description:stock.field_stock_picking__name
#: model:ir.model.fields,field_description:stock.field_stock_scrap__name
#: model:ir.ui.view,arch_db:stock.report_stock_body_print
#: model:ir.ui.view,arch_db:stock.report_stock_inventory
#: model:ir.ui.view,arch_db:stock.stock_move_line_view_search
#: model:ir.ui.view,arch_db:stock.view_move_line_form
#: model:ir.ui.view,arch_db:stock.view_move_line_tree
#: model:ir.ui.view,arch_db:stock.view_move_search
#: model:ir.ui.view,arch_db:stock.view_move_tree_receipt_picking
#: model:ir.ui.view,arch_db:stock.view_move_tree_receipt_picking_board
msgid "Reference"
msgstr "Дугаар"

#. module: stock
#: model:ir.model.fields,field_description:stock.field_stock_picking_type__sequence_id
msgid "Reference Sequence"
msgstr "Кодын Дараалал"

#. module: stock
#: sql_constraint:stock.picking:0
msgid "Reference must be unique per company!"
msgstr "Код компанийн хэмжээнд үл давхцах байх ёстой!"

#. module: stock
#: model:ir.model.fields,help:stock.field_stock_picking__origin
msgid "Reference of the document"
msgstr "Баримтын код"

#. module: stock
#: model:ir.actions.act_window,help:stock.action_receipt_picking_move
msgid "Register a product receipt"
msgstr ""

#. module: stock
#: model:ir.ui.view,arch_db:stock.view_move_kandan
#: model:ir.ui.view,arch_db:stock.view_picking_form
msgid "Register lots, packs, location"
msgstr ""

#. module: stock
#: model:ir.ui.view,arch_db:stock.view_picking_internal_search
msgid "Remaining parts of picking partially processed"
msgstr "Хэсэгчлэн боловсруулагдсан бэлтгэх баримтын үлдсэн хэсэг"

#. module: stock
#: model:ir.ui.view,arch_db:stock.view_removal
msgid "Removal"
msgstr "Авч гаргах"

#. module: stock
#: model:ir.model,name:stock.model_product_removal
#: model:ir.model.fields,field_description:stock.field_stock_location__removal_strategy_id
msgid "Removal Strategy"
msgstr "Авч гаргах Стратеги"

#. module: stock
#: code:addons/stock/models/stock_quant.py:109
#, python-format
msgid "Removal strategy %s not implemented."
msgstr "Авч гаргах стратеги %s хэрэгжээгүй."

#. module: stock
#: model:ir.model.fields,field_description:stock.field_product_product__reordering_max_qty
#: model:ir.model.fields,field_description:stock.field_product_template__reordering_max_qty
msgid "Reordering Max Qty"
msgstr ""

#. module: stock
#: model:ir.model.fields,field_description:stock.field_product_product__reordering_min_qty
#: model:ir.model.fields,field_description:stock.field_product_template__reordering_min_qty
msgid "Reordering Min Qty"
msgstr ""

#. module: stock
#: model:ir.actions.act_window,name:stock.act_stock_warehouse_2_stock_warehouse_orderpoint
#: model:ir.actions.act_window,name:stock.action_orderpoint_form
#: model:ir.actions.act_window,name:stock.product_open_orderpoint
#: model:ir.model.fields,field_description:stock.field_product_product__nbr_reordering_rules
#: model:ir.model.fields,field_description:stock.field_product_template__nbr_reordering_rules
#: model:ir.ui.menu,name:stock.menu_reordering_rules_config
#: model:ir.ui.view,arch_db:stock.view_warehouse_orderpoint_form
#: model:ir.ui.view,arch_db:stock.view_warehouse_orderpoint_tree
#: model:ir.ui.view,arch_db:stock.warehouse_orderpoint_search
msgid "Reordering Rules"
msgstr "Дахин захиалах дүрэм"

#. module: stock
#: model:ir.ui.view,arch_db:stock.warehouse_orderpoint_search
msgid "Reordering Rules Search"
msgstr "Дахин захиалах дүрэмийн хайлт"

#. module: stock
#: model:ir.actions.act_window,name:stock.action_product_replenish
#: model:ir.ui.view,arch_db:stock.product_form_view_procurement_button
#: model:ir.ui.view,arch_db:stock.product_product_view_form_easy_inherit_stock
#: model:ir.ui.view,arch_db:stock.product_template_form_view_procurement_button
msgid "Replenish"
msgstr ""

#. module: stock
#: model:ir.ui.view,arch_db:stock.view_product_replenish
msgid "Replenish wizard"
msgstr ""

#. module: stock
#: model:ir.ui.menu,name:stock.menu_warehouse_report
msgid "Reporting"
msgstr "Тайлан"

#. module: stock
#: model:ir.model.fields,help:stock.field_res_config_settings__use_propagation_minimum_delta
msgid ""
"Rescheduling applies to any chain of operations (e.g. Make To Order, Pick Pack Ship). In the case of MTO sales, a vendor delay (updated incoming date) impacts the expected delivery date to the customer. \n"
" This option allows to not propagate the rescheduling if the change is not critical."
msgstr ""

#. module: stock
#: model:ir.ui.view,arch_db:stock.res_config_settings_view_form
msgid ""
"Rescheduling applies to any chain of operations (e.g. Make To Order, Pick "
"Pack Ship). In the case of MTO sales, a vendor delay (updated incoming date)"
" impacts the expected delivery date to the customer. This option allows to "
"not propagate the rescheduling if the change is not critical."
msgstr ""

#. module: stock
#: model:ir.model.fields,field_description:stock.field_res_config_settings__module_procurement_jit
msgid "Reservation"
msgstr "Урьдчилсан захиалга"

#. module: stock
#: model:ir.ui.view,arch_db:stock.quant_search_view
msgid "Reservations"
msgstr ""

#. module: stock
#: model:ir.model.fields,field_description:stock.field_stock_move_line__product_uom_qty
#: model:ir.ui.view,arch_db:stock.view_move_picking_form
#: model:ir.ui.view,arch_db:stock.view_picking_form
#: model:ir.ui.view,arch_db:stock.view_stock_quant_tree
msgid "Reserved"
msgstr "Нөөцлөгдсөн"

#. module: stock
#: model:ir.model.fields,field_description:stock.field_stock_quant__reserved_quantity
msgid "Reserved Quantity"
msgstr ""

#. module: stock
#: model:ir.model.fields,help:stock.field_res_config_settings__module_procurement_jit
msgid ""
"Reserving products manually in delivery orders or by running the scheduler "
"is advised to better manage priorities in case of long customer lead times "
"or/and frequent stock-outs."
msgstr ""

#. module: stock
#: model:ir.model.fields,field_description:stock.field_product_product__responsible_id
#: model:ir.model.fields,field_description:stock.field_product_template__responsible_id
msgid "Responsible"
msgstr "Хариуцагч"

#. module: stock
#: model:ir.model.fields,field_description:stock.field_stock_picking__activity_user_id
msgid "Responsible User"
msgstr "Хариуцагч хэрэглэгч"

#. module: stock
#: model:ir.model.fields,field_description:stock.field_stock_warehouse__resupply_route_ids
msgid "Resupply Routes"
msgstr "Нөхөн дүүргэх маршрут"

#. module: stock
#: model:ir.model.fields,field_description:stock.field_stock_warehouse__resupply_wh_ids
msgid "Resupply Warehouses"
msgstr "Нөхөн дүүргэх агуулахууд"

#. module: stock
#: model:ir.ui.view,arch_db:stock.view_stock_quantity_history
msgid "Retrieve the Inventory Quantities"
msgstr ""

#. module: stock
#: model:ir.ui.view,arch_db:stock.view_picking_form
#: model:ir.ui.view,arch_db:stock.view_stock_return_picking_form
msgid "Return"
msgstr "Буцаах"

#. module: stock
#: model:ir.model.fields,field_description:stock.field_stock_return_picking__location_id
msgid "Return Location"
msgstr "Буцаалтын байрлал"

#. module: stock
#: model:ir.model,name:stock.model_stock_return_picking
msgid "Return Picking"
msgstr "Бэлтгэлийн Буцаалт"

#. module: stock
#: code:addons/stock/wizard/stock_picking_return.py:101
#, python-format
msgid "Return of %s"
msgstr ""

#. module: stock
#: code:addons/stock/wizard/stock_picking_return.py:151
#, python-format
msgid "Returned Picking"
msgstr "Буцаагдсан бэлтгэл"

#. module: stock
#: model:ir.actions.act_window,name:stock.act_stock_return_picking
msgid "Reverse Transfer"
msgstr "Буцаалт"

#. module: stock
#: model:ir.model.fields,field_description:stock.field_procurement_rule__route_id
#: model:ir.model.fields,field_description:stock.field_stock_location_path__route_id
#: model:ir.ui.view,arch_db:stock.stock_location_route_form_view
#: model:ir.ui.view,arch_db:stock.stock_location_route_view_search
msgid "Route"
msgstr "Маршрут"

#. module: stock
#: model:ir.model.fields,field_description:stock.field_stock_location_route__name
msgid "Route Name"
msgstr "Маршрутын нэр"

#. module: stock
#: model:ir.model.fields,field_description:stock.field_procurement_rule__route_sequence
#: model:ir.model.fields,field_description:stock.field_stock_location_path__route_sequence
msgid "Route Sequence"
msgstr "Маршрутын дараалал"

#. module: stock
#: model:ir.actions.act_window,name:stock.action_routes_form
#: model:ir.model.fields,field_description:stock.field_product_category__route_ids
#: model:ir.model.fields,field_description:stock.field_product_product__route_ids
#: model:ir.model.fields,field_description:stock.field_product_template__route_ids
#: model:ir.model.fields,field_description:stock.field_stock_warehouse__route_ids
#: model:ir.ui.menu,name:stock.menu_routes_config
#: model:ir.ui.view,arch_db:stock.product_form_view_procurement_button
#: model:ir.ui.view,arch_db:stock.product_template_form_view_procurement_button
#: model:ir.ui.view,arch_db:stock.stock_location_route_tree
#: model:ir.ui.view,arch_db:stock.view_warehouse
msgid "Routes"
msgstr "Маршрутууд"

#. module: stock
#: model:ir.model.fields,help:stock.field_stock_warehouse__resupply_route_ids
msgid ""
"Routes will be created for these resupply warehouses and you can select them"
" on products and product categories"
msgstr ""
"Эдгээр нөхөн дүүргэх агуулахуудад маршрутыг үүсгэгдэх бөгөөд үүнийг бараа "
"болон барааны ангилалд сонгож өгч болно."

#. module: stock
#: model:ir.ui.view,arch_db:stock.view_warehouse_orderpoint_form
msgid "Rules"
msgstr "Дүрэмүүд"

#. module: stock
#: model:ir.actions.act_window,name:stock.action_procurement_compute
#: model:ir.ui.menu,name:stock.menu_procurement_compute
msgid "Run Scheduler"
msgstr ""

#. module: stock
#: model:ir.model,name:stock.model_stock_scheduler_compute
msgid "Run Scheduler Manually"
msgstr ""

#. module: stock
#: model:ir.ui.view,arch_db:stock.view_procurement_compute_wizard
msgid "Run Schedulers"
msgstr "Товлогчийг ажиллуулах"

#. module: stock
#: model:ir.ui.view,arch_db:stock.view_move_search
msgid "Scheduled"
msgstr "Товолсон"

#. module: stock
#: model:ir.model.fields,field_description:stock.field_product_replenish__date_planned
#: model:ir.model.fields,field_description:stock.field_stock_picking__scheduled_date
msgid "Scheduled Date"
msgstr "Товлогдсон Огноо"

#. module: stock
#: model:ir.model.fields,help:stock.field_stock_move__date_expected
msgid "Scheduled date for the processing of this move"
msgstr "Энэ хөдөлгөөнийг боловсруулахаар товлосон огноо"

#. module: stock
#: model:ir.model.fields,help:stock.field_stock_picking__scheduled_date
msgid ""
"Scheduled time for the first part of the shipment to be processed. Setting "
"manually a value here would set it as expected date for all the stock moves."
msgstr ""
"Боловсруулах шаардлагатай хүргэлтийн эхний хэсэгийн товлогдсон цаг. Энэ утга"
" тохируулснаар бүх барааны хөдөлгөөнд таамагласан огноог тааруулна."

#. module: stock
#: code:addons/stock/models/stock_picking.py:1032
#: model:ir.model.fields,field_description:stock.field_stock_move__scrap_ids
#: model:ir.model.fields,field_description:stock.field_stock_warn_insufficient_qty_scrap__scrap_id
#: model:ir.ui.menu,name:stock.menu_stock_scrap
#: model:ir.ui.view,arch_db:stock.stock_scrap_form_view
#: model:ir.ui.view,arch_db:stock.stock_scrap_form_view2
#: model:ir.ui.view,arch_db:stock.view_picking_form
#, python-format
msgid "Scrap"
msgstr "Гологдол"

#. module: stock
#: model:ir.model.fields,field_description:stock.field_stock_scrap__scrap_location_id
#: model:ir.ui.view,arch_db:stock.stock_scrap_search_view
msgid "Scrap Location"
msgstr "Гологдлын байрлал"

#. module: stock
#: model:ir.model.fields,field_description:stock.field_stock_scrap__move_id
msgid "Scrap Move"
msgstr "Гологдолын Хөдөлгөөн"

#. module: stock
#: model:ir.actions.act_window,name:stock.action_stock_scrap
msgid "Scrap Orders"
msgstr ""

#. module: stock
#: model:ir.actions.act_window,help:stock.action_stock_scrap
msgid "Scrap products"
msgstr ""

#. module: stock
#: model:ir.model.fields,field_description:stock.field_stock_move__scrapped
#: model:stock.location,name:stock.stock_location_scrapped
msgid "Scrapped"
msgstr "Гологдол болгосон"

#. module: stock
#: model:ir.actions.act_window,help:stock.action_stock_scrap
msgid ""
"Scrapping a product will remove it from your stock. The product will\n"
"                end up in a scrap location that can be used for reporting purpose."
msgstr ""

#. module: stock
#: model:ir.ui.view,arch_db:stock.view_picking_form
msgid "Scraps"
msgstr "Гологдолууд"

#. module: stock
#: model:ir.ui.view,arch_db:stock.view_inventory_filter
msgid "Search Inventory"
msgstr "Тооллогыг хайх"

#. module: stock
#: model:ir.ui.view,arch_db:stock.stock_inventory_line_search
msgid "Search Inventory Lines"
msgstr ""

#. module: stock
#: model:ir.ui.view,arch_db:stock.view_procurement_rule_filter
msgid "Search Procurement"
msgstr "Татан авалт хайх"

#. module: stock
#: model:ir.ui.view,arch_db:stock.stock_scrap_search_view
msgid "Search Scrap"
msgstr "Гологдолыг хайх"

#. module: stock
#: model:ir.ui.view,arch_db:stock.stock_location_path_filter
msgid "Search Stock Location Paths"
msgstr "Барааны байрлалын замаас хайх"

#. module: stock
#: code:addons/stock/models/stock_inventory.py:115
#, python-format
msgid "Select products manually"
msgstr "Гараас бараанууд сонгох"

#. module: stock
#: model:ir.ui.view,arch_db:stock.stock_location_route_form_view
msgid "Select the places where this route can be selected"
msgstr "Энэ маршрут сонгогдож болох байрлалуудыг сонгоно уу"

#. module: stock
#: model:ir.model.fields,help:stock.field_res_partner__picking_warn
#: model:ir.model.fields,help:stock.field_res_users__picking_warn
msgid ""
"Selecting the \"Warning\" option will notify user with the message, "
"Selecting \"Blocking Message\" will throw an exception with the message and "
"block the flow. The Message has to be written in the next field."
msgstr ""
"\"Анхааруулга\" сонголтыг сонгосноор хэрэглэгчид мессеж анхааруулагдах "
"болно. \"Хориглох Мессеж\"-г сонгосноор алдааг өгч урсгалыг зогсоох болно. "
"Мессеж нь дараагийн талбарт бичигдэх ёстой."

#. module: stock
#: model:ir.ui.view,arch_db:stock.res_config_settings_view_form
msgid "Sell and purchase products in different units of measure"
msgstr ""

#. module: stock
#: model:ir.model.fields,field_description:stock.field_procurement_rule__sequence
#: model:ir.model.fields,field_description:stock.field_stock_location_path__sequence
#: model:ir.model.fields,field_description:stock.field_stock_location_route__sequence
#: model:ir.model.fields,field_description:stock.field_stock_move__sequence
#: model:ir.model.fields,field_description:stock.field_stock_picking_type__sequence
#: model:ir.ui.view,arch_db:stock.stock_location_route_form_view
msgid "Sequence"
msgstr "Дараалал"

#. module: stock
#: code:addons/stock/models/stock_warehouse.py:698
#, python-format
msgid "Sequence in"
msgstr "Дотогш дараалал"

#. module: stock
#: code:addons/stock/models/stock_warehouse.py:702
#, python-format
msgid "Sequence internal"
msgstr "Дотоод дараалал"

#. module: stock
#: code:addons/stock/models/stock_warehouse.py:699
#, python-format
msgid "Sequence out"
msgstr "Гадагш дараалал"

#. module: stock
#: code:addons/stock/models/stock_warehouse.py:700
#, python-format
msgid "Sequence packing"
msgstr "Баглах дараалал"

#. module: stock
#: code:addons/stock/models/stock_warehouse.py:701
#, python-format
msgid "Sequence picking"
msgstr "Бэлтгэх дараалал"

#. module: stock
#: model:ir.model.fields,field_description:stock.field_procurement_rule__warehouse_id
msgid "Served Warehouse"
msgstr "Үйлчилсэн Агуулах"

#. module: stock
#: selection:product.template,type:0
msgid "Service"
msgstr "Үйлчилгээ"

#. module: stock
#: model:ir.ui.view,arch_db:stock.res_config_settings_view_form
msgid "Set Putaway Strategies on Locations"
msgstr ""

#. module: stock
#: model:ir.ui.view,arch_db:stock.res_config_settings_view_form
msgid "Set Warehouse Routes"
msgstr ""

#. module: stock
#: model:ir.model.fields,help:stock.field_product_category__removal_strategy_id
msgid ""
"Set a specific removal strategy that will be used regardless of the source "
"location for this product category"
msgstr ""
"Энэ барааны ангилалын эх байрлалаас үл хамааран хэрэглэгдэх тусгайлсан авч "
"гаргах стратегийг тохируулах"

#. module: stock
#: model:ir.ui.view,arch_db:stock.res_config_settings_view_form
msgid "Set expiration dates on lots &amp; serial numbers"
msgstr ""

#. module: stock
#: model:ir.ui.view,arch_db:stock.res_config_settings_view_form
msgid "Set owner on stored products"
msgstr ""

#. module: stock
#: model:ir.ui.view,arch_db:stock.res_config_settings_view_form
msgid "Set product attributes (e.g. color, size) to manage variants"
msgstr ""

#. module: stock
#: model:ir.ui.view,arch_db:stock.view_inventory_form
msgid "Set to Draft"
msgstr "Ноорог Болгох"

#. module: stock
#: model:ir.model.fields,help:stock.field_stock_move__location_id
msgid ""
"Sets a location if you produce at a fixed location. This can be a partner "
"location if you subcontract the manufacturing operations."
msgstr ""
"Тогмол байрлалд үйлдвэрлэдэг бол байрлалыг тохируул. Үйлдвэрлэлийг дэд "
"гэрээгээр хийдэг бол энэ нь харилцагчийн байрлал байж болно."

#. module: stock
#: model:ir.actions.act_window,name:stock.action_stock_config_settings
#: model:ir.ui.menu,name:stock.menu_stock_general_settings
#: model:ir.ui.view,arch_db:stock.stock_picking_type_kanban
msgid "Settings"
msgstr "Тохиргоо"

#. module: stock
#: model:ir.model.fields,field_description:stock.field_stock_location__posy
msgid "Shelves (Y)"
msgstr "Багана (Y)"

#. module: stock
#: code:addons/stock/models/stock_warehouse.py:438
#, python-format
msgid "Ship Only"
msgstr "Зөвхөн хүргэх"

#. module: stock
#: selection:stock.warehouse,delivery_steps:0
msgid "Ship directly from stock (Ship only)"
msgstr "Шууд нөөцөөс хүргэх (Зөвхөн хүргэх)"

#. module: stock
#: model:ir.ui.view,arch_db:stock.res_config_settings_view_form
msgid "Shipping Connectors"
msgstr "Хүргэлтийн холбогчид"

#. module: stock
#: model:ir.model.fields,field_description:stock.field_stock_picking__move_type
msgid "Shipping Policy"
msgstr "Тээвэрлэлтийн Бодлого"

#. module: stock
#: model:ir.ui.view,arch_db:stock.res_config_settings_view_form
msgid ""
"Shipping connectors allow to compute accurate shipping costs, print shipping"
" labels and request carrier picking at your warehouse to ship to the "
"customer. Apply shipping connector from delivery methods."
msgstr ""

#. module: stock
#: model:ir.model.fields,field_description:stock.field_stock_warehouse__code
msgid "Short Name"
msgstr "Богино нэр"

#. module: stock
#: model:ir.model.fields,help:stock.field_stock_warehouse__code
msgid "Short name used to identify your warehouse"
msgstr "Агуулахыг ялгахад хэрэглэгдэх богино нэр"

#. module: stock
#: model:ir.model.fields,field_description:stock.field_stock_picking__show_check_availability
msgid "Show Check Availability"
msgstr ""

#. module: stock
#: model:ir.model.fields,field_description:stock.field_stock_move__show_operations
#: model:ir.model.fields,field_description:stock.field_stock_picking_type__show_operations
msgid "Show Detailed Operations"
msgstr ""

#. module: stock
#: model:ir.model.fields,field_description:stock.field_stock_picking__show_lots_text
msgid "Show Lots Text"
msgstr ""

#. module: stock
#: model:ir.model.fields,field_description:stock.field_stock_picking__show_mark_as_todo
msgid "Show Mark As Todo"
msgstr ""

#. module: stock
#: model:ir.model.fields,field_description:stock.field_stock_picking__show_operations
msgid "Show Operations"
msgstr ""

#. module: stock
#: model:ir.model.fields,field_description:stock.field_stock_picking_type__show_reserved
msgid "Show Reserved"
msgstr ""

#. module: stock
#: model:ir.model.fields,field_description:stock.field_stock_picking__show_validate
msgid "Show Validate"
msgstr ""

#. module: stock
#: model:ir.ui.view,arch_db:stock.view_picking_internal_search
msgid "Show all records which has next action date is before today"
msgstr "Өнөөдрөөс өмнө дараагийн арга хэмжээг товлосон бүх рекордыг харуулах"

#. module: stock
#: model:ir.model.fields,help:stock.field_stock_move__string_availability_info
msgid "Show various information on stock availability for this move"
msgstr "Энэ хөдөлгөөнд нөөц бэлэн байгаа эсэх төрөл бүрийн мэдээлэл харуулах"

#. module: stock
#: model:ir.ui.view,arch_db:stock.report_picking
#: model:ir.ui.view,arch_db:stock.view_move_search
msgid "Source"
msgstr "Эх"

#. module: stock
#: model:ir.model.fields,field_description:stock.field_stock_move__origin
#: model:ir.model.fields,field_description:stock.field_stock_picking__origin
#: model:ir.model.fields,field_description:stock.field_stock_scrap__origin
msgid "Source Document"
msgstr "Эх Баримт"

#. module: stock
#: model:ir.model.fields,field_description:stock.field_procurement_rule__location_src_id
#: model:ir.model.fields,field_description:stock.field_stock_location_path__location_from_id
#: model:ir.model.fields,field_description:stock.field_stock_move__location_id
#: model:ir.model.fields,field_description:stock.field_stock_picking__location_id
msgid "Source Location"
msgstr "Эх байрлал"

#. module: stock
#: model:ir.ui.view,arch_db:stock.message_body
msgid "Source Location:"
msgstr ""

#. module: stock
#: model:ir.model.fields,field_description:stock.field_stock_move_line__package_id
#: model:ir.ui.view,arch_db:stock.view_move_line_form
msgid "Source Package"
msgstr "Эх баглаа"

#. module: stock
#: model:ir.ui.view,arch_db:stock.message_body
msgid "Source Package :"
msgstr ""

#. module: stock
#: model:ir.model.fields,help:stock.field_procurement_rule__location_src_id
msgid "Source location is action=move"
msgstr "Эх байрлал бол үйлдэл=хөдөлгөөн"

#. module: stock
#: model:ir.model.fields,help:stock.field_stock_inventory__lot_id
msgid ""
"Specify Lot/Serial Number to focus your inventory on a particular Lot/Serial"
" Number."
msgstr "Тооллогын анхаарч үзэх тухайлсан цувралын дугаарыг зааж өгөх"

#. module: stock
#: model:ir.model.fields,help:stock.field_stock_inventory__partner_id
msgid "Specify Owner to focus your inventory on a particular Owner."
msgstr "Тооллогыг гүйцэтгэх тухайлсан эзэмшигчийг зааж өгөх"

#. module: stock
#: model:ir.model.fields,help:stock.field_stock_inventory__package_id
msgid "Specify Pack to focus your inventory on a particular Pack."
msgstr "Тооллогыг гүйцэтгэх тухайлсан баглааг зааж өгөх"

#. module: stock
#: model:ir.model.fields,help:stock.field_stock_inventory__category_id
msgid ""
"Specify Product Category to focus your inventory on a particular Category."
msgstr "Тооллогыг гүйцэтгэх тухайлсан барааны ангилалыг зааж өгөх"

#. module: stock
#: model:ir.model.fields,help:stock.field_stock_inventory__product_id
msgid "Specify Product to focus your inventory on a particular Product."
msgstr "Тооллогыг гүйцэтгэх тухайлсан барааг зааж өгөх"

#. module: stock
#: model:ir.ui.view,arch_db:stock.view_inventory_form
msgid "Start Inventory"
msgstr "Тооллогыг эхлүүлэх"

#. module: stock
#: model:ir.model.fields,field_description:stock.field_stock_inventory__state
#: model:ir.model.fields,field_description:stock.field_stock_inventory_line__state
#: model:ir.model.fields,field_description:stock.field_stock_move__state
#: model:ir.model.fields,field_description:stock.field_stock_move_line__state
#: model:ir.model.fields,field_description:stock.field_stock_picking__state
#: model:ir.model.fields,field_description:stock.field_stock_scrap__state
#: model:ir.ui.view,arch_db:stock.stock_move_line_view_search
#: model:ir.ui.view,arch_db:stock.view_inventory_filter
#: model:ir.ui.view,arch_db:stock.view_move_search
#: model:ir.ui.view,arch_db:stock.view_picking_internal_search
msgid "Status"
msgstr "Төлөв"

#. module: stock
#: model:ir.model.fields,help:stock.field_stock_picking__activity_state
msgid ""
"Status based on activities\n"
"Overdue: Due date is already passed\n"
"Today: Activity date is today\n"
"Planned: Future activities."
msgstr ""

#. module: stock
#: code:addons/stock/models/stock_warehouse.py:96
#: model:stock.location,name:stock.stock_location_stock
#, python-format
msgid "Stock"
msgstr "Бараа"

#. module: stock
#: model:ir.ui.view,arch_db:stock.report_inventory
msgid "Stock Inventory"
msgstr "Нөөцийн Тооллого"

#. module: stock
#: model:ir.ui.view,arch_db:stock.stock_inventory_line_tree
msgid "Stock Inventory Lines"
msgstr "Нөөцийн Тооллогын мөрүүд"

#. module: stock
#: model:ir.actions.act_window,name:stock.action_stock_level_forecast_report_product
#: model:ir.actions.act_window,name:stock.action_stock_level_forecast_report_template
msgid "Stock Level Forecast"
msgstr "Барааны Үлдэгдлийн Урьдчилсан Таамаг"

#. module: stock
#: model:ir.ui.view,arch_db:stock.view_stock_level_forecast_filter
#: model:ir.ui.view,arch_db:stock.view_stock_level_forecast_graph
#: model:ir.ui.view,arch_db:stock.view_stock_level_forecast_pivot
msgid "Stock Level forecast"
msgstr "Барааны Үлдэгдлийн Урьдчилсан Таамаг"

#. module: stock
#: model:ir.ui.view,arch_db:stock.view_location_form
#: model:ir.ui.view,arch_db:stock.view_location_tree2
msgid "Stock Location"
msgstr "Барааны байрлал"

#. module: stock
#: model:ir.ui.view,arch_db:stock.view_location_search
msgid "Stock Locations"
msgstr "Барааны байрлалууд"

#. module: stock
#: model:ir.model,name:stock.model_stock_move
#: model:ir.model.fields,field_description:stock.field_product_product__stock_move_ids
#: model:ir.model.fields,field_description:stock.field_stock_move_line__move_id
msgid "Stock Move"
msgstr "Барааны Хөдөлгөөн"

#. module: stock
#: model:ir.actions.act_window,name:stock.stock_move_action
#: model:ir.model.fields,field_description:stock.field_stock_picking__move_lines
#: model:ir.ui.menu,name:stock.stock_move_menu
#: model:ir.ui.view,arch_db:stock.stock_move_line_view_search
#: model:ir.ui.view,arch_db:stock.view_inventory_form
#: model:ir.ui.view,arch_db:stock.view_move_form
#: model:ir.ui.view,arch_db:stock.view_move_picking_form
#: model:ir.ui.view,arch_db:stock.view_move_picking_tree
#: model:ir.ui.view,arch_db:stock.view_move_search
#: model:ir.ui.view,arch_db:stock.view_picking_form
msgid "Stock Moves"
msgstr "Барааны Хөдөлгөөнүүд"

#. module: stock
#: model:ir.ui.view,arch_db:stock.view_move_graph
#: model:ir.ui.view,arch_db:stock.view_move_pivot
msgid "Stock Moves Analysis"
msgstr "Барааны хөдөлгөөний шинжилгээ"

#. module: stock
#: model:ir.actions.act_window,name:stock.product_open_quants
#: model:ir.actions.act_window,name:stock.product_template_open_quants
msgid "Stock On Hand"
msgstr "Гарт байгаа"

#. module: stock
#: model:ir.ui.view,arch_db:stock.stock_scrap_form_view
msgid "Stock Operation"
msgstr "Агуулахын Ажилбар"

#. module: stock
#: model:ir.actions.act_window,name:stock.action_picking_tree_all
msgid "Stock Operations"
msgstr "Агуулахын ажилбарууд"

#. module: stock
#: model:ir.model.fields,field_description:stock.field_res_partner__picking_warn
#: model:ir.model.fields,field_description:stock.field_res_users__picking_warn
#: model:ir.model.fields,field_description:stock.field_stock_move_line__picking_id
msgid "Stock Picking"
msgstr "Бараа бэлтгэлт"

#. module: stock
#: model:ir.model.fields,field_description:stock.field_product_product__stock_quant_ids
#: model:ir.ui.view,arch_db:stock.stock_quant_view_graph
msgid "Stock Quant"
msgstr ""

#. module: stock
#: model:ir.model,name:stock.model_stock_quantity_history
msgid "Stock Quantity History"
msgstr "Агуулахын нөөцийн түүх"

#. module: stock
#: model:ir.ui.view,arch_db:stock.view_move_search
msgid "Stock moves that are Available (Ready to process)"
msgstr "Бэлэн (боловсруулахад бэлэн) барааны хөдөлгөөнүүд"

#. module: stock
#: model:ir.ui.view,arch_db:stock.view_move_search
msgid "Stock moves that are Confirmed, Available or Waiting"
msgstr "Батлагдсан, Бэлэн байгаа, Хүлээгдэж буй барааны хөдөлгөөнүүд"

#. module: stock
#: model:ir.ui.view,arch_db:stock.view_move_search
msgid "Stock moves that have been processed"
msgstr "Барааны хөдөлгөөн боловсруулагдлаа"

#. module: stock
#: model:ir.ui.view,arch_db:stock.quant_search_view
msgid "Stockable"
msgstr "Хадгалж болох"

#. module: stock
#: selection:product.template,type:0
msgid "Stockable Product"
msgstr "Хадгалах бараа"

#. module: stock
#: model:ir.model.fields,field_description:stock.field_res_config_settings__group_stock_multi_locations
msgid "Storage Locations"
msgstr ""

#. module: stock
#: model:ir.model.fields,help:stock.field_res_config_settings__group_stock_multi_locations
#: model:ir.ui.view,arch_db:stock.res_config_settings_view_form
msgid ""
"Store products in specific locations of your warehouse (e.g. bins, racks) "
"and to track inventory accordingly."
msgstr ""

#. module: stock
#: model:ir.model.fields,field_description:stock.field_stock_location_route__supplied_wh_id
msgid "Supplied Warehouse"
msgstr "Нийлүүлсэн агуулах"

#. module: stock
#: model:ir.model.fields,field_description:stock.field_stock_move__procure_method
msgid "Supply Method"
msgstr "Нийлүүлэх арга"

#. module: stock
#: model:ir.model.fields,field_description:stock.field_stock_location_route__supplier_wh_id
msgid "Supplying Warehouse"
msgstr "Нийлүүлж буй агуулах"

#. module: stock
#: selection:procurement.rule,procure_method:0
msgid "Take From Stock"
msgstr "Нөөцөөс авах"

#. module: stock
#: model:ir.ui.view,arch_db:stock.view_warehouse
msgid "Technical Information"
msgstr "Техник мэдээлэл"

#. module: stock
#: model:ir.model.fields,help:stock.field_stock_move__warehouse_id
msgid ""
"Technical field depicting the warehouse to consider for the route selection "
"on the next procurement (if any)."
msgstr ""
"Дараагийн (хэрэв байвал) татан авалтын маршрут сонголт хийхэд тооцох "
"агуулахыг илэрхийлэх техник талбар"

#. module: stock
#: model:ir.model.fields,help:stock.field_res_company__internal_transit_location_id
msgid ""
"Technical field used for resupply routes between warehouses that belong to "
"this company"
msgstr ""
"Энэ компанид харъяалагдах агуулах хооронд нөхөн дүүргэх маршрут болж "
"хэрэглэгдэх техник талбар"

#. module: stock
#: model:ir.model.fields,help:stock.field_stock_picking__show_check_availability
msgid ""
"Technical field used to compute whether the check availability button should"
" be shown."
msgstr ""

#. module: stock
#: model:ir.model.fields,help:stock.field_stock_picking__show_mark_as_todo
msgid ""
"Technical field used to compute whether the mark as todo button should be "
"shown."
msgstr ""

#. module: stock
#: model:ir.model.fields,help:stock.field_stock_picking__show_validate
msgid "Technical field used to compute whether the validate should be shown."
msgstr ""

#. module: stock
#: model:ir.model.fields,help:stock.field_stock_move__restrict_partner_id
msgid ""
"Technical field used to depict a restriction on the ownership of quants to "
"consider when marking this move as 'done'"
msgstr ""
"Энэ хөдөлгөөнийг 'хийгдсэн' болгож тэмдэглэх үед тоо бүртгэлийн эзэмшигчийг "
"хязгаарлахад хэрэглэгдэх техник талбар"

#. module: stock
#: model:ir.model.fields,help:stock.field_stock_move__price_unit
msgid ""
"Technical field used to record the product cost set by the user during a "
"picking confirmation (when costing method used is 'average price' or "
"'real'). Value given in company currency and in product uom."
msgstr ""
"Бэлтгэх баримтыг батлахад (өртөг тооцох арга нь 'дундаж өртөг' эсвэл 'бодит'"
" байхад) барааны өртөгийг хөтлөхөд хэрэглэгддэг техник талбар. Утга нь "
"компанийн валютаар, барааны үндсэн хэмжих нэгжээр өгөгдөнө."

#. module: stock
#: model:ir.model.fields,help:stock.field_stock_move_line__produce_line_ids
msgid "Technical link to see which line was produced with this. "
msgstr ""

#. module: stock
#: model:ir.model.fields,help:stock.field_stock_move_line__consume_line_ids
msgid "Technical link to see who consumed what. "
msgstr ""

#. module: stock
#: model:ir.model.fields,help:stock.field_stock_move__product_tmpl_id
msgid "Technical: used in views"
msgstr "Техникийн: харагдацад хэрэглэгддэг"

#. module: stock
#: model:ir.model.fields,help:stock.field_product_product__stock_move_ids
#: model:ir.model.fields,help:stock.field_product_product__stock_quant_ids
msgid "Technical: used to compute quantities."
msgstr "Техникийн: тоо хэмжээг тооцоолоход хэрэглэгддэг"

#. module: stock
#: model:ir.model.fields,field_description:stock.field_stock_change_product_qty__product_tmpl_id
msgid "Template"
msgstr "Үлгэр"

#. module: stock
#: model:ir.model.fields,help:stock.field_stock_location_path__auto
msgid ""
"The 'Manual Operation' value will create a stock move after the current one."
" With 'Automatic No Step Added', the location is replaced in the original "
"move."
msgstr ""

#. module: stock
#: code:addons/stock/models/stock_picking.py:830
#, python-format
msgid ""
"The backorder <a href=# data-oe-model=stock.picking data-oe-id=%d>%s</a> has"
" been created."
msgstr ""

#. module: stock
#: sql_constraint:stock.location:0
msgid "The barcode for a location must be unique per company !"
msgstr "Байрлалын зураасан код нь компанийн хэмжээнд үл давтагдах байна !"

#. module: stock
#: sql_constraint:stock.warehouse:0
msgid "The code of the warehouse must be unique per company!"
msgstr "Агуулахын код нь компанийн хэмжээнд үл давхцах байх ёстой!"

#. module: stock
#: sql_constraint:stock.production.lot:0
msgid "The combination of serial number and product must be unique !"
msgstr "Серийн дугаар болон барааны хослол нь үл давхцах байх ёстой !"

#. module: stock
#: model:ir.model.fields,help:stock.field_stock_warehouse__company_id
msgid "The company is automatically set from your user preferences."
msgstr "Компани нь хэрэглэгчийн тохиргооноос автоматаар тохируулагдана."

#. module: stock
#: model:ir.model.fields,help:stock.field_stock_inventory__date
msgid ""
"The date that will be used for the stock level check of the products and the"
" validation of the stock move related to this inventory."
msgstr ""
"Энэ огноо нь барааны нөөцийн түвшинг шалгах болон энэ тооллогод хамаарах "
"барааны хөдөлгөөний батлахад хэрэглэгдэнэ."

#. module: stock
#: code:addons/stock/models/stock_warehouse.py:143
#, python-format
msgid ""
"The default resupply warehouse should be different than the warehouse "
"itself!"
msgstr ""
"Дахин хангах үндсэн агуулах нь энэ агуулахаасаа өөрөөсөө ялгаатай агуулах "
"байх ёстой!"

#. module: stock
#: model:ir.model.fields,help:stock.field_stock_location_route__pull_ids
msgid ""
"The demand represented by a procurement from e.g. a sale order, a reordering"
" rule, another move, needs to be solved by applying a procurement rule. "
"Depending on the action on the procurement rule,this triggers a purchase "
"order, manufacturing order or another move. This way we create chains in the"
" reverse order from the endpoint with the original demand to the starting "
"point. That way, it is always known where we need to go and that is why they"
" are preferred over push rules."
msgstr ""

#. module: stock
#: model:ir.ui.view,arch_db:stock.product_category_form_view_inherit
msgid ""
"The following routes will apply to the products in this category taking into"
" account parent categories:"
msgstr ""
"Энэ маршрут нь энэ ангилалын бараануудад хэрэглэгдэнэ. Гэхдээ эцэг ангилалыг"
" тооцож үзнэ."

#. module: stock
#: sql_constraint:stock.warehouse:0
msgid "The name of the warehouse must be unique per company!"
msgstr "Агуулахын нэр компанийн хэмжээнд үл давхцах байх ёстой!"

#. module: stock
#: model:ir.model.fields,help:stock.field_stock_location_path__location_dest_id
msgid "The new location where the goods need to go"
msgstr "Барааг зөөх шинэ байрлал"

#. module: stock
#: model:ir.model,name:stock.model_stock_picking_type
msgid "The operation type determines the picking view"
msgstr ""

#. module: stock
#: model:ir.actions.act_window,help:stock.stock_picking_type_action
msgid ""
"The operation type system allows you to assign each stock\n"
"                operation a specific type which will alter its views accordingly.\n"
"                On the operation type you could e.g. specify if packing is needed by default,\n"
"                if it should show the customer."
msgstr ""

#. module: stock
#: model:ir.model.fields,help:stock.field_stock_quant__package_id
msgid "The package containing this quant"
msgstr "Энэ тоо бүртгэлийг агуулж байгаа баглаа"

#. module: stock
#: model:ir.model.fields,help:stock.field_stock_location__location_id
msgid ""
"The parent location that includes this location. Example : The 'Dispatch "
"Zone' is the 'Gate 1' parent location."
msgstr ""
"Энэ байрлалыг агуулж байгаа эцэг байрлал. Жишээлблэ : 'Хуваарилах Бүс' нь "
"'Хаалга 1'-н эцэг байрлал юм."

#. module: stock
#: model:ir.model.fields,help:stock.field_stock_warehouse_orderpoint__qty_multiple
msgid ""
"The procurement quantity will be rounded up to this multiple.  If it is 0, "
"the exact quantity will be used."
msgstr ""
"Татан авалтын тоо хэмжээ нь энэ үржигдхүүн рүү дээшээ тоймлогдоно. Хэрэв 0 "
"байвал яг тоо хэмжээ нь хэрэглэгдэнэ."

#. module: stock
#: model:ir.model.fields,help:stock.field_stock_move__rule_id
msgid "The procurement rule that created this stock move"
msgstr "Барааны хөдөлгөөнийг үүсгэсэн татан авах дүрэм"

#. module: stock
#: model:ir.ui.view,arch_db:stock.stock_warn_insufficient_qty_form_view
msgid "The product"
msgstr ""

#. module: stock
#: model:ir.model.fields,help:stock.field_stock_move__push_rule_id
msgid "The push rule that created this stock move"
msgstr "Барааны хөдөлгөөнийг үүсгэсэн түгээх дүрэм"

#. module: stock
#: code:addons/stock/models/stock_move_line.py:377
#, python-format
msgid ""
"The quantity done for the product \"%s\" doesn't respect the rounding "
"precision                                   defined on the unit of measure "
"\"%s\". Please change the quantity done or the"
"                                   rounding precision of your unit of "
"measure."
msgstr ""

#. module: stock
#: code:addons/stock/models/stock_move.py:284
#: code:addons/stock/models/stock_move_line.py:80
#, python-format
msgid ""
"The requested operation cannot be processed because of a programming error "
"setting the `product_qty` field instead of the `product_uom_qty`."
msgstr ""
"Хүссэн ажиллагааг боловсруулах боломжгүй. Учир нь `product_uom_qty` талбарын"
" оронд `product_qty` талбарыг утга олгох гэсэн програмчлалын алдаа учирлаа."

#. module: stock
#: model:ir.ui.view,arch_db:stock.view_putaway
msgid ""
"The rules defined per product will be applied before the rules defined per "
"product category."
msgstr ""

#. module: stock
#: code:addons/stock/models/stock_inventory.py:151
#: code:addons/stock/models/stock_inventory.py:153
#: code:addons/stock/models/stock_inventory.py:155
#: code:addons/stock/models/stock_inventory.py:157
#, python-format
msgid "The selected inventory options are not coherent."
msgstr "Бараа материалын сонгосон сонголтууд логик алдаатай байна."

#. module: stock
#: model:ir.model.fields,help:stock.field_stock_move_line__picking_id
msgid "The stock operation where the packing has been made"
msgstr "Баглах ажил хийгдсэн бараа материалын ажилбар."

#. module: stock
#: model:ir.model.fields,help:stock.field_procurement_rule__warehouse_id
msgid "The warehouse this rule is for"
msgstr "Энэ дүрэмийн хэрэгжих агуулах"

#. module: stock
#: model:ir.model.fields,help:stock.field_procurement_rule__propagate_warehouse_id
msgid ""
"The warehouse to propagate on the created move/procurement, which can be "
"different of the warehouse this rule is for (e.g for resupplying rules from "
"another warehouse)"
msgstr ""
"Үүсгэсэн хөдөлгөөн/татан авалтыг тараах агуулах. Энэ нь энэ дүрэмийн "
"агуулахаас ялгаатай байж болно (тухайлбал: өөр агуулахаас нөхөн дүүргэх)"

#. module: stock
#: model:ir.model.fields,field_description:stock.field_stock_inventory_line__theoretical_qty
msgid "Theoretical Quantity"
msgstr "Онолын Тоо Хэмжээ"

#. module: stock
#: model:ir.actions.act_window,help:stock.stock_move_line_action
msgid "There's no product move yet"
msgstr ""

#. module: stock
#: model:ir.actions.act_window,help:stock.quantsact
msgid ""
"This analysis gives you a fast overview on the current stock level of your "
"products and their current inventory value."
msgstr ""
"Энэ шинжилгээ нь одоогийн нөөцийн түвшин, нөөцийн үнэлгээний мэдээллийг "
"түргэн зуур тоймлон харах боломжтой."

#. module: stock
#: model:ir.model.fields,help:stock.field_stock_quant_package__packaging_id
msgid ""
"This field should be completed only if everything inside the package share "
"the same product, otherwise it doesn't really makes sense."
msgstr ""
"Энэ талбар нь баглаанд бүгд ижил барааг байгаа бол бөглөж болно, бусад "
"тохиолдолд утга төгөлдөр биш."

#. module: stock
#: model:ir.model.fields,help:stock.field_procurement_rule__name
msgid "This field will fill the packing origin and the name of its moves"
msgstr ""
"Энэ талбарт баглааны эх үүсвэр болон үүний хөдөлгөөний нэр бөглөгдсөн "
"байдаг."

#. module: stock
#: model:ir.model.fields,help:stock.field_stock_picking_type__default_location_dest_id
msgid ""
"This is the default destination location when you create a picking manually "
"with this operation type. It is possible however to change it or that the "
"routes put another location. If it is empty, it will check for the customer "
"location on the partner. "
msgstr ""

#. module: stock
#: model:ir.model.fields,help:stock.field_stock_picking_type__default_location_src_id
msgid ""
"This is the default source location when you create a picking manually with "
"this operation type. It is possible however to change it or that the routes "
"put another location. If it is empty, it will check for the supplier "
"location on the partner. "
msgstr ""

#. module: stock
#: model:ir.actions.act_window,help:stock.action_production_lot_form
msgid ""
"This is the list of all the production lots you recorded. When\n"
"            you select a lot, you can get the traceability of the products contained in lot."
msgstr ""
"Энэ нь таны хөтөлсөн бүх цувралын дугаарууд. Үүнийг сонговол энэ цуврал дахь"
" бүх мөшгилт хийгдэнэ."

#. module: stock
#: model:ir.model.fields,help:stock.field_stock_location_path__picking_type_id
msgid "This is the operation type that will be put on the stock moves"
msgstr ""

#. module: stock
#: model:ir.model.fields,help:stock.field_stock_quant__owner_id
msgid "This is the owner of the quant"
msgstr "Энэ нь тоо бүртгэлийн эзэмшигч"

#. module: stock
#: model:ir.model.fields,help:stock.field_stock_move__product_uom_qty
msgid ""
"This is the quantity of products from an inventory point of view. For moves "
"in the state 'done', this is the quantity of products that were actually "
"moved. For other moves, this is the quantity of product that is planned to "
"be moved. Lowering this quantity does not generate a backorder. Changing "
"this quantity on assigned moves affects the product reservation, and should "
"be done with care."
msgstr ""
"Энэ нь бараа материалын зүгээс авч үзсэн барааны тоо хэмжээ. 'Хийгдсэн' "
"төлөвтэй хөдөлгөөнүүдийн хувьд энэ нь бодитоор шилжсэн барааны тоо хэмжээ. "
"Бусад төрлийн хөдөлгөөний хувьд хөдөлгөөнийг хийхээр төлөвлөсөн барааны тоо "
"хэмжээ. Эдгээр тоог багасгаснаар дутагдлын захиалгыг үүсгэхгүй. Энэ тоо "
"хэмжээг өөрчлөх явдал нь барааны нөөцлөлтөнд нөлөөлдөг тул болгоомжтой "
"хандах хэрэгтэй."

#. module: stock
#: model:ir.actions.act_window,help:stock.action_inventory_form
msgid "This is used to correct the product quantities you have in stock."
msgstr ""

#. module: stock
#: code:addons/stock/models/stock_location.py:83
#, python-format
msgid ""
"This location's usage cannot be changed to view as it contains products."
msgstr ""

#. module: stock
#: model:ir.actions.act_window,help:stock.stock_move_action
msgid ""
"This menu gives you the full traceability of inventory\n"
"                operations on a specific product. You can filter on the product\n"
"                to see all the past or future movements for the product."
msgstr ""
"Энэ меню нь тухайлсан барааны бүх ажилбарыг бүрэн мөшгиж хөтлүүлдэг. Бараан "
"дээр шүүж өнгөрсөн болон ирээдүйн бүх хөдөлгөөнийг харах боломжтой. "

#. module: stock
#: model:ir.ui.view,arch_db:stock.view_template_property_form
msgid "This note will show up on delivery orders."
msgstr ""

#. module: stock
#: model:ir.ui.view,arch_db:stock.view_template_property_form
msgid ""
"This note will show up on internal transfer orders (e.g. where to pick the "
"product in the warehouse)."
msgstr ""

#. module: stock
#: model:ir.ui.view,arch_db:stock.view_template_property_form
msgid ""
"This note will show up on receipt orders (e.g. where to store the product in"
" the warehouse)."
msgstr ""

#. module: stock
#: model:ir.ui.view,arch_db:stock.view_stock_return_picking_form
msgid ""
"This picking appears to be chained with another operation. Later, if you "
"receive the goods you are returning now, make sure to <b>reverse</b> the "
"returned picking in order to avoid logistic rules to be applied again (which"
" would create duplicated operations)"
msgstr ""
"Энэ бэлтгэлт нь өөр ажилбартай хэлхэгдсэн бололтой байна. Дараа нь одоо "
"буцааж байгаа барааг хэрэв хүлээн авбал <b>буцаалт</b> нь буцаалтын баримт "
"гэдэгийг нягтлаарай. Учир нь логистикийн дүрэм үүн дээр давхар ажиллах "
"(давхар ажилбар үүсгэнэ) тул ингэж зайлсхийнэ."

#. module: stock
#: model:ir.model.fields,help:stock.field_stock_change_product_qty__new_quantity
msgid ""
"This quantity is expressed in the Default Unit of Measure of the product."
msgstr "Тоо хэмжээ нь барааны үндсэн хэмжих нэгжээр илэрхийлэгдэнэ."

#. module: stock
#: model:ir.model.fields,help:stock.field_stock_location_path__location_from_id
msgid ""
"This rule can be applied when a move is confirmed that has this location as "
"destination location"
msgstr ""
"Энэ дүрэм нь энэ байрлал нь хүрэх байрлал байх хөдөлгөөн батлагдахад "
"хэрэглэгдэж болно."

#. module: stock
#: model:ir.model.fields,help:stock.field_res_partner__property_stock_customer
#: model:ir.model.fields,help:stock.field_res_users__property_stock_customer
msgid ""
"This stock location will be used, instead of the default one, as the "
"destination location for goods you send to this partner"
msgstr ""
"Энэ агуулахын байршил нь анхны агуулахынх нь оронд харилцагч руу илгээсэн "
"барааны хүрэх газар болж ашиглагдана"

#. module: stock
#: model:ir.model.fields,help:stock.field_res_partner__property_stock_supplier
#: model:ir.model.fields,help:stock.field_res_users__property_stock_supplier
msgid ""
"This stock location will be used, instead of the default one, as the source "
"location for goods you receive from the current partner"
msgstr ""
"Заяамалынх нь оронд энэ агуулахын байршилыг тухайн харилцагчаас хүлээж авч "
"байгаа барааны анхдагч байршил болгож ашиглана"

#. module: stock
#: model:ir.model.fields,help:stock.field_product_product__property_stock_production
#: model:ir.model.fields,help:stock.field_product_template__property_stock_production
msgid ""
"This stock location will be used, instead of the default one, as the source "
"location for stock moves generated by manufacturing orders."
msgstr ""
"Энэ байрлал нь үйлдвэрлэлийн захиалгаар үүсэх агуулахын хөдөлгөөний анхны "
"байрлалын гарах байрлалын оронд сонгогдож хэрэглэгдэнэ."

#. module: stock
#: model:ir.model.fields,help:stock.field_product_product__property_stock_inventory
#: model:ir.model.fields,help:stock.field_product_template__property_stock_inventory
msgid ""
"This stock location will be used, instead of the default one, as the source "
"location for stock moves generated when you do an inventory."
msgstr ""
"Энэ байрлал нь тооллогоор үүсэх агуулахын хөдөлгөөний анхны байрлалын гарах "
"байрлалын оронд сонгогдож хэрэглэгдэнэ."

#. module: stock
#: model:ir.model.fields,help:stock.field_product_product__responsible_id
#: model:ir.model.fields,help:stock.field_product_template__responsible_id
msgid ""
"This user will be responsible of the next activities related to logistic "
"operations for this product."
msgstr ""

#. module: stock
#: model:ir.model.fields,help:stock.field_stock_picking__entire_package_detail_ids
msgid ""
"Those are the entire packages of a picking shown in the view of detailed "
"operations"
msgstr ""

#. module: stock
#: model:ir.model.fields,help:stock.field_stock_picking__entire_package_ids
msgid ""
"Those are the entire packages of a picking shown in the view of operations"
msgstr ""

#. module: stock
#: model:ir.model.fields,field_description:stock.field_stock_move_line__location_dest_id
#: model:ir.ui.view,arch_db:stock.report_stock_body_print
#: model:ir.ui.view,arch_db:stock.report_stock_inventory
#: model:ir.ui.view,arch_db:stock.view_move_tree
#: model:ir.ui.view,arch_db:stock.view_quant_package_picking_tree
msgid "To"
msgstr "Хүртэл"

#. module: stock
#: model:ir.actions.act_window,name:stock.action_picking_tree_ready
#: model:ir.ui.view,arch_db:stock.stock_move_line_view_search
#: model:ir.ui.view,arch_db:stock.stock_picking_type_kanban
#: model:ir.ui.view,arch_db:stock.view_move_search
msgid "To Do"
msgstr "Хийх"

#. module: stock
#: model:ir.model.fields,field_description:stock.field_stock_move_line__to_loc
msgid "To Loc"
msgstr ""

#. module: stock
#: model:ir.ui.view,arch_db:stock.stock_picking_type_kanban
msgid "To Receive"
msgstr "Хүлээж авах"

#. module: stock
#: model:ir.ui.view,arch_db:stock.view_move_search
#: selection:stock.picking,activity_state:0
msgid "Today"
msgstr "Өнөөдөр"

#. module: stock
#: model:ir.ui.view,arch_db:stock.view_picking_internal_search
msgid "Today Activities"
msgstr "Өнөөдрийн Ажилбарууд"

#. module: stock
#: model:ir.model.fields,field_description:stock.field_stock_inventory__total_qty
msgid "Total Quantity"
msgstr "Нийт тоо хэмжээ"

#. module: stock
#: model:ir.model.fields,field_description:stock.field_product_category__total_route_ids
msgid "Total routes"
msgstr "Бүх маршрутууд"

#. module: stock
#: model:ir.ui.view,arch_db:stock.res_config_settings_view_form
#: model:ir.ui.view,arch_db:stock.view_template_property_form
msgid "Traceability"
msgstr "Мөшгилт"

#. module: stock
#: model:ir.actions.client,name:stock.action_stock_report
#: model:ir.ui.view,arch_db:stock.report_stock_body_print
#: model:ir.ui.view,arch_db:stock.report_stock_inventory
#: model:ir.ui.view,arch_db:stock.view_picking_form
#: model:ir.ui.view,arch_db:stock.view_production_lot_form
msgid "Traceability Report"
msgstr "Мөшгөлтийн Тайлан"

#. module: stock
#: model:ir.model.fields,help:stock.field_res_config_settings__module_product_expiry
msgid ""
"Track following dates on lots & serial numbers: best before, removal, end of life, alert. \n"
" Such dates are set automatically at lot/serial number creation based on values set on the product (in days)."
msgstr ""

#. module: stock
#: model:ir.ui.view,arch_db:stock.res_config_settings_view_form
msgid ""
"Track following dates on lots & serial numbers: best before, removal, end of"
" life, alert. Such dates are set automatically at lot/serial number creation"
" based on values set on the product (in days)."
msgstr ""

#. module: stock
#: model:ir.ui.view,arch_db:stock.res_config_settings_view_form
msgid "Track product location in your warehouse"
msgstr ""

#. module: stock
#: model:ir.model.fields,field_description:stock.field_product_product__tracking
#: model:ir.model.fields,field_description:stock.field_product_template__tracking
#: model:ir.model.fields,field_description:stock.field_stock_scrap__tracking
msgid "Tracking"
msgstr "Хөтлөлт"

#. module: stock
#: model:ir.model,name:stock.model_stock_picking
#: model:ir.ui.view,arch_db:stock.view_picking_form
msgid "Transfer"
msgstr "Шилжүүлэх"

#. module: stock
#: model:ir.model.fields,field_description:stock.field_stock_move__picking_partner_id
msgid "Transfer Destination Address"
msgstr "Шилжүүлэх хүргэх хаяг"

#. module: stock
#: model:ir.model.fields,field_description:stock.field_stock_move__picking_id
msgid "Transfer Reference"
msgstr "Шилжүүлэх Код"

#. module: stock
#: model:ir.actions.act_window,name:stock.action_picking_tree
#: model:ir.ui.menu,name:stock.all_picking
#: model:ir.ui.view,arch_db:stock.stock_picking_type_kanban
msgid "Transfers"
msgstr "Шилжүүлэлт"

#. module: stock
#: selection:stock.location,usage:0
msgid "Transit Location"
msgstr "Дамжин өнгөрөх байрлал"

#. module: stock
#: model:ir.ui.view,arch_db:stock.quant_search_view
msgid "Transit Locations"
msgstr "Дамжин өнгөрөх байрлалууд"

#. module: stock
#: model:ir.model.fields,field_description:stock.field_barcode_rule__type
msgid "Type"
msgstr "Төрөл"

#. module: stock
#: model:ir.model.fields,field_description:stock.field_stock_move__picking_code
#: model:ir.model.fields,field_description:stock.field_stock_picking__picking_type_code
#: model:ir.model.fields,field_description:stock.field_stock_picking_type__code
msgid "Type of Operation"
msgstr "Ажилбарын төрөл"

#. module: stock
#: model:ir.model.fields,field_description:stock.field_res_config_settings__module_delivery_ups
msgid "UPS Connector"
msgstr ""

#. module: stock
#: model:ir.model.fields,field_description:stock.field_res_config_settings__module_delivery_usps
msgid "USPS Connector"
msgstr ""

#. module: stock
#: model:ir.model.fields,help:stock.field_stock_production_lot__name
msgid "Unique Lot/Serial Number"
msgstr "Давтагдахгүй цувралын дугаар"

#. module: stock
#: model:ir.ui.view,arch_db:stock.view_move_picking_form
msgid "Unit Of Measure"
msgstr "Хэмжих нэгж"

#. module: stock
#: model:ir.model.fields,field_description:stock.field_stock_move__price_unit
msgid "Unit Price"
msgstr "Нэгж Үнэ"

#. module: stock
#: selection:barcode.rule,type:0
msgid "Unit Product"
msgstr "Нэгж Бараа"

#. module: stock
#: model:ir.model.fields,field_description:stock.field_stock_move__product_uom
#: model:ir.model.fields,field_description:stock.field_stock_move_line__product_uom_id
#: model:ir.model.fields,field_description:stock.field_stock_production_lot__product_uom_id
#: model:ir.model.fields,field_description:stock.field_stock_quant__product_uom_id
#: model:ir.model.fields,field_description:stock.field_stock_return_picking_line__uom_id
#: model:ir.model.fields,field_description:stock.field_stock_scrap__product_uom_id
#: model:ir.ui.view,arch_db:stock.stock_move_tree
#: model:ir.ui.view,arch_db:stock.view_inventory_form
#: model:ir.ui.view,arch_db:stock.view_move_line_form
#: model:ir.ui.view,arch_db:stock.view_move_line_tree
#: model:ir.ui.view,arch_db:stock.view_move_picking_tree
#: model:ir.ui.view,arch_db:stock.view_move_tree
#: model:ir.ui.view,arch_db:stock.view_move_tree_receipt_picking
#: model:ir.ui.view,arch_db:stock.view_move_tree_receipt_picking_board
#: model:ir.ui.view,arch_db:stock.view_picking_form
#: model:ir.ui.view,arch_db:stock.view_stock_move_line_kanban
#: model:ir.ui.view,arch_db:stock.view_stock_move_line_operation_tree
msgid "Unit of Measure"
msgstr "Хэмжих нэгж"

#. module: stock
#: model:ir.ui.view,arch_db:stock.res_config_settings_view_form
msgid "Units Of Measure"
msgstr ""

#. module: stock
#: model:ir.ui.menu,name:stock.menu_stock_unit_measure_stock
msgid "Units of Measure"
msgstr "Хэмжих нэгж"

#. module: stock
#: model:ir.ui.menu,name:stock.product_uom_menu
msgid "Units of Measures"
msgstr "Хэмжих нэгж"

#. module: stock
#: model:ir.model.fields,field_description:stock.field_product_replenish__product_uom_id
msgid "Unity of measure"
msgstr ""

#. module: stock
#: code:addons/stock/models/stock_picking.py:890
#, python-format
msgid "Unknow stream."
msgstr ""

#. module: stock
#: code:addons/stock/models/stock_quant.py:336
#, python-format
msgid "Unknown Pack"
msgstr "Үл мэдэгдэх баглаа"

#. module: stock
#: selection:stock.warehouse,reception_steps:0
msgid "Unload in input location then go to stock (2 steps)"
msgstr "Орох байрлалд буулгаад дараа нь хадгалах байрлал руу явна (2 алхам)"

#. module: stock
#: selection:stock.warehouse,reception_steps:0
msgid ""
"Unload in input location, go through a quality control before being admitted"
" in stock (3 steps)"
msgstr ""
"Орох байрлалд буулгаад хадгалах байрлал руу явахаасаа өмнө чанарын хяналтаар"
" дамжина (3 алхам)"

#. module: stock
#: model:ir.ui.view,arch_db:stock.view_picking_form
msgid "Unlock"
msgstr "Түгжээг цуцлах"

#. module: stock
#: model:ir.ui.view,arch_db:stock.view_quant_package_form
msgid "Unpack"
msgstr "Задлах"

#. module: stock
#: code:addons/stock/models/product.py:341
#, python-format
msgid "Unplanned Qty"
msgstr "Төлөвлөгдөөгүй тоо хэмжээ"

#. module: stock
#: model:ir.model.fields,field_description:stock.field_stock_picking__message_unread
#: model:ir.model.fields,field_description:stock.field_stock_production_lot__message_unread
msgid "Unread Messages"
msgstr "Уншаагүй Зурвасууд"

#. module: stock
#: model:ir.model.fields,field_description:stock.field_stock_picking__message_unread_counter
#: model:ir.model.fields,field_description:stock.field_stock_production_lot__message_unread_counter
msgid "Unread Messages Counter"
msgstr "Уншаагүй зурвасын тоолуур"

#. module: stock
#: model:ir.ui.view,arch_db:stock.view_picking_form
msgid "Unreserve"
msgstr "Нөөцлөлт цуцлах"

#. module: stock
#: model:ir.ui.menu,name:stock.menu_stock_uom_form_action
#: model:ir.ui.view,arch_db:stock.stock_inventory_line_tree2
#: model:ir.ui.view,arch_db:stock.view_inventory_form
msgid "UoM"
msgstr "Хэмжих нэгж"

#. module: stock
#: model:ir.ui.menu,name:stock.menu_stock_uom_categ_form_action
msgid "UoM Categories"
msgstr ""

#. module: stock
#: model:ir.actions.act_window,name:stock.action_view_change_product_quantity
#: model:ir.ui.view,arch_db:stock.view_change_product_quantity
msgid "Update Product Quantity"
msgstr "Барааны тоо хэмжээг шинэчлэх"

#. module: stock
#: model:ir.ui.view,arch_db:stock.product_form_view_procurement_button
#: model:ir.ui.view,arch_db:stock.product_product_view_form_easy_inherit_stock
#: model:ir.ui.view,arch_db:stock.product_template_form_view_procurement_button
msgid "Update Qty On Hand"
msgstr "Гарт байгаа тоо хэмжээг шинэчлэх"

#. module: stock
#: selection:stock.move,priority:0 selection:stock.picking,priority:0
msgid "Urgent"
msgstr "Яаралтай"

#. module: stock
#: model:ir.model.fields,field_description:stock.field_stock_picking_type__use_existing_lots
msgid "Use Existing Lots/Serial Numbers"
msgstr "Байгаа Цувралын дугаарыг хэрэглэх"

#. module: stock
#: model:ir.ui.view,arch_db:stock.view_product_replenish
msgid ""
"Use this assistant to replenish your stock. \n"
"                Depending on your product configuration, launching a replenishment may trigger a request for quotation,\n"
"                a manufacturing order or a transfer."
msgstr ""

#. module: stock
#: model:ir.ui.view,arch_db:stock.res_config_settings_view_form
msgid "Use your own routes and putaway strategies"
msgstr ""

#. module: stock
#: model:ir.model.fields,help:stock.field_stock_picking_type__sequence
msgid "Used to order the 'All Operations' kanban view"
msgstr "Канбан харагдац дээр 'Бүх ажилбарууд'-г эрэмбэлэхэд хэрэглэгдэнэ"

#. module: stock
#: model:res.groups,name:stock.group_stock_user
msgid "User"
msgstr "Хэрэглэгч"

#. module: stock
#: model:ir.ui.view,arch_db:stock.stock_scrap_form_view
#: model:ir.ui.view,arch_db:stock.view_picking_form
msgid "Validate"
msgstr "Батлах"

#. module: stock
#: model:ir.ui.view,arch_db:stock.view_inventory_form
msgid "Validate Inventory"
msgstr "Тооллогыг батлах"

#. module: stock
#: selection:stock.inventory,state:0
msgid "Validated"
msgstr "Батлагдсан"

#. module: stock
#: model:ir.model.fields,field_description:stock.field_stock_change_product_qty__product_variant_count
msgid "Variant Count"
msgstr "Хувилбарын Тоо"

#. module: stock
#: model:ir.ui.view,arch_db:stock.view_location_search
msgid "Vendor"
msgstr "Нийлүүлэгч"

#. module: stock
#: model:ir.model.fields,field_description:stock.field_res_partner__property_stock_supplier
#: model:ir.model.fields,field_description:stock.field_res_users__property_stock_supplier
#: selection:stock.location,usage:0
msgid "Vendor Location"
msgstr "Нийлүүлэгчийн байрлал"

#. module: stock
#: model:ir.ui.view,arch_db:stock.view_location_search
msgid "Vendor Locations"
msgstr "Нийлүүлэгчийн байрлалууд"

#. module: stock
#: model:stock.location,name:stock.stock_location_suppliers
#: selection:stock.picking.type,code:0
msgid "Vendors"
msgstr "Нийлүүлэгчид"

#. module: stock
#: selection:stock.move,priority:0 selection:stock.picking,priority:0
msgid "Very Urgent"
msgstr "Маш Яаралтай"

#. module: stock
#: selection:stock.location,usage:0
msgid "View"
msgstr "Харагдац"

#. module: stock
#: model:ir.model.fields,field_description:stock.field_stock_warehouse__view_location_id
msgid "View Location"
msgstr "Харах байрлал"

#. module: stock
#: model:stock.location,name:stock.stock_location_locations_virtual
msgid "Virtual Locations"
msgstr "Хийсвэр байрлалууд"

#. module: stock
#: model:ir.ui.view,arch_db:stock.stock_picking_type_kanban
#: model:ir.ui.view,arch_db:stock.view_picking_internal_search
#: selection:stock.picking,state:0
msgid "Waiting"
msgstr "Хүлээгдэж буй"

#. module: stock
#: selection:stock.move,state:0
msgid "Waiting Another Move"
msgstr "Өөр хөдөлгөөнийг хүлээж байна"

#. module: stock
#: selection:stock.picking,state:0
msgid "Waiting Another Operation"
msgstr "Өөр ажилбарыг хүлээж буй"

#. module: stock
#: selection:stock.move,state:0
msgid "Waiting Availability"
msgstr "Бэлэн болохыг хүлээж буй"

#. module: stock
#: model:ir.ui.view,arch_db:stock.view_picking_internal_search
msgid "Waiting Moves"
msgstr "Хүлээгдэж буй хөдөлгөөнүүд"

#. module: stock
#: model:ir.actions.act_window,name:stock.action_picking_tree_waiting
msgid "Waiting Transfers"
msgstr "Шилжүүлэхийг хүлээж буй"

#. module: stock
#: model:ir.model,name:stock.model_stock_warehouse
#: model:ir.model.fields,field_description:stock.field_product_product__warehouse_id
#: model:ir.model.fields,field_description:stock.field_product_replenish__warehouse_id
#: model:ir.model.fields,field_description:stock.field_product_template__warehouse_id
#: model:ir.model.fields,field_description:stock.field_stock_location_path__warehouse_id
#: model:ir.model.fields,field_description:stock.field_stock_move__warehouse_id
#: model:ir.model.fields,field_description:stock.field_stock_picking_type__warehouse_id
#: model:ir.model.fields,field_description:stock.field_stock_warehouse_orderpoint__warehouse_id
#: model:ir.ui.view,arch_db:stock.res_config_settings_view_form
#: model:ir.ui.view,arch_db:stock.stock_warehouse_view_search
#: model:ir.ui.view,arch_db:stock.view_partner_stock_form
#: model:ir.ui.view,arch_db:stock.view_warehouse
#: model:ir.ui.view,arch_db:stock.view_warehouse_tree
#: model:ir.ui.view,arch_db:stock.warehouse_orderpoint_search
msgid "Warehouse"
msgstr "Агуулах"

#. module: stock
#: model:ir.ui.view,arch_db:stock.view_warehouse
msgid "Warehouse Configuration"
msgstr "Агуулахын тохиргоо"

#. module: stock
#: model:ir.ui.menu,name:stock.menu_warehouse_config
msgid "Warehouse Management"
msgstr "Агуулахын менежмент"

#. module: stock
#: model:ir.model.fields,field_description:stock.field_stock_warehouse__name
msgid "Warehouse Name"
msgstr "Агуулахын нэр"

#. module: stock
#: model:ir.model.fields,field_description:stock.field_procurement_rule__propagate_warehouse_id
msgid "Warehouse to Propagate"
msgstr "Түгээх Агуулах"

#. module: stock
#: code:addons/stock/models/stock_warehouse.py:724
#, python-format
msgid "Warehouse's Routes"
msgstr "Агуулахын маршрут"

#. module: stock
#: model:ir.actions.act_window,name:stock.action_warehouse_form
#: model:ir.model.fields,field_description:stock.field_stock_location_route__warehouse_ids
#: model:ir.ui.menu,name:stock.menu_action_warehouse_form
#: model:ir.ui.view,arch_db:stock.res_config_settings_view_form
#: model:ir.ui.view,arch_db:stock.stock_location_route_form_view
msgid "Warehouses"
msgstr "Агуулах"

#. module: stock
#: code:addons/stock/models/stock_move_line.py:134
#: code:addons/stock/models/stock_move_line.py:146
#: selection:res.partner,picking_warn:0
#, python-format
msgid "Warning"
msgstr "Анхааруулга"

#. module: stock
#: model:ir.ui.view,arch_db:stock.view_partner_stock_warnings_form
msgid "Warning on the Picking"
msgstr "Бэлтгэлтийн анхааруулга"

#. module: stock
#: code:addons/stock/models/product.py:302
#, python-format
msgid "Warning!"
msgstr "Анхааруулга!"

#. module: stock
#: model:ir.ui.view,arch_db:stock.res_config_settings_view_form
msgid "Warnings"
msgstr "Анхааруулга"

#. module: stock
#: model:ir.model.fields,field_description:stock.field_res_config_settings__group_warning_stock
msgid "Warnings for Stock"
msgstr ""

#. module: stock
#: model:ir.model.fields,field_description:stock.field_stock_picking__website_message_ids
#: model:ir.model.fields,field_description:stock.field_stock_production_lot__website_message_ids
msgid "Website Messages"
msgstr "Вебсайтын зурвасууд"

#. module: stock
#: model:ir.model.fields,help:stock.field_stock_picking__website_message_ids
#: model:ir.model.fields,help:stock.field_stock_production_lot__website_message_ids
msgid "Website communication history"
msgstr "Вебсайтын харилцааны түүх"

#. module: stock
#: code:addons/stock/models/barcode.py:11 selection:barcode.rule,type:0
#, python-format
msgid "Weighted Product"
msgstr "Жигнэсэн бараа"

#. module: stock
#: model:ir.model.fields,help:stock.field_stock_location_route__push_ids
msgid ""
"When a move is foreseen to a location, the push rule will automatically "
"create a move to a next location after. This is mainly only needed when "
"creating manual operations e.g. 2/3 step manual purchase order or 2/3 step "
"finished product manual manufacturing order. In other cases, it is important"
" to use pull rules where you know where you are going based on a demand."
msgstr ""

#. module: stock
#: model:ir.model.fields,help:stock.field_stock_location_route__warehouse_selectable
msgid ""
"When a warehouse is selected for this route, this route should be seen as "
"the default route when products pass through this warehouse.  This behaviour"
" can be overridden by the routes on the Product/Product Categories or by the"
" Preferred Routes on the Procurement"
msgstr ""
"Энэ маршрутад агуулахыг сонгосноор энэ маршрут нь тухайн агуулахын үндсэн "
"машрут болох бөгөөд бараа энэ дагуу агуулахад дамжин өнгөрнө. Энэ маршрут нь"
" Бараа/Барааны ангилал эсвэл Татан авалт дээрх зөвлөмжит маршрутаар дарагдаж"
" болно."

#. module: stock
#: selection:stock.picking,move_type:0
msgid "When all products are ready"
msgstr ""

#. module: stock
#: model:ir.model.fields,help:stock.field_stock_location_route__product_selectable
msgid ""
"When checked, the route will be selectable in the Inventory tab of the "
"Product form.  It will take priority over the Warehouse route. "
msgstr ""
"Сонгосон бол маршрут нь Барааны цонхны Бараа материал хавтас дээр сонгох "
"боломжтой байна."

#. module: stock
#: model:ir.model.fields,help:stock.field_stock_location_route__product_categ_selectable
msgid ""
"When checked, the route will be selectable on the Product Category.  It will"
" take priority over the Warehouse route. "
msgstr ""
"Сонгосон бол маршрут нь Барааны ангилал дээр сонгох боломжтой байна. Энэ нь "
"агуулахын маршрутаас илүү өндөр урьтамжтай байна."

#. module: stock
#: model:ir.model.fields,help:stock.field_stock_picking__is_locked
msgid ""
"When the picking is not done this allows changing the initial demand. When "
"the picking is done this allows changing the done quantities."
msgstr ""

#. module: stock
#: model:ir.model.fields,help:stock.field_stock_warehouse_orderpoint__product_min_qty
msgid ""
"When the virtual stock goes below the Min Quantity specified for this field,"
" Odoo generates a procurement to bring the forecasted quantity to the Max "
"Quantity."
msgstr ""
"Ирээдүйн үлдэгдэл нь энэ талбар заасан Минимум тоо хэмжээнээс бага болбол "
"Odoo нь ирээдүйн үлдэгдлийг Максимум тоо хэмжээнд хүрэхүйцээр татан авах "
"захиалгыг үүсгэдэг."

#. module: stock
#: model:ir.model.fields,help:stock.field_stock_warehouse_orderpoint__product_max_qty
msgid ""
"When the virtual stock goes below the Min Quantity, Odoo generates a "
"procurement to bring the forecasted quantity to the Quantity specified as "
"Max Quantity."
msgstr ""
"Ирээдүйн үлдэгдэл нь энэ талбар заасан Минимум тоо хэмжээнээс бага болбол "
"Odoo нь ирээдүйн үлдэгдлийг Максимум тоо хэмжээнд хүрэхүйцээр татан авах "
"захиалгыг үүсгэдэг."

#. module: stock
#: model:ir.ui.view,arch_db:stock.view_procurement_compute_wizard
msgid ""
"When you run the schedulers, Odoo tries to reserve the available stock to fulfill the existing pickings\n"
"                and verify if some reordering rules should be triggered."
msgstr ""

#. module: stock
#: model:ir.ui.view,arch_db:stock.view_change_product_quantity
msgid ""
"When you select a serial number (lot), the quantity is corrected with respect to\n"
"                            the quantity of that serial number (lot) and not to the total quantity of the product."
msgstr ""
"Цувралын дугаарыг сонгоход тоо хэмжээ нь цувралын тоо хэмжээтэй тэнцүү болно.\n"
"                            Барааны нийт тоо хэмжээнээс энэ нь ялгаатай байж болно."

#. module: stock
#: model:ir.model.fields,field_description:stock.field_stock_move__additional
msgid "Whether the move was added after the picking's confirmation"
msgstr ""

#. module: stock
#: model:ir.model.fields,field_description:stock.field_stock_return_picking_line__wizard_id
msgid "Wizard"
msgstr "Харилцах Цонх"

#. module: stock
#: code:addons/stock/models/stock_production_lot.py:45
#, python-format
msgid ""
"You are not allowed to change the product linked to a serial or lot number "
"if some stock moves have already been created with that number. This would "
"lead to inconsistencies in your stock."
msgstr ""

#. module: stock
#: code:addons/stock/models/stock_production_lot.py:37
#, python-format
msgid "You are not allowed to create a lot for this picking type"
msgstr "Та энэ бэлтгэлийн төрөлд багц үүсгэх эрхгүй"

#. module: stock
#: code:addons/stock/models/stock_move.py:675
#, python-format
msgid ""
"You are using a unit of measure smaller than the one you are using in order "
"to stock your product. This can lead to rounding problem on reserved "
"quantity! You should use the smaller unit of measure possible in order to "
"valuate your stock or change its rounding precision to a smaller value "
"(example: 0.00001)."
msgstr ""

#. module: stock
#: model:ir.actions.act_window,help:stock.action_routes_form
msgid ""
"You can define here the main routes that run through\n"
"                your warehouses and that define the flows of your products. These\n"
"                routes can be assigned to a product, a product category or be fixed\n"
"                on procurement or sales order."
msgstr ""

#. module: stock
#: model:ir.ui.view,arch_db:stock.view_inventory_form
msgid "You can delete lines to ignore some products."
msgstr "Зарим барааг хэрэгсэхгүй байх үүднээс зарим мөрийг устгаж болно."

#. module: stock
#: code:addons/stock/models/product.py:521
#, python-format
msgid ""
"You can not change the type of a product that is currently reserved on a "
"stock move. If you need to change the type, you should first unreserve the "
"stock move."
msgstr ""

#. module: stock
#: code:addons/stock/models/product.py:512
#, python-format
msgid ""
"You can not change the unit of measure of a product that has already been "
"used in a done stock move. If you need to change the unit of measure, you "
"may deactivate this product."
msgstr ""
"Хийгдсэн агуулахын хөдөлгөөнүүдэд хэрэглэгдсэн барааны хувьд хэмжих нэгжийг "
"солих боломжгүй. Хэрэв хэмжих нэгжийг солихыг хүсвэл барааг идэвхгүй болгох "
"хэрэгтэй."

#. module: stock
#: code:addons/stock/models/stock_move_line.py:339
#, python-format
msgid ""
"You can not delete product moves if the picking is done. You can only "
"correct the done quantities."
msgstr ""

#. module: stock
#: code:addons/stock/models/stock_move_line.py:152
#, python-format
msgid "You can not enter negative quantities!"
msgstr ""

#. module: stock
#: code:addons/stock/models/stock_inventory.py:388
#, python-format
msgid "You can only adjust stockable products."
msgstr ""

#. module: stock
#: code:addons/stock/models/stock_move.py:1154
#, python-format
msgid "You can only delete draft moves."
msgstr "Зөвхөн ноорог хөдөлгөөнийг л устгах боломжтой."

#. module: stock
#: code:addons/stock/models/stock_move_line.py:145
#, python-format
msgid "You can only process 1.0 %s of products with unique serial number."
msgstr ""

#. module: stock
#: code:addons/stock/models/stock_move.py:1018
#, python-format
msgid "You cannot cancel a stock move that has been set to 'Done'."
msgstr "'Хийгдсэн' хөдөлгөөнийг цуцлах боломжгүй."

#. module: stock
#: code:addons/stock/models/stock_scrap.py:75
#, python-format
msgid "You cannot delete a scrap which is done."
msgstr "Хийгдсэн хаягдлыг устгах боломжгүй."

#. module: stock
#: code:addons/stock/models/stock_inventory.py:104
#, python-format
msgid "You cannot delete a validated inventory adjustement."
msgstr ""

#. module: stock
#: code:addons/stock/models/stock_inventory.py:376
#, python-format
msgid ""
"You cannot have two inventory adjustments in progress for the same product "
"(%s) in the same location, for the same package, the same owner and the same"
" lot number. Please validate or cancel the first inventory adjustment before"
" creating a new one."
msgstr ""

#. module: stock
#: code:addons/stock/models/stock_inventory.py:166
#, python-format
msgid ""
"You cannot set a negative product quantity in an inventory line:\n"
"\t%s - qty: %s"
msgstr ""
"Тооллогын мөрөнд барааны тоо хэмжээг сөрөгөөр тохируулах боломжгүй:\n"
"\t%s - тоо.х: %s"

#. module: stock
#: code:addons/stock/models/stock_move.py:1185
#, python-format
msgid "You cannot split a draft move. It needs to be confirmed first."
msgstr "Ноорог хөдөлгөөнийг хуваах боломжгүй. Эхлээд батлах шаардлагатай."

#. module: stock
#: code:addons/stock/models/stock_move.py:1181
#, python-format
msgid "You cannot split a move done"
msgstr "Хийгдсэн хөдөлгөөнийг хуваах боломжгүй."

#. module: stock
#: code:addons/stock/models/stock_quant.py:86
#, python-format
msgid ""
"You cannot take products from or deliver products to a location of type "
"\"view\"."
msgstr ""

#. module: stock
#: code:addons/stock/models/stock_move_line.py:127
#: code:addons/stock/models/stock_move_line.py:131
#, python-format
msgid ""
"You cannot use the same serial number twice. Please correct the serial "
"numbers encoded."
msgstr ""

#. module: stock
#: code:addons/stock/models/stock_picking.py:701
#, python-format
msgid ""
"You cannot validate a transfer if no quantites are reserved nor done. To "
"force the transfer, switch in edit more and encode the done quantities."
msgstr ""

#. module: stock
#: code:addons/stock/models/stock_picking.py:717
#, python-format
msgid ""
"You cannot validate a transfer if you have not processed any quantity for "
"%s."
msgstr ""

#. module: stock
#: code:addons/stock/wizard/stock_picking_return.py:110
#, python-format
msgid "You have manually created product lines, please delete them to proceed"
msgstr ""
"Барааны мөрүүдийг гараараа үүсгэсэн байна, үргэлжлүүлэхийн тулд тэдгээрийг "
"устгана уу"

#. module: stock
#: model:ir.ui.view,arch_db:stock.view_immediate_transfer
msgid ""
"You have not recorded <i>done</i> quantities yet, by clicking on <i>apply</i>\n"
"                        Odoo will process all the <i>reserved</i> quantities."
msgstr ""

#. module: stock
#: model:ir.ui.view,arch_db:stock.view_backorder_confirmation
msgid "You have processed less products than the initial demand."
msgstr "Эхний шаардлагаас цөөн тооны бараа боловсрууллаа."

#. module: stock
#: model:ir.ui.view,arch_db:stock.view_overprocessed_transfer
msgid ""
"You have processed more than what was initially\n"
"                    planned for the product"
msgstr ""

#. module: stock
#: code:addons/stock/models/product.py:303
#, python-format
msgid ""
"You have products in stock that have no lot number.  You can assign serial "
"numbers by doing an inventory.  "
msgstr ""
"Агуулахад цувралын дугааргүй бараанууд байна. Тооллого явуулж цувралын "
"дугаарыг оноож болно."

#. module: stock
#: code:addons/stock/models/stock_picking.py:874
#, python-format
msgid ""
"You have to define a groupby and sorted method and pass them as arguments."
msgstr ""

#. module: stock
#: code:addons/stock/models/stock_warehouse.py:808
#, python-format
msgid ""
"You have to select a product unit of measure in the same category than the "
"default unit of measure of the product"
msgstr ""
"Барааны үндсэн хэмжих нэгжийн ангилалтай ижил ангилалд барааны хэмжих "
"нэгжийг сонгох хэрэгтэй."

#. module: stock
#: code:addons/stock/models/stock_location.py:94
#, python-format
msgid "You have to set a name for this location."
msgstr ""

#. module: stock
#: code:addons/stock/wizard/stock_picking_return.py:46
#, python-format
msgid "You may only return Done pickings"
msgstr "Хийгдсэн бэлтгэх баримтыг буцаах боломжтой"

#. module: stock
#: code:addons/stock/wizard/stock_picking_return.py:37
#, python-format
msgid "You may only return one picking at a time!"
msgstr ""

#. module: stock
#: code:addons/stock/models/stock_inventory.py:22
#, python-format
msgid "You must define a warehouse for the company: %s."
msgstr "Компанид агуулах тодорхойлох ёстой: %s."

#. module: stock
#: code:addons/stock/models/stock_move_line.py:406
#: code:addons/stock/models/stock_picking.py:715
#, python-format
msgid "You need to supply a Lot/Serial number for product %s."
msgstr ""

#. module: stock
#: code:addons/stock/models/stock_move.py:1138
#, python-format
msgid "You should not put the contents of a package in different locations."
msgstr ""

#. module: stock
#: code:addons/stock/models/product.py:370
#: code:addons/stock/models/product.py:514
#, python-format
msgid ""
"You still have some active reordering rules on this product. Please archive "
"or delete them first."
msgstr ""

#. module: stock
#: code:addons/stock/models/stock_move.py:339
#, python-format
msgid ""
"You try to move a product using a UoM that is not compatible with the UoM of"
" the product moved. Please use an UoM in the same UoM category."
msgstr ""
"Шилжүүлэх гэж байгаа барааны хэмжих нэгжтэй нийцтэй биш хэмжих нэгжээр "
"барааг зөөх гэж оролдож байна. Ижил төрөлтэй хэмжих нэгжийг хэрэглэнэ үү."

#. module: stock
#: model:ir.ui.view,arch_db:stock.view_change_product_quantity
#: model:ir.ui.view,arch_db:stock.view_immediate_transfer
msgid "_Apply"
msgstr "_Хэрэглэх"

#. module: stock
#: model:ir.ui.view,arch_db:stock.view_backorder_confirmation
#: model:ir.ui.view,arch_db:stock.view_change_product_quantity
msgid "_Cancel"
msgstr "_Цуцлах"

#. module: stock
#: model:ir.model,name:stock.model_barcode_rule
msgid "barcode.rule"
msgstr "barcode.rule"

#. module: stock
#: model:ir.model.fields,field_description:stock.field_res_config_settings__module_delivery_bpost
msgid "bpost Connector"
msgstr ""

#. module: stock
#: model:ir.ui.view,arch_db:stock.stock_location_path_form
#: model:ir.ui.view,arch_db:stock.view_procurement_rule_form
#: model:ir.ui.view,arch_db:stock.view_template_property_form
msgid "days"
msgstr "өдөр"

#. module: stock
#: model:ir.ui.view,arch_db:stock.res_config_settings_view_form
msgid "days to be propagated"
msgstr ""

#. module: stock
#: model:ir.ui.view,arch_db:stock.view_inventory_form
msgid "e.g. Annual inventory"
msgstr "ж: Жил тутамын тооллого"

#. module: stock
#: model:ir.ui.view,arch_db:stock.view_procurement_rule_form
msgid "e.g. Buy"
msgstr "ж. Худалдаж авах"

#. module: stock
#: model:ir.ui.view,arch_db:stock.view_production_lot_form
#: model:ir.ui.view,arch_db:stock.view_production_lot_form_simple
msgid "e.g. LOT/0001/20121"
msgstr "ж: LOT/0001/20121"

#. module: stock
#: model:ir.ui.view,arch_db:stock.view_picking_form
msgid "e.g. PO0032"
msgstr "ж: PO0032"

#. module: stock
#: model:ir.ui.view,arch_db:stock.stock_warn_insufficient_qty_form_view
msgid "in"
msgstr ""

#. module: stock
#: model:ir.ui.view,arch_db:stock.stock_warn_insufficient_qty_form_view
msgid "is not available in sufficient quantity"
msgstr ""

#. module: stock
#: model:ir.ui.view,arch_db:stock.exception_on_picking
msgid "of"
msgstr "ын"

#. module: stock
#: model:ir.ui.view,arch_db:stock.exception_on_picking
msgid "processed instead of"
msgstr ""

#. module: stock
#: model:ir.model,name:stock.model_product_replenish
msgid "product.replenish"
msgstr ""

#. module: stock
#: model:ir.model,name:stock.model_report_stock_forecast
msgid "report.stock.forecast"
msgstr "report.stock.forecast"

#. module: stock
#: model:ir.model,name:stock.model_res_config_settings
msgid "res.config.settings"
msgstr "res.config.settings"

#. module: stock
#: model:ir.model,name:stock.model_stock_fixed_putaway_strat
msgid "stock.fixed.putaway.strat"
msgstr "stock.fixed.putaway.strat"

#. module: stock
#: model:ir.model,name:stock.model_stock_overprocessed_transfer
msgid "stock.overprocessed.transfer"
msgstr ""

#. module: stock
#: model:ir.model,name:stock.model_stock_return_picking_line
msgid "stock.return.picking.line"
msgstr "stock.return.picking.line"

#. module: stock
#: model:ir.model,name:stock.model_stock_scrap
msgid "stock.scrap"
msgstr "stock.scrap"

#. module: stock
#: model:ir.model,name:stock.model_stock_traceability_report
msgid "stock.traceability.report"
msgstr "агуулахын.мөшгөлтийн.тайлан"

#. module: stock
#: model:ir.model,name:stock.model_stock_warn_insufficient_qty
msgid "stock.warn.insufficient.qty"
msgstr ""

#. module: stock
#: model:ir.model,name:stock.model_stock_warn_insufficient_qty_scrap
msgid "stock.warn.insufficient.qty.scrap"
msgstr ""

#. module: stock
#: model:ir.ui.view,arch_db:stock.view_inventory_form
msgid "⇒ Set quantities to 0"
msgstr "⇒ Тоо хэмжээг 0 болгох"<|MERGE_RESOLUTION|>--- conflicted
+++ resolved
@@ -1,7 +1,7 @@
 # Translation of Odoo Server.
 # This file contains the translation of the following modules:
 # * stock
-# 
+#
 # Translators:
 # Khishigbat Ganbold <khishigbat@asterisk-tech.mn>, 2018
 # Otgonbayar.A <gobi.mn@gmail.com>, 2018
@@ -10,30 +10,19 @@
 # Batzul B <batzul.active@gmail.com>, 2018
 # Chinzorita <chinzorig.o@asterisk-tech.mn>, 2018
 # Onii Onii <onii0223@yahoo.com>, 2018
-<<<<<<< HEAD
-# Martin Trigaux, 2018
 # Ganbold BATKHUYAG <gbatkhuyag@gmail.com>, 2018
-# Jacara <baskhuujacara@gmail.com>, 2018
-=======
 # Martin Trigaux, 2019
 # Otgonbayar.A <gobi.mn@gmail.com>, 2019
 # Oyunsuren Chultem <oyunsuren.ch@gmail.com>, 2019
 # Baskhuu Lodoikhuu <baskhuujacara@gmail.com>, 2019
-# 
->>>>>>> b71b7803
+#
 msgid ""
 msgstr ""
 "Project-Id-Version: Odoo Server saas~11.3\n"
 "Report-Msgid-Bugs-To: \n"
-<<<<<<< HEAD
-"POT-Creation-Date: 2018-06-25 08:13+0000\n"
-"PO-Revision-Date: 2018-06-25 08:13+0000\n"
-"Last-Translator: Jacara <baskhuujacara@gmail.com>, 2018\n"
-=======
 "POT-Creation-Date: 2019-01-03 15:06+0000\n"
 "PO-Revision-Date: 2017-09-20 10:24+0000\n"
 "Last-Translator: Baskhuu Lodoikhuu <baskhuujacara@gmail.com>, 2019\n"
->>>>>>> b71b7803
 "Language-Team: Mongolian (https://www.transifex.com/odoo/teams/41243/mn/)\n"
 "MIME-Version: 1.0\n"
 "Content-Type: text/plain; charset=UTF-8\n"
