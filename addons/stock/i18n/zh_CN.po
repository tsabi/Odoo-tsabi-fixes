# Translation of Odoo Server.
# This file contains the translation of the following modules:
# * stock
# 
# Translators:
# FIRST AUTHOR <EMAIL@ADDRESS>, 2014
# jeffery chen fan <jeffery9@gmail.com>, 2015-2016
# 珠海-老天 <liangjia@qq.com>, 2015
# 智源软件 <likaiyuan2006@gmail.com>, 2015
# mrshelly <mrshelly@hotmail.com>, 2015
# Talway <9010446@qq.com>, 2015
# xtjie <xtjie@126.com>, 2015
# youring <youring@gmail.com>, 2015
# youring <youring@gmail.com>, 2015
# 卓忆科技 <zhanghao@jointd.com>, 2015
# 卓忆科技 <zhanghao@jointd.com>, 2015
# 智源软件 <likaiyuan2006@gmail.com>, 2015
# 珠海-老天 <liangjia@qq.com>, 2015
# 老肖 <xfx@oscg.com.hk>, 2015
msgid ""
msgstr ""
"Project-Id-Version: Odoo 8.0\n"
"Report-Msgid-Bugs-To: \n"
"POT-Creation-Date: 2016-01-14 12:26+0000\n"
<<<<<<< HEAD
"PO-Revision-Date: 2016-03-12 06:57+0000\n"
"Last-Translator: jeffery chen fan <jeffery9@gmail.com>\n"
=======
"PO-Revision-Date: 2016-04-24 13:58+0000\n"
"Last-Translator: Jeffery Chenn <jeffery9@gmail.com>\n"
>>>>>>> 8651d081
"Language-Team: Chinese (China) (http://www.transifex.com/odoo/odoo-8/language/zh_CN/)\n"
"MIME-Version: 1.0\n"
"Content-Type: text/plain; charset=UTF-8\n"
"Content-Transfer-Encoding: \n"
"Language: zh_CN\n"
"Plural-Forms: nplurals=1; plural=0;\n"

#. module: stock
#: help:stock.picking,state:0
msgid ""
"\n"
"                * Draft: not confirmed yet and will not be scheduled until confirmed\n"
"\n"
"                * Waiting Another Operation: waiting for another move to proceed before it becomes automatically available (e.g. in Make-To-Order flows)\n"
"\n"
"                * Waiting Availability: still waiting for the availability of products\n"
"\n"
"                * Partially Available: some products are available and reserved\n"
"\n"
"                * Ready to Transfer: products reserved, simply waiting for confirmation.\n"
"\n"
"                * Transferred: has been processed, can't be modified or cancelled anymore\n"
"\n"
"                * Cancelled: has been cancelled, can't be confirmed anymore"
msgstr "\n                * 草稿：还没被确认，确认前不会被安排。\n\n                * 等待其他作业：在它自动变成可用之前，等待另一库存移动处理完成（例如MTO流程）。\n\n                * 等待可用：尚在等待产品可用。\n\n                * 部分可用：部分产品可用并被保留。\n\n                * 准备好待调拨：产品已被保留，等待确认。\n\n                * 已调拨：已被处理，再也不能修改和取消。\n\n                * 已取消：已取消，再也不能被确认。"

#. module: stock
#: help:stock.config.settings,module_stock_dropshipping:0
msgid ""
"\n"
"Creates the dropship route and add more complex tests-This installs the module stock_dropshipping."
msgstr "\n创建从供应商直接发到客户的路线，增加更加复杂的测试-这会安装 stock_dropshipping模块。"

#. module: stock
#: code:addons/stock/stock.py:1662
#, python-format
msgid " (%s reserved)"
msgstr " (%s 已保留)"

#. module: stock
#: code:addons/stock/stock.py:1665
#, python-format
msgid " (reserved)"
msgstr " (已保留)"

#. module: stock
#: code:addons/stock/stock.py:2954
#, python-format
msgid ""
"You cannot have two inventory adjustements in state 'in Progess' with the "
"same product(%s), same location(%s), same package, same owner and same lot. "
"Please first validate the first inventory adjustement with this product "
"before creating another one."
msgstr ""

#. module: stock
#: code:addons/stock/stock.py:3090
#, python-format
msgid " MTO"
msgstr " MTO"

#. module: stock
#: code:addons/stock/product.py:179 code:addons/stock/product.py:335
#, python-format
msgid " On Hand"
msgstr " 在手"

#. module: stock
#: code:addons/stock/stock.py:3224 code:addons/stock/stock.py:3498
#, python-format
msgid " Sequence in"
msgstr " 入库序列"

#. module: stock
#: code:addons/stock/stock.py:3228 code:addons/stock/stock.py:3502
#, python-format
msgid " Sequence internal"
msgstr " 内部序列"

#. module: stock
#: code:addons/stock/stock.py:3225 code:addons/stock/stock.py:3499
#, python-format
msgid " Sequence out"
msgstr " 出库序列"

#. module: stock
#: code:addons/stock/stock.py:3226 code:addons/stock/stock.py:3500
#, python-format
msgid " Sequence packing"
msgstr " 包装序列"

#. module: stock
#: code:addons/stock/stock.py:3227 code:addons/stock/stock.py:3501
#, python-format
msgid " Sequence picking"
msgstr " 分拣序列"

#. module: stock
#: field:stock.inventory,move_ids_exist:0
msgid " Stock Move Exists?"
msgstr " 库存移动已存在？"

#. module: stock
#: code:addons/stock/stock.py:2444
#, python-format
msgid "%s %s %s has been <b>moved to</b> scrap."
msgstr "%s %s %s 已被 <b>移动到</b> 报废."

#. module: stock
#: code:addons/stock/stock.py:2930
#, python-format
msgid "%s: Supply Product from %s"
msgstr "%s: 供应产品来自 %s"

#. module: stock
#: code:addons/stock/res_config.py:43
#, python-format
msgid "%s: Transit Location"
msgstr "%s: 中转位置"

#. module: stock
#: help:stock.move,state:0
msgid ""
"* New: When the stock move is created and not yet confirmed.\n"
"* Waiting Another Move: This state can be seen when a move is waiting for another one, for example in a chained flow.\n"
"* Waiting Availability: This state is reached when the procurement resolution is not straight forward. It may need the scheduler to run, a component to me manufactured...\n"
"* Available: When products are reserved, it is set to 'Available'.\n"
"* Done: When the shipment is processed, the state is 'Done'."
msgstr "* 新建: 当库位移动被创建还没被确实时。\n* 等待另外的移动: 当需要等待另外一个移库完成时，出现该状态。例如：链式物流。\n* 等待可用: 当补货还不能被直接了当地解决时，出现该状态。可能需要等调度程序被运行，有个部件在制造等等...\n* 可用: 当产品被保留，状态就被设置为 可用。\n* 完成: 当装运处理好，状态就是“完成”。"

#. module: stock
#: help:stock.location,usage:0
msgid ""
"* Supplier Location: Virtual location representing the source location for products coming from your suppliers\n"
"                       \n"
"* View: Virtual location used to create a hierarchical structures for your warehouse, aggregating its child locations ; can't directly contain products\n"
"                       \n"
"* Internal Location: Physical locations inside your own warehouses,\n"
"                       \n"
"* Customer Location: Virtual location representing the destination location for products sent to your customers\n"
"                       \n"
"* Inventory: Virtual location serving as counterpart for inventory operations used to correct stock levels (Physical inventories)\n"
"                       \n"
"* Procurement: Virtual location serving as temporary counterpart for procurement operations when the source (supplier or production) is not known yet. This location should be empty when the procurement scheduler has finished running.\n"
"                       \n"
"* Production: Virtual counterpart location for production operations: this location consumes the raw material and produces finished products\n"
"                       \n"
"* Transit Location: Counterpart location that should be used in inter-companies or inter-warehouses operations\n"
"                      "
msgstr "* 供应商位置 : 表示产品的供应商来源位置的虚拟位置\n                       \n* 视图 : 用于为仓库建立一个分层的结构的虚拟位置。用来聚集下级位置；不能直接放置产品\n                       \n* 内部位置 : 您仓库内部的实际位置。\n                       \n* 客户位置 : 表示产品的客户送货目的地的虚拟位置。\n                       \n* 盘点: 用于盘点操作的虚拟位置，用于确认库存量(实物盘点表) \n                       \n* 补货: 当来源是(供应商或生产)还不得而知时用于临时需求操作的虚拟位置。当需求计划运行完成后这个位置应该为空、\n                       \n* 生产 : 生产作业的虚拟对应位置: 这位置可以有消耗品、原料及成品\n                       \n* 中转位置: 公司之间或仓库内部作业的对方位置\n                      "

#. module: stock
#. openerp-web
#: code:addons/stock/static/src/xml/picking.xml:260
#, python-format
msgid "< Previous"
msgstr "< 上一个"

#. module: stock
#: model:ir.actions.act_window,help:stock.action_routes_form
msgid ""
"<p class=\"oe_view_nocontent_create\">\n"
"                    Click to add a route.\n"
"              </p>\n"
"                <p>You can define here the main routes that run through\n"
"                    your warehouses and that define the flows of your products. These\n"
"                    routes can be assigned to a product, a product category or be fixed\n"
"                    on procurement or sales order. </p>\n"
"            "
msgstr "<p class=\"oe_view_nocontent_create\">\n                    单击 创建路线。\n              </p>\n                <p>您可以在这里定义主要路径，在你的仓库运行，它\n                    定义产品的流向。 这些\n                    路线可以指派给产品、产品类别，或者固定于\n                    需求单或销售订单上。 </p>\n            "

#. module: stock
#: model:ir.actions.act_window,help:stock.action_deliver_move
msgid ""
"<p class=\"oe_view_nocontent_create\">\n"
"                Click to add a delivery order for this product.\n"
"              </p><p>\n"
"                Here you will find the history of all past deliveries related to\n"
"                this product, as well as all the products you must deliver to\n"
"                customers.\n"
"              </p>\n"
"            "
msgstr "            "

#. module: stock
#: model:ir.actions.act_window,help:stock.action_location_form
msgid ""
"<p class=\"oe_view_nocontent_create\">\n"
"                Click to add a location.\n"
"              </p><p>\n"
"                Define your locations to reflect your warehouse structure and\n"
"                organization. Odoo is able to manage physical locations\n"
"                (warehouses, shelves, bin, etc), partner locations (customers,\n"
"                suppliers) and virtual locations which are the counterpart of\n"
"                the stock operations like the manufacturing orders\n"
"                consumptions, inventories, etc.\n"
"              </p><p>  \n"
"                Every stock operation in Odoo moves the products from one\n"
"                location to another one.  For instance, if you receive products\n"
"                from a supplier, Odoo will move products from the Supplier\n"
"                location to the Stock location. Each report can be performed on\n"
"                physical, partner or virtual locations.\n"
"              </p>\n"
"            "
msgstr "<p class=\"oe_view_nocontent_create\">\n                点击添加位置。\n              </p><p>\n                定义位置以反映您的仓库结构\n                和组织。Odoo 能够管理物理库 位\n                (仓库, 货架, 箱子,等等),  合作伙伴位置 (客户,\n                供应商) 以及虚拟位置用于对应\n                库存操作：诸如制造单消耗，\n                库存盘点等。\n              </p><p>  \n                在Odoo的每一个库存操作都是将产品从一个位置\n                移动到另一个位置。 例如,如果您从供应商\n                那里收到产品， Odoo将把产品从供应商位置\n                移动到库存位置。每一个报表都能从\n                物理位置，合作伙伴位置或虚拟位置执行。\n              </p>\n            "

#. module: stock
#: model:ir.actions.act_window,help:stock.action_orderpoint_form
msgid ""
"<p class=\"oe_view_nocontent_create\">\n"
"                Click to add a reordering rule.\n"
"              </p><p>You can define your minimum stock rules, so that Odoo will automatically create draft manufacturing orders or request for quotations according to the stock level. Once the virtual stock of a product (= stock on hand minus all confirmed orders and reservations) is below the minimum quantity, Odoo will generate a procurement request to increase the stock up to the maximum quantity.</p>\n"
"            "
msgstr "            "

#. module: stock
#: model:ir.actions.act_window,help:stock.action_production_lot_form
msgid ""
"<p class=\"oe_view_nocontent_create\">\n"
"                Click to add a serial number.\n"
"              </p><p>\n"
"                This is the list of all the production lots you recorded. When\n"
"                you select a lot, you can get the traceability of the products contained in lot.\n"
"              </p>\n"
"            "
msgstr "<p class=\"oe_view_nocontent_create\">\n                点击新增序号。\n              </p><p>\n                这是您全部生产记录的列表。当\n                您多选（非单选），您能以此序号来批量追溯产品。\n              </p>\n            "

#. module: stock
#: model:ir.actions.act_window,help:stock.action_production_lot_form
msgid ""
"<p class=\"oe_view_nocontent_create\">\n"
"                Click to add a serial number.\n"
"              </p><p>\n"
"                This is the list of all the production lots you recorded. When\n"
"                you select a lot, you can get the \n"
"                traceability of the products contained in lot. By default, the\n"
"                list is filtered on the serial numbers that are available in\n"
"                your warehouse but you can uncheck the 'Available' button to\n"
"                get all the lots you produced, received or delivered to\n"
"                customers.\n"
"              </p>\n"
"            "
msgstr "<p class=\"oe_view_nocontent_create\">\n                添加一个序列号。\n              </p><p>\n                这是所有产品批次的记录清单。当\n                您选择了一个批号，你能获得\n                批号中包含产品的可追溯性。默认情况下，\n                此列表过滤出了您仓库中可用的序列号，\n                但您可以通过取消“可用”这个过滤条件来获得所有批次。\n               接收或者发运给客户的。\n              </p>\n            "

#. module: stock
#: model:ir.actions.act_window,help:stock.action_picking_type_form
msgid ""
"<p class=\"oe_view_nocontent_create\">\n"
"                Click to create a new picking type. \n"
"              </p><p>\n"
"                The picking type system allows you to assign each stock\n"
"                operation a specific type which will alter its views accordingly.  \n"
"                On the picking type you could e.g. specify if packing is needed by default, \n"
"                if it should show the customer.  \n"
"              </p>\n"
"            "
msgstr "<p class=\"oe_view_nocontent_create\">\n                单击创建新的分拣类型。\n              </p><p>\n                分拣类型允许您为每个库存操作\n                定义一个特定的类型来警示。  \n                例如：在分拣类型里您可以定义是否需要默认包装。 \n                如果需要展示给客户。   \n              </p>\n            "

#. module: stock
#: model:ir.actions.act_window,help:stock.action_move_form2
msgid ""
"<p class=\"oe_view_nocontent_create\">\n"
"                Click to create a stock movement.\n"
"              </p><p>\n"
"                This menu gives you the full traceability of inventory\n"
"                operations on a specific product. You can filter on the product\n"
"                to see all the past or future movements for the product.\n"
"              </p>\n"
"            "
msgstr "            "

#. module: stock
#: model:ir.actions.act_window,help:stock.action_picking_tree
msgid ""
"<p class=\"oe_view_nocontent_create\">\n"
"                Click to create a stock operation. \n"
"              </p><p>\n"
"                Most operations are prepared automatically by Odoo according\n"
"                to your preconfigured logistics rules, but you can also record\n"
"                manual stock movements.\n"
"              </p>\n"
"            "
msgstr "<p class=\"oe_view_nocontent_create\">\n                点击创建一个移库操作。 \n              </p><p>\n                大多数的操作Odoo是按您预设置的物流规则\n                自动准备的。不过您依然可以记录\n                手动的库存移动。\n              </p>\n            "

#. module: stock
#: model:ir.actions.act_window,help:stock.action_warehouse_form
msgid ""
"<p class=\"oe_view_nocontent_create\">\n"
"                Click to define a new warehouse.\n"
"              </p>\n"
"            "
msgstr "<p class=\"oe_view_nocontent_create\">\n                点击定义新仓库.\n              </p>\n            "

#. module: stock
#: model:ir.actions.act_window,help:stock.action_receipt_picking_move
msgid ""
"<p class=\"oe_view_nocontent_create\">\n"
"                Click to register a product receipt. \n"
"              </p><p>\n"
"                Here you can receive individual products, no matter what\n"
"                purchase order or picking order they come from. You will find\n"
"                the list of all products you are waiting for. Once you receive\n"
"                an order, you can filter based on the name of the supplier or\n"
"                the purchase order reference. Then you can confirm all products\n"
"                received using the buttons on the right of each line.\n"
"              </p>\n"
"            "
msgstr "<p class=\"oe_view_nocontent_create\">\n                点击登记一个产品入库单。\n              </p><p>\n                这里您能接收单个产品，不需要匹配采购单或者分拣单。\n                您能找出正在等待的产品列表，一旦您收到一个订单，您能基于\n                供应商名称或者采购单进行过滤.。然后您能使用每一行右侧的\n                按钮确认收到的产品。\n              </p>\n            "

#. module: stock
#: model:ir.actions.act_window,help:stock.action_receive_move
msgid ""
"<p class=\"oe_view_nocontent_create\">\n"
"                Click to register a receipt for this product.\n"
"              </p><p>\n"
"                Here you will find the history of all receipts related to\n"
"                this product, as well as all future receipts you are waiting\n"
"                from your suppliers.\n"
"              </p>\n"
"            "
msgstr "<p class=\"oe_view_nocontent_create\">\n                点击为此产品登记一个收货单。\n              </p><p>\n                这里可以找到此产品相关的所有收货记录，\n                以及所有您正在等待的来自供应商的\n                尚未到达的收货单。\n              </p>\n            "

#. module: stock
#: model:ir.actions.act_window,help:stock.action_inventory_form
msgid ""
"<p class=\"oe_view_nocontent_create\">\n"
"                Click to start an inventory. \n"
"              </p><p>\n"
"                Periodical Inventories are used to count the number of products\n"
"                available per location. You can use it once a year when you do\n"
"                the general inventory or whenever you need it, to adapt the\n"
"                current inventory level of a product.\n"
"              </p>\n"
"            "
msgstr "            "

#. module: stock
#: model:ir.actions.act_window,help:stock.action_package_view
msgid ""
"<p>Packages are usually created by pack operations made on transfers and can contains several different products. You can then reuse a package to move its whole content somewhere else, or to pack it into another bigger package. A package can also be unpacked, allowing the disposal of its former content as single units again.\n"
"                </p>\n"
"            "
msgstr "<p>包裹通常在调拨时由产品打包而成，可以包含数个不同的产品。 您可以用这个包裹将它整体移动到某个地方，或是将它打包到一个更大的包裹。包裹也可以拆包，将其再还原拆分成单独的单元。\n                </p>\n            "

#. module: stock
#. openerp-web
#: code:addons/stock/static/src/js/widgets.js:656
#, python-format
msgid "<p>We could not find a picking to display.</p>"
msgstr "<p>找不到要显示的分拣。</p>"

#. module: stock
#: code:addons/stock/stock.py:2556
#, python-format
msgid "A Pack"
msgstr "包裹"

#. module: stock
#: field:report.stock.lines.date,active:0 field:stock.incoterms,active:0
#: field:stock.location,active:0 field:stock.location.path,active:0
#: field:stock.location.route,active:0 field:stock.picking.type,active:0
#: field:stock.warehouse.orderpoint,active:0
msgid "Active"
msgstr "有效"

#. module: stock
#: view:stock.picking:stock.view_picking_form
msgid "Add an internal note..."
msgstr "添加一个内部备注..."

#. module: stock
#: view:stock.config.settings:stock.view_stock_config_settings
msgid "Additional Features"
msgstr "额外的功能"

#. module: stock
#: view:stock.picking:stock.view_picking_form
msgid "Additional Info"
msgstr "额外的信息"

#. module: stock
#: view:stock.location:stock.view_location_form field:stock.location,comment:0
msgid "Additional Information"
msgstr "额外的信息"

#. module: stock
#: field:stock.warehouse,partner_id:0
msgid "Address"
msgstr "地址"

#. module: stock
#: help:stock.config.settings,module_claim_from_delivery:0
msgid ""
"Adds a Claim link to the delivery order.\n"
"-This installs the module claim_from_delivery."
msgstr "为交货单添加一个索赔链接。\n-这会安装模块claim_from_delivery。"

#. module: stock
#: selection:stock.move,procure_method:0
msgid "Advanced: Apply Procurement Rules"
msgstr "高级：应用补货规则"

#. module: stock
#: model:ir.actions.act_window,name:stock.action_picking_type_form
#: model:ir.actions.act_window,name:stock.action_picking_type_list
#: model:ir.ui.menu,name:stock.menu_action_picking_type_form
#: view:stock.picking.type:stock.stock_picking_type_kanban
msgid "All Operations"
msgstr "所有作业"

#. module: stock
#: selection:stock.picking,move_type:0
msgid "All at once"
msgstr "一次性全部"

#. module: stock
#: code:addons/stock/stock.py:2542
#, python-format
msgid "All products"
msgstr "全部产品"

#. module: stock
#: field:stock.move,returned_move_ids:0
msgid "All returned moves"
msgstr "所有退货移动"

#. module: stock
#: code:addons/stock/procurement.py:241
#, python-format
msgid "All stock moves have been cancelled for this procurement."
msgstr "这个补货的所有库存移动都会被取消。"

#. module: stock
#: field:stock.config.settings,module_claim_from_delivery:0
msgid "Allow claim on deliveries"
msgstr "允许对交货索赔"

#. module: stock
#: field:stock.config.settings,group_stock_packaging:0
msgid "Allow to define several packaging methods on products"
msgstr "允许为产品定义多种包装形式"

#. module: stock
#: help:stock.config.settings,group_stock_packaging:0
msgid ""
"Allows you to create and manage your packaging dimensions and types you want"
" to be maintained in your system."
msgstr "允许创建和管理在系统中维护的包装尺寸以及类型。"

#. module: stock
#: help:stock.config.settings,group_uom:0
msgid ""
"Allows you to select and maintain different units of measure for products."
msgstr "允许为产品选择和维护不同的计量单位"

#. module: stock
#: help:stock.config.settings,group_uos:0
msgid ""
"Allows you to sell units of a product, but invoice based on a different unit of measure.\n"
"For instance, you can sell pieces of meat that you invoice based on their weight."
msgstr "允许您以一个单位销售产品，但使用另一个单位开发票，例如：按片来销售食物，按重量开发票。"

#. module: stock
#: help:stock.config.settings,group_uos:0
msgid ""
"Allows you to store units of a product, but sell and invoice based on a different unit of measure.\n"
"For instance, you can store pieces of meat that you sell and invoice based on their weight."
msgstr "允许您以一个单位销售产品，但使用另一个单位开发票，例如：按片来销售食物，按重量开发票。"

#. module: stock
#: view:stock.location.route:stock.stock_location_route_form_view
msgid "Applicable On"
msgstr "可应用于"

#. module: stock
#: field:stock.location.route,product_selectable:0
msgid "Applicable on Product"
msgstr "可应用于产品"

#. module: stock
#: field:stock.location.route,product_categ_selectable:0
msgid "Applicable on Product Category"
msgstr "可应用于产品分类"

#. module: stock
#: field:stock.location.route,warehouse_selectable:0
msgid "Applicable on Warehouse"
msgstr "可应用于仓库"

#. module: stock
#: view:stock.config.settings:stock.view_stock_config_settings
msgid "Apply"
msgstr "应用"

#. module: stock
#: help:stock.config.settings,decimal_precision:0
msgid ""
"As an example, a decimal precision of 2 will allow weights like: 9.99 kg, "
"whereas a decimal precision of 4 will allow weights like:  0.0231 kg."
msgstr "作为一个例子，十进制精度为2允许重量是这样的：9.99千克，而一个十进制精度为4，将允许重量是这样的，如：0.0231千克。"

#. module: stock
#: view:make.procurement:stock.view_make_procurment_wizard
msgid "Ask New Products"
msgstr "要求新产品"

#. module: stock
#: view:stock.picking:stock.view_picking_form
msgid "Assign Owner"
msgstr "指定所有者"

#. module: stock
#: view:stock.picking:stock.view_picking_internal_search
msgid "Assigned Moves"
msgstr "已指派的移动"

#. module: stock
#: field:stock.location.path,auto:0 selection:stock.location.path,auto:0
msgid "Automatic Move"
msgstr "自动移动"

#. module: stock
#: selection:stock.location.path,auto:0
msgid "Automatic No Step Added"
msgstr "自动，不增加步骤"

#. module: stock
#: model:ir.ui.menu,name:stock.menu_stock_procurement
msgid "Automatic Procurements"
msgstr "自动补货"

#. module: stock
#: field:stock.move,string_availability_info:0
msgid "Availability"
msgstr "可用性"

#. module: stock
#: selection:stock.move,state:0
msgid "Available"
msgstr "可用"

#. module: stock
#: view:product.template:stock.product_template_search_form_view_stock
msgid "Available Products"
msgstr "可用产品"

#. module: stock
#: field:stock.move,backorder_id:0 field:stock.picking,backorder_id:0
msgid "Back Order of"
msgstr "欠单于"

#. module: stock
#: code:addons/stock/stock.py:952
#, python-format
msgid "Back order <em>%s</em> <b>created</b>."
msgstr "欠单 <em>%s</em> <b>已创建</b>。"

#. module: stock
#: code:addons/stock/stock.py:4193
#, python-format
msgid "Backorder exists"
msgstr "欠单已存在"

#. module: stock
#: model:ir.actions.act_window,name:stock.action_picking_tree_backorder
#: view:stock.picking:stock.view_picking_internal_search
#: view:stock.picking.type:stock.stock_picking_type_kanban
msgid "Backorders"
msgstr "欠单"

#. module: stock
#: view:stock.picking.type:stock.stock_picking_type_kanban
msgid "Backorders (%)"
msgstr "欠单(%)"

#. module: stock
#: view:website:stock.report_picking
msgid "Barcode"
msgstr "条码"

#. module: stock
#: view:website:stock.barcode_index
msgid "Barcode Scanner"
msgstr "条码扫描器"

#. module: stock
#: selection:stock.warehouse.orderpoint,logic:0
msgid "Best price (not yet active!)"
msgstr "最优价（未激活！）"

#. module: stock
#: model:stock.location,name:stock.stock_location_4
msgid "Big Suppliers"
msgstr "大供应商"

#. module: stock
#: selection:stock.warehouse,delivery_steps:0
msgid "Bring goods to output location before shipping (Pick + Ship)"
msgstr "在送货之前将货物送到出货位置（分拣+发货）"

#. module: stock
#: view:stock.quant.package:stock.view_quant_package_form
#: field:stock.quant.package,quant_ids:0
msgid "Bulk Content"
msgstr "包含内容"

#. module: stock
#: code:addons/stock/stock.py:1978
#, python-format
msgid ""
"By changing this quantity here, you accept the new quantity as complete: "
"Odoo will not automatically generate a back order."
msgstr "通过改变这里的数量，您确认新的完成数量: Odoo不会自动生成欠单。"

#. module: stock
#: help:stock.move,procure_method:0
msgid ""
"By default, the system will take from the stock in the source location and "
"passively wait for availability. The other possibility allows you to "
"directly create a procurement on the source location (and thus ignore its "
"current stock) to gather products. If we want to chain moves and have this "
"one to wait for the previous, this second option should be chosen."
msgstr "默认情况下，系统从源位置的库存中取货，并等待产品可用。另外一个可能是允许您在源位置上直接产生一个需求单(从而忽略它的当前库存)来获取产品。如果我们想把库存移动连接起来，并让库存移动等待上一个移动，您应该选择第二个选项。"

#. module: stock
#: help:stock.location,active:0
msgid ""
"By unchecking the active field, you may hide a location without deleting it."
msgstr "通过取消勾选有效字段，您能隐藏一个位置而不是删除它"

#. module: stock
#: help:stock.incoterms,active:0
msgid ""
"By unchecking the active field, you may hide an INCOTERM you will not use."
msgstr "通过取消勾选有效字段，您能隐藏不再使用的INCOTERM。"

#. module: stock
#: view:stock.picking:stock.stock_picking_calendar
msgid "Calendar View"
msgstr "日历视图"

#. module: stock
#: code:addons/stock/stock.py:2989
#, python-format
msgid "Can't find any customer or supplier location."
msgstr "找不到任何客户或供应商位置。"

#. module: stock
#: code:addons/stock/stock.py:3074
#, python-format
msgid "Can't find any generic Make To Order route."
msgstr "无法找到任何按订单生成路线。"

#. module: stock
#: view:make.procurement:stock.view_make_procurment_wizard
#: view:procurement.orderpoint.compute:stock.view_procurement_compute_wizard
#: view:stock.config.settings:stock.view_stock_config_settings
#: view:stock.move.scrap:stock.view_stock_move_scrap_wizard
#: view:stock.return.picking:stock.view_stock_return_picking_form
msgid "Cancel"
msgstr "取消"

#. module: stock
#: view:stock.move:stock.view_move_picking_form
msgid "Cancel Availability"
msgstr "取消可用性"

#. module: stock
#: view:stock.inventory:stock.view_inventory_form
msgid "Cancel Inventory"
msgstr "取消盘存"

#. module: stock
#: view:stock.move:stock.view_move_form
msgid "Cancel Move"
msgstr "取消移动"

#. module: stock
#: view:stock.picking:stock.view_picking_form
msgid "Cancel Transfer"
msgstr "取消调拨"

#. module: stock
#: selection:stock.inventory,state:0 selection:stock.move,state:0
#: selection:stock.picking,state:0
msgid "Cancelled"
msgstr "已取消"

#. module: stock
#: code:addons/stock/stock.py:1840
#, python-format
msgid "Cannot unreserve a done move"
msgstr "不能取消保留已完成移动"

#. module: stock
#: field:product.template,loc_case:0
msgid "Case"
msgstr "箱子"

#. module: stock
#: field:stock.return.picking,move_dest_exists:0
msgid "Chained Move Exists"
msgstr "链接的移动已存在"

#. module: stock
#. openerp-web
#: code:addons/stock/static/src/xml/picking.xml:24
#, python-format
msgid "Change Location"
msgstr "更改位置"

#. module: stock
#: model:ir.model,name:stock.model_stock_change_product_qty
msgid "Change Product Quantity"
msgstr "更改产品数量"

#. module: stock
#. openerp-web
#: code:addons/stock/static/src/xml/picking.xml:170
#: code:addons/stock/static/src/xml/picking.xml:173
#, python-format
msgid "Change destination location"
msgstr "更改目标位置"

#. module: stock
#. openerp-web
#: code:addons/stock/static/src/xml/picking.xml:169
#, python-format
msgid "Change source location"
msgstr "更改源位置"

#. module: stock
#: view:stock.picking:stock.view_picking_form
msgid "Check Availability"
msgstr "检查可用"

#. module: stock
#: help:stock.location,scrap_location:0
msgid ""
"Check this box to allow using this location to put scrapped/damaged goods."
msgstr "这选项允许这位置能不能放置损耗/毁坏的物资"

#. module: stock
#: field:stock.inventory.line,product_qty:0
msgid "Checked Quantity"
msgstr "点检的数量"

#. module: stock
#: help:stock.move,partially_available:0
msgid "Checks if the move has some stock reserved"
msgstr "检查移动是否有一些库存保留"

#. module: stock
#. openerp-web
#: code:addons/stock/static/src/xml/picking.xml:11
#, python-format
msgid "Choose a location"
msgstr "选择一个位置"

#. module: stock
#. openerp-web
#: code:addons/stock/static/src/xml/picking.xml:23
#: code:addons/stock/static/src/xml/picking.xml:42
#: code:addons/stock/static/src/xml/picking.xml:66
#, python-format
msgid "Close"
msgstr "关闭"

#. module: stock
#: field:stock.incoterms,code:0
msgid "Code"
msgstr "代码"

#. module: stock
#: field:stock.picking.type,color:0
msgid "Color"
msgstr "颜色"

#. module: stock
#: view:website:stock.report_picking
msgid "Commitment Date"
msgstr "承诺日期"

#. module: stock
#: model:ir.model,name:stock.model_res_company
msgid "Companies"
msgstr "公司"

#. module: stock
#: field:stock.config.settings,company_id:0 field:stock.inventory,company_id:0
#: field:stock.inventory.line,company_id:0 field:stock.location,company_id:0
#: field:stock.location.path,company_id:0
#: field:stock.location.route,company_id:0 field:stock.move,company_id:0
#: field:stock.picking,company_id:0 view:stock.quant:stock.quant_search_view
#: field:stock.quant,company_id:0
#: view:stock.quant.package:stock.quant_package_search_view
#: field:stock.quant.package,company_id:0 field:stock.warehouse,company_id:0
#: field:stock.warehouse.orderpoint,company_id:0
msgid "Company"
msgstr "公司"

#. module: stock
#: model:ir.model,name:stock.model_procurement_orderpoint_compute
msgid "Compute Minimum Stock Rules"
msgstr "计算最小库存规则"

#. module: stock
#: view:procurement.orderpoint.compute:stock.view_procurement_compute_wizard
msgid "Compute Stock"
msgstr "计算库存"

#. module: stock
#: model:ir.actions.act_window,name:stock.action_procurement_compute
#: model:ir.ui.menu,name:stock.menu_procurement_compute
msgid "Compute Stock Minimum Rules Only"
msgstr "仅计算最小库存规则"

#. module: stock
#: model:ir.ui.menu,name:stock.menu_stock_configuration
msgid "Configuration"
msgstr "配置"

#. module: stock
#: model:ir.actions.act_window,name:stock.action_stock_config_settings
#: view:stock.config.settings:stock.view_stock_config_settings
msgid "Configure Warehouse"
msgstr "配置仓库"

#. module: stock
#. openerp-web
#: code:addons/stock/static/src/xml/picking.xml:54
#: code:addons/stock/static/src/xml/picking.xml:175
#, python-format
msgid "Configure package"
msgstr "配置包裹"

#. module: stock
#: view:stock.move:stock.view_move_picking_form
msgid "Confirm"
msgstr "确认"

#. module: stock
#: view:stock.picking:stock.view_picking_internal_search
msgid "Confirmed"
msgstr "已确认"

#. module: stock
#: view:stock.picking:stock.view_picking_internal_search
msgid "Confirmed Moves"
msgstr "已确认移动"

#. module: stock
#: view:report.stock.lines.date:stock.report_stock_lines_date_search
msgid "Consumable"
msgstr "可消耗"

#. module: stock
#: view:stock.quant.package:stock.view_quant_package_form
#: field:stock.quant.package,children_ids:0
msgid "Contained Packages"
msgstr "包含的包裹"

#. module: stock
#: field:stock.location,child_ids:0
msgid "Contains"
msgstr "包含"

#. module: stock
#: view:stock.quant.package:stock.view_quant_package_form
msgid "Content"
msgstr "内容"

#. module: stock
#: field:stock.location,posx:0
msgid "Corridor (X)"
msgstr "通道(X)"

#. module: stock
#: field:stock.pack.operation,cost:0
msgid "Cost"
msgstr "成本"

#. module: stock
#: view:product.template:stock.view_template_property_form
msgid "Counter-Part Locations Properties"
msgstr "对方位置属性"

#. module: stock
#. openerp-web
#: code:addons/stock/static/src/xml/picking.xml:166
#, python-format
msgid "Create / Change Lot"
msgstr "创建/更改批次"

#. module: stock
#. openerp-web
#: code:addons/stock/static/src/xml/picking.xml:35
#: code:addons/stock/static/src/xml/picking.xml:43
#, python-format
msgid "Create Lot"
msgstr "创建批次"

#. module: stock
#: selection:procurement.rule,procure_method:0
msgid "Create Procurement"
msgstr "创建补货"

#. module: stock
#. openerp-web
#: code:addons/stock/static/src/xml/picking.xml:80
#, python-format
msgid "Create backorder"
msgstr "创建欠单"

#. module: stock
#: field:stock.inventory,move_ids:0
msgid "Created Moves"
msgstr "创建的移动"

#. module: stock
#: field:stock.warehouse.orderpoint,procurement_ids:0
msgid "Created Procurements"
msgstr "创建的补货"

#. module: stock
#: field:make.procurement,create_uid:0
#: field:procurement.orderpoint.compute,create_uid:0
#: field:product.putaway,create_uid:0 field:product.removal,create_uid:0
#: field:stock.change.product.qty,create_uid:0
#: field:stock.config.settings,create_uid:0
#: field:stock.fixed.putaway.strat,create_uid:0
#: field:stock.incoterms,create_uid:0 field:stock.inventory,create_uid:0
#: field:stock.inventory.line,create_uid:0 field:stock.location,create_uid:0
#: field:stock.location.path,create_uid:0
#: field:stock.location.route,create_uid:0 field:stock.move,create_uid:0
#: field:stock.move.operation.link,create_uid:0
#: field:stock.move.scrap,create_uid:0 field:stock.pack.operation,create_uid:0
#: field:stock.picking,create_uid:0 field:stock.picking.type,create_uid:0
#: field:stock.production.lot,create_uid:0 field:stock.quant,create_uid:0
#: field:stock.quant.package,create_uid:0
#: field:stock.return.picking,create_uid:0
#: field:stock.return.picking.line,create_uid:0
#: field:stock.transfer_details,create_uid:0
#: field:stock.transfer_details_items,create_uid:0
#: field:stock.warehouse,create_uid:0
#: field:stock.warehouse.orderpoint,create_uid:0
msgid "Created by"
msgstr "创建人"

#. module: stock
#: field:make.procurement,create_date:0
#: field:procurement.orderpoint.compute,create_date:0
#: field:product.putaway,create_date:0 field:product.removal,create_date:0
#: field:stock.change.product.qty,create_date:0
#: field:stock.config.settings,create_date:0
#: field:stock.fixed.putaway.strat,create_date:0
#: field:stock.incoterms,create_date:0 field:stock.inventory,create_date:0
#: field:stock.inventory.line,create_date:0 field:stock.location,create_date:0
#: field:stock.location.path,create_date:0
#: field:stock.location.route,create_date:0
#: field:stock.move.operation.link,create_date:0
#: field:stock.move.scrap,create_date:0
#: field:stock.pack.operation,create_date:0 field:stock.picking,create_date:0
#: field:stock.picking.type,create_date:0
#: field:stock.quant.package,create_date:0
#: field:stock.return.picking,create_date:0
#: field:stock.return.picking.line,create_date:0
#: field:stock.transfer_details,create_date:0
#: field:stock.transfer_details_items,create_date:0
#: field:stock.warehouse,create_date:0
#: field:stock.warehouse.orderpoint,create_date:0
msgid "Created on"
msgstr "创建时间"

#. module: stock
#: view:stock.move:stock.view_move_search
msgid "Creation"
msgstr "创建日期"

#. module: stock
#: field:stock.move,create_date:0 field:stock.picking,date:0
#: field:stock.production.lot,create_date:0 field:stock.quant,create_date:0
msgid "Creation Date"
msgstr "创建日期"

#. module: stock
#: help:stock.picking,date:0
msgid "Creation Date, usually the time of the order"
msgstr "创建日期,通常是订单的时间"

#. module: stock
#: code:addons/stock/stock.py:3392
#, python-format
msgid "Cross-Dock"
msgstr "Cross-Dock"

#. module: stock
#: field:stock.warehouse,crossdock_route_id:0
msgid "Crossdock Route"
msgstr "交叉转运路线"

#. module: stock
#: field:stock.pack.operation,currency:0
msgid "Currency"
msgstr "币别"

#. module: stock
#: help:stock.pack.operation,currency:0
msgid "Currency in which Unit cost is expressed"
msgstr "单位成本的币别"

#. module: stock
#: model:ir.actions.act_window,name:stock.location_open_quants
#: model:ir.actions.act_window,name:stock.product_open_quants
#: view:stock.location:stock.view_location_form
msgid "Current Stock"
msgstr "当前库存"

#. module: stock
#: help:product.product,qty_available:0
msgid ""
"Current quantity of products.\n"
"In a context with a single Stock Location, this includes goods stored at this Location, or any of its children.\n"
"In a context with a single Warehouse, this includes goods stored in the Stock Location of this Warehouse, or any of its children.\n"
"stored in the Stock Location of the Warehouse of this Shop, or any of its children.\n"
"Otherwise, this includes goods stored in any Stock Location with 'internal' type."
msgstr "当前产品数量。 \n对位置来说，包括了此位置或其子位置的产品。 \n对仓库来说，包括了这个仓库位置或其子位置的产品。  \n另外，包括了所有'内部'类型位置的产品。"

#. module: stock
#: code:addons/stock/stock.py:4263
#: view:stock.location:stock.view_location_search
#, python-format
msgid "Customer"
msgstr "客户"

#. module: stock
#: field:procurement.order,partner_dest_id:0
msgid "Customer Address"
msgstr "客户地址"

#. module: stock
#: view:website:stock.report_picking
msgid "Customer Address:"
msgstr "客户地址："

#. module: stock
#: field:product.template,sale_delay:0
msgid "Customer Lead Time"
msgstr "客户提前时间"

#. module: stock
#: field:res.partner,property_stock_customer:0
#: selection:stock.location,usage:0
msgid "Customer Location"
msgstr "客户位置"

#. module: stock
#: view:stock.location:stock.view_location_search
msgid "Customer Locations"
msgstr "客户位置"

#. module: stock
#: model:stock.location,name:stock.stock_location_customers
#: selection:stock.picking.type,code:0
msgid "Customers"
msgstr "客户"

#. module: stock
#: view:stock.move:stock.stock_move_tree field:stock.move,date:0
#: field:stock.pack.operation,date:0 field:stock.transfer_details_items,date:0
#: view:website:stock.report_inventory
msgid "Date"
msgstr "日期"

#. module: stock
#: view:stock.move:stock.stock_move_tree
msgid "Date Expected"
msgstr "预计日期"

#. module: stock
#: help:stock.picking,date_done:0
msgid "Date of Completion"
msgstr "完成日期"

#. module: stock
#: field:stock.picking,date_done:0
msgid "Date of Transfer"
msgstr "调拨日期"

#. module: stock
#: field:report.stock.lines.date,date:0
msgid "Date of latest Inventory"
msgstr "最近盘存日期"

#. module: stock
#: field:report.stock.lines.date,move_date:0
msgid "Date of latest Stock Move"
msgstr "最近库存移动日期"

#. module: stock
#: help:stock.picking,message_last_post:0
#: help:stock.production.lot,message_last_post:0
msgid "Date of the last message posted on the record."
msgstr "发布到记录上的最后信息的日期"

#. module: stock
#: view:report.stock.lines.date:stock.report_stock_lines_date_tree
msgid "Dates of Inventories"
msgstr "盘存日期"

#. module: stock
#: view:report.stock.lines.date:stock.report_stock_lines_date_form
#: view:report.stock.lines.date:stock.report_stock_lines_date_search
msgid "Dates of Inventories & Moves"
msgstr "盘存与移动日期"

#. module: stock
#: model:ir.model,name:stock.model_report_stock_lines_date
msgid "Dates of Inventories and latest Moves"
msgstr "盘存及最近移动日期"

#. module: stock
#: model:res.company,overdue_msg:stock.res_company_1
msgid ""
"Dear Sir/Madam,\n"
"\n"
"Our records indicate that some payments on your account are still due. Please find details below.\n"
"If the amount has already been paid, please disregard this notice. Otherwise, please forward us the total amount stated below.\n"
"If you have any queries regarding your account, Please contact us.\n"
"\n"
"Thank you in advance for your cooperation.\n"
"Best Regards,"
msgstr "亲爱的先生/女士,\n    我们的记录表明，您的到期帐款尚未支付。请看下面的明细信息。\n    如果这些金额已经支付，请忽略本次提醒。否则，请向我们说明如下金额。\n    如果有任何关于账单的疑问，请联系我们。\n\n    谢谢您的合作。\n    此致  \n           敬礼"

#. module: stock
#: field:stock.config.settings,decimal_precision:0
msgid "Decimal precision on weight"
msgstr "重量的小数精度"

#. module: stock
#: field:stock.picking.type,default_location_dest_id:0
msgid "Default Destination Location"
msgstr "默认目的位置"

#. module: stock
#: help:stock.picking,owner_id:0
msgid "Default Owner"
msgstr "默认所有者"

#. module: stock
#: field:stock.warehouse,default_resupply_wh_id:0
msgid "Default Resupply Warehouse"
msgstr "默认补给仓库"

#. module: stock
#: field:stock.picking.type,default_location_src_id:0
msgid "Default Source Location"
msgstr "默认源位置"

#. module: stock
#: help:stock.warehouse,reception_steps:0
msgid "Default incoming route to follow"
msgstr "默认进货路线"

#. module: stock
#: help:stock.warehouse,delivery_steps:0
msgid "Default outgoing route to follow"
msgstr "默认出货路线"

#. module: stock
#: selection:stock.move,procure_method:0
msgid "Default: Take From Stock"
msgstr "默认:从库存获取"

#. module: stock
#: help:stock.warehouse,route_ids:0
msgid "Defaults routes through the warehouse"
msgstr "通过此仓库的默认路线"

#. module: stock
#: help:stock.location,putaway_strategy_id:0
msgid ""
"Defines the default method used for suggesting the exact location (shelf) "
"where to store the products. This method can be enforced at the product "
"category level, and a fallback is made on the parent locations if none is "
"set here."
msgstr "定义储存产品的确切位置(层)的默认方法。这个方法可被用于产品类别，如果上级位置没有设置也可以延伸到其上级位置。"

#. module: stock
#: help:stock.location,removal_strategy_id:0
msgid ""
"Defines the default method used for suggesting the exact location (shelf) "
"where to take the products from, which lot etc. for this location. This "
"method can be enforced at the product category level, and a fallback is made"
" on the parent locations if none is set here."
msgstr "定义此位置提取产品的确切位置(层)的默认方法，这个方法可被用于产品类别，如果上级位置没有设置也可以延伸到其上级位置。"

#. module: stock
#: view:procurement.rule:stock.view_procurement_rule_form_stock_inherit
#: view:stock.location.path:stock.stock_location_path_form
msgid "Delay"
msgstr "延迟"

#. module: stock
#: field:stock.location.path,delay:0
msgid "Delay (days)"
msgstr "延迟（天）"

#. module: stock
#: view:stock.picking.type:stock.stock_picking_type_kanban
msgid "Delete"
msgstr "删除"

#. module: stock
#: code:addons/stock/product.py:264
#, python-format
msgid "Delivered Qty"
msgstr "已交货数量"

#. module: stock
#: model:ir.actions.act_window,name:stock.action_deliver_move
#: view:product.product:stock.product_kanban_stock_view
msgid "Deliveries"
msgstr "交货"

#. module: stock
#: view:product.product:stock.product_kanban_stock_view
#: field:product.product,delivery_count:0
msgid "Delivery"
msgstr "交货"

#. module: stock
#: view:website:stock.report_picking
msgid "Delivery Address:"
msgstr "交货地址："

#. module: stock
#: field:stock.picking,move_type:0
msgid "Delivery Method"
msgstr "交货方法"

#. module: stock
#: code:addons/stock/stock.py:3271
#: model:stock.picking.type,name:stock.chi_picking_type_out
#: model:stock.picking.type,name:stock.picking_type_out
#, python-format
msgid "Delivery Orders"
msgstr "交货单"

#. module: stock
#: field:stock.warehouse,delivery_route_id:0
msgid "Delivery Route"
msgstr "交货路线"

#. module: stock
#: help:product.template,route_ids:0
msgid ""
"Depending on the modules installed, this will allow you to define the route "
"of the product: whether it will be bought, manufactured, MTO/MTS,..."
msgstr "基于此安装的模块。能够定义的产品路线：产品是否是购买的制造的还是MTO/MTS(按订单生产/按库存生产),等等..."

#. module: stock
#: field:stock.move,name:0
msgid "Description"
msgstr "说明"

#. module: stock
#: view:stock.move:stock.view_move_form view:stock.move:stock.view_move_search
#: view:website:stock.report_picking
msgid "Destination"
msgstr "目的位置"

#. module: stock
#: field:stock.move,partner_id:0
msgid "Destination Address "
msgstr "目的地址 "

#. module: stock
#: field:stock.location.path,location_dest_id:0
#: field:stock.move,location_dest_id:0
#: field:stock.pack.operation,location_dest_id:0
#: field:stock.picking,location_dest_id:0
#: field:stock.transfer_details_items,destinationloc_id:0
msgid "Destination Location"
msgstr "目的位置"

#. module: stock
#: field:procurement.order,move_dest_id:0 field:stock.move,move_dest_id:0
msgid "Destination Move"
msgstr "目的移动"

#. module: stock
#: field:stock.pack.operation,result_package_id:0
msgid "Destination Package"
msgstr "目的包裹"

#. module: stock
#: field:stock.transfer_details_items,result_package_id:0
msgid "Destination package"
msgstr "目的包裹"

#. module: stock
#: field:stock.move,route_ids:0
msgid "Destination route"
msgstr "目的路线"

#. module: stock
#: help:procurement.rule,procure_method:0
msgid ""
"Determines the procurement method of the stock move that will be generated: "
"whether it will need to 'take from the available stock' in its source "
"location or needs to ignore its stock and create a procurement over there."
msgstr "确定要生成的库存移动的补货方法：是从源位置的可用库存中提取产品还是忽略其库存直接创建补货单。"

#. module: stock
#: model:stock.location,name:stock.location_dispatch_zone
msgid "Dispatch Zone"
msgstr "派件区"

#. module: stock
#: model:ir.actions.act_window,help:stock.action_stock_line_date
msgid ""
"Display the latest Inventories and Moves done on your products and easily "
"sort them with specific filtering criteria. If you do frequent and partial "
"inventories, you need this report in order to ensure that the stock of each "
"product is controlled at least once a year. This also lets you find out "
"which products have seen little move lately and may deserve special measures"
" (discounted sale, quality control...)"
msgstr "显示您产品的最后盘点和完成的移动，还可以方便的使用特定的筛选规则去排序。如果您经常操作移库及部分盘点，您需要每年至少一次用这报表来控制您的产品库存。这也让您更容易发现哪些产品很少移动，从而采用特定的措施(销售折扣、质量控制...)"

#. module: stock
#: view:stock.move:stock.view_move_search view:stock.move:stock.view_move_tree
#: view:stock.move:stock.view_move_tree_receipt_picking
#: selection:stock.move,state:0
#: view:stock.picking:stock.view_picking_internal_search
msgid "Done"
msgstr "完成"

#. module: stock
#: model:ir.actions.act_window,name:stock.action_picking_tree_done
msgid "Done Transfers"
msgstr "已完成的调拨"

#. module: stock
#: model:ir.actions.act_window,name:stock.action_picking_tree_done_grouped
msgid "Done Transfers by Date"
msgstr "已完成的调拨，按日期"

#. module: stock
#: selection:stock.inventory,state:0
#: view:stock.picking:stock.view_picking_internal_search
#: selection:stock.picking,state:0
msgid "Draft"
msgstr "草稿"

#. module: stock
#: view:stock.picking:stock.view_picking_internal_search
msgid "Draft Moves"
msgstr "草稿移动"

#. module: stock
#: view:stock.picking.type:stock.stock_picking_type_kanban
msgid "Edit..."
msgstr "编辑..."

#. module: stock
#: code:addons/stock/wizard/stock_transfer_details.py:115
#, python-format
msgid "Enter transfer details"
msgstr "输入调拨细节"

#. module: stock
#: code:addons/stock/stock.py:638 code:addons/stock/stock.py:2353
#: code:addons/stock/stock.py:2461 code:addons/stock/stock.py:2465
#: code:addons/stock/stock.py:2845 code:addons/stock/stock.py:3753
#, python-format
msgid "Error"
msgstr "错误"

#. module: stock
#: code:addons/stock/stock.py:368 code:addons/stock/stock.py:479
#: code:addons/stock/stock.py:2989 code:addons/stock/stock.py:3074
#, python-format
msgid "Error!"
msgstr "错误！"

#. module: stock
#: model:stock.location,name:stock.stock_location_7
msgid "European Customers"
msgstr "欧洲客户"

#. module: stock
#: code:addons/stock/stock.py:3753
#, python-format
msgid "Everything inside a package should be in the same location"
msgstr "包裹里面的东西应该在同一个位置"

#. module: stock
#: view:product.template:stock.product_template_search_form_view_stock
msgid "Exhausted Stock"
msgstr "耗尽的库存"

#. module: stock
#: field:stock.move,date_expected:0
#: view:stock.picking:stock.view_picking_internal_search
msgid "Expected Date"
msgstr "预计日期"

#. module: stock
#: field:stock.config.settings,module_product_expiry:0
msgid "Expiry date on serial numbers"
msgstr "序列号的过期日期"

#. module: stock
#: code:addons/stock/stock.py:1322
#, python-format
msgid "Extra Move: "
msgstr "额外移动： "

#. module: stock
#: help:product.removal,method:0
msgid "FIFO, LIFO..."
msgstr "FIFO, LIFO..."

#. module: stock
#. openerp-web
#: code:addons/stock/static/src/xml/picking.xml:101
#, python-format
msgid "Filter by location..."
msgstr "按位置筛选..."

#. module: stock
#: view:stock.quant:stock.quant_search_view
msgid "Filters"
msgstr "筛选器"

#. module: stock
#: view:product.putaway:stock.view_putaway
msgid "Fixed Locations Per Categories"
msgstr "每个分类固定位置"

#. module: stock
#: field:product.putaway,fixed_location_ids:0
msgid "Fixed Locations Per Product Category"
msgstr "每个产品分类固定位置"

#. module: stock
#: field:stock.picking,message_follower_ids:0
#: field:stock.production.lot,message_follower_ids:0
msgid "Followers"
msgstr "关注者"

#. module: stock
#: view:stock.move:stock.view_move_picking_form
#: view:stock.picking:stock.view_picking_form
msgid "Force Availability"
msgstr "强制可用"

#. module: stock
#: field:product.category,removal_strategy_id:0
msgid "Force Removal Strategy"
msgstr "强制下架策略"

#. module: stock
#: help:product.template,track_incoming:0
msgid ""
"Forces to specify a Serial Number for all moves containing this product and "
"coming from a Supplier Location"
msgstr "为包含该产品和来自供应商位置的所有移动单 强制指定一个 系列号"

#. module: stock
#: help:product.template,track_outgoing:0
msgid ""
"Forces to specify a Serial Number for all moves containing this product and "
"going to a Customer Location"
msgstr "强制给所有包含将要进入客户位置的这个产品的移动指定一个系列号"

#. module: stock
#: help:product.template,track_all:0
msgid ""
"Forces to specify a Serial Number on each and every operation related to "
"this product"
msgstr "对此产品的每一个相关作业强制使用序列号"

#. module: stock
#: view:product.template:stock.product_template_search_form_view_stock
msgid "Forecast Available Products"
msgstr "预测的可用产品"

#. module: stock
#: view:product.template:stock.product_template_search_form_view_stock
msgid "Forecast Exhausted Stock"
msgstr "预测的耗尽库存"

#. module: stock
#: view:product.template:stock.product_template_search_form_view_stock
msgid "Forecast Negative Stock"
msgstr "预测的负数库存"

#. module: stock
#: field:product.product,virtual_available:0
#: field:product.template,virtual_available:0
msgid "Forecast Quantity"
msgstr "预测数量"

#. module: stock
#: help:product.product,virtual_available:0
msgid ""
"Forecast quantity (computed as Quantity On Hand - Outgoing + Incoming)\n"
"In a context with a single Stock Location, this includes goods stored in this location, or any of its children.\n"
"In a context with a single Warehouse, this includes goods stored in the Stock Location of this Warehouse, or any of its children.\n"
"Otherwise, this includes goods stored in any Stock Location with 'internal' type."
msgstr "预测数量(计算方法：在手数量-将要出货的数量+将要进货的数量) \n对于一个位置来说，这包括了将要到达此位置或其子位置的产品。\n对于一个仓库来说，这包括了将要到达这个仓库的位置,或其子位置的产品。\n另外，这包括了要到达所有“内部”类型的位置的产品。"

#. module: stock
#: view:product.template:stock.product_template_kanban_stock_view
msgid "Forecasted:"
msgstr "预测："

#. module: stock
#. openerp-web
#: code:addons/stock/static/src/xml/picking.xml:124
#, python-format
msgid "From"
msgstr "从"

#. module: stock
#: field:product.template,track_all:0
msgid "Full Lots Traceability"
msgstr "完全批次跟踪"

#. module: stock
#: code:addons/stock/product.py:262
#, python-format
msgid "Future Deliveries"
msgstr "未来送货"

#. module: stock
#: code:addons/stock/product.py:268
#, python-format
msgid "Future P&L"
msgstr "未来 P&L"

#. module: stock
#: code:addons/stock/product.py:280
#, python-format
msgid "Future Productions"
msgstr "未来生产"

#. module: stock
#: code:addons/stock/product.py:274
#, python-format
msgid "Future Qty"
msgstr "未来数量"

#. module: stock
#: code:addons/stock/product.py:252
#, python-format
msgid "Future Receipts"
msgstr "未来收货"

#. module: stock
#: code:addons/stock/product.py:258
#, python-format
msgid "Future Stock"
msgstr "未来库存"

#. module: stock
#: model:stock.location,name:stock.location_gate_a
msgid "Gate A"
msgstr "A 大门"

#. module: stock
#: model:stock.location,name:stock.location_gate_b
msgid "Gate B"
msgstr "B 大门"

#. module: stock
#: view:stock.picking:stock.view_picking_form
msgid "General Informations"
msgstr "通用信息"

#. module: stock
#: field:stock.config.settings,module_procurement_jit:0
msgid "Generate procurement in real time"
msgstr "实时生成补货"

#. module: stock
#: model:stock.location,name:stock.stock_location_5
msgid "Generic IT Suppliers"
msgstr "一般IT供应商"

#. module: stock
#: help:stock.fixed.putaway.strat,sequence:0
msgid ""
"Give to the more specialized category, a higher priority to have them in top"
" of the list."
msgstr "给予更专业的分类，更高的优先级让他们显示在列表的顶部。"

#. module: stock
#: help:stock.warehouse,default_resupply_wh_id:0
msgid "Goods will always be resupplied from this warehouse"
msgstr "货物总是由此仓库重新供应"

#. module: stock
#: view:stock.inventory:stock.view_inventory_filter
#: view:stock.move:stock.view_move_search
#: view:stock.picking:stock.view_picking_internal_search
#: view:stock.production.lot:stock.search_product_lot_filter
#: view:stock.warehouse.orderpoint:stock.warehouse_orderpoint_search
msgid "Group By"
msgstr "分组于"

#. module: stock
#: view:stock.quant:stock.quant_search_view
#: view:stock.quant.package:stock.quant_package_search_view
msgid "Group by..."
msgstr "分组于"

#. module: stock
#: view:procurement.order:stock.view_procurement_form_stock_inherit
msgid "Group's Pickings"
msgstr "同组的分拣"

#. module: stock
#: field:stock.pack.operation,processed:0
msgid "Has been processed?"
msgstr "已被处理？"

#. module: stock
#: field:stock.location,posz:0
msgid "Height (Z)"
msgstr "高度(Z)"

#. module: stock
#: help:stock.picking,message_summary:0
#: help:stock.production.lot,message_summary:0
msgid ""
"Holds the Chatter summary (number of messages, ...). This summary is "
"directly in html format in order to be inserted in kanban views."
msgstr "记住交谈者的主要特征（信息的编号，。。。），此主要特征为html格式，以便插入看板视图。"

#. module: stock
#: field:make.procurement,id:0 field:procurement.orderpoint.compute,id:0
#: field:product.putaway,id:0 field:product.removal,id:0
#: field:report.stock.lines.date,id:0 field:stock.change.product.qty,id:0
#: field:stock.config.settings,id:0 field:stock.fixed.putaway.strat,id:0
#: field:stock.incoterms,id:0 field:stock.inventory,id:0
#: field:stock.inventory.line,id:0 field:stock.location,id:0
#: field:stock.location.path,id:0 field:stock.location.route,id:0
#: field:stock.move,id:0 field:stock.move.operation.link,id:0
#: field:stock.move.scrap,id:0 field:stock.pack.operation,id:0
#: field:stock.picking,id:0 field:stock.picking.type,id:0
#: field:stock.production.lot,id:0 field:stock.quant,id:0
#: field:stock.quant.package,id:0 field:stock.return.picking,id:0
#: field:stock.return.picking.line,id:0 field:stock.transfer_details,id:0
#: field:stock.transfer_details_items,id:0 field:stock.warehouse,id:0
#: field:stock.warehouse.orderpoint,id:0
msgid "ID"
msgstr "标识"

#. module: stock
#: code:addons/stock/stock.py:2643 code:addons/stock/stock.py:2808
#, python-format
msgid "INV:"
msgstr "INV:"

#. module: stock
#: code:addons/stock/wizard/stock_change_product_qty.py:97
#, python-format
msgid "INV: %s"
msgstr "INV: %s"

#. module: stock
#: model:stock.location,name:stock.stock_location_3
msgid "IT Suppliers"
msgstr "IT供应商"

#. module: stock
#: model:product.template,name:stock.product_icecream_product_template
msgid "Ice Cream"
msgstr "冰淇淋"

#. module: stock
#: model:product.template,description:stock.product_icecream_product_template
msgid ""
"Ice cream can be mass-produced and thus is widely available in developed "
"parts of the world. Ice cream can be purchased in large cartons (vats and "
"squrounds) from supermarkets and grocery stores, in smaller quantities from "
"ice cream shops, convenience stores, and milk bars, and in individual "
"servings from small carts or vans at public events."
msgstr "冰淇淋可以被批量生产并且广泛存在于发展中国家。大纸盒(有纸板间隔)的冰淇淋可从超市和杂货店采购。较少数量可从冰淇淋店，便利店及牛奶吧购买。个人份可以从购物车或公共场所的冰淇淋连锁零售车购买。"

#. module: stock
#: field:stock.quant,name:0
msgid "Identifier"
msgstr "标识"

#. module: stock
#: view:stock.inventory:stock.view_inventory_form
msgid ""
"If a product is not at the right place, set the checked quantity to 0 and "
"create a new line with correct location."
msgstr "如果产品没有在正确的位置上，设置检查数量为0，并用正确的位置创建一条新的记录。"

#. module: stock
#: help:stock.picking,message_unread:0
#: help:stock.production.lot,message_unread:0
msgid "If checked new messages require your attention."
msgstr "查看是否有需要留意的新信息。"

#. module: stock
#: help:stock.location.path,propagate:0
msgid ""
"If checked, when the previous move is cancelled or split, the move generated"
" by this move will too"
msgstr "如果选中这里。当之前移动取消或被分割，此移动产生的相关移动也会被取消或分割"

#. module: stock
#: help:procurement.rule,propagate:0
msgid ""
"If checked, when the previous move of the move (which was generated by a "
"next procurement) is cancelled or split, the move generated by this move "
"will too"
msgstr "如果选中这里。当(从下一个需求单生成的)移动的前一个移动被取消或分割，此移动产生的相关移动也会被取消或分割"

#. module: stock
#: help:stock.move,propagate:0
msgid "If checked, when this move is cancelled, cancel the linked move too"
msgstr "如果选中，在取消本移动时也取消相关移动。"

#. module: stock
#: help:procurement.rule,route_id:0
msgid "If route_id is False, the rule is global"
msgstr "如果route_id设置为假，则该规则是全局的"

#. module: stock
#: help:stock.pack.operation,result_package_id:0
msgid "If set, the operations are packed into this package"
msgstr "如果设置，此作业即打包到此包裹内"

#. module: stock
#: help:stock.warehouse.orderpoint,active:0
msgid ""
"If the active field is set to False, it will allow you to hide the "
"orderpoint without removing it."
msgstr "如果没有选中“可用”字段，那么将隐藏订货单记录且不会删除它。"

#. module: stock
#: help:stock.location.route,active:0
msgid ""
"If the active field is set to False, it will allow you to hide the route "
"without removing it."
msgstr "如果active字段设置为假，允许您在不删除它的情况下隐藏它。"

#. module: stock
#: view:stock.picking:stock.view_picking_form
msgid ""
"If there is no product but a source package, this means the source package "
"was moved entirely.  If there is a product and a source package, the product"
" was taken from the source package."
msgstr "如果没有产品只有一个源包装，这意味着源包装是被整个移除的。如果有一个产品和一个源包装，该产品是从源包装取得的。"

#. module: stock
#: help:stock.quant,negative_move_id:0
msgid ""
"If this is a negative quant, this will be the move that caused this negative"
" quant."
msgstr "如果这是一个负的份。将会因这个负的份被移动。"

#. module: stock
#: help:stock.picking,backorder_id:0
msgid ""
"If this shipment was split, then this field links to the shipment which "
"contains the already processed part."
msgstr "如果这个装运被分割，该字段将连接到包括了已经处理的部分的装运。"

#. module: stock
#: help:stock.location.path,active:0
msgid "If unchecked, it will allow you to hide the rule without removing it."
msgstr "如果不选中，允许您隐藏规则而无需删除"

#. module: stock
#: help:stock.inventory,filter:0
msgid ""
"If you do an entire inventory, you can choose 'All Products' and it will "
"prefill the inventory with the current stock.  If you only do some products"
"  (e.g. Cycle Counting) you can choose 'Manual Selection of Products' and "
"the system won't propose anything.  You can also let the system propose for "
"a single product / lot /... "
msgstr "如果您要做全库盘点，请选择“所有产品(All Product)”，系统自动用当前库存产品及数量填充盘点单。如果您只想部分点数，请选择“手选产品(Manual Selection of Products)”，系统不会自动填充盘点单，需要您手工填写盘点产品及数量。您也可以只盘点一个产品，系统会自动填充该产品当前库存数量、批次号。"

#. module: stock
#: selection:stock.inventory,state:0
msgid "In Progress"
msgstr "进行中"

#. module: stock
#: field:stock.warehouse,in_type_id:0
msgid "In Type"
msgstr "入库类型"

#. module: stock
#: help:procurement.order,partner_dest_id:0
msgid ""
"In case of dropshipping, we need to know the destination address more "
"precisely"
msgstr "当采用供应商直接送货时，我们要更精确的知道目的地地址"

#. module: stock
#: field:product.product,incoming_qty:0 field:product.template,incoming_qty:0
msgid "Incoming"
msgstr "进货"

#. module: stock
#: model:ir.actions.act_window,name:stock.action_receipt_picking_move
msgid "Incoming  Products"
msgstr "进货产品"

#. module: stock
#: field:stock.quant,in_date:0
msgid "Incoming Date"
msgstr "进货日期"

#. module: stock
#: field:stock.warehouse,reception_steps:0
msgid "Incoming Shipments"
msgstr "进来的装运"

#. module: stock
#: help:stock.incoterms,code:0
msgid "Incoterm Standard Code"
msgstr "国际贸易术语标准代码"

#. module: stock
#: model:ir.actions.act_window,name:stock.action_incoterms_tree
#: model:ir.model,name:stock.model_stock_incoterms
#: model:ir.ui.menu,name:stock.menu_action_incoterm_open
#: view:stock.incoterms:stock.stock_incoterms_form
#: view:stock.incoterms:stock.view_incoterms_tree
msgid "Incoterms"
msgstr "贸易术语"

#. module: stock
#: help:stock.incoterms,name:0
msgid ""
"Incoterms are series of sales terms. They are used to divide transaction "
"costs and responsibilities between buyer and seller and reflect state-of-"
"the-art transportation practices."
msgstr "贸易术语是一系列的销售术语,用来划分交易成本和买卖双方的责任,反映运输方法的发展。"

#. module: stock
#: code:addons/stock/stock.py:1977
#, python-format
msgid "Information"
msgstr "信息"

#. module: stock
#: code:addons/stock/stock.py:3351
#: model:stock.location,name:stock.stock_location_company
#, python-format
msgid "Input"
msgstr "进货"

#. module: stock
#: field:stock.warehouse,wh_input_stock_loc_id:0
msgid "Input Location"
msgstr "进货位置"

#. module: stock
#: help:stock.config.settings,module_stock_picking_wave:0
msgid ""
"Install the picking wave module which will help you grouping your pickings "
"and processing them in batch"
msgstr "安装stock_picking_wave模块，会帮助您分组分拣的货物并批量处理它们。"

#. module: stock
#: model:stock.location,name:stock.stock_location_inter_wh
msgid "Inter Company Transit"
msgstr "公司间中转"

#. module: stock
#: view:stock.location:stock.view_location_search
#: selection:stock.picking.type,code:0
msgid "Internal"
msgstr "内部"

#. module: stock
#: selection:stock.location,usage:0
msgid "Internal Location"
msgstr "内部位置"

#. module: stock
#: view:stock.location:stock.view_location_search
#: view:stock.quant:stock.quant_search_view
msgid "Internal Locations"
msgstr "内部位置"

#. module: stock
#: field:stock.picking,move_lines:0
msgid "Internal Moves"
msgstr "内部移动"

#. module: stock
#: field:stock.production.lot,ref:0
msgid "Internal Reference"
msgstr "内部参考"

#. module: stock
#: code:addons/stock/stock.py:3282
#: model:stock.picking.type,name:stock.picking_type_internal
#, python-format
msgid "Internal Transfers"
msgstr "内部调拨"

#. module: stock
#: field:res.company,internal_transit_location_id:0
msgid "Internal Transit Location"
msgstr "内部中转位置"

#. module: stock
#: field:stock.warehouse,int_type_id:0
msgid "Internal Type"
msgstr "内部类型"

#. module: stock
#: help:stock.production.lot,ref:0
msgid ""
"Internal reference number in case it differs from the manufacturer's serial "
"number"
msgstr "内部参考它不同与制造商的序列号"

#. module: stock
#: field:stock.inventory,location_id:0
msgid "Inventoried Location"
msgstr "已盘存位置"

#. module: stock
#: field:stock.inventory,lot_id:0
msgid "Inventoried Lot/Serial Number"
msgstr "已盘存批次/序列号"

#. module: stock
#: field:stock.inventory,partner_id:0
msgid "Inventoried Owner"
msgstr "已盘存所有者"

#. module: stock
#: field:stock.inventory,package_id:0
msgid "Inventoried Pack"
msgstr "已盘存包裹"

#. module: stock
#: field:stock.inventory,product_id:0
msgid "Inventoried Product"
msgstr "已盘存产品"

#. module: stock
#: field:stock.inventory,line_ids:0
msgid "Inventories"
msgstr "盘存"

#. module: stock
#: view:stock.inventory:stock.view_inventory_filter
msgid "Inventories Month"
msgstr "盘存月份"

#. module: stock
#: model:ir.actions.report.xml,name:stock.action_report_inventory
#: model:ir.model,name:stock.model_stock_inventory
#: field:stock.inventory.line,inventory_id:0 selection:stock.location,usage:0
#: field:stock.move,inventory_id:0 view:website:stock.report_inventory
msgid "Inventory"
msgstr "存货"

#. module: stock
#: view:stock.inventory:stock.view_inventory_form
msgid "Inventory Adjustment"
msgstr "存货调整"

#. module: stock
#: model:ir.actions.act_window,name:stock.action_inventory_form
#: model:ir.ui.menu,name:stock.menu_action_inventory_form
#: view:stock.inventory:stock.view_inventory_form
msgid "Inventory Adjustments"
msgstr "存货调整"

#. module: stock
#: model:ir.ui.menu,name:stock.menu_stock_inventory_control
msgid "Inventory Control"
msgstr "库存管理"

#. module: stock
#: field:stock.inventory,date:0
msgid "Inventory Date"
msgstr "盘存时间"

#. module: stock
#: view:stock.inventory:stock.view_inventory_form
#: view:stock.transfer_details:stock.view_stock_enter_transfer_details
msgid "Inventory Details"
msgstr "盘存详情"

#. module: stock
#: model:ir.model,name:stock.model_stock_inventory_line
msgid "Inventory Line"
msgstr "盘存行"

#. module: stock
#: help:stock.inventory,line_ids:0
msgid "Inventory Lines."
msgstr "盘存明细行。"

#. module: stock
#: field:product.template,property_stock_inventory:0
msgid "Inventory Location"
msgstr "盘存位置"

#. module: stock
#: model:ir.model,name:stock.model_stock_location
msgid "Inventory Locations"
msgstr "盘存位置"

#. module: stock
#: help:stock.inventory,move_ids:0
msgid "Inventory Moves."
msgstr "盘存移动"

#. module: stock
#: help:stock.inventory,name:0
msgid "Inventory Name."
msgstr "盘存名称"

#. module: stock
#: view:stock.inventory:stock.view_inventory_filter
#: field:stock.inventory,name:0
msgid "Inventory Reference"
msgstr "盘存参考"

#. module: stock
#: model:ir.model,name:stock.model_stock_location_route
msgid "Inventory Routes"
msgstr "库存路线"

#. module: stock
#: field:stock.quant,inventory_value:0
msgid "Inventory Value"
msgstr "存货价值"

#. module: stock
#: view:stock.inventory:stock.view_inventory_form
msgid ""
"Inventory adjustments will be made by comparing the theoretical and the "
"checked quantities."
msgstr "库存调整是通过比较产品在odoo系统中的数量和实际复核的数量再进行调整。"

#. module: stock
#: model:stock.location,name:stock.location_inventory
msgid "Inventory loss"
msgstr "盘存盘亏"

#. module: stock
#: view:stock.inventory:stock.view_inventory_form
msgid "Inventory of"
msgstr "盘存"

#. module: stock
#: field:stock.config.settings,group_uos:0
msgid "Invoice products in a different unit of measure than the sales order"
msgstr "开票产品的计量单位和销售订单不一致。"

#. module: stock
#: field:stock.picking,message_is_follower:0
#: field:stock.production.lot,message_is_follower:0
msgid "Is a Follower"
msgstr "是一个关注者"

#. module: stock
#: field:stock.location,scrap_location:0
msgid "Is a Scrap Location?"
msgstr "是一个废品位置？"

#. module: stock
#: help:stock.move,product_packaging:0
msgid ""
"It specifies attributes of packaging like type, quantity of packaging,etc."
msgstr "它指定包装的属性，如类型，包装的数量等"

#. module: stock
#: help:stock.picking,move_type:0
msgid "It specifies goods to be deliver partially or all at once"
msgstr "指定货物是部分交货，还是一次性交货"

#. module: stock
#: field:stock.transfer_details,item_ids:0
msgid "Items"
msgstr "翻译项"

#. module: stock
#: view:stock.picking.type:stock.stock_picking_type_kanban
msgid "Last 10 Done Operations"
msgstr "最近10笔已完成的作业"

#. module: stock
#: field:stock.picking.type,last_done_picking:0
msgid "Last 10 Done Pickings"
msgstr "最近10笔完成的分拣"

#. module: stock
#: field:stock.picking,message_last_post:0
#: field:stock.production.lot,message_last_post:0
msgid "Last Message Date"
msgstr "最后信息日期"

#. module: stock
#: field:make.procurement,write_uid:0
#: field:procurement.orderpoint.compute,write_uid:0
#: field:product.putaway,write_uid:0 field:product.removal,write_uid:0
#: field:stock.change.product.qty,write_uid:0
#: field:stock.config.settings,write_uid:0
#: field:stock.fixed.putaway.strat,write_uid:0
#: field:stock.incoterms,write_uid:0 field:stock.inventory,write_uid:0
#: field:stock.inventory.line,write_uid:0 field:stock.location,write_uid:0
#: field:stock.location.path,write_uid:0
#: field:stock.location.route,write_uid:0 field:stock.move,write_uid:0
#: field:stock.move.operation.link,write_uid:0
#: field:stock.move.scrap,write_uid:0 field:stock.pack.operation,write_uid:0
#: field:stock.picking,write_uid:0 field:stock.picking.type,write_uid:0
#: field:stock.production.lot,write_uid:0 field:stock.quant,write_uid:0
#: field:stock.quant.package,write_uid:0
#: field:stock.return.picking,write_uid:0
#: field:stock.return.picking.line,write_uid:0
#: field:stock.transfer_details,write_uid:0
#: field:stock.transfer_details_items,write_uid:0
#: field:stock.warehouse,write_uid:0
#: field:stock.warehouse.orderpoint,write_uid:0
msgid "Last Updated by"
msgstr "最后更新人"

#. module: stock
#: field:make.procurement,write_date:0
#: field:procurement.orderpoint.compute,write_date:0
#: field:product.putaway,write_date:0 field:product.removal,write_date:0
#: field:stock.change.product.qty,write_date:0
#: field:stock.config.settings,write_date:0
#: field:stock.fixed.putaway.strat,write_date:0
#: field:stock.incoterms,write_date:0 field:stock.inventory,write_date:0
#: field:stock.inventory.line,write_date:0 field:stock.location,write_date:0
#: field:stock.location.path,write_date:0
#: field:stock.location.route,write_date:0 field:stock.move,write_date:0
#: field:stock.move.operation.link,write_date:0
#: field:stock.move.scrap,write_date:0 field:stock.pack.operation,write_date:0
#: field:stock.picking,write_date:0 field:stock.picking.type,write_date:0
#: field:stock.production.lot,write_date:0 field:stock.quant,write_date:0
#: field:stock.quant.package,write_date:0
#: field:stock.return.picking,write_date:0
#: field:stock.return.picking.line,write_date:0
#: field:stock.transfer_details,write_date:0
#: field:stock.transfer_details_items,write_date:0
#: field:stock.warehouse,write_date:0
#: field:stock.warehouse.orderpoint,write_date:0
msgid "Last Updated on"
msgstr "最后更新时间"

#. module: stock
#: code:addons/stock/stock.py:4191
#: view:stock.picking:stock.view_picking_internal_search
#: view:stock.picking.type:stock.stock_picking_type_kanban
#, python-format
msgid "Late"
msgstr "延迟"

#. module: stock
#: view:stock.picking.type:stock.stock_picking_type_kanban
msgid "Late (%)"
msgstr "延迟 (%)"

#. module: stock
#: model:ir.actions.act_window,name:stock.action_picking_tree_late
msgid "Late Transfers"
msgstr "延迟调拨"

#. module: stock
#: model:ir.actions.act_window,name:stock.action_stock_line_date
#: model:ir.ui.menu,name:stock.menu_report_stock_line_date
msgid "Latest Inventories & Moves"
msgstr "最近的盘点库存和移动"

#. module: stock
#: field:stock.location,parent_left:0 field:stock.quant.package,parent_left:0
msgid "Left Parent"
msgstr "左父项"

#. module: stock
#: help:stock.location,company_id:0
msgid "Let this field empty if this location is shared between companies"
msgstr "如果这个位置是公司间共享的，则此字段留空"

#. module: stock
#: help:stock.location.route,company_id:0
msgid "Let this field empty if this route is shared between all companies"
msgstr "如果路线需共享给所有公司这里请留空"

#. module: stock
#: model:ir.model,name:stock.model_stock_move_operation_link
msgid "Link between stock moves and pack operations"
msgstr "将库存调拨和包装作业关联"

#. module: stock
#: field:stock.pack.operation,linked_move_operation_ids:0
msgid "Linked Moves"
msgstr "链接的移动"

#. module: stock
#: field:stock.move,linked_move_operation_ids:0
msgid "Linked Operations"
msgstr "链接的作业"

#. module: stock
#: field:stock.quant,propagated_from_id:0
msgid "Linked Quant"
msgstr "链接的份"

#. module: stock
#: view:stock.location:stock.view_location_form
msgid "Localization"
msgstr "定位"

#. module: stock
#: field:product.product,location_id:0
#: field:stock.change.product.qty,location_id:0
#: field:stock.fixed.putaway.strat,fixed_location_id:0
#: field:stock.inventory.line,location_id:0
#: view:stock.move:stock.view_move_search field:stock.move.scrap,location_id:0
#: field:stock.picking,location_id:0 view:stock.quant:stock.quant_search_view
#: field:stock.quant,location_id:0
#: view:stock.quant.package:stock.quant_package_search_view
#: field:stock.quant.package,location_id:0
#: view:stock.warehouse.orderpoint:stock.warehouse_orderpoint_search
#: field:stock.warehouse.orderpoint,location_id:0
#: view:website:stock.report_inventory
msgid "Location"
msgstr "位置"

#. module: stock
#: view:stock.config.settings:stock.view_stock_config_settings
msgid "Location & Warehouse"
msgstr "位置和仓库"

#. module: stock
#: model:ir.actions.report.xml,name:stock.action_report_location_barcode
msgid "Location BarCode"
msgstr "位置条码"

#. module: stock
#: field:stock.location,loc_barcode:0
msgid "Location Barcode"
msgstr "位置条码"

#. module: stock
#: field:stock.inventory.line,location_name:0
#: field:stock.location,complete_name:0 field:stock.location,name:0
msgid "Location Name"
msgstr "位置名称"

#. module: stock
#: view:stock.location.path:stock.stock_location_path_form
#: view:stock.location.path:stock.stock_location_path_tree
msgid "Location Paths"
msgstr "位置路径"

#. module: stock
#: field:stock.warehouse,lot_stock_id:0
msgid "Location Stock"
msgstr "库存位置"

#. module: stock
#: field:stock.location,usage:0
msgid "Location Type"
msgstr "位置类型"

#. module: stock
#: help:stock.move,location_dest_id:0
msgid "Location where the system will stock the finished products."
msgstr "系统存储成品的位置"

#. module: stock
#: model:ir.actions.act_window,name:stock.action_location_form
#: model:ir.ui.menu,name:stock.menu_action_location_form
#: view:stock.move:stock.view_move_picking_form
#: view:stock.picking.type:stock.view_picking_type_form
#: view:stock.warehouse:stock.view_warehouse
msgid "Locations"
msgstr "位置"

#. module: stock
#: view:stock.config.settings:stock.view_stock_config_settings
msgid "Logistic"
msgstr "物流"

#. module: stock
#: field:stock.quant.package,ul_id:0
msgid "Logistic Unit"
msgstr "物流单元"

#. module: stock
#: model:ir.ui.menu,name:stock.menu_product_packaging_stock_action
msgid "Logistic Units"
msgstr "物流单元"

#. module: stock
#: view:product.category:stock.product_category_form_view_inherit
#: view:stock.location:stock.view_location_form
msgid "Logistics"
msgstr "物流"

#. module: stock
#: field:stock.move,restrict_lot_id:0 field:stock.move.scrap,restrict_lot_id:0
#: view:stock.quant:stock.quant_search_view field:stock.quant,lot_id:0
#: view:website:stock.report_lot_barcode
#: view:website:stock.report_package_barcode
msgid "Lot"
msgstr "批次"

#. module: stock
#: model:ir.actions.report.xml,name:stock.action_report_lot_barcode
msgid "Lot BarCode"
msgstr "批次条码"

#. module: stock
#: view:stock.inventory:stock.view_inventory_tree
msgid "Lot Inventory"
msgstr "盘存批号"

#. module: stock
#: model:ir.model,name:stock.model_stock_production_lot
msgid "Lot/Serial"
msgstr "批次/序列号"

#. module: stock
#: field:stock.pack.operation,lot_id:0
#: field:stock.transfer_details_items,lot_id:0
msgid "Lot/Serial Number"
msgstr "批次/序列号"

#. module: stock
#: view:product.template:stock.view_template_property_form
#: field:stock.move,lot_ids:0
msgid "Lots"
msgstr "批次"

#. module: stock
#: field:stock.warehouse,mto_pull_id:0
msgid "MTO rule"
msgstr "MTO规则"

#. module: stock
#: model:ir.model,name:stock.model_make_procurement
msgid "Make Procurements"
msgstr "建立补货"

#. module: stock
#: code:addons/stock/stock.py:3217
#: model:stock.location.route,name:stock.route_warehouse0_mto
#, python-format
msgid "Make To Order"
msgstr "按订单生成"

#. module: stock
#: selection:stock.warehouse,delivery_steps:0
msgid ""
"Make packages into a dedicated location, then bring them to the output "
"location for shipping (Pick + Pack + Ship)"
msgstr "将包裹放入到特定位置，然后将他们转移到出货位置等待送货(分拣+打包+发货)"

#. module: stock
#: model:res.groups,name:stock.group_tracking_owner
msgid "Manage Different Stock Owners"
msgstr "管理不同的库存所有者"

#. module: stock
#: model:res.groups,name:stock.group_production_lot
msgid "Manage Lots / Serial Numbers"
msgstr "管理批次和序列号"

#. module: stock
#: model:res.groups,name:stock.group_locations
msgid "Manage Multiple Locations and Warehouses"
msgstr "管理多位置和仓库"

#. module: stock
#: model:res.groups,name:stock.group_tracking_lot
msgid "Manage Packages"
msgstr "管理包裹"

#. module: stock
#: model:res.groups,name:stock.group_adv_location
msgid "Manage Push and Pull inventory flows"
msgstr "管理推式和拉式的库存流"

#. module: stock
#: field:stock.config.settings,group_stock_adv_location:0
msgid "Manage advanced routes for your warehouse"
msgstr "管理仓库的高级路线"

#. module: stock
#: field:stock.config.settings,group_uom:0
msgid "Manage different units of measure for products"
msgstr "管理产品的不同计量单位"

#. module: stock
#: field:stock.config.settings,module_stock_dropshipping:0
msgid "Manage dropshipping"
msgstr "管理供应商直接送货"

#. module: stock
#: field:stock.config.settings,group_stock_multiple_locations:0
msgid "Manage multiple locations and warehouses"
msgstr "管理多位置和仓库"

#. module: stock
#: field:stock.config.settings,group_stock_tracking_owner:0
msgid "Manage owner on stock"
msgstr "管理库存所有者"

#. module: stock
#: field:stock.config.settings,module_stock_picking_wave:0
msgid "Manage picking wave"
msgstr "管理分拣波次"

#. module: stock
#: model:res.groups,name:stock.group_stock_manager
msgid "Manager"
msgstr "经理"

#. module: stock
#: selection:stock.location.path,auto:0
msgid "Manual Operation"
msgstr "手动作业"

#. module: stock
#: code:addons/stock/stock.py:2640
#, python-format
msgid "Manual Selection of Products"
msgstr "手动选择产品"

#. module: stock
#: view:stock.picking:stock.view_picking_form
msgid "Mark as Todo"
msgstr "标记为待办"

#. module: stock
#: field:stock.picking,max_date:0
msgid "Max. Expected Date"
msgstr "最大预计日期"

#. module: stock
#: field:stock.warehouse.orderpoint,product_max_qty:0
msgid "Maximum Quantity"
msgstr "最大数量"

#. module: stock
#. openerp-web
#: code:addons/stock/static/src/xml/picking.xml:257
#, python-format
msgid "Menu"
msgstr "菜单"

#. module: stock
#: field:stock.picking,message_ids:0 field:stock.production.lot,message_ids:0
msgid "Messages"
msgstr "消息"

#. module: stock
#: help:stock.picking,message_ids:0 help:stock.production.lot,message_ids:0
msgid "Messages and communication history"
msgstr "消息和通信记录"

#. module: stock
#: field:product.putaway,method:0 field:product.removal,method:0
msgid "Method"
msgstr "方法"

#. module: stock
#: field:res.company,propagation_minimum_delta:0
msgid ""
"Minimum Delta for Propagation of a Date Change on moves linked together"
msgstr "关联移库的日期变化时传递的最小值。"

#. module: stock
#: model:ir.model,name:stock.model_stock_warehouse_orderpoint
msgid "Minimum Inventory Rule"
msgstr "最小存货规则"

#. module: stock
#: field:stock.warehouse.orderpoint,product_min_qty:0
msgid "Minimum Quantity"
msgstr "最小数量"

#. module: stock
#: field:procurement.order,orderpoint_id:0
msgid "Minimum Stock Rule"
msgstr "最少库存规则"

#. module: stock
#: field:product.product,orderpoint_ids:0
msgid "Minimum Stock Rules"
msgstr "最小库存规则"

#. module: stock
#: field:stock.config.settings,propagation_minimum_delta:0
msgid ""
"Minimum days to trigger a propagation of date change in pushed/pull flows."
msgstr "触发推拉式流传递的日期变化的最小天数。"

#. module: stock
#: view:stock.warehouse.orderpoint:stock.view_warehouse_orderpoint_form
msgid "Misc"
msgstr "杂项"

#. module: stock
#: field:stock.move.operation.link,move_id:0
#: field:stock.return.picking.line,move_id:0
msgid "Move"
msgstr "移动"

#. module: stock
#: code:addons/stock/procurement.py:43
#, python-format
msgid "Move From Another Location"
msgstr "从其它位置移动"

#. module: stock
#: field:stock.quant,negative_move_id:0
msgid "Move Negative Quant"
msgstr "移动负数份"

#. module: stock
#: field:stock.move,split_from:0
msgid "Move Split From"
msgstr "移动拆分来自"

#. module: stock
#: field:procurement.rule,procure_method:0
msgid "Move Supply Method"
msgstr "移动供应方法"

#. module: stock
#: help:stock.move,date:0
msgid ""
"Move date: scheduled date until move is done, then date of actual move "
"processing"
msgstr "移动日期: 安排的日期直到移动完成的日期，这日期是移动实际处理完成的日期."

#. module: stock
#: help:procurement.order,move_dest_id:0
msgid "Move which caused (created) the procurement"
msgstr "补货引起(创建)的库存移动"

#. module: stock
#: view:stock.move:stock.view_move_form
#: view:stock.move:stock.view_move_picking_form field:stock.move,quant_ids:0
msgid "Moved Quants"
msgstr "已移动的份"

#. module: stock
#: model:ir.actions.act_window,name:stock.act_product_stock_move_open
#: field:procurement.order,move_ids:0
#: view:product.product:stock.product_form_view_procurement_button
#: view:product.template:stock.product_template_form_view_procurement_button
#: view:stock.move:stock.stock_move_tree view:stock.move:stock.view_move_tree
#: view:stock.move:stock.view_move_tree_receipt_picking
#: view:stock.move:stock.view_move_tree_receipt_picking_board
#: field:stock.quant,history_ids:0
#: field:stock.return.picking,product_return_moves:0
msgid "Moves"
msgstr "移动"

#. module: stock
#: help:procurement.order,move_ids:0
msgid "Moves created by the procurement"
msgstr "补货创建的库存移动"

#. module: stock
#: help:stock.warehouse.orderpoint,group_id:0
msgid ""
"Moves created through this orderpoint will be put in this procurement group."
" If none is given, the moves generated by procurement rules will be grouped "
"into one big picking."
msgstr "通过此订购点创建的移动将放在此补货组中。如果没有被提供，由补货规则产品的移动将被组合为一个大的分拣。"

#. module: stock
#: help:stock.pack.operation,linked_move_operation_ids:0
msgid ""
"Moves impacted by this operation for the computation of the remaining "
"quantities"
msgstr "计算剩余数量时，被这个作业影响的移库明细。"

#. module: stock
#: help:stock.quant,history_ids:0
msgid "Moves that operate(d) on this quant"
msgstr "操作此份的移库明细。"

#. module: stock
#: view:procurement.rule:stock.view_procurement_rule_form_stock_inherit
msgid "Moving Options"
msgstr "移动选项"

#. module: stock
#: field:product.putaway,name:0 field:product.removal,name:0
#: field:stock.incoterms,name:0 field:stock.picking.type,complete_name:0
#: field:stock.warehouse.orderpoint,name:0
msgid "Name"
msgstr "名称"

#. module: stock
#: field:stock.quant,negative_dest_location_id:0
msgid "Negative Destination Location"
msgstr "负数目标位置"

#. module: stock
#: view:product.template:stock.product_template_search_form_view_stock
msgid "Negative Stock"
msgstr "负数库存"

#. module: stock
#: selection:stock.move,state:0
msgid "New"
msgstr "新建"

#. module: stock
#: field:stock.change.product.qty,new_quantity:0
msgid "New Quantity on Hand"
msgstr "新在手数量"

#. module: stock
#. openerp-web
#: code:addons/stock/static/src/xml/picking.xml:261
#, python-format
msgid "Next >"
msgstr "下一个>"

#. module: stock
#: selection:stock.pack.operation,processed:0
msgid "No"
msgstr "否"

#. module: stock
#: view:report.stock.lines.date:stock.report_stock_lines_date_search
msgid "No Inventory yet"
msgstr "无库存"

#. module: stock
#. openerp-web
#: code:addons/stock/static/src/js/widgets.js:649
#, python-format
msgid "No Picking Available"
msgstr "无可用分拣"

#. module: stock
#: view:report.stock.lines.date:stock.report_stock_lines_date_search
msgid "No Stock Move yet"
msgstr "无库存移动"

#. module: stock
#. openerp-web
#: code:addons/stock/static/src/xml/picking.xml:195
#, python-format
msgid "No picking found."
msgstr "没有找到分拣"

#. module: stock
#: code:addons/stock/wizard/stock_return_picking.py:84
#, python-format
msgid ""
"No products to return (only lines in Done state and not fully returned yet "
"can be returned)!"
msgstr "没有产品被退货（只有完成状态和未完全退货的 行能被退货）！"

#. module: stock
#: code:addons/stock/procurement.py:199
#, python-format
msgid "No source location defined!"
msgstr "未定义源位置！"

#. module: stock
#: model:stock.location,name:stock.stock_location_8
msgid "Non European Customers"
msgstr "非欧洲客户"

#. module: stock
#: selection:stock.move,priority:0 selection:stock.picking,priority:0
msgid "Normal"
msgstr "普通"

#. module: stock
#: selection:stock.move,priority:0 selection:stock.picking,priority:0
msgid "Not urgent"
msgstr "不紧急"

#. module: stock
#: view:stock.inventory:stock.view_inventory_form field:stock.move,note:0
#: field:stock.picking,note:0
msgid "Notes"
msgstr "便签"

#. module: stock
#: code:addons/stock/stock.py:880
#, python-format
msgid "Nothing to check the availability for."
msgstr "没有可用数要检查。"

#. module: stock
#: field:procurement.rule,delay:0
msgid "Number of Days"
msgstr "天数"

#. module: stock
#: help:stock.location.path,delay:0
msgid "Number of days to do this transition"
msgstr "完成此中转需要的天数"

#. module: stock
#: code:addons/stock/stock.py:4195
#, python-format
msgid "OK"
msgstr "确定"

#. module: stock
#. openerp-web
#: code:addons/stock/static/src/js/widgets.js:651
#, python-format
msgid "Ok"
msgstr "确定"

#. module: stock
#: view:product.template:stock.product_template_kanban_stock_view
msgid "On hand:"
msgstr "在手："

#. module: stock
#: code:addons/stock/stock.py:2554
#, python-format
msgid "One Lot/Serial Number"
msgstr "一个批次/序列号"

#. module: stock
#: code:addons/stock/stock.py:2551
#, python-format
msgid "One owner only"
msgstr "仅一个所有者"

#. module: stock
#: code:addons/stock/stock.py:2552
#, python-format
msgid "One product for a specific owner"
msgstr "一个产品给一个指定的所有者"

#. module: stock
#: code:addons/stock/stock.py:2542
#, python-format
msgid "One product only"
msgstr "仅一个产品"

#. module: stock
#: model:ir.actions.client,name:stock.action_client_warehouse_menu
msgid "Open Warehouse Menu"
msgstr "打开仓库菜单"

#. module: stock
#: field:stock.move.operation.link,operation_id:0
#: field:stock.transfer_details_items,packop_id:0
msgid "Operation"
msgstr "作业"

#. module: stock
#: code:addons/stock/stock.py:1840 code:addons/stock/stock.py:1915
#: code:addons/stock/stock.py:2243
#, python-format
msgid "Operation Forbidden!"
msgstr "作业禁止！"

#. module: stock
#: field:stock.location.path,name:0
msgid "Operation Name"
msgstr "作业名称"

#. module: stock
#: model:ir.ui.menu,name:stock.menu_stock_warehouse_mgmt
#: view:stock.picking:stock.view_picking_form
msgid "Operations"
msgstr "作业"

#. module: stock
#. openerp-web
#: code:addons/stock/static/src/xml/picking.xml:93
#, python-format
msgid "Operations Processed"
msgstr "已处理的作业"

#. module: stock
#. openerp-web
#: code:addons/stock/static/src/xml/picking.xml:92
#, python-format
msgid "Operations ToDo"
msgstr "待办的作业"

#. module: stock
#: help:stock.move,linked_move_operation_ids:0
msgid ""
"Operations that impact this move for the computation of the remaining "
"quantities"
msgstr "此移库作业将影响余量的计算"

#. module: stock
#: help:stock.move,partner_id:0
msgid ""
"Optional address where goods are to be delivered, specifically used for "
"allotment"
msgstr "送货的可选地址,专门用于配发"

#. module: stock
#: help:stock.location,posx:0 help:stock.location,posy:0
#: help:stock.location,posz:0
msgid "Optional localization details, for information purpose only"
msgstr "可选位置，仅供参考"

#. module: stock
#: help:stock.move,returned_move_ids:0
msgid "Optional: all returned moves created from this move"
msgstr "选项: 所有的退货移动来自此移动"

#. module: stock
#: help:stock.move,move_dest_id:0
msgid "Optional: next stock move when chaining them"
msgstr "选项: 如果是连锁那会引发库存移动."

#. module: stock
#: help:stock.move,move_orig_ids:0
msgid "Optional: previous stock move when chaining them"
msgstr "选项: 链接它们会引起上个库存移动"

#. module: stock
#: view:website:stock.report_picking
msgid "Order (Origin)"
msgstr "订单(原始)"

#. module: stock
#: view:stock.picking:stock.view_picking_internal_search
msgid "Order Date"
msgstr "单据日期"

#. module: stock
#: model:stock.location,name:stock.location_order
msgid "Order Processing"
msgstr "订单处理"

#. module: stock
#: selection:stock.warehouse.orderpoint,logic:0
msgid "Order to Max"
msgstr "补货到最大值"

#. module: stock
#: view:stock.move:stock.view_move_search
msgid "Orders processed Today or planned for Today"
msgstr "今天处理或计划今天处理的订单"

#. module: stock
#: view:stock.move:stock.view_move_form
#: view:stock.picking:stock.view_picking_internal_search
msgid "Origin"
msgstr "原始"

#. module: stock
#: field:stock.move,origin_returned_move_id:0
msgid "Origin return move"
msgstr "原始退货移动"

#. module: stock
#: field:stock.move,move_orig_ids:0
msgid "Original Move"
msgstr "原始移动"

#. module: stock
#: field:stock.warehouse,out_type_id:0
msgid "Out Type"
msgstr "出库类型"

#. module: stock
#: field:product.product,outgoing_qty:0 field:product.template,outgoing_qty:0
msgid "Outgoing"
msgstr "出货"

#. module: stock
#: field:stock.warehouse,delivery_steps:0
msgid "Outgoing Shippings"
msgstr "出去的送货"

#. module: stock
#: code:addons/stock/stock.py:3353
#: model:stock.location,name:stock.stock_location_output
#, python-format
msgid "Output"
msgstr "出货"

#. module: stock
#: field:stock.warehouse,wh_output_stock_loc_id:0
msgid "Output Location"
msgstr "出货位置"

#. module: stock
#: field:stock.inventory.line,partner_id:0 field:stock.location,partner_id:0
#: field:stock.pack.operation,owner_id:0 field:stock.picking,owner_id:0
#: view:stock.quant:stock.quant_search_view field:stock.quant,owner_id:0
#: field:stock.quant.package,owner_id:0
#: field:stock.transfer_details_items,owner_id:0
msgid "Owner"
msgstr "所有者"

#. module: stock
#: field:stock.move,restrict_partner_id:0
msgid "Owner "
msgstr "所有者 "

#. module: stock
#: help:stock.location,partner_id:0
msgid "Owner of the location if not internal"
msgstr "如果不是内部位置，则填写位置所有者"

#. module: stock
#: help:stock.pack.operation,owner_id:0
#: help:stock.transfer_details_items,owner_id:0
msgid "Owner of the quants"
msgstr "份的所有者"

#. module: stock
#: code:addons/stock/product.py:270
#, python-format
msgid "P&L Qty"
msgstr "P&L Qty"

#. module: stock
#: code:addons/stock/stock.py:3292 field:stock.inventory.line,package_id:0
#: view:stock.transfer_details:stock.view_stock_enter_transfer_details
#, python-format
msgid "Pack"
msgstr "包裹"

#. module: stock
#: field:stock.picking,pack_operation_exist:0
msgid "Pack Operation Exists?"
msgstr "打包作业已存在？"

#. module: stock
#: field:stock.warehouse,pack_type_id:0
msgid "Pack Type"
msgstr "包裹类型"

#. module: stock
#: view:stock.quant:stock.quant_search_view field:stock.quant,package_id:0
#: view:stock.quant.package:stock.quant_package_search_view
#: view:stock.quant.package:stock.view_quant_package_form
#: view:stock.quant.package:stock.view_quant_package_tree
#: view:website:stock.report_inventory
msgid "Package"
msgstr "包裹"

#. module: stock
#: model:ir.actions.report.xml,name:stock.action_report_quant_package_barcode_small
msgid "Package BarCode"
msgstr "包裹条码"

#. module: stock
#: model:ir.actions.report.xml,name:stock.action_report_quant_package_barcode
msgid "Package BarCode with Contents"
msgstr "有内容的包裹条码"

#. module: stock
#: view:stock.quant.package:stock.quant_package_search_view
#: field:stock.quant.package,complete_name:0
msgid "Package Name"
msgstr "包裹名称"

#. module: stock
#: view:stock.quant.package:stock.view_quant_package_form
#: field:stock.quant.package,name:0
msgid "Package Reference"
msgstr "包裹参考"

#. module: stock
#. openerp-web
#: code:addons/stock/static/src/xml/picking.xml:57
#, python-format
msgid "Package type"
msgstr "包裹类型"

#. module: stock
#: model:ir.actions.act_window,name:stock.action_package_view
#: model:ir.ui.menu,name:stock.menu_package
msgid "Packages"
msgstr "包裹"

#. module: stock
#: view:stock.transfer_details:stock.view_stock_enter_transfer_details
msgid "Packages To Move"
msgstr "待移动的包裹"

#. module: stock
#: view:stock.quant:stock.quant_search_view
#: view:stock.quant.package:stock.quant_package_search_view
#: field:stock.quant.package,packaging_id:0
msgid "Packaging"
msgstr "包装形式"

#. module: stock
#: field:stock.warehouse,wh_pack_stock_loc_id:0
msgid "Packing Location"
msgstr "打包位置"

#. module: stock
#: model:ir.model,name:stock.model_stock_pack_operation
msgid "Packing Operation"
msgstr "打包作业"

#. module: stock
#: code:addons/stock/stock.py:3354
#: model:stock.location,name:stock.location_pack_zone
#, python-format
msgid "Packing Zone"
msgstr "打包区域"

#. module: stock
#: field:stock.transfer_details,packop_ids:0
msgid "Packs"
msgstr "包裹"

#. module: stock
#: view:procurement.orderpoint.compute:stock.view_procurement_compute_wizard
msgid "Parameters"
msgstr "参数"

#. module: stock
#: view:stock.location:stock.view_location_search
#: field:stock.location,location_id:0
msgid "Parent Location"
msgstr "父级位置"

#. module: stock
#: field:stock.quant.package,parent_id:0
msgid "Parent Package"
msgstr "父级包裹"

#. module: stock
#: selection:stock.picking,move_type:0
msgid "Partial"
msgstr "部分"

#. module: stock
#: field:stock.move,partially_available:0 selection:stock.picking,state:0
msgid "Partially Available"
msgstr "部分可用"

#. module: stock
#: model:ir.model,name:stock.model_res_partner
#: field:procurement.group,partner_id:0 view:stock.move:stock.view_move_search
#: field:stock.picking,partner_id:0
msgid "Partner"
msgstr "业务伙伴"

#. module: stock
#: field:procurement.rule,partner_address_id:0
msgid "Partner Address"
msgstr "业务伙伴地址"

#. module: stock
#: model:stock.location,name:stock.stock_location_locations_partner
msgid "Partner Locations"
msgstr "业务伙伴位置"

#. module: stock
#: view:stock.inventory:stock.view_inventory_filter
msgid "Physical Inventories by Month"
msgstr "实际库存按月份"

#. module: stock
#: model:stock.location,name:stock.stock_location_locations
msgid "Physical Locations"
msgstr "物理位置"

#. module: stock
#: model:ir.model,name:stock.model_stock_quant_package
msgid "Physical Packages"
msgstr "物理包裹"

#. module: stock
#: code:addons/stock/stock.py:3302
#, python-format
msgid "Pick"
msgstr "分拣"

#. module: stock
#: code:addons/stock/stock.py:3395
#, python-format
msgid "Pick + Pack + Ship"
msgstr "分拣+打包+发货"

#. module: stock
#: code:addons/stock/stock.py:3394
#, python-format
msgid "Pick + Ship"
msgstr "分拣+发货"

#. module: stock
#: field:stock.warehouse,pick_type_id:0
msgid "Pick Type"
msgstr "分拣类型"

#. module: stock
#: model:ir.actions.report.xml,name:stock.action_report_picking
#: view:stock.move:stock.view_move_search
#: field:stock.transfer_details,picking_id:0
msgid "Picking"
msgstr "分拣"

#. module: stock
#: model:ir.model,name:stock.model_stock_picking
#: view:stock.picking:stock.view_picking_internal_search
msgid "Picking List"
msgstr "分拣清单"

#. module: stock
#: view:stock.picking:stock.view_picking_internal_search
msgid "Picking Lists"
msgstr "分拣清单"

#. module: stock
#: field:procurement.rule,picking_type_id:0 field:stock.move,picking_type_id:0
#: view:stock.picking:stock.view_picking_internal_search
#: field:stock.picking,picking_type_id:0
#: view:stock.picking.type:stock.view_pickingtype_filter
msgid "Picking Type"
msgstr "分拣类型"

#. module: stock
#: field:stock.picking,picking_type_code:0
msgid "Picking Type Code"
msgstr "分拣类型代码"

#. module: stock
#: field:stock.picking.type,name:0
msgid "Picking Type Name"
msgstr "分拣类型名称"

#. module: stock
#: help:procurement.rule,picking_type_id:0
msgid ""
"Picking Type determines the way the picking should be shown in the view, "
"reports, ..."
msgstr "分拣类型决定了展示在视图、报表...等中的分拣方式"

#. module: stock
#: field:stock.picking.type,return_picking_type_id:0
msgid "Picking Type for Returns"
msgstr "退货的分拣类型"

#. module: stock
#: view:stock.picking.type:stock.view_picking_type_form
#: view:stock.picking.type:stock.view_picking_type_tree
#: view:stock.warehouse:stock.view_warehouse
msgid "Picking Types"
msgstr "分拣类型"

#. module: stock
#: view:stock.picking:stock.vpicktree
msgid "Picking list"
msgstr "分拣清单"

#. module: stock
#: model:ir.model,name:stock.model_stock_transfer_details
msgid "Picking wizard"
msgstr "分拣向导"

#. module: stock
#: model:ir.model,name:stock.model_stock_transfer_details_items
msgid "Picking wizard items"
msgstr "分拣向导项目"

#. module: stock
#: view:procurement.group:stock.procurement_group_form_view_herited
msgid "Pickings"
msgstr "分拣"

#. module: stock
#: view:stock.picking:stock.view_picking_internal_search
msgid "Pickings already processed"
msgstr "分拣早已处理"

#. module: stock
#: model:ir.actions.act_window,name:stock.do_view_pickings
msgid "Pickings for Groups"
msgstr "群组分拣"

#. module: stock
#: view:stock.picking:stock.view_picking_internal_search
msgid "Pickings that are late on scheduled time"
msgstr "迟于计划时间的调拨单"

#. module: stock
#: field:make.procurement,date_planned:0
msgid "Planned Date"
msgstr "计划的日期"

#. module: stock
#: code:addons/stock/stock.py:2415
#, python-format
msgid "Please provide a positive quantity to scrap."
msgstr "请提供一个正数给报废位置。"

#. module: stock
#: code:addons/stock/wizard/stock_return_picking.py:150
#, python-format
msgid "Please specify at least one non-zero quantity."
msgstr "请指定至少一个非0的数值。"

#. module: stock
#: code:addons/stock/wizard/stock_change_product_qty.py:58
#, python-format
msgid "Please use the Product Variant view to update the product quantity."
msgstr "请使用产品系列视图来更新产品数量 "

#. module: stock
#: code:addons/stock/wizard/make_procurement_product.py:117
#, python-format
msgid "Please use the Product Variant vue to request a procurement."
msgstr "请使用产品系列来请求一个补货。"

#. module: stock
#: field:stock.move,product_packaging:0
msgid "Prefered Packaging"
msgstr "首选的包装形式"

#. module: stock
#: field:procurement.order,route_ids:0
msgid "Preferred Routes"
msgstr "Preferred Routes"

#. module: stock
#: help:stock.move,route_ids:0
msgid "Preferred route to be followed by the procurement order"
msgstr "优先路径其次是补货单"

#. module: stock
#: help:procurement.order,route_ids:0
msgid ""
"Preferred route to be followed by the procurement order. Usually copied from"
" the generating document (SO) but could be set up manually."
msgstr "优先路径，其次是补货单。通常从文档自动生成(如销售订单)，也可以手动设置。"

#. module: stock
#. openerp-web
#: code:addons/stock/static/src/xml/picking.xml:81
#, python-format
msgid "Print"
msgstr "打印"

#. module: stock
#: view:stock.picking:stock.view_picking_form
msgid "Print Picking List"
msgstr "打印分拣清单"

#. module: stock
#. openerp-web
#: code:addons/stock/static/src/xml/picking.xml:177
#, python-format
msgid "Print package label"
msgstr "打印包裹标签"

#. module: stock
#: field:stock.fixed.putaway.strat,sequence:0 field:stock.move,priority:0
#: field:stock.picking,priority:0
msgid "Priority"
msgstr "优先级(0=紧急)"

#. module: stock
#: help:stock.picking,priority:0
msgid ""
"Priority for this picking. Setting manually a value here would set it as "
"priority for all the moves"
msgstr "此分拣的优先级。手动在这设定一个值作为所有移动的优先级。"

#. module: stock
#: view:stock.move:stock.view_move_tree
msgid "Process"
msgstr "处理"

#. module: stock
#: view:stock.move:stock.view_move_form
msgid "Process Entirely"
msgstr "全部处理"

#. module: stock
#: view:stock.move:stock.view_move_form
msgid "Process Later"
msgstr "稍后处理"

#. module: stock
#: model:ir.model,name:stock.model_procurement_order
#: selection:stock.location,usage:0 field:stock.move,procurement_id:0
msgid "Procurement"
msgstr "补货"

#. module: stock
#: field:stock.move,group_id:0
#: view:stock.picking:stock.view_picking_internal_search
#: field:stock.picking,group_id:0 field:stock.warehouse.orderpoint,group_id:0
msgid "Procurement Group"
msgstr "补货组"

#. module: stock
#: field:procurement.order,location_id:0 field:procurement.rule,location_id:0
#: field:product.template,property_stock_procurement:0
msgid "Procurement Location"
msgstr "补货位置"

#. module: stock
#: view:stock.warehouse.orderpoint:stock.view_warehouse_orderpoint_form
msgid "Procurement Orders to Process"
msgstr "待处理的补货订单"

#. module: stock
#: model:ir.actions.act_window,name:stock.act_make_procurement
#: view:make.procurement:stock.view_make_procurment_wizard
msgid "Procurement Request"
msgstr "补货请求"

#. module: stock
#: model:ir.model,name:stock.model_procurement_group
msgid "Procurement Requisition"
msgstr "补货申请"

#. module: stock
#: model:ir.model,name:stock.model_procurement_rule field:stock.move,rule_id:0
msgid "Procurement Rule"
msgstr "补货规则"

#. module: stock
#: model:ir.ui.menu,name:stock.menu_procurement_rules
msgid "Procurement Rules"
msgstr "补货规则"

#. module: stock
#: model:ir.ui.menu,name:stock.menu_stock_procurement_action
#: model:stock.location,name:stock.location_procurement
msgid "Procurements"
msgstr "补货"

#. module: stock
#: code:addons/stock/product.py:282
#, python-format
msgid "Produced Qty"
msgstr "产品数量"

#. module: stock
#. openerp-web
#: code:addons/stock/static/src/xml/picking.xml:121
#: model:ir.model,name:stock.model_product_product
#: field:make.procurement,product_id:0
#: field:report.stock.lines.date,product_id:0
#: field:stock.change.product.qty,product_id:0
#: field:stock.inventory.line,product_id:0
#: view:stock.move:stock.view_move_search field:stock.move,product_id:0
#: field:stock.move.scrap,product_id:0 field:stock.pack.operation,product_id:0
#: field:stock.picking,product_id:0
#: view:stock.production.lot:stock.search_product_lot_filter
#: field:stock.production.lot,product_id:0
#: view:stock.quant:stock.quant_search_view field:stock.quant,product_id:0
#: field:stock.return.picking.line,product_id:0
#: field:stock.transfer_details_items,product_id:0
#: field:stock.warehouse.orderpoint,product_id:0
#: view:website:stock.report_inventory view:website:stock.report_lot_barcode
#: view:website:stock.report_package_barcode view:website:stock.report_picking
#, python-format
msgid "Product"
msgstr "产品"

#. module: stock
#: model:ir.ui.menu,name:stock.menu_product_category_config_stock
#: view:stock.location.route:stock.stock_location_route_form_view
msgid "Product Categories"
msgstr "产品类别"

#. module: stock
#: model:ir.model,name:stock.model_product_category
#: field:stock.fixed.putaway.strat,category_id:0
msgid "Product Category"
msgstr "产品分类"

#. module: stock
#: field:stock.inventory.line,product_code:0
msgid "Product Code"
msgstr "产品编码"

#. module: stock
#: view:stock.production.lot:stock.search_product_lot_filter
msgid "Product Lots"
msgstr "产品批次"

#. module: stock
#: view:stock.production.lot:stock.search_product_lot_filter
msgid "Product Lots Filter"
msgstr "产品批次筛选器"

#. module: stock
#: view:stock.return.picking.line:stock.stock_return_line_tree_in
msgid "Product Moves"
msgstr "产品移动"

#. module: stock
#: field:stock.inventory.line,product_name:0
msgid "Product Name"
msgstr "产品名称"

#. module: stock
#: model:ir.model,name:stock.model_product_template
#: field:stock.move,product_tmpl_id:0
msgid "Product Template"
msgstr "产品模板"

#. module: stock
#: field:stock.move,product_uos:0
msgid "Product UOS"
msgstr "产品销售单位"

#. module: stock
#: field:stock.inventory.line,product_uom_id:0
#: field:stock.move.scrap,product_uom:0
#: field:stock.pack.operation,product_uom_id:0
#: field:stock.transfer_details_items,product_uom_id:0
#: field:stock.warehouse.orderpoint,product_uom:0
msgid "Product Unit of Measure"
msgstr "产品计量单位"

#. module: stock
#: model:ir.ui.menu,name:stock.menu_product_variant_config_stock
msgid "Product Variants"
msgstr "系列产品"

#. module: stock
#: model:stock.location,name:stock.location_production
#: selection:stock.location,usage:0
msgid "Production"
msgstr "生产"

#. module: stock
#: field:product.template,property_stock_production:0
msgid "Production Location"
msgstr "生产位置"

#. module: stock
#: view:website:stock.report_inventory
msgid "Production Lot"
msgstr "生产批次"

#. module: stock
#: model:ir.actions.act_window,name:stock.act_product_location_open
#: model:ir.ui.menu,name:stock.menu_product_in_config_stock
#: model:ir.ui.menu,name:stock.menu_product_template_config_stock
#: model:ir.ui.menu,name:stock.menu_stock_product
#: model:ir.ui.menu,name:stock.menu_stock_products_menu
#: view:product.template:stock.product_template_search_form_view_stock
#: view:stock.config.settings:stock.view_stock_config_settings
#: view:stock.location:stock.view_location_form
#: view:stock.location.route:stock.stock_location_route_form_view
#: view:stock.picking:stock.view_picking_form
#: view:stock.production.lot:stock.view_production_lot_form
msgid "Products"
msgstr "产品"

#. module: stock
#: view:stock.transfer_details:stock.view_stock_enter_transfer_details
msgid "Products To Move"
msgstr "待移动产品"

#. module: stock
#: model:ir.ui.menu,name:stock.menu_product_by_category_stock_form
msgid "Products by Category"
msgstr "产品，按类别"

#. module: stock
#: code:addons/stock/product.py:60
#, python-format
msgid "Products: "
msgstr "产品： "

#. module: stock
#: code:addons/stock/stock.py:1699
#, python-format
msgid "Programming Error!"
msgstr "程序错误!"

#. module: stock
#: field:procurement.rule,propagate:0 field:stock.location.path,propagate:0
#: field:stock.move,propagate:0
msgid "Propagate cancel and split"
msgstr "沿用取消和拆分"

#. module: stock
#: view:stock.return.picking:stock.view_stock_return_picking_form
msgid "Provide the quantities of the returned products."
msgstr "提供退回的产品的数量"

#. module: stock
#: model:ir.actions.act_window,name:stock.procrules
#: view:stock.location.route:stock.stock_location_route_form_view
#: field:stock.location.route,pull_ids:0
msgid "Pull Rules"
msgstr "拉式规则"

#. module: stock
#: field:stock.move,push_rule_id:0
msgid "Push Rule"
msgstr "推式规则"

#. module: stock
#: view:stock.location.route:stock.stock_location_route_form_view
#: field:stock.location.route,push_ids:0
msgid "Push Rules"
msgstr "推式规则"

#. module: stock
#: model:ir.model,name:stock.model_stock_location_path
msgid "Pushed Flows"
msgstr "推式物流"

#. module: stock
#: field:stock.fixed.putaway.strat,putaway_id:0
msgid "Put Away Method"
msgstr "上架方法"

#. module: stock
#: model:ir.model,name:stock.model_product_putaway
#: field:stock.location,putaway_strategy_id:0
msgid "Put Away Strategy"
msgstr "上架策略"

#. module: stock
#. openerp-web
#: code:addons/stock/static/src/xml/picking.xml:111
#, python-format
msgid "Put in Cart"
msgstr "放入小车"

#. module: stock
#. openerp-web
#: code:addons/stock/static/src/xml/picking.xml:110
#, python-format
msgid "Put in Pack"
msgstr "放入包裹"

#. module: stock
#: view:product.putaway:stock.view_putaway
msgid "Putaway"
msgstr "上架"

#. module: stock
#: field:stock.warehouse.orderpoint,qty_multiple:0
msgid "Qty Multiple"
msgstr "数量倍数"

#. module: stock
#: sql_constraint:stock.warehouse.orderpoint:0
msgid "Qty Multiple must be greater than or equal to zero."
msgstr "数量倍数必须大于或等于零。"

#. module: stock
#: code:addons/stock/stock.py:3352
#, python-format
msgid "Quality Control"
msgstr "质量管理"

#. module: stock
#: field:stock.warehouse,wh_qc_stock_loc_id:0
msgid "Quality Control Location"
msgstr "质量管理位置"

#. module: stock
#: view:stock.quant:stock.view_stock_quant_form
msgid "Quant History"
msgstr "份历史"

#. module: stock
#: field:stock.picking,quant_reserved_exist:0
msgid "Quant already reserved ?"
msgstr "份已保留？"

#. module: stock
#: code:addons/stock/stock.py:1916
#, python-format
msgid ""
"Quantities, Units of Measure, Products and Locations cannot be modified on "
"stock moves that have already been processed (except by the Administrator)."
msgstr "已经被处理过的库存移动中，数量，计量单位，产品和位置不能修改（除非是 管理员）"

#. module: stock
#: field:make.procurement,qty:0 field:stock.move,product_qty:0
#: field:stock.move,product_uom_qty:0 field:stock.move.operation.link,qty:0
#: field:stock.move.scrap,product_qty:0
#: field:stock.pack.operation,product_qty:0 field:stock.quant,qty:0
#: field:stock.return.picking.line,quantity:0
#: field:stock.transfer_details_items,quantity:0
#: view:website:stock.report_inventory
#: view:website:stock.report_package_barcode view:website:stock.report_picking
msgid "Quantity"
msgstr "数量"

#. module: stock
#: field:stock.move,product_uos_qty:0
msgid "Quantity (UOS)"
msgstr "数量(销售单位)"

#. module: stock
#: field:stock.move,availability:0
msgid "Quantity Available"
msgstr "可用数量"

#. module: stock
#: view:stock.warehouse.orderpoint:stock.view_warehouse_orderpoint_form
msgid "Quantity Multiple"
msgstr "数量倍数"

#. module: stock
#: field:product.product,qty_available:0
#: field:product.template,qty_available:0
msgid "Quantity On Hand"
msgstr "在手数量"

#. module: stock
#: field:stock.pack.operation,qty_done:0
msgid "Quantity Processed"
msgstr "已处理的数量"

#. module: stock
#: field:stock.move,reserved_availability:0
msgid "Quantity Reserved"
msgstr "已保留的数量"

#. module: stock
#: code:addons/stock/wizard/stock_change_product_qty.py:92
#, python-format
msgid "Quantity cannot be negative."
msgstr "数量不能为负"

#. module: stock
#: help:stock.move,availability:0
msgid "Quantity in stock that can still be reserved for this move"
msgstr "仓库里仍然为这次移动保留的数量"

#. module: stock
#: help:stock.move,product_qty:0
msgid "Quantity in the default UoM of the product"
msgstr "此产品默认计量单位的数量"

#. module: stock
#: help:stock.quant,qty:0
msgid ""
"Quantity of products in this quant, in the default unit of measure of the "
"product"
msgstr "默认计量单位下，这份的产品数量。"

#. module: stock
#: help:product.product,incoming_qty:0
msgid ""
"Quantity of products that are planned to arrive.\n"
"In a context with a single Stock Location, this includes goods arriving to this Location, or any of its children.\n"
"In a context with a single Warehouse, this includes goods arriving to the Stock Location of this Warehouse, or any of its children.\n"
"Otherwise, this includes goods arriving to any Stock Location with 'internal' type."
msgstr "计划到达的产品数量。\n对于一个位置来说，这包括了将要到达此位置或其子位置的货物。\n对于一个仓库来说，这包括了将要到达这个仓库的的这个位置,或其子位置的货物。\n另外，这包括了所有“内部”类型位置要到达的货物。"

#. module: stock
#: help:product.product,outgoing_qty:0
msgid ""
"Quantity of products that are planned to leave.\n"
"In a context with a single Stock Location, this includes goods leaving this Location, or any of its children.\n"
"In a context with a single Warehouse, this includes goods leaving the Stock Location of this Warehouse, or any of its children.\n"
"Otherwise, this includes goods leaving any Stock Location with 'internal' type."
msgstr "计划出库的产品数量。\n对于一个位置来说，这包括了将要离开此位置或其子位置的货物。\n对于一个仓库来说，这包括了将要离开这个仓库的的这个位置,或其子位置的货物。\n另外，这包括了所有“内部”类型位置要离开的货物。"

#. module: stock
#: help:stock.move.operation.link,qty:0
msgid ""
"Quantity of products to consider when talking about the contribution of this"
" pack operation towards the remaining quantity of the move (and inverse). "
"Given in the product main uom."
msgstr "产品数量会考虑此打包作业产生移动(及反向移动)的剩余数量。同时参考产品的默认计量单位。"

#. module: stock
#: help:stock.move,reserved_availability:0
msgid "Quantity that has already been reserved for this move"
msgstr "已为这次移动保留的数量"

#. module: stock
#: model:ir.actions.act_window,name:stock.quantsact
#: model:ir.model,name:stock.model_stock_quant
#: model:ir.ui.menu,name:stock.menu_quants
#: field:stock.production.lot,quant_ids:0
#: view:stock.quant:stock.quant_search_view
#: view:stock.quant:stock.view_stock_quant_form
#: view:stock.quant:stock.view_stock_quant_graph_value
#: view:stock.quant:stock.view_stock_quant_tree
#: view:stock.quant.package:stock.view_quant_package_form
msgid "Quants"
msgstr "份"

#. module: stock
#. openerp-web
#: code:addons/stock/static/src/xml/picking.xml:218
#, python-format
msgid "Quit"
msgstr "退出"

#. module: stock
#: field:product.template,loc_rack:0
msgid "Rack"
msgstr "货架"

#. module: stock
#: view:stock.move:stock.view_move_search
#: view:stock.picking:stock.view_picking_internal_search
#: view:stock.picking.type:stock.stock_picking_type_kanban
msgid "Ready"
msgstr "准备好"

#. module: stock
#: model:ir.actions.act_window,name:stock.action_picking_tree_ready
msgid "Ready Transfers"
msgstr "已就绪调拨"

#. module: stock
#: selection:stock.picking,state:0
msgid "Ready to Transfer"
msgstr "准备好调拨"

#. module: stock
#: view:stock.inventory:stock.view_inventory_form
msgid "Real Quantity"
msgstr "实际数量"

#. module: stock
#: view:product.product:stock.product_kanban_stock_view
#: field:product.product,reception_count:0
msgid "Receipt"
msgstr "收货"

#. module: stock
#: field:stock.warehouse,reception_route_id:0
msgid "Receipt Route"
msgstr "收货路线"

#. module: stock
#: code:addons/stock/stock.py:3389
#, python-format
msgid "Receipt in 1 step"
msgstr "1步收货"

#. module: stock
#: code:addons/stock/stock.py:3390
#, python-format
msgid "Receipt in 2 steps"
msgstr "2步收货"

#. module: stock
#: code:addons/stock/stock.py:3391
#, python-format
msgid "Receipt in 3 steps"
msgstr "3步收货"

#. module: stock
#: code:addons/stock/stock.py:3262
#: model:ir.actions.act_window,name:stock.action_receive_move
#: view:product.product:stock.product_kanban_stock_view
#: model:stock.picking.type,name:stock.chi_picking_type_in
#: model:stock.picking.type,name:stock.picking_type_in
#, python-format
msgid "Receipts"
msgstr "收货"

#. module: stock
#: selection:stock.warehouse,reception_steps:0
msgid "Receive goods directly in stock (1 step)"
msgstr "直接在库存接收货物 (1步)"

#. module: stock
#: code:addons/stock/product.py:254
#, python-format
msgid "Received Qty"
msgstr "已接收数量"

#. module: stock
#: view:stock.picking:stock.view_picking_form
msgid "Recheck Availability"
msgstr "重检查可用性"

#. module: stock
#. openerp-web
#: code:addons/stock/static/src/xml/picking.xml:269
#, python-format
msgid "Recompute"
msgstr "重新计算"

#. module: stock
#: field:stock.picking,recompute_pack_op:0
msgid "Recompute pack operation?"
msgstr "重新计算打包作业？"

#. module: stock
#: view:stock.move:stock.view_move_search view:stock.move:stock.view_move_tree
#: view:stock.move:stock.view_move_tree_receipt_picking
#: view:stock.move:stock.view_move_tree_receipt_picking_board
#: field:stock.move,picking_id:0 field:stock.picking,name:0
msgid "Reference"
msgstr "参考"

#. module: stock
#: field:stock.picking.type,sequence_id:0
msgid "Reference Sequence"
msgstr "参考序列"

#. module: stock
#: sql_constraint:stock.picking:0
msgid "Reference must be unique per company!"
msgstr "每个公司的参考必须是唯一的！"

#. module: stock
#: help:stock.picking,origin:0
msgid "Reference of the document"
msgstr "单据的参考"

#. module: stock
#: field:stock.picking,pack_operation_ids:0
msgid "Related Packing Operations"
msgstr "相关的打包作业"

#. module: stock
#: field:stock.pack.operation,remaining_qty:0
msgid "Remaining Qty"
msgstr "剩余数量"

#. module: stock
#: field:stock.move,remaining_qty:0
msgid "Remaining Quantity"
msgstr "剩余数量"

#. module: stock
#: help:stock.move,remaining_qty:0
msgid ""
"Remaining Quantity in default UoM according to operations matched with this "
"move"
msgstr "默认计量单位的剩余数量是和这次移动作业相匹配的"

#. module: stock
#: view:stock.picking:stock.view_picking_internal_search
msgid "Remaining parts of picking partially processed"
msgstr "部分分拣后的剩余部分"

#. module: stock
#: help:stock.pack.operation,remaining_qty:0
msgid ""
"Remaining quantity in default UoM according to moves matched with this "
"operation. "
msgstr " 默认计量单位的剩余数量是和这次移动作业相匹配的。"

#. module: stock
#: view:product.removal:stock.view_removal
msgid "Removal"
msgstr "下架"

#. module: stock
#: model:ir.model,name:stock.model_product_removal
#: field:stock.location,removal_strategy_id:0
msgid "Removal Strategy"
msgstr "下架策略"

#. module: stock
#: code:addons/stock/stock.py:479
#, python-format
msgid "Removal strategy %s not implemented."
msgstr "下架策略 %s 没有实现."

#. module: stock
#. openerp-web
#: code:addons/stock/static/src/xml/picking.xml:176
#, python-format
msgid "Remove from package"
msgstr "从包裹移除"

#. module: stock
#: field:stock.warehouse.orderpoint,logic:0
msgid "Reordering Mode"
msgstr "重订货模式"

#. module: stock
#: model:ir.actions.act_window,name:stock.act_stock_warehouse_2_stock_warehouse_orderpoint
#: model:ir.actions.act_window,name:stock.action_orderpoint_form
#: model:ir.actions.act_window,name:stock.product_open_orderpoint
#: model:ir.ui.menu,name:stock.menu_stock_order_points
#: view:product.product:stock.product_form_view_procurement_button
#: view:product.template:stock.product_template_form_view_procurement_button
#: view:stock.warehouse.orderpoint:stock.view_warehouse_orderpoint_form
#: view:stock.warehouse.orderpoint:stock.view_warehouse_orderpoint_tree
#: view:stock.warehouse.orderpoint:stock.warehouse_orderpoint_search
msgid "Reordering Rules"
msgstr "重订货规则"

#. module: stock
#: view:stock.warehouse.orderpoint:stock.warehouse_orderpoint_search
msgid "Reordering Rules Search"
msgstr "重订货规则搜索"

#. module: stock
#: field:stock.move.operation.link,reserved_quant_id:0
msgid "Reserved Quant"
msgstr "保留的份"

#. module: stock
#: view:stock.move:stock.view_move_form
#: view:stock.move:stock.view_move_picking_form
msgid "Reserved Quants"
msgstr "保留的份"

#. module: stock
#: field:stock.quant,reservation_id:0
msgid "Reserved for Move"
msgstr "保留给移动"

#. module: stock
#: field:stock.move,reserved_quant_ids:0
msgid "Reserved quants"
msgstr "保留的份"

#. module: stock
#: field:stock.warehouse,resupply_from_wh:0
msgid "Resupply From Other Warehouses"
msgstr "从其他仓库补给"

#. module: stock
#: field:stock.warehouse,resupply_route_ids:0
msgid "Resupply Routes"
msgstr "补给路线"

#. module: stock
#: field:stock.warehouse,resupply_wh_ids:0
msgid "Resupply Warehouses"
msgstr "补给仓库"

#. module: stock
#: view:stock.return.picking:stock.view_stock_return_picking_form
msgid "Return"
msgstr "退货"

#. module: stock
#: model:ir.model,name:stock.model_stock_return_picking
msgid "Return Picking"
msgstr "退货分拣"

#. module: stock
#: view:stock.return.picking.line:stock.stock_return_line_form_in
msgid "Return Picking Memory"
msgstr "退货分拣记忆"

#. module: stock
#: model:ir.actions.act_window,name:stock.act_stock_return_picking
msgid "Return Shipment"
msgstr "退回的装运"

#. module: stock
#: view:stock.return.picking:stock.view_stock_return_picking_form
msgid "Return lines"
msgstr "退货明细"

#. module: stock
#: code:addons/stock/wizard/stock_return_picking.py:179
#, python-format
msgid "Returned Picking"
msgstr "退回的分拣"

#. module: stock
#: view:stock.picking:stock.view_picking_form
msgid "Reverse Transfer"
msgstr "反向调拨"

#. module: stock
#: field:stock.location,parent_right:0
#: field:stock.quant.package,parent_right:0
msgid "Right Parent"
msgstr "右父项"

#. module: stock
#: field:procurement.rule,route_id:0 field:stock.location.path,route_id:0
#: view:stock.location.route:stock.stock_location_route_form_view
msgid "Route"
msgstr "路线"

#. module: stock
#: field:stock.location.route,name:0
msgid "Route Name"
msgstr "路线名称"

#. module: stock
#: field:procurement.rule,route_sequence:0
#: field:stock.location.path,route_sequence:0
msgid "Route Sequence"
msgstr "路线序列"

#. module: stock
#: model:ir.actions.act_window,name:stock.action_routes_form
#: model:ir.ui.menu,name:stock.menu_stock_routes
#: field:product.category,route_ids:0
#: view:product.product:stock.product_form_view_procurement_button
#: view:product.template:stock.product_template_form_view_procurement_button
#: field:product.template,route_ids:0
#: view:stock.location.route:stock.stock_location_route_tree
#: view:stock.warehouse:stock.view_warehouse field:stock.warehouse,route_ids:0
msgid "Routes"
msgstr "路线"

#. module: stock
#: help:stock.warehouse,resupply_route_ids:0
msgid ""
"Routes will be created for these resupply warehouses and you can select them"
" on products and product categories"
msgstr "这些补给仓库将会创建路线，您可以在产品和产品类别中选择它们"

#. module: stock
#: field:product.template,loc_row:0
msgid "Row"
msgstr "行"

#. module: stock
#: view:stock.warehouse.orderpoint:stock.view_warehouse_orderpoint_form
msgid "Rules"
msgstr "规则"

#. module: stock
#: model:ir.ui.menu,name:stock.menu_stock_proc_schedulers
msgid "Run Schedulers"
msgstr "运行排程器"

#. module: stock
#. openerp-web
#: code:addons/stock/static/src/xml/picking.xml:14
#, python-format
msgid "Scan a location or select it in the list below"
msgstr "扫描一个位置或者从下面列表中选择"

#. module: stock
#. openerp-web
#: code:addons/stock/static/src/xml/picking.xml:38
#, python-format
msgid ""
"Scan a lot or type it below (leave empty to generate one automatically)"
msgstr "批量扫描或在下面输入它(留空自动生成一个)"

#. module: stock
#. openerp-web
#: code:addons/stock/static/src/xml/picking.xml:122
#, python-format
msgid "Scanned"
msgstr "已扫描"

#. module: stock
#. openerp-web
#: code:addons/stock/static/src/xml/picking.xml:226
#, python-format
msgid "Scanned picking could not be found"
msgstr "找不到扫描的分拣"

#. module: stock
#: view:stock.move:stock.view_move_search
msgid "Scheduled"
msgstr "安排"

#. module: stock
#: field:stock.picking,min_date:0 view:website:stock.report_picking
msgid "Scheduled Date"
msgstr "安排日期"

#. module: stock
#: help:stock.move,date_expected:0
msgid "Scheduled date for the processing of this move"
msgstr "此库存移动处理的日程表日期"

#. module: stock
#: help:stock.picking,min_date:0
msgid ""
"Scheduled time for the first part of the shipment to be processed. Setting "
"manually a value here would set it as expected date for all the stock moves."
msgstr "计划时间的第一部分装运即将进行。在此手动设定一个值表示所有库存移动的期望时间。"

#. module: stock
#: help:stock.picking,max_date:0
msgid "Scheduled time for the last part of the shipment to be processed"
msgstr "待处理的最后一部分装运的计划时间"

#. module: stock
#: model:ir.ui.menu,name:stock.menu_stock_sched
msgid "Schedulers"
msgstr "排程器"

#. module: stock
#: view:stock.move:stock.view_move_form
#: view:stock.move:stock.view_move_picking_form
#: view:stock.move.scrap:stock.view_stock_move_scrap_wizard
msgid "Scrap"
msgstr "报废"

#. module: stock
#: view:stock.move.scrap:stock.view_stock_move_scrap_wizard
msgid "Scrap Location"
msgstr "报废位置"

#. module: stock
#: model:ir.actions.act_window,name:stock.move_scrap
msgid "Scrap Move"
msgstr "报废移动"

#. module: stock
#: model:ir.model,name:stock.model_stock_move_scrap
#: view:stock.inventory:stock.view_inventory_form
#: view:stock.move:stock.view_move_picking_tree
#: view:stock.move:stock.view_move_tree
#: view:stock.move:stock.view_move_tree_receipt_picking
#: view:stock.move.scrap:stock.view_stock_move_scrap_wizard
msgid "Scrap Products"
msgstr "损耗产品"

#. module: stock
#: model:stock.location,name:stock.stock_location_scrapped
#: field:stock.move,scrapped:0
msgid "Scrapped"
msgstr "已报废"

#. module: stock
#. openerp-web
#: code:addons/stock/static/src/xml/picking.xml:215
#, python-format
msgid "Search"
msgstr "搜索"

#. module: stock
#: view:stock.inventory:stock.view_inventory_filter
msgid "Search Inventory"
msgstr "查询存货"

#. module: stock
#. openerp-web
#: code:addons/stock/static/src/xml/picking.xml:191
#, python-format
msgid "Search Results"
msgstr "搜索结果"

#. module: stock
#: view:stock.location.route:stock.stock_location_route_form_view
msgid "Select the places where this route can be selected"
msgstr "选择这条路线可以选择的位置"

#. module: stock
#. openerp-web
#: code:addons/stock/static/src/xml/picking.xml:225
#, python-format
msgid "Select your operation"
msgstr "选择您的作业"

#. module: stock
#: field:stock.inventory,filter:0
msgid "Selection Filter"
msgstr "选择过滤器"

#. module: stock
#: field:stock.location.path,sequence:0
#: view:stock.location.route:stock.stock_location_route_form_view
#: field:stock.location.route,sequence:0 field:stock.picking.type,sequence:0
msgid "Sequence"
msgstr "序列"

#. module: stock
#: model:res.request.link,name:stock.req_link_tracking
#: field:stock.change.product.qty,lot_id:0
#: field:stock.inventory.line,prod_lot_id:0
#: view:stock.production.lot:stock.view_production_lot_form
#: view:stock.production.lot:stock.view_production_lot_tree
#: field:stock.production.lot,name:0 field:stock.return.picking.line,lot_id:0
msgid "Serial Number"
msgstr "序列号"

#. module: stock
#: field:stock.inventory.line,prodlot_name:0
msgid "Serial Number Name"
msgstr "序列号名称"

#. module: stock
#: model:ir.actions.act_window,name:stock.action_production_lot_form
#: model:ir.ui.menu,name:stock.menu_action_production_lot_form
msgid "Serial Numbers"
msgstr "序列号"

#. module: stock
#: field:procurement.rule,warehouse_id:0
msgid "Served Warehouse"
msgstr "服务的仓库"

#. module: stock
#: view:stock.move:stock.view_move_form
msgid "Set Available"
msgstr "设为可用"

#. module: stock
#: help:product.category,removal_strategy_id:0
msgid ""
"Set a specific removal strategy that will be used regardless of the source "
"location for this product category"
msgstr "设置一个特殊的移除策略，它将被使用，而不考虑此产品分类的源位置。"

#. module: stock
#: view:stock.inventory:stock.view_inventory_form
msgid "Set to Draft"
msgstr "设为草稿"

#. module: stock
#: help:stock.move,location_id:0
msgid ""
"Sets a location if you produce at a fixed location. This can be a partner "
"location if you subcontract the manufacturing operations."
msgstr "如果您的产品在一个固定的位置配置一个位置,如果您转包生产这可以是业务伙伴的位置."

#. module: stock
#: view:stock.transfer_details:stock.view_stock_enter_transfer_details
msgid ""
"Setting a product and a source package means that the product will be taken\n"
"                            out of the package."
msgstr "设定产品和源包装意味着产品将\n被取出包装。"

#. module: stock
#: model:stock.location,name:stock.stock_location_components
msgid "Shelf 1"
msgstr "货架 1"

#. module: stock
#: model:stock.location,name:stock.stock_location_14
msgid "Shelf 2"
msgstr "货架 2"

#. module: stock
#: field:stock.location,posy:0
msgid "Shelves (Y)"
msgstr "货架(Y)"

#. module: stock
#: code:addons/stock/stock.py:3393
#, python-format
msgid "Ship Only"
msgstr "仅发货"

#. module: stock
#: selection:stock.warehouse,delivery_steps:0
msgid "Ship directly from stock (Ship only)"
msgstr "直接从库存发货(仅发货)"

#. module: stock
#: field:stock.warehouse,code:0
msgid "Short Name"
msgstr "简名"

#. module: stock
#: help:stock.warehouse,code:0
msgid "Short name used to identify your warehouse"
msgstr "利用简称来标识仓库"

#. module: stock
#: help:stock.move,string_availability_info:0
msgid "Show various information on stock availability for this move"
msgstr "为这次可用库存的移动显示多方面的信息"

#. module: stock
#: model:stock.location,name:stock.location_refrigerator_small
msgid "Small Refrigerator"
msgstr "小型冷藏库"

#. module: stock
#: view:stock.move:stock.view_move_search field:stock.move,origin:0
#: view:website:stock.report_picking
msgid "Source"
msgstr "来源"

#. module: stock
#: field:stock.picking,origin:0
msgid "Source Document"
msgstr "源单据"

#. module: stock
#: field:procurement.rule,location_src_id:0
#: field:stock.location.path,location_from_id:0 field:stock.move,location_id:0
#: field:stock.pack.operation,location_id:0
#: field:stock.transfer_details_items,sourceloc_id:0
msgid "Source Location"
msgstr "源位置"

#. module: stock
#: field:stock.pack.operation,package_id:0
msgid "Source Package"
msgstr "源包裹"

#. module: stock
#: help:procurement.rule,location_src_id:0
msgid "Source location is action=move"
msgstr "只有Action为Move情况下需要源位置"

#. module: stock
#: field:stock.transfer_details_items,package_id:0
msgid "Source package"
msgstr "源包裹"

#. module: stock
#: help:stock.inventory,lot_id:0
msgid ""
"Specify Lot/Serial Number to focus your inventory on a particular Lot/Serial"
" Number."
msgstr "指定批次/序列号使您的存货有一个特别的批次/序列号。"

#. module: stock
#: help:stock.inventory,partner_id:0
msgid "Specify Owner to focus your inventory on a particular Owner."
msgstr "指定所有者来作为一个特别的所有者专注于您的存货。"

#. module: stock
#: help:stock.inventory,package_id:0
msgid "Specify Pack to focus your inventory on a particular Pack."
msgstr "指定包装以作为特定包装来专注于您的存货。"

#. module: stock
#: help:stock.inventory,product_id:0
msgid "Specify Product to focus your inventory on a particular Product."
msgstr "指定产品以作为特殊产品来专注于您的存货。"

#. module: stock
#: view:stock.transfer_details:stock.view_stock_enter_transfer_details
msgid "Split"
msgstr "拆分"

#. module: stock
#: view:stock.inventory:stock.view_inventory_form
msgid "Start Inventory"
msgstr "开始盘存"

#. module: stock
#: view:website:stock.report_picking
msgid "State"
msgstr "状态"

#. module: stock
#: view:stock.inventory:stock.view_inventory_filter
#: field:stock.inventory,state:0 field:stock.inventory.line,state:0
#: view:stock.move:stock.view_move_search field:stock.move,state:0
#: view:stock.picking:stock.view_picking_internal_search
#: field:stock.picking,state:0
msgid "Status"
msgstr "状态"

#. module: stock
#: code:addons/stock/stock.py:3350
#: model:stock.location,name:stock.stock_location_shop0
#: model:stock.location,name:stock.stock_location_stock
#, python-format
msgid "Stock"
msgstr "库存"

#. module: stock
#: view:website:stock.report_inventory
msgid "Stock Inventory"
msgstr "库存存货"

#. module: stock
#: view:stock.inventory.line:stock.stock_inventory_line_tree
msgid "Stock Inventory Lines"
msgstr "库存盘存明细行"

#. module: stock
#: model:ir.actions.report.xml,name:stock.report_product_history
msgid "Stock Level Forecast"
msgstr "库存水平预测"

#. module: stock
#: view:stock.location:stock.view_location_form
#: view:stock.location:stock.view_location_tree2
msgid "Stock Location"
msgstr "库存位置"

#. module: stock
#: view:stock.location:stock.view_location_search
msgid "Stock Locations"
msgstr "库存位置"

#. module: stock
#: model:ir.model,name:stock.model_stock_move
msgid "Stock Move"
msgstr "库存移动"

#. module: stock
#: model:ir.actions.act_window,name:stock.action_move_form2
#: model:ir.ui.menu,name:stock.menu_action_move_form2
#: view:stock.inventory:stock.view_inventory_form
#: view:stock.move:stock.view_move_form
#: view:stock.move:stock.view_move_picking_form
#: view:stock.move:stock.view_move_picking_tree
#: view:stock.move:stock.view_move_search
#: view:stock.picking:stock.view_picking_form
#: view:stock.production.lot:stock.view_production_lot_form
msgid "Stock Moves"
msgstr "库存移动"

#. module: stock
#: view:stock.move:stock.view_move_graph
msgid "Stock Moves Analysis"
msgstr "库存移动分析"

#. module: stock
#: model:ir.actions.act_window,name:stock.action_picking_tree_all
msgid "Stock Operations"
msgstr "库存作业"

#. module: stock
#: field:stock.pack.operation,picking_id:0
msgid "Stock Picking"
msgstr "库存分拣"

#. module: stock
#: view:product.template:stock.view_template_property_form
msgid "Stock and Expected Variations"
msgstr "库存和预期的变动"

#. module: stock
#: view:stock.move:stock.view_move_search
msgid "Stock moves that are Available (Ready to process)"
msgstr "库存移动可用（已准备好）"

#. module: stock
#: view:stock.move:stock.view_move_search
msgid "Stock moves that are Confirmed, Available or Waiting"
msgstr "库存移动处于已确认、可用或者在等待的状态"

#. module: stock
#: view:stock.move:stock.view_move_search
msgid "Stock moves that have been processed"
msgstr "库存移动已经被处理"

#. module: stock
#: view:report.stock.lines.date:stock.report_stock_lines_date_search
msgid "Stockable"
msgstr "可库存"

#. module: stock
#: view:product.template:stock.product_template_search_form_view_stock
msgid "Stockable products"
msgstr "可库存产品"

#. module: stock
#: view:product.template:stock.view_template_property_form
msgid "Storage Location"
msgstr "存储位置"

#. module: stock
#: field:stock.config.settings,group_uos:0
msgid "Store products in a different unit of measure than the sales order"
msgstr "开票产品的计量单位和销售订单不一致。"

#. module: stock
#: field:stock.picking,message_summary:0
#: field:stock.production.lot,message_summary:0
msgid "Summary"
msgstr "摘要"

#. module: stock
#: field:stock.location.route,supplied_wh_id:0
msgid "Supplied Warehouse"
msgstr "供应的仓库:"

#. module: stock
#: view:stock.location:stock.view_location_search
#: view:stock.move:stock.view_move_tree_receipt_picking
msgid "Supplier"
msgstr "供应商"

#. module: stock
#: view:website:stock.report_picking
msgid "Supplier Address:"
msgstr "供应商地址:"

#. module: stock
#: field:res.partner,property_stock_supplier:0
#: selection:stock.location,usage:0
msgid "Supplier Location"
msgstr "供货商位置"

#. module: stock
#: view:stock.location:stock.view_location_search
msgid "Supplier Locations"
msgstr "供应商位置"

#. module: stock
#: field:stock.location.route,supplier_wh_id:0
msgid "Supplier Warehouse"
msgstr "供应商仓库"

#. module: stock
#: model:stock.location,name:stock.stock_location_suppliers
#: selection:stock.picking.type,code:0
msgid "Suppliers"
msgstr "供应商"

#. module: stock
#: view:product.template:stock.view_template_property_form
msgid "Supply Chain Information"
msgstr "供应链信息"

#. module: stock
#: field:stock.move,procure_method:0
msgid "Supply Method"
msgstr "供应方法"

#. module: stock
#: selection:procurement.rule,procure_method:0
msgid "Take From Stock"
msgstr "从库存获取"

#. module: stock
#: view:stock.warehouse:stock.view_warehouse
msgid "Technical Information"
msgstr "技术信息"

#. module: stock
#: help:stock.move.operation.link,reserved_quant_id:0
msgid ""
"Technical field containing the quant that created this link between an "
"operation and a stock move. Used at the stock_move_obj.action_done() time to"
" avoid seeking a matching quant again"
msgstr "本技术字段包含创建此链接的作业和移库之间的份。被用于stock_move_obj.action_done() time来避免再次寻求一个匹配的份。"

#. module: stock
#: help:stock.move,warehouse_id:0
msgid ""
"Technical field depicting the warehouse to consider for the route selection "
"on the next procurement (if any)."
msgstr "本技术字段描述了仓库中下一补货（如果有的话）的路线选择。"

#. module: stock
#: help:res.company,internal_transit_location_id:0
msgid ""
"Technical field used for resupply routes between warehouses that belong to "
"this company"
msgstr "本技术字段用于对属于此公司之间的仓库进行补给的路线。"

#. module: stock
#: help:stock.move,restrict_lot_id:0
msgid ""
"Technical field used to depict a restriction on the lot of quants to "
"consider when marking this move as 'done'"
msgstr "该技术字段用来描述当多份移动标记为’完成‘时的限制"

#. module: stock
#: help:stock.move,restrict_partner_id:0
msgid ""
"Technical field used to depict a restriction on the ownership of quants to "
"consider when marking this move as 'done'"
msgstr "该技术字段用来描述当所有者的份移动标记为’完成‘时的限制"

#. module: stock
#: help:stock.picking,picking_type_code:0
msgid ""
"Technical field used to display the correct label on print button in the "
"picking view"
msgstr "该技术字段用于在移库视图中显示正确的打印按钮标签。"

#. module: stock
#: help:stock.return.picking,move_dest_exists:0
msgid "Technical field used to hide help tooltip if not needed"
msgstr "该技术字段用来隐藏不必要的帮助提示信息。"

#. module: stock
#: help:stock.quant,negative_dest_location_id:0
msgid ""
"Technical field used to record the destination location of a move that "
"created a negative quant"
msgstr "该技术字段是用来记录已创建负数量移动的目标位置"

#. module: stock
#: help:stock.move,price_unit:0
msgid ""
"Technical field used to record the product cost set by the user during a "
"picking confirmation (when costing method used is 'average price' or "
"'real'). Value given in company currency and in product uom."
msgstr "该技术字段用来记录用户在分拣确认期间的产品成本变化（在使用 '平均价格' 或'实际价格'的成本方法时）。以公司的当前货币及产品的默认计量单位赋值。"

#. module: stock
#: help:stock.move,split_from:0
msgid ""
"Technical field used to track the origin of a split move, which can be "
"useful in case of debug"
msgstr "技术字段是用来记录在调试模式分批移动的目标位置"

#. module: stock
#: help:product.template,sale_delay:0
msgid ""
"The average delay in days between the confirmation of the customer order and"
" the delivery of the finished products. It's the time you promise to your "
"customers."
msgstr "在客户订单确认和完工产品交付之间的平均的延期日子。这是你承诺给客户的日期。"

#. module: stock
#: sql_constraint:stock.location:0
msgid "The barcode for a location must be unique per company !"
msgstr "位置编码必须在公司内唯一！"

#. module: stock
#: code:addons/stock/stock.py:3874
#, python-format
msgid ""
"The chosen quantity for product %s is not compatible with the UoM rounding. "
"It will be automatically converted at confirmation"
msgstr "选择的产品数量%s不兼容四舍五入计量单位。确认后它将会自动转换"

#. module: stock
#: sql_constraint:stock.warehouse:0
msgid "The code of the warehouse must be unique per company!"
msgstr "该科目的代码，每家公司必须是唯一的！"

#. module: stock
#: sql_constraint:stock.production.lot:0
msgid ""
"The combination of serial number, internal reference and product must be "
"unique !"
msgstr "序列号和内部参考组合必须是唯一的!"

#. module: stock
#: help:stock.quant,company_id:0
msgid "The company to which the quants belong"
msgstr "份所属于的公司"

#. module: stock
#: help:stock.inventory,date:0
msgid ""
"The date that will be used for the stock level check of the products and the"
" validation of the stock move related to this inventory."
msgstr "这个日期将被用于：产品的库存水平和关于盘点的库存移动确认。"

#. module: stock
#: code:addons/stock/stock.py:3522
#, python-format
msgid ""
"The default resupply warehouse should be different than the warehouse "
"itself!"
msgstr "默认的补给仓库应该和自身仓库不同!"

#. module: stock
#: code:addons/stock/stock.py:1067
#, python-format
msgid ""
"The destination location must be the same for all the moves of the picking."
msgstr "分拣动作的目标位置必须相同的"

#. module: stock
#: view:product.category:stock.product_category_form_view_inherit
msgid ""
"The following routes will apply to the products in this category taking into"
" account parent categories:"
msgstr "考虑到其父分类，下面的路线将应用到这个分类的产品："

#. module: stock
#: help:stock.quant,reservation_id:0
msgid "The move the quant is reserved for"
msgstr "此移动此份是保留给"

#. module: stock
#: sql_constraint:stock.warehouse:0
msgid "The name of the warehouse must be unique per company!"
msgstr "每个公司的财务期间名称须唯一"

#. module: stock
#: help:stock.quant,propagated_from_id:0
msgid "The negative quant this is coming from"
msgstr "这是来自于负库存"

#. module: stock
#: help:stock.quant.package,parent_id:0
msgid "The package containing this item"
msgstr "该包裹包含此项目"

#. module: stock
#: help:stock.quant,package_id:0
msgid "The package containing this quant"
msgstr "该包裹包含此份"

#. module: stock
#: model:ir.model,name:stock.model_stock_picking_type
msgid "The picking type determines the picking view"
msgstr "分拣类型决定分拣视图"

#. module: stock
#: help:stock.warehouse.orderpoint,qty_multiple:0
msgid ""
"The procurement quantity will be rounded up to this multiple.  If it is 0, "
"the exact quantity will be used.  "
msgstr "采购数量将是倍数级别的。若为0，将强制要求确切数值才行，就是说不能为0。"

#. module: stock
#: help:stock.move,rule_id:0
msgid "The pull rule that created this stock move"
msgstr "已创建库存迁移的拉式规则"

#. module: stock
#: help:stock.move,push_rule_id:0
msgid "The push rule that created this stock move"
msgstr "库存推式迁移规则"

#. module: stock
#: code:addons/stock/stock.py:1699
#, python-format
msgid ""
"The requested operation cannot be processed because of a programming error "
"setting the `product_qty` field instead of the `product_uom_qty`."
msgstr "请求的作业无法处理，因为一个程序错误设置`product_qty`字段取代了 `product_uom_qty`。"

#. module: stock
#. openerp-web
#: code:addons/stock/static/src/xml/picking.xml:268
#, python-format
msgid "The reserved stock changed. You might want to"
msgstr "保留库存改变了。你可能想"

#. module: stock
#: code:addons/stock/stock.py:2353
#, python-format
msgid ""
"The roundings of your Unit of Measures %s on the move vs. %s on the product "
"don't allow to do these operations or you are not transferring the picking "
"at once. "
<<<<<<< HEAD
msgstr "在此产品上您的计量单位%s的舍入 在此移动vs. %s 上不允许这些作业，或您没一次完成分拣调拨。"
=======
msgstr "库存移动的计量单位%s的四舍五入 vs.  产品的计量单位 %s 的四舍五入不允许做这些作业，或你不是一次性调拨该分拣。"
>>>>>>> 8651d081

#. module: stock
#: code:addons/stock/stock.py:3867
#, python-format
msgid ""
"The selected UoM for product %s is not compatible with the UoM set on the product form. \n"
"Please choose an UoM within the same UoM category."
msgstr "产品%s 的所选计量单位与这个产品的默认计量单位类别不同。\n 请选择一个同类别的计量单位。"

#. module: stock
#: constraint:stock.inventory:0
msgid "The selected inventory options are not coherent."
msgstr "选择的库存选项并不相干。"

#. module: stock
#: code:addons/stock/stock.py:1070
#, python-format
msgid "The source location must be the same for all the moves of the picking."
msgstr "分拣动作的源位置必须相同的"

#. module: stock
#: view:stock.transfer_details:stock.view_stock_enter_transfer_details
msgid ""
"The source package will be moved entirely.  If you specify a destination "
"package, the source package will be put in the destination package."
msgstr "源包装将被完全移除。如果你指定一个目标包装，源包装将放入目标包装里。"

#. module: stock
#: help:stock.pack.operation,picking_id:0
msgid "The stock operation where the packing has been made"
msgstr "打包作业执行的地方"

#. module: stock
#: help:procurement.rule,warehouse_id:0
msgid "The warehouse this rule is for"
msgstr "仓库规则"

#. module: stock
#: help:procurement.rule,propagate_warehouse_id:0
msgid ""
"The warehouse to propagate on the created move/procurement, which can be "
"different of the warehouse this rule is for (e.g for resupplying rules from "
"another warehouse)"
msgstr "仓库在创建移动到传送/采购,这个规则可以是不同的仓库(例如从另一个仓库进行再补给)"

#. module: stock
#: field:stock.inventory.line,theoretical_qty:0
msgid "Theoretical Quantity"
msgstr "理论数量"

#. module: stock
#: help:stock.config.settings,module_procurement_jit:0
msgid ""
"This allows Just In Time computation of procurement orders.\n"
"                All procurement orders will be processed immediately, which could in some\n"
"                cases entail a small performance impact.\n"
"                This installs the module procurement_jit."
msgstr "这个功能允许补货单的JIT计算。\n 所有补货单会被立即处理，这在某些情况下会对性能有少量影响。\n 这会安装 mrp_jit 模块。"

#. module: stock
#: help:stock.config.settings,group_stock_tracking_lot:0
msgid ""
"This allows to manipulate packages.  You can put something in, take "
"something from a package, but also move entire packages and put them even in"
" another package.  "
msgstr "此处允许这样打包法。甚至允许你拆包，把一些东西移到另一个包里头。"

#. module: stock
#: help:stock.config.settings,group_stock_production_lot:0
msgid ""
"This allows you to assign a lot (or serial number) to the pickings and "
"moves.  This can make it possible to know which production lot was sent to a"
" certain client, ..."
msgstr "这个允许你给分拣或移动指定一个批次（或序列号）。这个使知道哪个批次的产品被送到了哪个客户是可能的。"

#. module: stock
#: model:ir.actions.act_window,help:stock.quantsact
msgid ""
"This analysis gives you a fast overview on the current stock level of your "
"products and their today's inventory value."
msgstr "这个分析提供给你一个当前库存水平的产品-日期库存数量的快速预览。"

#. module: stock
#: help:stock.quant.package,packaging_id:0
msgid ""
"This field should be completed only if everything inside the package share "
"the same product, otherwise it doesn't really makes sense."
msgstr "只有里面的所有包共享同一个产品时，这个区域才会完成，其他情况下它不起作用"

#. module: stock
#: help:stock.quant,owner_id:0
msgid "This is the owner of the quant"
msgstr "这是库存分析所有者"

#. module: stock
#: help:stock.location.path,picking_type_id:0
msgid "This is the picking type associated with the different pickings"
msgstr "这是不同与不同分拣相关的分拣类型。"

#. module: stock
#: help:stock.move,product_uom_qty:0
msgid ""
"This is the quantity of products from an inventory point of view. For moves "
"in the state 'done', this is the quantity of products that were actually "
"moved. For other moves, this is the quantity of product that is planned to "
"be moved. Lowering this quantity does not generate a backorder. Changing "
"this quantity on assigned moves affects the product reservation, and should "
"be done with care."
msgstr "这是库存视角的产品数量。对于状态为“完成”的移动，这就是真正完成了移动的产品数量。对于其它移动，则是计划进行移动的数量。降低这个数量不会生成欠单。在已指定的移动变更这个数量将影响产品保留，应该慎之又慎。"

#. module: stock
#: help:stock.location.path,auto:0
msgid ""
"This is used to define paths the product has to follow within the location tree.\n"
"The 'Automatic Move' value will create a stock move after the current one that will be validated automatically. With 'Manual Operation', the stock move has to be validated by a worker. With 'Automatic No Step Added', the location is replaced in the original move."
msgstr "这些规则确定了产品在位置树中的正确移动路径.\n‘自动移动’ 将在创建库存移动后自动确认.\n‘手动作业’ 库存移动需要人工确认. \n‘自动不加入步骤’ 这位置取代移动的源位置."

#. module: stock
#: help:stock.config.settings,group_stock_adv_location:0
msgid ""
"This option supplements the warehouse application by effectively "
"implementing Push and Pull inventory flows through Routes."
msgstr "此选项通过路线有效实施推拉式物流来满足仓库请求"

#. module: stock
#: view:stock.return.picking:stock.view_stock_return_picking_form
msgid ""
"This picking appears to be chained with another operation. Later, if you "
"receive the goods you are returning now, make sure to"
msgstr "这个分拣好像与其它作业关联。如果你接收要退回的产品，请确认"

#. module: stock
#: help:stock.change.product.qty,new_quantity:0
msgid ""
"This quantity is expressed in the Default Unit of Measure of the product."
msgstr "此数量以该产品的默认计量单位表示"

#. module: stock
#: help:res.partner,property_stock_customer:0
msgid ""
"This stock location will be used, instead of the default one, as the "
"destination location for goods you send to this partner"
msgstr "这位置替代默认值作为您送货到业务伙伴的目标位置."

#. module: stock
#: help:res.partner,property_stock_supplier:0
msgid ""
"This stock location will be used, instead of the default one, as the source "
"location for goods you receive from the current partner"
msgstr "默认作为您接收当前业务伙伴产品的源位置"

#. module: stock
#: help:product.template,property_stock_production:0
msgid ""
"This stock location will be used, instead of the default one, as the source "
"location for stock moves generated by manufacturing orders."
msgstr "该位置将被使用以替换默认的，同样的，库存移动的源位置将根据制造单生成。"

#. module: stock
#: help:product.template,property_stock_procurement:0
msgid ""
"This stock location will be used, instead of the default one, as the source "
"location for stock moves generated by procurements."
msgstr "该位置将被使用以替换默认的，同样的，库存移动的源位置将根据补货生成。"

#. module: stock
#: help:product.template,property_stock_inventory:0
msgid ""
"This stock location will be used, instead of the default one, as the source "
"location for stock moves generated when you do an inventory."
msgstr "该位置将被使用以替换默认的，同样当您做盘存时，库存移动的源位置将被生成。"

#. module: stock
#: help:stock.config.settings,group_stock_tracking_owner:0
msgid "This way you can receive products attributed to a certain owner. "
msgstr "这样你就可以得到一个归属于某个所有者的产品属性。"

#. module: stock
#: help:stock.config.settings,group_stock_multiple_locations:0
msgid ""
"This will show you the locations and allows you to define multiple picking "
"types and warehouses."
msgstr "这将告诉你位置并且允许你定义多个分拣类型和仓库"

#. module: stock
#. openerp-web
#: code:addons/stock/static/src/xml/picking.xml:125
#, python-format
msgid "To"
msgstr "到"

#. module: stock
#: view:stock.move:stock.view_move_search
msgid "To Do"
msgstr "待办"

#. module: stock
#: view:stock.move:stock.view_move_search
msgid "Today"
msgstr "今天"

#. module: stock
#. openerp-web
#: code:addons/stock/static/src/xml/picking.xml:123
#, python-format
msgid "Todo"
msgstr "待办"

#. module: stock
#: view:website:stock.report_inventory
msgid "Total Quantity"
msgstr "数量合计"

#. module: stock
#: field:product.category,total_route_ids:0
msgid "Total routes"
msgstr "路线合计"

#. module: stock
#: code:addons/stock/stock.py:1564
#: model:ir.ui.menu,name:stock.menu_traceability
#: view:stock.config.settings:stock.view_stock_config_settings
#: view:stock.production.lot:stock.view_production_lot_form
#, python-format
msgid "Traceability"
msgstr "追溯"

#. module: stock
#: field:product.template,track_incoming:0
msgid "Track Incoming Lots"
msgstr "跟踪进货批次"

#. module: stock
#: field:product.template,track_outgoing:0
msgid "Track Outgoing Lots"
msgstr "跟踪出货批次"

#. module: stock
#: help:stock.config.settings,module_product_expiry:0
msgid ""
"Track different dates on products and serial numbers.\n"
"The following dates can be tracked:\n"
"    - end of life\n"
"    - best before date\n"
"    - removal date\n"
"    - alert date.\n"
"This installs the module product_expiry."
msgstr "对产品和序列号跟踪不同的日期。\n下列日期可被跟踪：\n       -寿命终止\n       -最佳使用日期\n       -搬运日期 \n       -提醒日期\n\n这需要安装模块 product_expiry."

#. module: stock
#: field:stock.config.settings,group_stock_production_lot:0
msgid "Track lots or serial numbers"
msgstr "跟踪批次或序列号码"

#. module: stock
#: view:stock.picking:stock.view_picking_form
#: field:stock.transfer_details_items,transfer_id:0
msgid "Transfer"
msgstr "调拨"

#. module: stock
#: view:stock.transfer_details:stock.view_stock_enter_transfer_details
msgid "Transfer details"
msgstr "调拨详情"

#. module: stock
#: selection:stock.picking,state:0
msgid "Transferred"
msgstr "已调拨"

#. module: stock
#: model:ir.actions.act_window,name:stock.action_picking_tree
msgid "Transfers"
msgstr "调拨"

#. module: stock
#: selection:stock.location,usage:0
msgid "Transit Location"
msgstr "中转位置"

#. module: stock
#: help:stock.picking,recompute_pack_op:0
msgid ""
"True if reserved quants changed, which mean we might need to recompute the "
"package operations"
msgstr "如果保留的份变化了，则为True，这意味着我们需要重新计算包裹作业"

#. module: stock
#: field:stock.picking.type,code:0
msgid "Type of Operation"
msgstr "作业类型"

#. module: stock
#: field:stock.quant,packaging_type_id:0
msgid "Type of packaging"
msgstr "包装类型"

#. module: stock
#: field:stock.location.path,picking_type_id:0
msgid "Type of the new Operation"
msgstr "新作业的类型"

#. module: stock
#: model:ir.ui.menu,name:stock.menu_pickingtype
msgid "Types of Operation"
msgstr "作业类型"

#. module: stock
#: help:stock.production.lot,name:0
msgid "Unique Serial Number"
msgstr "唯一序列号码"

#. module: stock
#: field:stock.quant,cost:0
msgid "Unit Cost"
msgstr "成本单价"

#. module: stock
#: help:stock.pack.operation,cost:0
msgid "Unit Cost for this product line"
msgstr "此产品行的单元成本"

#. module: stock
#: view:stock.move:stock.view_move_picking_form
msgid "Unit Of Measure"
msgstr "计量单位"

#. module: stock
#: field:stock.move,price_unit:0
msgid "Unit Price"
msgstr "单价"

#. module: stock
#: field:make.procurement,uom_id:0
#: view:stock.inventory:stock.view_inventory_form
#: view:stock.move:stock.stock_move_tree
#: view:stock.move:stock.view_move_picking_tree
#: view:stock.move:stock.view_move_tree
#: view:stock.move:stock.view_move_tree_receipt_picking
#: view:stock.move:stock.view_move_tree_receipt_picking_board
#: field:stock.move,product_uom:0
msgid "Unit of Measure"
msgstr "计量单位"

#. module: stock
#: model:ir.ui.menu,name:stock.menu_stock_uom_categ_form_action
msgid "Unit of Measure Categories"
msgstr "计量单位类别"

#. module: stock
#: model:ir.ui.menu,name:stock.menu_stock_unit_measure_stock
#: model:ir.ui.menu,name:stock.menu_stock_uom_form_action
msgid "Units of Measure"
msgstr "计量单位"

#. module: stock
#: code:addons/stock/stock.py:3736
#, python-format
msgid "Unknown Pack"
msgstr "未知包裹"

#. module: stock
#: selection:stock.warehouse,reception_steps:0
msgid "Unload in input location then go to stock (2 steps)"
msgstr "在进货位置卸货，然后进入库存（2步）"

#. module: stock
#: selection:stock.warehouse,reception_steps:0
msgid ""
"Unload in input location, go through a quality control before being admitted"
" in stock (3 steps)"
msgstr "在进货位置卸货, 确认库存之前, 通过质量管理(3步)"

#. module: stock
#: view:stock.quant.package:stock.view_quant_package_form
msgid "Unpack"
msgstr "拆包"

#. module: stock
#: code:addons/stock/product.py:276
#, python-format
msgid "Unplanned Qty"
msgstr "未计划数量"

#. module: stock
#: field:stock.picking,message_unread:0
#: field:stock.production.lot,message_unread:0
msgid "Unread Messages"
msgstr "未读消息"

#. module: stock
#: view:stock.picking:stock.view_picking_form
msgid "Unreserve"
msgstr "取消保留"

#. module: stock
#: view:stock.inventory:stock.view_inventory_form
msgid "UoM"
msgstr "计量单位"

#. module: stock
#: model:ir.actions.act_window,name:stock.action_view_change_product_quantity
#: view:stock.change.product.qty:stock.view_change_product_quantity
msgid "Update Product Quantity"
msgstr "更新产品数量"

#. module: stock
#: selection:stock.move,priority:0 selection:stock.picking,priority:0
msgid "Urgent"
msgstr "紧急"

#. module: stock
#: field:stock.config.settings,group_stock_tracking_lot:0
msgid "Use packages: pallets, boxes, ..."
msgstr "使用包裹：托盘，箱子，..."

#. module: stock
#: view:make.procurement:stock.view_make_procurment_wizard
msgid ""
"Use this assistant to generate a procurement request for this\n"
"                        product. According to the product configuration, this may\n"
"                        trigger a draft purchase order, a manufacturing order or\n"
"                        a new task."
msgstr "填充这里来运行该产品的需求申请。根据产品的配置，这个方法触发一个采购单草稿、生产订单或者新的任务。"

#. module: stock
#: help:stock.return.picking.line,lot_id:0
msgid "Used to choose the lot/serial number of the product returned"
msgstr "被用来为返回的产品选择批次或序列号"

#. module: stock
#: help:stock.picking.type,sequence:0
msgid "Used to order the 'All Operations' kanban view"
msgstr "历史订单的全部作业看板视图"

#. module: stock
#: model:res.groups,name:stock.group_stock_user
msgid "User"
msgstr "用户"

#. module: stock
#: code:addons/stock/stock.py:2400
#, python-format
msgid "User Error!"
msgstr "用户错误！"

#. module: stock
#: view:website:stock.report_picking
msgid "VAT:"
msgstr "VAT:"

#. module: stock
#: view:stock.inventory:stock.view_inventory_form
msgid "Validate Inventory"
msgstr "验证盘存"

#. module: stock
#. openerp-web
#: code:addons/stock/static/src/xml/picking.xml:67
#, python-format
msgid "Validate package"
msgstr "验证包裹"

#. module: stock
#: selection:stock.inventory,state:0
msgid "Validated"
msgstr "已验证"

#. module: stock
#: selection:stock.move,priority:0 selection:stock.picking,priority:0
msgid "Very Urgent"
msgstr "非常紧急"

#. module: stock
#: selection:stock.location,usage:0
msgid "View"
msgstr "视图"

#. module: stock
#: view:stock.quant.package:stock.view_quant_package_form
msgid "View Contained Packages content"
msgstr "查看包含的包裹内容"

#. module: stock
#: field:stock.warehouse,view_location_id:0
msgid "View Location"
msgstr "视图位置"

#. module: stock
#: model:stock.location,name:stock.stock_location_locations_virtual
msgid "Virtual Locations"
msgstr "虚拟位置"

#. module: stock
#: selection:stock.move,state:0
msgid "Waiting Another Move"
msgstr "等待其它移动"

#. module: stock
#: selection:stock.picking,state:0
msgid "Waiting Another Operation"
msgstr "等待其它作业"

#. module: stock
#: selection:stock.move,state:0
#: view:stock.picking:stock.view_picking_internal_search
#: selection:stock.picking,state:0
#: view:stock.picking.type:stock.stock_picking_type_kanban
msgid "Waiting Availability"
msgstr "等待可用"

#. module: stock
#: model:ir.actions.act_window,name:stock.action_picking_tree_waiting
msgid "Waiting Availability Transfers"
msgstr "等待可用调拨"

#. module: stock
#: view:stock.picking:stock.view_picking_internal_search
msgid "Waiting Moves"
msgstr "等待移动"

#. module: stock
#: model:ir.model,name:stock.model_stock_warehouse
#: model:ir.ui.menu,name:stock.menu_stock_config_settings
#: model:ir.ui.menu,name:stock.menu_stock_root
#: model:ir.ui.menu,name:stock.next_id_61
#: field:make.procurement,warehouse_id:0
#: field:procurement.order,warehouse_id:0 field:product.product,warehouse_id:0
#: field:stock.location.path,warehouse_id:0 field:stock.move,warehouse_id:0
#: field:stock.picking.type,warehouse_id:0
#: view:stock.warehouse:stock.view_warehouse
#: view:stock.warehouse:stock.view_warehouse_tree
#: view:stock.warehouse.orderpoint:stock.warehouse_orderpoint_search
#: field:stock.warehouse.orderpoint,warehouse_id:0
msgid "Warehouse"
msgstr "仓库"

#. module: stock
#: view:website:stock.report_picking
msgid "Warehouse Address:"
msgstr "仓库地址："

#. module: stock
#: view:stock.warehouse:stock.view_warehouse
msgid "Warehouse Configuration"
msgstr "仓库配置"

#. module: stock
#: field:stock.warehouse,name:0
msgid "Warehouse Name"
msgstr "仓库名称"

#. module: stock
#: field:procurement.rule,propagate_warehouse_id:0
msgid "Warehouse to Propagate"
msgstr "沿用的仓库"

#. module: stock
#: help:procurement.order,warehouse_id:0
msgid "Warehouse to consider for the route selection"
msgstr "仓库为路线选择考虑"

#. module: stock
#: code:addons/stock/stock.py:3550
#, python-format
msgid "Warehouse's Routes"
msgstr "仓库的路线"

#. module: stock
#: model:ir.actions.act_window,name:stock.action_warehouse_form
#: model:ir.ui.menu,name:stock.menu_action_warehouse_form
#: view:stock.location.route:stock.stock_location_route_form_view
msgid "Warehouses"
msgstr "仓库"

#. module: stock
#: code:addons/stock/stock.py:2625 code:addons/stock/stock.py:3522
#: code:addons/stock/wizard/make_procurement_product.py:117
#: code:addons/stock/wizard/stock_change_product_qty.py:58
#, python-format
msgid "Warning"
msgstr "警告"

#. module: stock
#: code:addons/stock/wizard/stock_return_picking.py:132
#, python-format
msgid "Warning !"
msgstr "警告 !"

#. module: stock
#: code:addons/stock/stock.py:880 code:addons/stock/stock.py:2159
#: code:addons/stock/stock.py:2415
#: code:addons/stock/wizard/stock_change_product_qty.py:92
#: code:addons/stock/wizard/stock_return_picking.py:69
#: code:addons/stock/wizard/stock_return_picking.py:84
#: code:addons/stock/wizard/stock_return_picking.py:150
#, python-format
msgid "Warning!"
msgstr "警告!"

#. module: stock
#: code:addons/stock/stock.py:3866
#, python-format
msgid "Warning: wrong UoM!"
msgstr "警告：错误UoM！"

#. module: stock
#: code:addons/stock/stock.py:3873
#, python-format
msgid "Warning: wrong quantity!"
msgstr "警告：错误数量！"

#. module: stock
#: help:product.putaway,fixed_location_ids:0
msgid ""
"When the method is fixed, this location will be used to store the products"
msgstr "当方法被确定后，这个位置将被用于存储产品"

#. module: stock
#: help:stock.warehouse.orderpoint,product_min_qty:0
msgid ""
"When the virtual stock goes below the Min Quantity specified for this field,"
" Odoo generates a procurement to bring the forecasted quantity to the Max "
"Quantity."
msgstr "当虚拟库存小于指定的最小数量，Odoo生成补货单来预测达到最大数量前的数量。"

#. module: stock
#: help:stock.warehouse.orderpoint,product_max_qty:0
msgid ""
"When the virtual stock goes below the Min Quantity, Odoo generates a "
"procurement to bring the forecasted quantity to the Quantity specified as "
"Max Quantity."
msgstr "当虚拟库存低于最小数量， Odoo生成一个采购订单提供的数量达到规定最大库存的数量。"

#. module: stock
#: view:stock.change.product.qty:stock.view_change_product_quantity
msgid ""
"When you select a serial number (lot), the quantity is corrected with respect to\n"
"                            the quantity of that serial number (lot) and not to the total quantity of the product."
msgstr "当你选择了一个序列号（批次），数量将按那个序列号（批次）相关的数量\n                            进行修正，而不是按产品的总数量。"

#. module: stock
#: field:stock.return.picking.line,wizard_id:0
msgid "Wizard"
msgstr "向导"

#. module: stock
#: view:procurement.orderpoint.compute:stock.view_procurement_compute_wizard
msgid ""
"Wizard checks all the stock minimum rules and generate procurement order."
msgstr "向导检测所有的库存最小规则，并生成补货订单"

#. module: stock
#: selection:stock.pack.operation,processed:0
msgid "Yes"
msgstr "是"

#. module: stock
#: view:stock.inventory:stock.view_inventory_form
msgid "You can delete lines to ignore some products."
msgstr "本次未盘点的产品行请删除"

#. module: stock
#: code:addons/stock/stock.py:368
#, python-format
msgid ""
"You can not change the unit of measure of a product that has already been "
"used in a done stock move. If you need to change the unit of measure, you "
"may deactivate this product."
msgstr "已经被用于库存移动，你不能变更该产品的计量单位。如果你需要变更计量单位,你可以关闭这个产品。"

#. module: stock
#: code:addons/stock/stock.py:2846
#, python-format
msgid "You can not reserve a negative quantity or a negative quant."
msgstr "你不能保留负数数量，或者负数份。"

#. module: stock
#: code:addons/stock/stock.py:2400
#, python-format
msgid "You can only delete draft moves."
msgstr "您只能删除草稿状态的移动。"

#. module: stock
#: code:addons/stock/stock.py:2244
#, python-format
msgid "You cannot cancel a stock move that has been set to 'Done'."
msgstr "你不能取消一个标记为‘完成’的库存迁移"

#. module: stock
#: code:addons/stock/stock.py:638
#, python-format
msgid "You cannot move to a location of type view %s."
msgstr "您不能移动到视图类型的位置 %s ."

#. module: stock
#: code:addons/stock/stock.py:2625
#, python-format
msgid ""
"You cannot set a negative product quantity in an inventory line:\n"
"\t%s - qty: %s"
msgstr "你不能设置一个负的产品数量：\n\t%s - qty: %s"

#. module: stock
#: code:addons/stock/stock.py:2465
#, python-format
msgid "You cannot split a draft move. It needs to be confirmed first."
msgstr "不能拆分一个移动草稿。你需要先确认它。"

#. module: stock
#: code:addons/stock/stock.py:2461
#, python-format
msgid "You cannot split a move done"
msgstr "您无法分割一个已完成的移动"

#. module: stock
#: code:addons/stock/wizard/stock_return_picking.py:132
#, python-format
msgid "You have manually created product lines, please delete them to proceed"
msgstr "有些手动创建的产品明细需要删掉才能继续"

#. module: stock
#: constraint:stock.warehouse.orderpoint:0
msgid ""
"You have to select a product unit of measure in the same category than the "
"default unit of measure of the product"
msgstr "你必须选择产品默认计量单位的类型一样的计量单位。"

#. module: stock
#: code:addons/stock/wizard/stock_return_picking.py:62
#, python-format
msgid "You may only return one picking at a time!"
msgstr "您可以只返回已完成的分拣！"

#. module: stock
#: code:addons/stock/wizard/stock_return_picking.py:72
#, python-format
msgid "You may only return pickings that are Done!"
msgstr "您可能只返回已完成的分拣！"

#. module: stock
#: code:addons/stock/stock.py:2159
#, python-format
msgid "You must assign a serial number for the product %s"
msgstr "您必须为该产品%s指派一个序列号"

#. module: stock
#: constraint:stock.move:0
msgid ""
"You try to move a product using a UoM that is not compatible with the UoM of"
" the product moved. Please use an UoM in the same UoM category."
msgstr "你尝试迁移的产品使用的计量单位与已迁移产品的计量单位不兼容。请在相同计量单位类别中使用一个计量单位。"

#. module: stock
#: view:stock.change.product.qty:stock.view_change_product_quantity
#: view:stock.transfer_details:stock.view_stock_enter_transfer_details
msgid "_Apply"
msgstr "应用(_A)"

#. module: stock
#: view:stock.change.product.qty:stock.view_change_product_quantity
#: view:stock.transfer_details:stock.view_stock_enter_transfer_details
msgid "_Cancel"
msgstr "取消(_C)"

#. module: stock
#: view:procurement.rule:stock.view_procurement_rule_form_stock_inherit
#: view:product.template:stock.view_template_property_form
#: view:stock.location.path:stock.stock_location_path_form
msgid "days"
msgstr "天"

#. module: stock
#: view:stock.inventory:stock.view_inventory_form
msgid "e.g. Annual inventory"
msgstr "例如：年度库存清单"

#. module: stock
#: view:stock.picking:stock.view_picking_form
msgid "e.g. PO0032"
msgstr "例如：PO0032"

#. module: stock
#: help:stock.move,origin_returned_move_id:0
msgid "move that created the return move"
msgstr "创建退货移动的移动"

#. module: stock
#: view:make.procurement:stock.view_make_procurment_wizard
#: view:procurement.orderpoint.compute:stock.view_procurement_compute_wizard
#: view:stock.change.product.qty:stock.view_change_product_quantity
#: view:stock.config.settings:stock.view_stock_config_settings
#: view:stock.move.scrap:stock.view_stock_move_scrap_wizard
#: view:stock.return.picking:stock.view_stock_return_picking_form
#: view:stock.transfer_details:stock.view_stock_enter_transfer_details
msgid "or"
msgstr "或"

#. module: stock
#. openerp-web
#: code:addons/stock/static/src/xml/picking.xml:243
#, python-format
msgid "picking(s)"
msgstr "分拣"

#. module: stock
#: view:stock.return.picking:stock.view_stock_return_picking_form
msgid "reverse"
msgstr "退回"

#. module: stock
#: help:stock.inventory,move_ids_exist:0
#: help:stock.picking,pack_operation_exist:0
msgid "technical field for attrs in view"
msgstr "视图属性的技术字段"

#. module: stock
#: help:stock.picking,quant_reserved_exist:0
msgid ""
"technical field used to know if there is already at least one quant reserved"
" on moves of a given picking"
msgstr "本技术字段用来表明一个移库表单中明细行是否至少有一份返回记录。"

#. module: stock
#. openerp-web
#: code:addons/stock/static/src/xml/picking.xml:269
#, python-format
msgid "the operations."
msgstr "作业"

#. module: stock
#: view:stock.return.picking:stock.view_stock_return_picking_form
msgid ""
"the returned picking in order to avoid logistic rules to be applied again "
"(which would create duplicated operations)"
msgstr "为了避免逻辑规则被重复应用（创建重复作业）而返回的分拣。"

#. module: stock
#: field:product.product,qty_available_text:0
#: field:product.template,qty_available_text:0
#: field:stock.inventory,total_qty:0 field:stock.picking.type,count_picking:0
#: field:stock.picking.type,count_picking_backorders:0
#: field:stock.picking.type,count_picking_draft:0
#: field:stock.picking.type,count_picking_late:0
#: field:stock.picking.type,count_picking_ready:0
#: field:stock.picking.type,count_picking_waiting:0
#: field:stock.picking.type,rate_picking_backorders:0
#: field:stock.picking.type,rate_picking_late:0
msgid "unknown"
msgstr "未知的"

#. module: stock
#: view:product.template:stock.view_template_property_form
msgid "⇒ Request Procurement"
msgstr "⇒ 请求补货"

#. module: stock
#: view:stock.inventory:stock.view_inventory_form
msgid "⇒ Set quantities to 0"
msgstr "⇒ 设置数量为 0"

#. module: stock
#: view:product.template:stock.view_template_property_form
msgid "⇒ Update"
msgstr "⇒ 更新"<|MERGE_RESOLUTION|>--- conflicted
+++ resolved
@@ -4,8 +4,9 @@
 # 
 # Translators:
 # FIRST AUTHOR <EMAIL@ADDRESS>, 2014
-# jeffery chen fan <jeffery9@gmail.com>, 2015-2016
-# 珠海-老天 <liangjia@qq.com>, 2015
+# Jeffery Chenn <jeffery9@gmail.com>, 2015-2016
+# Jeffery Chenn <jeffery9@gmail.com>, 2016
+# liAnGjiA <liangjia@qq.com>, 2015
 # 智源软件 <likaiyuan2006@gmail.com>, 2015
 # mrshelly <mrshelly@hotmail.com>, 2015
 # Talway <9010446@qq.com>, 2015
@@ -15,20 +16,15 @@
 # 卓忆科技 <zhanghao@jointd.com>, 2015
 # 卓忆科技 <zhanghao@jointd.com>, 2015
 # 智源软件 <likaiyuan2006@gmail.com>, 2015
-# 珠海-老天 <liangjia@qq.com>, 2015
+# liAnGjiA <liangjia@qq.com>, 2015
 # 老肖 <xfx@oscg.com.hk>, 2015
 msgid ""
 msgstr ""
 "Project-Id-Version: Odoo 8.0\n"
 "Report-Msgid-Bugs-To: \n"
 "POT-Creation-Date: 2016-01-14 12:26+0000\n"
-<<<<<<< HEAD
-"PO-Revision-Date: 2016-03-12 06:57+0000\n"
-"Last-Translator: jeffery chen fan <jeffery9@gmail.com>\n"
-=======
 "PO-Revision-Date: 2016-04-24 13:58+0000\n"
 "Last-Translator: Jeffery Chenn <jeffery9@gmail.com>\n"
->>>>>>> 8651d081
 "Language-Team: Chinese (China) (http://www.transifex.com/odoo/odoo-8/language/zh_CN/)\n"
 "MIME-Version: 1.0\n"
 "Content-Type: text/plain; charset=UTF-8\n"
@@ -3689,7 +3685,7 @@
 #. module: stock
 #: help:stock.move,product_qty:0
 msgid "Quantity in the default UoM of the product"
-msgstr "此产品默认计量单位的数量"
+msgstr "数量，基于产品默认计量单位"
 
 #. module: stock
 #: help:stock.quant,qty:0
@@ -3722,7 +3718,7 @@
 "Quantity of products to consider when talking about the contribution of this"
 " pack operation towards the remaining quantity of the move (and inverse). "
 "Given in the product main uom."
-msgstr "产品数量会考虑此打包作业产生移动(及反向移动)的剩余数量。同时参考产品的默认计量单位。"
+msgstr "在谈到此打包作业对移动(以及反向)剩余数量的贡献时，需要考虑的产品数量。基于产品主记录单位给出。"
 
 #. module: stock
 #: help:stock.move,reserved_availability:0
@@ -3886,7 +3882,7 @@
 msgid ""
 "Remaining Quantity in default UoM according to operations matched with this "
 "move"
-msgstr "默认计量单位的剩余数量是和这次移动作业相匹配的"
+msgstr " 与本移动匹配的作业的剩余数量，基于默认计量单位"
 
 #. module: stock
 #: view:stock.picking:stock.view_picking_internal_search
@@ -3898,7 +3894,7 @@
 msgid ""
 "Remaining quantity in default UoM according to moves matched with this "
 "operation. "
-msgstr " 默认计量单位的剩余数量是和这次移动作业相匹配的。"
+msgstr " 与本作业匹配的移动的剩余数量，基于默认计量单位"
 
 #. module: stock
 #: view:product.removal:stock.view_removal
@@ -4656,7 +4652,7 @@
 msgid ""
 "The chosen quantity for product %s is not compatible with the UoM rounding. "
 "It will be automatically converted at confirmation"
-msgstr "选择的产品数量%s不兼容四舍五入计量单位。确认后它将会自动转换"
+msgstr "产品%s选择的数量与计量单位的四舍五入不兼容。确认后它将会自动转换"
 
 #. module: stock
 #: sql_constraint:stock.warehouse:0
@@ -4757,7 +4753,7 @@
 msgid ""
 "The requested operation cannot be processed because of a programming error "
 "setting the `product_qty` field instead of the `product_uom_qty`."
-msgstr "请求的作业无法处理，因为一个程序错误设置`product_qty`字段取代了 `product_uom_qty`。"
+msgstr "请求的作业无法处理，因为一个程序错误，设置`product_qty`字段取代了 `product_uom_qty`。"
 
 #. module: stock
 #. openerp-web
@@ -4773,11 +4769,7 @@
 "The roundings of your Unit of Measures %s on the move vs. %s on the product "
 "don't allow to do these operations or you are not transferring the picking "
 "at once. "
-<<<<<<< HEAD
-msgstr "在此产品上您的计量单位%s的舍入 在此移动vs. %s 上不允许这些作业，或您没一次完成分拣调拨。"
-=======
 msgstr "库存移动的计量单位%s的四舍五入 vs.  产品的计量单位 %s 的四舍五入不允许做这些作业，或你不是一次性调拨该分拣。"
->>>>>>> 8651d081
 
 #. module: stock
 #: code:addons/stock/stock.py:3867
@@ -4785,7 +4777,7 @@
 msgid ""
 "The selected UoM for product %s is not compatible with the UoM set on the product form. \n"
 "Please choose an UoM within the same UoM category."
-msgstr "产品%s 的所选计量单位与这个产品的默认计量单位类别不同。\n 请选择一个同类别的计量单位。"
+msgstr "为产品%s 选择的计量单位与产品表单上设置的计量单位不兼容。\n 请选择一个同类别的计量单位。"
 
 #. module: stock
 #: constraint:stock.inventory:0
