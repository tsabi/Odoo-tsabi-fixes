# -*- coding: utf-8 -*-
##############################################################################
#
#    OpenERP, Open Source Management Solution
#    Copyright (C) 2004-2011 OpenERP S.A (<http://www.openerp.com>).
#
#    This program is free software: you can redistribute it and/or modify
#    it under the terms of the GNU Affero General Public License as
#    published by the Free Software Foundation, either version 3 of the
#    License, or (at your option) any later version.
#
#    This program is distributed in the hope that it will be useful,
#    but WITHOUT ANY WARRANTY; without even the implied warranty of
#    MERCHANTABILITY or FITNESS FOR A PARTICULAR PURPOSE.  See the
#    GNU Affero General Public License for more details.
#
#    You should have received a copy of the GNU Affero General Public License
#    along with this program.  If not, see <http://www.gnu.org/licenses/>.
#
##############################################################################

from openerp import SUPERUSER_ID
from openerp.osv import osv
<<<<<<< HEAD
from openerp.osv.orm import except_orm
=======
>>>>>>> a75cc235
from openerp.tools.translate import _


class mail_mail(osv.Model):
    """ Update of mail_mail class, to add the signin URL to notifications. """
    _inherit = 'mail.mail'

<<<<<<< HEAD
    def send_get_mail_body_footer(self, cr, uid, mail, partner=None, context=None):
        """ add a signin link inside the body of a mail.mail
            :param mail: mail.mail browse_record
            :param partner: browse_record of the specific recipient partner
            :return: the resulting body_html
        """
        partner_obj = self.pool.get('res.partner')
        if partner:
            contex_signup = dict(context or {}, signup_valid=True)
            partner = partner_obj.browse(cr, SUPERUSER_ID, partner.id, context=contex_signup)
            body_footer = _("""<small>Access your messages and documents through <a style='color:inherit' href="%s">our Customer Portal</a></small>""") % partner.signup_url
            # partner is an user: add a link to the document if read access
            if partner.user_ids and mail.model and mail.res_id \
                    and self.check_access_rights(cr, partner.user_ids[0].id, 'read', raise_exception=False):
                related_user = partner.user_ids[0]
                try:
                    self.pool[mail.model].check_access_rule(cr, related_user.id, [mail.res_id], 'read', context=context)
                    url = partner_obj._get_signup_url_for_action(cr, related_user.id, [partner.id], action='', res_id=mail.res_id, model=mail.model, context=context)[partner.id]
                    text = _("""<small>Access this document <a style='color:inherit' href="%s">directly in OpenERP</a></small>""") % url
                except except_orm, e:
                    pass
            return body_footer
        else:
            return super(mail_mail, self).send_get_mail_body_footer(cr, uid, mail, partner=partner, context=context)
=======
    def _get_partner_access_link(self, cr, uid, mail, partner=None, context=None):
        """ Generate URLs for links in mails:
            - partner is not an user: signup_url
            - partner is an user: fallback on classic URL
        """
        if partner and not partner.user_ids:
            contex_signup = dict(context or {}, signup_valid=True)
            partner = self.pool.get('res.partner').browse(cr, SUPERUSER_ID, partner.id, context=contex_signup)
            return _("""<small>Access your messages and documents through <a style='color:inherit' href="%s">our Customer Portal</a></small>""") % partner.signup_url
        else:
            return super(mail_mail, self)._get_partner_access_link(cr, uid, mail, partner=partner, context=context)

    def send_get_mail_body(self, cr, uid, mail, partner=None, context=None):
        """ TODO: remove me in 8.0 """
        return super(mail_mail, self).send_get_mail_body(cr, uid, mail, partner=partner, context=context)
>>>>>>> a75cc235
<|MERGE_RESOLUTION|>--- conflicted
+++ resolved
@@ -21,10 +21,6 @@
 
 from openerp import SUPERUSER_ID
 from openerp.osv import osv
-<<<<<<< HEAD
-from openerp.osv.orm import except_orm
-=======
->>>>>>> a75cc235
 from openerp.tools.translate import _
 
 
@@ -32,32 +28,6 @@
     """ Update of mail_mail class, to add the signin URL to notifications. """
     _inherit = 'mail.mail'
 
-<<<<<<< HEAD
-    def send_get_mail_body_footer(self, cr, uid, mail, partner=None, context=None):
-        """ add a signin link inside the body of a mail.mail
-            :param mail: mail.mail browse_record
-            :param partner: browse_record of the specific recipient partner
-            :return: the resulting body_html
-        """
-        partner_obj = self.pool.get('res.partner')
-        if partner:
-            contex_signup = dict(context or {}, signup_valid=True)
-            partner = partner_obj.browse(cr, SUPERUSER_ID, partner.id, context=contex_signup)
-            body_footer = _("""<small>Access your messages and documents through <a style='color:inherit' href="%s">our Customer Portal</a></small>""") % partner.signup_url
-            # partner is an user: add a link to the document if read access
-            if partner.user_ids and mail.model and mail.res_id \
-                    and self.check_access_rights(cr, partner.user_ids[0].id, 'read', raise_exception=False):
-                related_user = partner.user_ids[0]
-                try:
-                    self.pool[mail.model].check_access_rule(cr, related_user.id, [mail.res_id], 'read', context=context)
-                    url = partner_obj._get_signup_url_for_action(cr, related_user.id, [partner.id], action='', res_id=mail.res_id, model=mail.model, context=context)[partner.id]
-                    text = _("""<small>Access this document <a style='color:inherit' href="%s">directly in OpenERP</a></small>""") % url
-                except except_orm, e:
-                    pass
-            return body_footer
-        else:
-            return super(mail_mail, self).send_get_mail_body_footer(cr, uid, mail, partner=partner, context=context)
-=======
     def _get_partner_access_link(self, cr, uid, mail, partner=None, context=None):
         """ Generate URLs for links in mails:
             - partner is not an user: signup_url
@@ -72,5 +42,4 @@
 
     def send_get_mail_body(self, cr, uid, mail, partner=None, context=None):
         """ TODO: remove me in 8.0 """
-        return super(mail_mail, self).send_get_mail_body(cr, uid, mail, partner=partner, context=context)
->>>>>>> a75cc235
+        return super(mail_mail, self).send_get_mail_body(cr, uid, mail, partner=partner, context=context)