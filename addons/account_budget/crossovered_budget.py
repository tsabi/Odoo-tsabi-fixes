--- conflicted
+++ resolved
@@ -48,13 +48,8 @@
         'sequence': fields.integer('Sequence'),
     }
     _defaults = {
-<<<<<<< HEAD
         'sequence': lambda *a: 1,
-        'company_id': lambda self,cr,uid,c: self.pool.get('res.users').browse(cr, uid, uid, c).company_id.id,
-=======
-        'sequence': lambda *a: 1,   
-        'company_id': lambda self,cr,uid,c: self.pool.get('res.company')._company_default_get(cr, uid, 'account.budget.post', c)              
->>>>>>> a504975e
+        'company_id': lambda self,cr,uid,c: self.pool.get('res.company')._company_default_get(cr, uid, 'account.budget.post', c)
     }
     _order = "sequence, name"
 
