--- conflicted
+++ resolved
@@ -860,9 +860,31 @@
         workorder = production_table.workorder_ids[0]
 
         # Check that the workorder is planned now and that it lasts one hour
-<<<<<<< HEAD
         self.assertAlmostEqual(workorder.date_planned_start, date_start, delta=timedelta(seconds=1), msg="Workorder should be planned tomorrow.")
         self.assertAlmostEqual(workorder.date_planned_finished, date_start + timedelta(hours=1), delta=timedelta(seconds=1), msg="Workorder should be done one hour later.")
+
+    def test_change_production_1(self):
+        """Change the quantity to produce on the MO while workorders are already planned."""
+        dining_table = self.env.ref("mrp.product_product_computer_desk")
+        dining_table.tracking = 'lot'
+        production_table_form = Form(self.env['mrp.production'])
+        production_table_form.product_id = dining_table
+        production_table_form.bom_id = self.env.ref("mrp.mrp_bom_desk")
+        production_table_form.product_qty = 1.0
+        production_table_form.product_uom_id = dining_table.uom_id
+        production_table = production_table_form.save()
+        production_table.action_confirm()
+
+        # Create work order
+        production_table.button_plan()
+
+        context = {'active_id': production_table.id, 'active_model': 'mrp.production'}
+        change_qty_form = Form(self.env['change.production.qty'].with_context(context))
+        change_qty_form.product_qty = 2.00
+        change_qty = change_qty_form.save()
+        change_qty.change_prod_qty()
+
+        self.assertEqual(production_table.workorder_ids[0].qty_producing, 2, "Quantity to produce not updated")
 
     def test_planning_0(self):
         """ Test alternative conditions
@@ -1006,31 +1028,4 @@
         mo = mo_form.save()
         mo.action_confirm()
         with self.assertRaises(UserError):
-            mo.button_plan()
-=======
-        self.assertEqual(workorder.date_planned_start, date_start, msg="Workorder should be planned tomorrow.")
-        self.assertEqual(workorder.date_planned_finished, date_start + timedelta(hours=1), msg="Workorder should be done one hour later.")
-
-    def test_change_production_1(self):
-        """Change the quantity to produce on the MO while workorders are already planned."""
-        dining_table = self.env.ref("mrp.product_product_computer_desk")
-        dining_table.tracking = 'lot'
-        production_table_form = Form(self.env['mrp.production'])
-        production_table_form.product_id = dining_table
-        production_table_form.bom_id = self.env.ref("mrp.mrp_bom_desk")
-        production_table_form.product_qty = 1.0
-        production_table_form.product_uom_id = dining_table.uom_id
-        production_table = production_table_form.save()
-        production_table.action_confirm()
-
-        # Create work order
-        production_table.button_plan()
-
-        context = {'active_id': production_table.id, 'active_model': 'mrp.production'}
-        change_qty_form = Form(self.env['change.production.qty'].with_context(context))
-        change_qty_form.product_qty = 2.00
-        change_qty = change_qty_form.save()
-        change_qty.change_prod_qty()
-
-        self.assertEqual(production_table.workorder_ids[0].qty_producing, 2, "Quantity to produce not updated")
->>>>>>> 40967986
+            mo.button_plan()