# Translation of Odoo Server.
# This file contains the translation of the following modules:
# * mrp
#
# Translators:
# Alex Duan <alex.duan@elico-corp.com>, 2015
# Eddie Lim <bhweelim@yahoo.com>, 2016
# Gary Wei <Gary.wei@elico-corp.com>, 2015
# Jeffery Chenn <jeffery9@gmail.com>, 2016
# Jeffery Chenn <jeffery9@gmail.com>, 2016
# liulixia <liu.lixia@elico-corp.com>, 2015
# 卓忆科技 <zhanghao@jointd.com>, 2015
# liAnGjiA <liangjia@qq.com>, 2015-2016
msgid ""
msgstr ""
"Project-Id-Version: Odoo 9.0\n"
"Report-Msgid-Bugs-To: \n"
<<<<<<< HEAD
"POT-Creation-Date: 2016-08-19 10:24+0000\n"
=======
"POT-Creation-Date: 2016-08-18 14:06+0000\n"
>>>>>>> bc1a0a32
"PO-Revision-Date: 2016-07-22 05:35+0000\n"
"Last-Translator: Jeffery Chenn <jeffery9@gmail.com>\n"
"Language-Team: Chinese (China) (http://www.transifex.com/odoo/odoo-9/"
"language/zh_CN/)\n"
"Language: zh_CN\n"
"MIME-Version: 1.0\n"
"Content-Type: text/plain; charset=UTF-8\n"
"Content-Transfer-Encoding: \n"
"Plural-Forms: nplurals=1; plural=0;\n"

#. module: mrp
<<<<<<< HEAD
#: code:addons/mrp/stock.py:250
=======
#: code:addons/mrp/stock.py:231
>>>>>>> bc1a0a32
#, python-format
msgid " Manufacture"
msgstr "制造"

#. module: mrp
#: model:ir.model.fields,field_description:mrp.field_product_product_bom_count
#: model:ir.model.fields,field_description:mrp.field_product_template_bom_count
msgid "# Bill of Material"
msgstr "# 物料清单"

#. module: mrp
#: model:ir.model.fields,field_description:mrp.field_product_product_mo_count
#: model:ir.model.fields,field_description:mrp.field_product_template_mo_count
msgid "# Manufacturing Orders"
msgstr "# 制造订单"

#. module: mrp
<<<<<<< HEAD
#: code:addons/mrp/mrp.py:343
=======
#: code:addons/mrp/mrp.py:341
>>>>>>> bc1a0a32
#, python-format
msgid "%s (copy)"
msgstr "%s (副本)"

#. module: mrp
<<<<<<< HEAD
#: code:addons/mrp/mrp.py:1051
=======
#: code:addons/mrp/mrp.py:1052
>>>>>>> bc1a0a32
#, python-format
msgid "%s produced"
msgstr "%s 生产"

#. module: mrp
#: model:ir.model.fields,help:mrp.field_mrp_product_produce_mode
msgid ""
"'Consume only' mode will only consume the products with the quantity "
"selected.\n"
"'Consume & Produce' mode will consume as well as produce the products with "
"the quantity selected and it will finish the production order when total "
"ordered quantities are produced."
msgstr ""
"'投料' 模式会仅消耗对应成品数量的原材料暂无产成品产出。\n"
"'投料并产出' 模式会消耗对应成品数量的原材料并立即产出对应数量的产成品。"

#. module: mrp
#: model:ir.ui.view,arch_db:mrp.report_mrporder
msgid "<strong>Consumed Products</strong>"
msgstr "<strong>已投料的产品</strong>"

#. module: mrp
#: model:ir.ui.view,arch_db:mrp.report_mrporder
msgid "<strong>Destination Location</strong>"
msgstr "<strong>目标位置</strong>"

#. module: mrp
#: model:ir.ui.view,arch_db:mrp.report_mrporder
msgid "<strong>Name</strong>"
msgstr "<strong>名称</strong>"

#. module: mrp
#: model:ir.ui.view,arch_db:mrp.report_mrporder
msgid "<strong>No. Of Cycles</strong>"
msgstr "<strong>周期数</strong>"

#. module: mrp
#: model:ir.ui.view,arch_db:mrp.report_mrporder
msgid "<strong>No. Of Hours</strong>"
msgstr "<strong>小时数</strong>"

#. module: mrp
#: model:ir.ui.view,arch_db:mrp.report_mrporder
msgid "<strong>Partner Ref:</strong><br/>"
msgstr "<strong>业务伙伴参考:</strong><br/>"

#. module: mrp
#: model:ir.ui.view,arch_db:mrp.report_mrporder
msgid "<strong>Printing date:</strong><br/>"
msgstr "<strong>打印日期:</strong><br/>"

#. module: mrp
#: model:ir.ui.view,arch_db:mrp.report_mrporder
msgid "<strong>Product:</strong><br/>"
msgstr "<strong>产品:</strong><br/>"

#. module: mrp
#: model:ir.ui.view,arch_db:mrp.report_mrporder
msgid "<strong>Product</strong>"
msgstr "<strong>产品</strong>"

#. module: mrp
#: model:ir.ui.view,arch_db:mrp.report_mrporder
msgid "<strong>Products to Consume</strong>"
msgstr "<strong>待投料产品</strong>"

#. module: mrp
#: model:ir.ui.view,arch_db:mrp.report_mrporder
msgid "<strong>Quantity:</strong><br/>"
msgstr "<strong>数量:</strong><br/>"

#. module: mrp
#: model:ir.ui.view,arch_db:mrp.report_mrporder
msgid "<strong>Quantity</strong>"
msgstr "<strong>数量</strong>"

#. module: mrp
#: model:ir.ui.view,arch_db:mrp.report_mrporder
msgid "<strong>SO Number:</strong><br/>"
msgstr "<strong>销售订单号:</strong><br/>"

#. module: mrp
#: model:ir.ui.view,arch_db:mrp.report_mrporder
msgid "<strong>Scheduled Date:</strong><br/>"
msgstr "<strong>计划日期:</strong><br/>"

#. module: mrp
#: model:ir.ui.view,arch_db:mrp.report_mrporder
msgid "<strong>Sequence</strong>"
msgstr "<strong>序号</strong>"

#. module: mrp
#: model:ir.ui.view,arch_db:mrp.report_mrporder
msgid "<strong>Source Document:</strong><br/>"
msgstr "<strong>源单据:</strong><br/>"

#. module: mrp
#: model:ir.ui.view,arch_db:mrp.report_mrporder
msgid "<strong>Source Location</strong>"
msgstr "<strong>源库位</strong>"

#. module: mrp
#: model:ir.ui.view,arch_db:mrp.report_mrporder
msgid "<strong>Work Orders</strong>"
msgstr "<strong>工单</strong>"

#. module: mrp
#: model:ir.ui.view,arch_db:mrp.report_mrporder
msgid "<strong>WorkCenter</strong>"
msgstr "<strong>工作中心</strong>"

#. module: mrp
#: model:ir.model.fields,help:mrp.field_mrp_bom_product_efficiency
msgid "A factor of 0.9 means a loss of 10% during the production process."
msgstr "因子为0.9表示生产过程10%的损耗。"

#. module: mrp
#: model:ir.model.fields,help:mrp.field_mrp_bom_line_product_efficiency
msgid "A factor of 0.9 means a loss of 10% within the production process."
msgstr "因子为0.9表示生产过程10%的损耗。"

#. module: mrp
#: model:ir.actions.act_window,help:mrp.mrp_production_action
#: model:ir.actions.act_window,help:mrp.mrp_production_action_planning
msgid ""
"A manufacturing order, based on a bill of materials, will\n"
"                consume raw materials and produce finished products."
msgstr "生产单基于物料清单，消耗预定义的原材料并产出产成品。"

#. module: mrp
#: model:ir.model.fields,field_description:mrp.field_mrp_bom_active
#: model:ir.model.fields,field_description:mrp.field_mrp_routing_active
#: model:ir.model.fields,field_description:mrp.field_mrp_workcenter_active
msgid "Active"
msgstr "有效"

#. module: mrp
#: code:addons/mrp/wizard/change_production_qty.py:51
#, python-format
msgid "Active Id not found"
msgstr "Active Id 找不到"

#. module: mrp
#: sql_constraint:mrp.bom.line:0
msgid ""
"All product quantities must be greater than 0.\n"
"You should install the mrp_byproduct module if you want to manage extra "
"products on BoMs !"
msgstr ""
"所有的产品数量必须大于0。\n"
"如果你要在BOM上面管理额外的产品，你要安装mrp_byproduct模块。"

#. module: mrp
#: selection:mrp.config.settings,module_mrp_operations:0
msgid "Allow detailed planning of work orders"
msgstr "允许详细的工单计划"

#. module: mrp
#: model:ir.model.fields,help:mrp.field_mrp_config_settings_group_rounding_efficiency
msgid ""
"Allow to manage product rounding on quantity and product efficiency during "
"production process"
msgstr "在生产过程中允许管理数量的四舍五入和产品效能"

#. module: mrp
#: model:ir.ui.view,arch_db:mrp.view_mrp_config
msgid "Apply"
msgstr "应用"

#. module: mrp
#: model:ir.ui.view,arch_db:mrp.view_change_production_qty_wizard
msgid "Approve"
msgstr "批准"

#. module: mrp
#: model:ir.ui.view,arch_db:mrp.mrp_routing_search_view
#: model:ir.ui.view,arch_db:mrp.view_mrp_bom_filter
#: model:ir.ui.view,arch_db:mrp.view_mrp_workcenter_search
msgid "Archived"
msgstr ""

#. module: mrp
#: model:ir.model.fields,help:mrp.field_product_product_produce_delay
#: model:ir.model.fields,help:mrp.field_product_template_produce_delay
msgid ""
"Average delay in days to produce this product. In the case of multi-level "
"BOM, the manufacturing lead times of the components will be added."
msgstr "生成该产品的平均延时天数。在多级BoM的情况下，部件的制造提前期将被累加"

#. module: mrp
#: selection:mrp.production,state:0
msgid "Awaiting Raw Materials"
msgstr "等待原材料"

#. module: mrp
#: model:ir.actions.report.xml,name:mrp.action_report_bom_price
msgid "BOM Cost"
msgstr ""

#. module: mrp
#: model:ir.ui.view,arch_db:mrp.report_mrpbomstructure
msgid "BOM Name"
msgstr "物料清单名称"

#. module: mrp
#: model:ir.model.fields,help:mrp.field_mrp_bom_line_attribute_value_ids
msgid "BOM Product Variants needed form apply this line."
msgstr "应用此行所需要的Bom产品变型。"

#. module: mrp
#: model:ir.ui.view,arch_db:mrp.report_mrpbomstructure
msgid "BOM Ref"
msgstr "物料清单编号"

#. module: mrp
#: model:ir.actions.report.xml,name:mrp.action_report_bom_structure
#: model:ir.ui.view,arch_db:mrp.report_mrpbomstructure
msgid "BOM Structure"
msgstr "物料清单结构"

#. module: mrp
#: model:ir.model.fields,field_description:mrp.field_mrp_bom_line_child_line_ids
msgid "BOM lines of the referred bom"
msgstr "参考bom中的BOM行"

#. module: mrp
#: code:addons/mrp/stock.py:44
#, python-format
msgid ""
"Because the product %s requires it, you must assign a serial number to your "
"raw material %s to proceed further in your production. Please use the "
"'Produce' button to do so."
msgstr ""
"因为产品%s需要它。您必须分配一个序列号给您的原料%s来继续。请使用'生产'按钮来"
"这样做。"

#. module: mrp
#: model:ir.ui.view,arch_db:mrp.report_mrporder
#: model:ir.ui.view,arch_db:mrp.view_mrp_bom_line_filter
msgid "Bill Of Material"
msgstr "物料清单"

#. module: mrp
#: model:ir.model,name:mrp.model_mrp_bom
#: model:ir.model.fields,field_description:mrp.field_mrp_production_bom_id
#: model:ir.ui.view,arch_db:mrp.mrp_bom_form_view
msgid "Bill of Material"
msgstr "物料清单"

#. module: mrp
#: model:ir.actions.act_window,name:mrp.mrp_bom_form_action
#: model:ir.actions.act_window,name:mrp.product_open_bom
#: model:ir.actions.act_window,name:mrp.template_open_bom
#: model:ir.model.fields,field_description:mrp.field_product_product_bom_ids
#: model:ir.model.fields,field_description:mrp.field_product_template_bom_ids
#: model:ir.ui.menu,name:mrp.menu_mrp_bom_form_action
#: model:ir.ui.view,arch_db:mrp.mrp_bom_line_tree_view
#: model:ir.ui.view,arch_db:mrp.mrp_bom_tree_view
#: model:ir.ui.view,arch_db:mrp.product_product_form_view_bom_button
#: model:ir.ui.view,arch_db:mrp.product_template_form_view_bom_button
msgid "Bill of Materials"
msgstr "物料清单"

#. module: mrp
#: model:ir.actions.act_window,name:mrp.action2
msgid "Bill of Materials Structure"
msgstr "物料清单结构"

#. module: mrp
#: model:ir.model.fields,help:mrp.field_mrp_production_bom_id
msgid ""
"Bill of Materials allow you to define the list of required raw materials to "
"make a finished product."
msgstr "BOM 允许你定义生产成品所需原料的列表。"

#. module: mrp
#: model:ir.actions.act_window,help:mrp.mrp_bom_form_action
msgid ""
"Bills of Materials allow you to define the list of required raw\n"
"                materials used to make a finished product; through a "
"manufacturing\n"
"                order or a pack of products."
msgstr "BOM用来定义成品所需的原材料的列表；通过生产订单或者一包产品"

#. module: mrp
#: selection:mrp.config.settings,module_mrp_byproduct:0
msgid "Bills of materials may produce residual products (A + B --> C + D)"
msgstr "BOM也能生成辅料（A + B --> C + D）"

#. module: mrp
#: model:ir.model.fields,field_description:mrp.field_procurement_order_bom_id
msgid "BoM"
msgstr "物料清单"

#. module: mrp
<<<<<<< HEAD
#: code:addons/mrp/mrp.py:318
=======
#: code:addons/mrp/mrp.py:316
>>>>>>> bc1a0a32
#, python-format
msgid "BoM \"%s\" contains a BoM line with a product recursion: \"%s\"."
msgstr "BoM \"%s\" 含有产品项目为上级产品: \"%s\"。"

#. module: mrp
#: model:ir.model.fields,field_description:mrp.field_mrp_bom_bom_line_ids
msgid "BoM Lines"
msgstr "物料清单行"

#. module: mrp
#: model:ir.model.fields,field_description:mrp.field_mrp_bom_type
msgid "BoM Type"
msgstr "BoM类型"

#. module: mrp
#: selection:mrp.product.produce,tracking:0
msgid "By Lots"
msgstr "批次"

#. module: mrp
#: selection:mrp.product.produce,tracking:0
msgid "By Unique Serial Number"
msgstr "唯一序列号"

#. module: mrp
#: model:ir.model.fields,field_description:mrp.field_mrp_config_settings_module_mrp_byproduct
msgid "By-Products"
msgstr "按产品"

#. module: mrp
<<<<<<< HEAD
#: code:addons/mrp/stock.py:247
=======
#: code:addons/mrp/stock.py:228
>>>>>>> bc1a0a32
#, python-format
msgid "Can't find any generic Manufacture route."
msgstr "未找到工艺路线"

#. module: mrp
#: model:ir.ui.view,arch_db:mrp.view_change_production_qty_wizard
#: model:ir.ui.view,arch_db:mrp.view_mrp_config
#: model:ir.ui.view,arch_db:mrp.view_mrp_product_produce_wizard
#: model:ir.ui.view,arch_db:mrp.view_stock_move_consume_wizard
msgid "Cancel"
msgstr "取消"

#. module: mrp
#: model:ir.ui.view,arch_db:mrp.mrp_production_form_view
msgid "Cancel Production"
msgstr "取消生产"

#. module: mrp
#: selection:mrp.production,state:0
msgid "Cancelled"
msgstr "已取消"

#. module: mrp
<<<<<<< HEAD
#: code:addons/mrp/stock.py:169
=======
#: code:addons/mrp/stock.py:150
>>>>>>> bc1a0a32
#, python-format
msgid "Cannot consume a move with negative or zero quantity."
msgstr "消耗的调拨数量不能小于等于0。"

#. module: mrp
<<<<<<< HEAD
#: code:addons/mrp/mrp.py:651
=======
#: code:addons/mrp/mrp.py:649
>>>>>>> bc1a0a32
#, python-format
msgid "Cannot delete a manufacturing order in state '%s'."
msgstr "不能删除'%s'状态的生产订单。"

#. module: mrp
<<<<<<< HEAD
#: code:addons/mrp/mrp.py:721
=======
#: code:addons/mrp/mrp.py:719
>>>>>>> bc1a0a32
#, python-format
msgid "Cannot find a bill of material for this product."
msgstr "找不到这个产品的BOM"

#. module: mrp
#: code:addons/mrp/wizard/change_production_qty.py:67
#: code:addons/mrp/wizard/change_production_qty.py:72
#, python-format
msgid "Cannot find bill of material for this product."
msgstr "不能找到这个产品的BOM"

#. module: mrp
#: model:ir.ui.view,arch_db:mrp.mrp_workcenter_view
msgid "Capacity Information"
msgstr "能力信息"

#. module: mrp
#: model:ir.model.fields,field_description:mrp.field_mrp_workcenter_capacity_per_cycle
msgid "Capacity per Cycle"
msgstr "每周期能力"

#. module: mrp
#: model:ir.actions.act_window,name:mrp.action_change_production_qty
#: model:ir.ui.view,arch_db:mrp.view_change_production_qty_wizard
msgid "Change Product Qty"
msgstr "变更产品数量"

#. module: mrp
#: model:ir.model,name:mrp.model_change_production_qty
msgid "Change Quantity of Products"
msgstr "变更产品数量"

#. module: mrp
#: model:ir.actions.act_window,help:mrp.mrp_workcenter_action
msgid "Click to add a work center."
msgstr "点击去添加一个工作中心."

#. module: mrp
#: model:ir.actions.act_window,help:mrp.mrp_bom_form_action
msgid "Click to create a bill of material."
msgstr "点击创建一个物料清单."

#. module: mrp
#: model:ir.actions.act_window,help:mrp.mrp_property_group_action
msgid "Click to create a group of properties."
msgstr "点击以创建一组属性."

#. module: mrp
#: model:ir.actions.act_window,help:mrp.mrp_production_action
msgid "Click to create a manufacturing order."
msgstr "单击创建一个生产订单."

#. module: mrp
#: model:ir.actions.act_window,help:mrp.mrp_property_action
msgid "Click to create a new property."
msgstr "单击创建一个新的属性."

#. module: mrp
#: model:ir.actions.act_window,help:mrp.mrp_routing_action
msgid "Click to create a new routing."
msgstr "点击创建一个工艺路线"

#. module: mrp
#: model:ir.actions.act_window,help:mrp.mrp_production_action_planning
msgid "Click to start a new manufacturing order."
msgstr "单击去创建一个新的生产订单."

#. module: mrp
#: model:ir.model.fields,field_description:mrp.field_mrp_routing_code
#: model:ir.model.fields,field_description:mrp.field_mrp_workcenter_code
msgid "Code"
msgstr "代码"

#. module: mrp
#: model:ir.model,name:mrp.model_res_company
msgid "Companies"
msgstr "公司"

#. module: mrp
#: model:ir.model.fields,field_description:mrp.field_mrp_bom_company_id
#: model:ir.model.fields,field_description:mrp.field_mrp_production_company_id
#: model:ir.model.fields,field_description:mrp.field_mrp_routing_company_id
#: model:ir.model.fields,field_description:mrp.field_mrp_routing_workcenter_company_id
#: model:ir.model.fields,field_description:mrp.field_mrp_workcenter_company_id
#: model:ir.model.fields,field_description:mrp.field_report_mrp_inout_company_id
#: model:ir.ui.view,arch_db:mrp.view_mrp_workcenter_search
msgid "Company"
msgstr "公司"

#. module: mrp
#: model:ir.ui.view,arch_db:mrp.mrp_bom_component_tree_view
#: model:ir.ui.view,arch_db:mrp.mrp_bom_form_view
#: model:ir.ui.view,arch_db:mrp.product_template_search_view_procurment
#: model:ir.ui.view,arch_db:mrp.view_mrp_bom_filter
msgid "Components"
msgstr "组件"

#. module: mrp
#: model:ir.ui.view,arch_db:mrp.mrp_production_form_view
msgid "Compute Data"
msgstr "计算数据"

#. module: mrp
#: model:ir.ui.menu,name:mrp.menu_mrp_configuration
msgid "Configuration"
msgstr "配置"

#. module: mrp
#: model:ir.actions.act_window,name:mrp.action_mrp_configuration
#: model:ir.ui.view,arch_db:mrp.view_mrp_config
msgid "Configure Manufacturing"
msgstr "配置生产"

#. module: mrp
#: model:ir.ui.view,arch_db:mrp.view_mrp_product_produce_wizard
msgid "Confirm"
msgstr "确认"

#. module: mrp
#: model:ir.ui.view,arch_db:mrp.mrp_production_form_view
msgid "Confirm Production"
msgstr "确认生产"

#. module: mrp
#: selection:mrp.product.produce,mode:0
msgid "Consume & Produce"
msgstr "投料并产出"

#. module: mrp
#: model:ir.ui.view,arch_db:mrp.view_mrp_product_produce_wizard
msgid "Consume Lines"
msgstr "投料明细"

#. module: mrp
#: model:ir.actions.act_window,name:mrp.move_consume
#: model:ir.ui.view,arch_db:mrp.view_stock_move_consume_wizard
msgid "Consume Move"
msgstr "消耗品调拨"

#. module: mrp
#: selection:mrp.product.produce,mode:0
msgid "Consume Only"
msgstr "仅投料"

#. module: mrp
#: model:ir.model,name:mrp.model_stock_move_consume
#: model:ir.ui.view,arch_db:mrp.mrp_production_form_view
#: model:ir.ui.view,arch_db:mrp.view_stock_move_consume_wizard
msgid "Consume Products"
msgstr "未投入的产品"

#. module: mrp
#: model:ir.model.fields,field_description:mrp.field_mrp_production_move_lines2
#: model:ir.ui.view,arch_db:mrp.mrp_production_form_view
msgid "Consumed Products"
msgstr "已投入产品"

#. module: mrp
#: model:ir.model.fields,field_description:mrp.field_stock_move_consumed_for
msgid "Consumed for"
msgstr "投料"

#. module: mrp
#: model:ir.ui.view,arch_db:mrp.mrp_bom_cost
msgid "Cost Structure"
msgstr "成本结构"

#. module: mrp
#: model:ir.model.fields,field_description:mrp.field_mrp_workcenter_costs_cycle
msgid "Cost per cycle"
msgstr "每周期成本"

#. module: mrp
#: model:ir.model.fields,field_description:mrp.field_mrp_workcenter_costs_hour
msgid "Cost per hour"
msgstr "每小时成本"

#. module: mrp
#: model:ir.ui.view,arch_db:mrp.mrp_workcenter_view
msgid "Costing Information"
msgstr "成本信息"

#. module: mrp
#: model:ir.model.fields,field_description:mrp.field_change_production_qty_create_uid
#: model:ir.model.fields,field_description:mrp.field_mrp_bom_create_uid
#: model:ir.model.fields,field_description:mrp.field_mrp_bom_line_create_uid
#: model:ir.model.fields,field_description:mrp.field_mrp_config_settings_create_uid
#: model:ir.model.fields,field_description:mrp.field_mrp_product_produce_create_uid
#: model:ir.model.fields,field_description:mrp.field_mrp_product_produce_line_create_uid
#: model:ir.model.fields,field_description:mrp.field_mrp_production_create_uid
#: model:ir.model.fields,field_description:mrp.field_mrp_production_product_line_create_uid
#: model:ir.model.fields,field_description:mrp.field_mrp_production_workcenter_line_create_uid
#: model:ir.model.fields,field_description:mrp.field_mrp_property_create_uid
#: model:ir.model.fields,field_description:mrp.field_mrp_property_group_create_uid
#: model:ir.model.fields,field_description:mrp.field_mrp_routing_create_uid
#: model:ir.model.fields,field_description:mrp.field_mrp_routing_workcenter_create_uid
#: model:ir.model.fields,field_description:mrp.field_mrp_workcenter_create_uid
#: model:ir.model.fields,field_description:mrp.field_stock_move_consume_create_uid
msgid "Created by"
msgstr "创建者"

#. module: mrp
#: model:ir.model.fields,field_description:mrp.field_change_production_qty_create_date
#: model:ir.model.fields,field_description:mrp.field_mrp_bom_create_date
#: model:ir.model.fields,field_description:mrp.field_mrp_bom_line_create_date
#: model:ir.model.fields,field_description:mrp.field_mrp_config_settings_create_date
#: model:ir.model.fields,field_description:mrp.field_mrp_product_produce_create_date
#: model:ir.model.fields,field_description:mrp.field_mrp_product_produce_line_create_date
#: model:ir.model.fields,field_description:mrp.field_mrp_production_create_date
#: model:ir.model.fields,field_description:mrp.field_mrp_production_product_line_create_date
#: model:ir.model.fields,field_description:mrp.field_mrp_production_workcenter_line_create_date
#: model:ir.model.fields,field_description:mrp.field_mrp_property_create_date
#: model:ir.model.fields,field_description:mrp.field_mrp_property_group_create_date
#: model:ir.model.fields,field_description:mrp.field_mrp_routing_create_date
#: model:ir.model.fields,field_description:mrp.field_mrp_routing_workcenter_create_date
#: model:ir.model.fields,field_description:mrp.field_mrp_workcenter_create_date
#: model:ir.model.fields,field_description:mrp.field_stock_move_consume_create_date
msgid "Created on"
msgstr "创建时间"

#. module: mrp
#: model:ir.model.fields,field_description:mrp.field_mrp_workcenter_costs_cycle_account_id
msgid "Cycle Account"
msgstr "周期账户"

#. module: mrp
#: model:ir.ui.view,arch_db:mrp.view_mrp_bom_filter
#: model:ir.ui.view,arch_db:mrp.view_mrp_bom_line_filter
msgid "Default Unit of Measure"
msgstr "默认单位"

#. module: mrp
#: model:ir.actions.act_window,help:mrp.mrp_property_group_action
msgid ""
"Define specific property groups that can be assigned to your\n"
"                bill of materials and sales orders. Properties allows Odoo\n"
"                to automatically select the right bill of materials "
"according\n"
"                to properties selected in the sales order by salesperson."
msgstr ""
"定义能够分配给你的物料单和销售订单特定属性组\n"
"特定属性组能够让Odoo根据销售人员在销售订单中\n"
"选择的属性选择对应属性的正确的物料表。"

#. module: mrp
#: model:ir.model.fields,help:mrp.field_mrp_workcenter_calendar_id
msgid "Define the schedule of resource"
msgstr "定义资源调度"

#. module: mrp
#: model:ir.model.fields,field_description:mrp.field_mrp_property_description
#: model:ir.model.fields,field_description:mrp.field_mrp_property_group_description
#: model:ir.model.fields,field_description:mrp.field_mrp_routing_note
#: model:ir.model.fields,field_description:mrp.field_mrp_routing_workcenter_note
#: model:ir.model.fields,field_description:mrp.field_mrp_workcenter_note
#: model:ir.ui.view,arch_db:mrp.mrp_property_form_view
#: model:ir.ui.view,arch_db:mrp.mrp_property_group_form_view
#: model:ir.ui.view,arch_db:mrp.mrp_workcenter_view
msgid "Description"
msgstr "说明"

#. module: mrp
#: model:ir.model.fields,help:mrp.field_mrp_workcenter_note
msgid ""
"Description of the Work Center. Explain here what's a cycle according to "
"this Work Center."
msgstr "工作中心的描述。在这里输入这个工作中心的简介。"

#. module: mrp
#: model:ir.ui.view,arch_db:mrp.mrp_production_form_view
msgid "Destination Loc."
msgstr "成品库位"

#. module: mrp
#: model:ir.model.fields,field_description:mrp.field_change_production_qty_display_name
#: model:ir.model.fields,field_description:mrp.field_mrp_bom_display_name
#: model:ir.model.fields,field_description:mrp.field_mrp_bom_line_display_name
#: model:ir.model.fields,field_description:mrp.field_mrp_config_settings_display_name
#: model:ir.model.fields,field_description:mrp.field_mrp_product_produce_display_name
#: model:ir.model.fields,field_description:mrp.field_mrp_product_produce_line_display_name
#: model:ir.model.fields,field_description:mrp.field_mrp_production_display_name
#: model:ir.model.fields,field_description:mrp.field_mrp_production_product_line_display_name
#: model:ir.model.fields,field_description:mrp.field_mrp_production_workcenter_line_display_name
#: model:ir.model.fields,field_description:mrp.field_mrp_property_display_name
#: model:ir.model.fields,field_description:mrp.field_mrp_property_group_display_name
#: model:ir.model.fields,field_description:mrp.field_mrp_routing_display_name
#: model:ir.model.fields,field_description:mrp.field_mrp_routing_workcenter_display_name
#: model:ir.model.fields,field_description:mrp.field_mrp_workcenter_display_name
#: model:ir.model.fields,field_description:mrp.field_report_mrp_bom_cost_display_name
#: model:ir.model.fields,field_description:mrp.field_report_mrp_inout_display_name
#: model:ir.model.fields,field_description:mrp.field_report_mrp_report_mrpbomstructure_display_name
#: model:ir.model.fields,field_description:mrp.field_report_workcenter_load_display_name
#: model:ir.model.fields,field_description:mrp.field_stock_move_consume_display_name
msgid "Display Name"
msgstr "显示名称"

#. module: mrp
#: selection:mrp.config.settings,module_mrp_operations:0
msgid "Do not use a planning for the work orders "
msgstr "不要使用计划的工作订单"

#. module: mrp
#: selection:mrp.production,state:0
msgid "Done"
msgstr "完成"

#. module: mrp
#: model:ir.model.fields,field_description:mrp.field_mrp_workcenter_time_efficiency
msgid "Efficiency Factor"
msgstr "效率因子"

#. module: mrp
#: model:ir.model.fields,field_description:mrp.field_mrp_production_date_finished
msgid "End Date"
msgstr "终止日期"

#. module: mrp
#: model:ir.ui.view,arch_db:mrp.mrp_production_form_view
msgid "Extra Information"
msgstr "其它信息"

#. module: mrp
#: model:ir.model.fields,help:mrp.field_mrp_workcenter_costs_cycle_account_id
#: model:ir.model.fields,help:mrp.field_mrp_workcenter_costs_hour_account_id
msgid ""
"Fill this only if you want automatic analytic accounting entries on "
"production orders."
msgstr "如果你要自动在生成订单进行分析会计，只需填入这里"

#. module: mrp
#: model:ir.model.fields,help:mrp.field_mrp_workcenter_product_id
msgid ""
"Fill this product to easily track your production costs in the analytic "
"accounting."
msgstr "填入产品将更容易在分析会计中跟踪你的生产成本。"

#. module: mrp
#: model:ir.ui.view,arch_db:mrp.mrp_production_form_view
msgid "Finished Products"
msgstr "产成品"

#. module: mrp
#: model:ir.model.fields,field_description:mrp.field_mrp_production_location_dest_id
msgid "Finished Products Location"
msgstr "成品位置"

#. module: mrp
#: model:ir.actions.act_window,help:mrp.mrp_property_group_action
msgid ""
"For instance, in the property group \"Warranty\", you an have\n"
"                two properties: 1 year warranty, 3 years warranty. "
"Depending\n"
"                on the propoerties selected in the sales order, Odoo will\n"
"                schedule a production using the matching bill of materials."
msgstr ""
"例如，在属性组 \"保修\"中，你有两个属性：１年保修，３年保修。根据在销售订单中"
"选择的保修时间，Odoo会自动的安排相对应的物料表安排生产"

#. module: mrp
#: model:ir.ui.view,arch_db:mrp.mrp_production_form_view
msgid "Force Reservation"
msgstr "强制保留"

#. module: mrp
#: model:ir.model.fields,field_description:mrp.field_mrp_workcenter_costs_general_account_id
msgid "General Account"
msgstr "通用科目"

#. module: mrp
#: model:ir.ui.view,arch_db:mrp.mrp_workcenter_view
msgid "General Information"
msgstr "通用信息"

#. module: mrp
#: model:ir.model.fields,help:mrp.field_mrp_bom_sequence
msgid "Gives the sequence order when displaying a list of bills of material."
msgstr "输入序列用于物料清单列表排序"

#. module: mrp
#: model:ir.model.fields,help:mrp.field_mrp_routing_workcenter_sequence
msgid ""
"Gives the sequence order when displaying a list of routing Work Centers."
msgstr "指定一个编号，用于在显示一系列工作中心时排序。"

#. module: mrp
#: model:ir.model.fields,help:mrp.field_mrp_production_workcenter_line_sequence
msgid "Gives the sequence order when displaying a list of work orders."
msgstr "输入序列用于显示工作中心列表"

#. module: mrp
#: model:ir.model.fields,help:mrp.field_mrp_bom_line_sequence
msgid "Gives the sequence order when displaying."
msgstr "用于显示顺序"

#. module: mrp
#: model:ir.ui.view,arch_db:mrp.view_mrp_property_search
msgid "Group By"
msgstr "分组"

#. module: mrp
#: model:ir.ui.view,arch_db:mrp.mrp_routing_search_view
#: model:ir.ui.view,arch_db:mrp.view_mrp_bom_filter
#: model:ir.ui.view,arch_db:mrp.view_mrp_bom_line_filter
#: model:ir.ui.view,arch_db:mrp.view_mrp_production_filter
#: model:ir.ui.view,arch_db:mrp.view_mrp_workcenter_search
msgid "Group By..."
msgstr "分组..."

#. module: mrp
#: model:ir.model.fields,field_description:mrp.field_mrp_workcenter_costs_hour_account_id
msgid "Hour Account"
msgstr "工时账户"

#. module: mrp
#: model:ir.model.fields,field_description:mrp.field_change_production_qty_id
#: model:ir.model.fields,field_description:mrp.field_mrp_bom_id
#: model:ir.model.fields,field_description:mrp.field_mrp_bom_line_id
#: model:ir.model.fields,field_description:mrp.field_mrp_config_settings_id
#: model:ir.model.fields,field_description:mrp.field_mrp_product_produce_id
#: model:ir.model.fields,field_description:mrp.field_mrp_product_produce_line_id
#: model:ir.model.fields,field_description:mrp.field_mrp_production_id
#: model:ir.model.fields,field_description:mrp.field_mrp_production_product_line_id
#: model:ir.model.fields,field_description:mrp.field_mrp_production_workcenter_line_id
#: model:ir.model.fields,field_description:mrp.field_mrp_property_group_id
#: model:ir.model.fields,field_description:mrp.field_mrp_property_id
#: model:ir.model.fields,field_description:mrp.field_mrp_routing_id
#: model:ir.model.fields,field_description:mrp.field_mrp_routing_workcenter_id
#: model:ir.model.fields,field_description:mrp.field_mrp_workcenter_id
#: model:ir.model.fields,field_description:mrp.field_report_mrp_bom_cost_id
#: model:ir.model.fields,field_description:mrp.field_report_mrp_inout_id
#: model:ir.model.fields,field_description:mrp.field_report_mrp_report_mrpbomstructure_id
#: model:ir.model.fields,field_description:mrp.field_report_workcenter_load_id
#: model:ir.model.fields,field_description:mrp.field_stock_move_consume_id
msgid "ID"
msgstr "ID"

#. module: mrp
#: model:ir.model.fields,help:mrp.field_mrp_bom_product_id
msgid ""
"If a product variant is defined the BOM is available only for this product."
msgstr "如果定义了产品变型，那么BOM仅用于本产品。"

#. module: mrp
#: model:ir.model.fields,help:mrp.field_mrp_bom_active
msgid ""
"If the active field is set to False, it will allow you to hide the bills of "
"material without removing it."
msgstr "如果去掉“启用”的勾，可以不用删除就隐藏物料清单"

#. module: mrp
#: model:ir.model.fields,help:mrp.field_mrp_routing_active
msgid ""
"If the active field is set to False, it will allow you to hide the routing "
"without removing it."
msgstr "如果去掉这个启用的勾，工艺不需要删除就可以隐藏"

#. module: mrp
#: model:ir.ui.view,arch_db:mrp.view_mrp_production_filter
msgid "In Production"
msgstr "在生产"

#. module: mrp
#: model:ir.model.fields,field_description:mrp.field_mrp_bom_position
msgid "Internal Reference"
msgstr "内部参考"

#. module: mrp
#: model:ir.model.fields,help:mrp.field_mrp_routing_location_id
msgid ""
"Keep empty if you produce at the location where the finished products are "
"needed.Set a location if you produce at a fixed location. This can be a "
"partner location if you subcontract the manufacturing operations."
msgstr ""
"如果您需要在成品库位生产请留空.如在固定地点生产请设置库位.如果您外包这生产,这"
"也可以是业务伙伴的库位."

#. module: mrp
#: model:ir.model.fields,field_description:mrp.field_change_production_qty___last_update
#: model:ir.model.fields,field_description:mrp.field_mrp_bom___last_update
#: model:ir.model.fields,field_description:mrp.field_mrp_bom_line___last_update
#: model:ir.model.fields,field_description:mrp.field_mrp_config_settings___last_update
#: model:ir.model.fields,field_description:mrp.field_mrp_product_produce___last_update
#: model:ir.model.fields,field_description:mrp.field_mrp_product_produce_line___last_update
#: model:ir.model.fields,field_description:mrp.field_mrp_production___last_update
#: model:ir.model.fields,field_description:mrp.field_mrp_production_product_line___last_update
#: model:ir.model.fields,field_description:mrp.field_mrp_production_workcenter_line___last_update
#: model:ir.model.fields,field_description:mrp.field_mrp_property___last_update
#: model:ir.model.fields,field_description:mrp.field_mrp_property_group___last_update
#: model:ir.model.fields,field_description:mrp.field_mrp_routing___last_update
#: model:ir.model.fields,field_description:mrp.field_mrp_routing_workcenter___last_update
#: model:ir.model.fields,field_description:mrp.field_mrp_workcenter___last_update
#: model:ir.model.fields,field_description:mrp.field_report_mrp_bom_cost___last_update
#: model:ir.model.fields,field_description:mrp.field_report_mrp_inout___last_update
#: model:ir.model.fields,field_description:mrp.field_report_mrp_report_mrpbomstructure___last_update
#: model:ir.model.fields,field_description:mrp.field_report_workcenter_load___last_update
#: model:ir.model.fields,field_description:mrp.field_stock_move_consume___last_update
msgid "Last Modified on"
msgstr "最后修改时间"

#. module: mrp
#: model:ir.model.fields,field_description:mrp.field_change_production_qty_write_uid
#: model:ir.model.fields,field_description:mrp.field_mrp_bom_line_write_uid
#: model:ir.model.fields,field_description:mrp.field_mrp_bom_write_uid
#: model:ir.model.fields,field_description:mrp.field_mrp_config_settings_write_uid
#: model:ir.model.fields,field_description:mrp.field_mrp_product_produce_line_write_uid
#: model:ir.model.fields,field_description:mrp.field_mrp_product_produce_write_uid
#: model:ir.model.fields,field_description:mrp.field_mrp_production_product_line_write_uid
#: model:ir.model.fields,field_description:mrp.field_mrp_production_workcenter_line_write_uid
#: model:ir.model.fields,field_description:mrp.field_mrp_production_write_uid
#: model:ir.model.fields,field_description:mrp.field_mrp_property_group_write_uid
#: model:ir.model.fields,field_description:mrp.field_mrp_property_write_uid
#: model:ir.model.fields,field_description:mrp.field_mrp_routing_workcenter_write_uid
#: model:ir.model.fields,field_description:mrp.field_mrp_routing_write_uid
#: model:ir.model.fields,field_description:mrp.field_mrp_workcenter_write_uid
#: model:ir.model.fields,field_description:mrp.field_stock_move_consume_write_uid
msgid "Last Updated by"
msgstr "最后更新者"

#. module: mrp
#: model:ir.model.fields,field_description:mrp.field_change_production_qty_write_date
#: model:ir.model.fields,field_description:mrp.field_mrp_bom_line_write_date
#: model:ir.model.fields,field_description:mrp.field_mrp_bom_write_date
#: model:ir.model.fields,field_description:mrp.field_mrp_config_settings_write_date
#: model:ir.model.fields,field_description:mrp.field_mrp_product_produce_line_write_date
#: model:ir.model.fields,field_description:mrp.field_mrp_product_produce_write_date
#: model:ir.model.fields,field_description:mrp.field_mrp_production_product_line_write_date
#: model:ir.model.fields,field_description:mrp.field_mrp_production_workcenter_line_write_date
#: model:ir.model.fields,field_description:mrp.field_mrp_production_write_date
#: model:ir.model.fields,field_description:mrp.field_mrp_property_group_write_date
#: model:ir.model.fields,field_description:mrp.field_mrp_property_write_date
#: model:ir.model.fields,field_description:mrp.field_mrp_routing_workcenter_write_date
#: model:ir.model.fields,field_description:mrp.field_mrp_routing_write_date
#: model:ir.model.fields,field_description:mrp.field_mrp_workcenter_write_date
#: model:ir.model.fields,field_description:mrp.field_stock_move_consume_write_date
msgid "Last Updated on"
msgstr "最后更新时间"

#. module: mrp
#: model:ir.ui.view,arch_db:mrp.view_mrp_production_filter
msgid "Late"
msgstr "最近"

#. module: mrp
#: model:ir.model.fields,field_description:mrp.field_stock_move_consume_location_id
msgid "Location"
msgstr "位置"

#. module: mrp
#: model:ir.model.fields,help:mrp.field_mrp_production_location_src_id
msgid "Location where the system will look for components."
msgstr "系统用于查找部件的库位。"

#. module: mrp
#: model:ir.model.fields,help:mrp.field_mrp_production_location_dest_id
msgid "Location where the system will stock the finished products."
msgstr "系统存储成品的位置"

#. module: mrp
#: model:ir.model.fields,field_description:mrp.field_mrp_product_produce_line_lot_id
#: model:ir.model.fields,field_description:mrp.field_mrp_product_produce_lot_id
#: model:ir.model.fields,field_description:mrp.field_stock_move_consume_restrict_lot_id
msgid "Lot"
msgstr "批次"

#. module: mrp
#: model:res.groups,name:mrp.group_mrp_routings
msgid "Manage Work Order Operations"
msgstr "管理工单作业"

#. module: mrp
#: selection:mrp.config.settings,group_mrp_routings:0
msgid "Manage production by manufacturing orders"
msgstr "通过制造订单管理生产"

#. module: mrp
#: selection:mrp.config.settings,group_mrp_routings:0
msgid "Manage production by work orders"
msgstr "通过工单管理生产"

#. module: mrp
#: model:res.groups,name:mrp.group_rounding_efficiency
msgid "Manage rounding and efficiency of BoM components"
msgstr "管理物料单组件的舍入和效用"

#. module: mrp
#: selection:mrp.config.settings,group_rounding_efficiency:0
msgid "Manage rounding and efficiency of bills of materials components"
msgstr "管理物料表组件的舍入和效用"

#. module: mrp
#: model:res.groups,name:mrp.group_mrp_manager
msgid "Manager"
msgstr "管理员"

#. module: mrp
<<<<<<< HEAD
#: code:addons/mrp/procurement.py:15 code:addons/mrp/stock.py:244
=======
#: code:addons/mrp/procurement.py:15 code:addons/mrp/stock.py:225
>>>>>>> bc1a0a32
#: model:stock.location.route,name:mrp.route_warehouse0_manufacture
#, python-format
msgid "Manufacture"
msgstr "制造"

#. module: mrp
#: model:ir.model.fields,field_description:mrp.field_stock_warehouse_manufacture_pull_id
msgid "Manufacture Rule"
msgstr "制造规则"

#. module: mrp
#: model:ir.model.fields,field_description:mrp.field_stock_warehouse_manufacture_to_resupply
msgid "Manufacture in this Warehouse"
msgstr "在此仓库制造"

#. module: mrp
#: selection:mrp.bom,type:0
msgid "Manufacture this product"
msgstr "制造这个产品"

#. module: mrp
#: model:ir.ui.menu,name:mrp.menu_mrp_manufacturing
#: model:ir.ui.view,arch_db:mrp.product_product_form_view_bom_button
#: model:ir.ui.view,arch_db:mrp.product_template_form_view_bom_button
msgid "Manufacturing"
msgstr "生产"

#. module: mrp
#: model:ir.model.fields,field_description:mrp.field_mrp_bom_line_product_efficiency
#: model:ir.model.fields,field_description:mrp.field_mrp_bom_product_efficiency
msgid "Manufacturing Efficiency"
msgstr "生产效率"

#. module: mrp
#: model:ir.model.fields,field_description:mrp.field_product_product_produce_delay
#: model:ir.model.fields,field_description:mrp.field_product_template_produce_delay
#: model:ir.model.fields,field_description:mrp.field_res_company_manufacturing_lead
msgid "Manufacturing Lead Time"
msgstr "生产提前期(日)"

#. module: mrp
#: model:ir.model.fields,field_description:mrp.field_mrp_production_workcenter_line_production_id
#: model:ir.model.fields,field_description:mrp.field_procurement_order_production_id
#: model:ir.ui.view,arch_db:mrp.view_mrp_config
msgid "Manufacturing Order"
msgstr "制造订单"

#. module: mrp
#: code:addons/mrp/procurement.py:114
#, python-format
msgid "Manufacturing Order <em>%s</em> created."
msgstr "生产订单 <em>%s</em>  创建。"

#. module: mrp
#: model:ir.actions.act_window,name:mrp.act_product_mrp_production
#: model:ir.actions.act_window,name:mrp.mrp_production_action
#: model:ir.actions.act_window,name:mrp.mrp_production_action_planning
#: model:ir.ui.menu,name:mrp.menu_mrp_production_action
#: model:ir.ui.view,arch_db:mrp.mrp_production_form_view
#: model:ir.ui.view,arch_db:mrp.mrp_production_tree_view
#: model:ir.ui.view,arch_db:mrp.view_production_calendar
#: model:ir.ui.view,arch_db:mrp.view_production_graph
#: model:ir.ui.view,arch_db:mrp.view_production_pivot
msgid "Manufacturing Orders"
msgstr "生产订单"

#. module: mrp
#: model:ir.ui.view,arch_db:mrp.view_mrp_production_filter
msgid "Manufacturing Orders which are currently in production."
msgstr "正在生产过中的制造订单"

#. module: mrp
#: model:ir.ui.view,arch_db:mrp.view_mrp_production_filter
msgid "Manufacturing Orders which are ready to start production."
msgstr "可以开始生产的制造订单"

#. module: mrp
#: model:ir.ui.view,arch_db:mrp.view_mrp_production_filter
msgid "Manufacturing Orders which are waiting for raw materials."
msgstr "等待原材料的制造订单"

#. module: mrp
#: model:ir.ui.view,arch_db:mrp.mrp_production_form_view
msgid "Manufacturing Reference"
msgstr "制造参考"

#. module: mrp
<<<<<<< HEAD
#: code:addons/mrp/mrp.py:786
=======
#: code:addons/mrp/mrp.py:784
>>>>>>> bc1a0a32
#, python-format
msgid "Manufacturing order cancelled."
msgstr "生产单取消"

#. module: mrp
#: model:ir.actions.act_window,help:mrp.mrp_production_action
#: model:ir.actions.act_window,help:mrp.mrp_production_action_planning
msgid ""
"Manufacturing orders are usually proposed automatically based\n"
"                on customer requirements or automated rules like the "
"minimum\n"
"                stock rule."
msgstr "生产订单通常被设定为自动产生，例如顾客需求或者最小库存规则"

#. module: mrp
#: model:ir.ui.view,arch_db:mrp.mrp_production_form_view
msgid "Mark as Started"
msgstr "开始生产"

#. module: mrp
#: model:ir.ui.view,arch_db:mrp.view_mrp_config
msgid "Master Data"
msgstr "主数据"

#. module: mrp
#: model:ir.model.fields,field_description:mrp.field_mrp_product_produce_mode
msgid "Mode"
msgstr "模式"

#. module: mrp
#: model:ir.ui.view,arch_db:mrp.view_mrp_workcenter_search
msgid "Mrp Workcenter"
msgstr "MRP 工作中心"

#. module: mrp
#: model:ir.model.fields,field_description:mrp.field_mrp_production_product_line_name
#: model:ir.model.fields,field_description:mrp.field_mrp_property_name
#: model:ir.model.fields,field_description:mrp.field_mrp_routing_name
#: model:ir.model.fields,field_description:mrp.field_mrp_routing_workcenter_name
#: model:ir.model.fields,field_description:mrp.field_mrp_workcenter_name
#: model:ir.ui.view,arch_db:mrp.view_mrp_property_search
msgid "Name"
msgstr "名称"

#. module: mrp
#: selection:mrp.production,state:0
msgid "New"
msgstr "新建"

#. module: mrp
#: code:addons/mrp/procurement.py:110
#, python-format
msgid "No BoM exists for this product!"
msgstr "此产品没有BoM表！"

#. module: mrp
#: selection:mrp.product.produce,tracking:0
msgid "No Tracking"
msgstr "无跟踪信息"

#. module: mrp
#: selection:mrp.config.settings,module_mrp_byproduct:0
msgid "No by-products in bills of materials (A + B --> C)"
msgstr "在物料清单中不含副产品 (A+B-->C)"

#. module: mrp
#: selection:mrp.config.settings,group_rounding_efficiency:0
msgid "No rounding and efficiency on bills of materials"
msgstr "在物料清单中不含舍入和效率因子"

#. module: mrp
#: selection:mrp.config.settings,group_product_variant:0
msgid "No variants on products"
msgstr "产品没有变型"

#. module: mrp
#: selection:mrp.production,priority:0
msgid "Normal"
msgstr "一般"

#. module: mrp
#: selection:mrp.production,priority:0
msgid "Not urgent"
msgstr "不紧急"

#. module: mrp
#: model:ir.model.fields,help:mrp.field_mrp_property_composition
msgid "Not used in computations, for information purpose only."
msgstr "没有在计算中使用，只为了提供信息。"

#. module: mrp
#: model:ir.ui.view,arch_db:mrp.mrp_routing_form_view
msgid "Notes"
msgstr "备注"

#. module: mrp
#: model:ir.model.fields,field_description:mrp.field_mrp_production_workcenter_line_cycle
#: model:ir.model.fields,field_description:mrp.field_mrp_routing_workcenter_cycle_nbr
#: model:ir.model.fields,field_description:mrp.field_report_workcenter_load_cycle
msgid "Number of Cycles"
msgstr "周期数"

#. module: mrp
#: model:ir.model.fields,field_description:mrp.field_mrp_production_workcenter_line_hour
#: model:ir.model.fields,field_description:mrp.field_mrp_routing_workcenter_hour_nbr
#: model:ir.model.fields,field_description:mrp.field_report_workcenter_load_hour
msgid "Number of Hours"
msgstr "工时数"

#. module: mrp
#: model:ir.model.fields,help:mrp.field_mrp_routing_workcenter_cycle_nbr
msgid ""
"Number of iterations this work center has to do in the specified operation "
"of the routing."
msgstr "该工作中心必须要在工艺的指定操作上做的迭代次数"

#. module: mrp
#: model:ir.model.fields,help:mrp.field_mrp_workcenter_capacity_per_cycle
msgid ""
"Number of operations this Work Center can do in parallel. If this Work "
"Center represents a team of 5 workers, the capacity per cycle is 5."
msgstr ""
"此工作中心可以并行操作的数量。如果这个工作中心是5个工人的工作组，那么每周期能"
"力是5。"

#. module: mrp
#: model:ir.actions.act_window,help:mrp.mrp_bom_form_action
msgid ""
"Odoo uses these BoMs to automatically propose manufacturing\n"
"                orders according to procurement needs."
msgstr "根据补货规则Odoo用BOM自动的生产生产订单"

#. module: mrp
#: model:ir.ui.view,arch_db:mrp.view_stock_move_consume_wizard
msgid "Ok"
msgstr "确定"

#. module: mrp
#: model:ir.ui.view,arch_db:mrp.mrp_routing_form_view
msgid "Operation"
msgstr "作业"

#. module: mrp
#: model:ir.ui.menu,name:mrp.menu_mrp_production_order_action
msgid "Order Planning"
msgstr "订单计划"

#. module: mrp
#: constraint:mrp.production:0
msgid "Order quantity cannot be negative or zero!"
msgstr "订单数量不能是负数或者0！"

#. module: mrp
#: model:ir.model.fields,field_description:mrp.field_mrp_bom_line_bom_id
msgid "Parent BoM"
msgstr "上级物料清单"

#. module: mrp
#: model:ir.model.fields,field_description:mrp.field_mrp_routing_workcenter_routing_id
msgid "Parent Routing"
msgstr "父级工艺"

#. module: mrp
#: model:ir.ui.view,arch_db:mrp.view_mrp_production_filter
msgid "Pending"
msgstr "暂停"

#. module: mrp
#: model:ir.ui.menu,name:mrp.menu_mrp_planning
msgid "Planning"
msgstr "计划"

#. module: mrp
<<<<<<< HEAD
#: code:addons/mrp/stock.py:155
=======
#: code:addons/mrp/stock.py:136
>>>>>>> bc1a0a32
#, python-format
msgid "Please provide proper quantity."
msgstr "输入数量不正确"

#. module: mrp
#: model:ir.model.fields,field_description:mrp.field_mrp_production_priority
msgid "Priority"
msgstr "优先级"

#. module: mrp
#: model:ir.model,name:mrp.model_procurement_order
msgid "Procurement"
msgstr "补货"

#. module: mrp
#: model:ir.model,name:mrp.model_procurement_rule
msgid "Procurement Rule"
msgstr "补货规则"

#. module: mrp
#: model:ir.actions.act_window,name:mrp.act_mrp_product_produce
#: model:ir.model.fields,field_description:mrp.field_mrp_product_produce_line_produce_id
#: model:ir.ui.view,arch_db:mrp.mrp_production_form_view
#: model:ir.ui.view,arch_db:mrp.view_mrp_product_produce_wizard
msgid "Produce"
msgstr "生产"

#. module: mrp
#: model:ir.model.fields,field_description:mrp.field_mrp_production_move_created_ids2
#: model:ir.ui.view,arch_db:mrp.mrp_production_form_view
msgid "Produced Products"
msgstr "产出的产品"

#. module: mrp
#: model:ir.model,name:mrp.model_product_product
#: model:ir.model.fields,field_description:mrp.field_mrp_bom_line_product_id
#: model:ir.model.fields,field_description:mrp.field_mrp_bom_product_tmpl_id
#: model:ir.model.fields,field_description:mrp.field_mrp_product_produce_line_product_id
#: model:ir.model.fields,field_description:mrp.field_mrp_production_product_id
#: model:ir.model.fields,field_description:mrp.field_mrp_production_product_line_product_id
#: model:ir.model.fields,field_description:mrp.field_mrp_production_product_tmpl_id
#: model:ir.model.fields,field_description:mrp.field_stock_move_consume_product_id
#: model:ir.ui.view,arch_db:mrp.view_mrp_bom_filter
#: model:ir.ui.view,arch_db:mrp.view_mrp_bom_line_filter
#: model:ir.ui.view,arch_db:mrp.view_mrp_production_filter
msgid "Product"
msgstr "产品"

#. module: mrp
#: model:ir.model.fields,field_description:mrp.field_mrp_production_move_prod_id
msgid "Product Move"
msgstr "产品移动"

#. module: mrp
#: model:ir.model,name:mrp.model_mrp_product_produce
msgid "Product Produce"
msgstr "产品生产"

#. module: mrp
#: model:ir.model,name:mrp.model_mrp_product_produce_line
msgid "Product Produce Consume lines"
msgstr "产品生产投料明细"

#. module: mrp
#: model:ir.model.fields,field_description:mrp.field_change_production_qty_product_qty
msgid "Product Qty"
msgstr "产品数量"

#. module: mrp
#: model:ir.model.fields,field_description:mrp.field_mrp_bom_line_product_qty
#: model:ir.model.fields,field_description:mrp.field_mrp_bom_product_qty
#: model:ir.model.fields,field_description:mrp.field_mrp_production_product_line_product_qty
#: model:ir.model.fields,field_description:mrp.field_mrp_production_product_qty
msgid "Product Quantity"
msgstr "数量"

#. module: mrp
#: model:ir.model.fields,field_description:mrp.field_mrp_bom_line_product_rounding
#: model:ir.model.fields,field_description:mrp.field_mrp_bom_product_rounding
msgid "Product Rounding"
msgstr "产品舍入"

#. module: mrp
#: model:ir.model,name:mrp.model_product_template
msgid "Product Template"
msgstr "产品模板"

#. module: mrp
#: model:ir.model.fields,field_description:mrp.field_mrp_bom_line_product_uom
#: model:ir.model.fields,field_description:mrp.field_mrp_bom_product_uom
#: model:ir.model.fields,field_description:mrp.field_mrp_production_product_line_product_uom
#: model:ir.model.fields,field_description:mrp.field_mrp_production_product_uom
#: model:ir.model.fields,field_description:mrp.field_stock_move_consume_product_uom
msgid "Product Unit of Measure"
msgstr "计量单位"

#. module: mrp
#: model:ir.model.fields,field_description:mrp.field_mrp_bom_product_id
msgid "Product Variant"
msgstr "产品变型"

#. module: mrp
#: model:ir.model.fields,field_description:mrp.field_mrp_config_settings_group_product_variant
msgid "Product Variants"
msgstr "产品变型"

#. module: mrp
#: model:ir.model,name:mrp.model_mrp_production
#: model:ir.ui.view,arch_db:mrp.view_mrp_production_filter
msgid "Production"
msgstr "生产"

#. module: mrp
#: model:ir.model.fields,field_description:mrp.field_mrp_routing_location_id
#: model:ir.ui.view,arch_db:mrp.mrp_routing_search_view
msgid "Production Location"
msgstr "生产位置"

#. module: mrp
#: model:ir.actions.report.xml,name:mrp.action_report_production_order
#: model:ir.model.fields,field_description:mrp.field_mrp_production_product_line_production_id
msgid "Production Order"
msgstr "生产单"

#. module: mrp
#: model:ir.ui.view,arch_db:mrp.report_mrporder
msgid "Production Order # :"
msgstr "生产订单号"

#. module: mrp
#: model:ir.model.fields,field_description:mrp.field_stock_move_production_id
msgid "Production Order for Produced Products"
msgstr "产成品的生产单"

#. module: mrp
#: model:ir.model.fields,field_description:mrp.field_stock_move_raw_material_production_id
msgid "Production Order for Raw Materials"
msgstr "原料的生产单"

#. module: mrp
#: model:ir.model,name:mrp.model_mrp_production_product_line
msgid "Production Scheduled Product"
msgstr "生产安排的产品"

#. module: mrp
#: selection:mrp.production,state:0
msgid "Production Started"
msgstr "生产已开始"

#. module: mrp
#: model:ir.ui.view,arch_db:mrp.mrp_production_form_view
msgid "Production Work Centers"
msgstr "生产工作中心"

#. module: mrp
#: model:ir.model.fields,field_description:mrp.field_mrp_production_progress
msgid "Production progress"
msgstr "生产进度"

#. module: mrp
#: model:ir.ui.view,arch_db:mrp.view_mrp_production_filter
msgid "Production started late"
msgstr "生产开始延迟"

#. module: mrp
#: model:ir.ui.view,arch_db:mrp.view_production_gantt
msgid "Productions"
msgstr "生产"

#. module: mrp
#: model:ir.actions.act_window,name:mrp.product_template_action
#: model:ir.ui.menu,name:mrp.menu_mrp_bom
#: model:ir.ui.menu,name:mrp.menu_mrp_product_form
msgid "Products"
msgstr "产品"

#. module: mrp
#: model:ir.model.fields,field_description:mrp.field_mrp_product_produce_consume_lines
msgid "Products Consumed"
msgstr "产品投入"

#. module: mrp
#: selection:mrp.config.settings,group_product_variant:0
msgid ""
"Products can have several attributes, defining variants (Example: size, "
"color,...)"
msgstr ""
"产品可以有好几个属性，通过不同属性来定义不同的产品变体型(属性如: 尺寸, 颜"
"色.....)"

#. module: mrp
#: model:ir.model.fields,field_description:mrp.field_mrp_production_move_lines
#: model:ir.ui.view,arch_db:mrp.mrp_production_form_view
msgid "Products to Consume"
msgstr "未投料数量"

#. module: mrp
#: model:ir.ui.view,arch_db:mrp.mrp_production_form_view
msgid "Products to Finish"
msgstr "未完工数量"

#. module: mrp
#: model:ir.model.fields,field_description:mrp.field_mrp_production_move_created_ids
#: model:ir.ui.view,arch_db:mrp.mrp_production_form_view
msgid "Products to Produce"
msgstr "产成品"

#. module: mrp
#: model:ir.actions.act_window,name:mrp.mrp_property_action
#: model:ir.model.fields,field_description:mrp.field_mrp_bom_line_property_ids
#: model:ir.model.fields,field_description:mrp.field_mrp_bom_property_ids
#: model:ir.model.fields,field_description:mrp.field_procurement_order_property_ids
#: model:ir.ui.menu,name:mrp.menu_mrp_property_action
#: model:ir.ui.view,arch_db:mrp.mrp_bom_form_view
#: model:ir.ui.view,arch_db:mrp.mrp_property_form_view
#: model:ir.ui.view,arch_db:mrp.mrp_property_tree_view
msgid "Properties"
msgstr "属性"

#. module: mrp
#: model:ir.ui.view,arch_db:mrp.mrp_property_group_form_view
msgid "Properties categories"
msgstr "属性类别"

#. module: mrp
#: model:ir.model.fields,field_description:mrp.field_mrp_property_composition
msgid "Properties composition"
msgstr "属性组成"

#. module: mrp
#: model:ir.model,name:mrp.model_mrp_property
msgid "Property"
msgstr "属性"

#. module: mrp
#: model:ir.model,name:mrp.model_mrp_property_group
<<<<<<< HEAD
#: model:ir.model.fields,field_description:mrp.field_mrp_property_group_id_9622
=======
#: model:ir.model.fields,field_description:mrp.field_mrp_property_group_id_9665
>>>>>>> bc1a0a32
#: model:ir.model.fields,field_description:mrp.field_mrp_property_group_name
#: model:ir.ui.view,arch_db:mrp.view_mrp_property_search
msgid "Property Group"
msgstr "属性组"

#. module: mrp
#: model:ir.actions.act_window,name:mrp.mrp_property_group_action
#: model:ir.ui.menu,name:mrp.menu_mrp_property_group_action
msgid "Property Groups"
msgstr "属性组"

#. module: mrp
#: model:ir.model.fields,field_description:mrp.field_stock_move_consume_product_qty
#: model:ir.ui.view,arch_db:mrp.mrp_bom_cost
#: model:ir.ui.view,arch_db:mrp.mrp_bom_form_view
#: model:ir.ui.view,arch_db:mrp.mrp_production_form_view
#: model:ir.ui.view,arch_db:mrp.report_mrpbomstructure
msgid "Quantity"
msgstr "数量"

#. module: mrp
#: model:ir.model.fields,field_description:mrp.field_mrp_product_produce_line_product_qty
msgid "Quantity (in default UoM)"
msgstr "数量（默认单位）"

#. module: mrp
#: model:ir.ui.view,arch_db:mrp.mrp_bom_cost
msgid "Raw Materials"
msgstr "原材料"

#. module: mrp
#: model:ir.model.fields,field_description:mrp.field_mrp_production_location_src_id
msgid "Raw Materials Location"
msgstr "原料库位"

#. module: mrp
#: model:ir.ui.view,arch_db:mrp.view_mrp_production_filter
msgid "Ready"
msgstr "就绪"

#. module: mrp
#: model:ir.model.fields,field_description:mrp.field_mrp_production_ready_production
msgid "Ready for production"
msgstr "准备生产"

#. module: mrp
#: selection:mrp.production,state:0
msgid "Ready to Produce"
msgstr "准备生产"

#. module: mrp
#: model:ir.model.fields,field_description:mrp.field_mrp_bom_code
#: model:ir.model.fields,field_description:mrp.field_mrp_production_name
msgid "Reference"
msgstr "引用"

#. module: mrp
#: sql_constraint:mrp.production:0
msgid "Reference must be unique per Company!"
msgstr "必须在公司内唯一！"

#. module: mrp
#: model:ir.model.fields,help:mrp.field_mrp_production_origin
msgid "Reference of the document that generated this production order request."
msgstr "生成这张生产订单的前置单据编号"

#. module: mrp
#: model:ir.model.fields,help:mrp.field_mrp_bom_position
msgid "Reference to a position in an external plan."
msgstr "位置的编号"

#. module: mrp
#: model:ir.model.fields,help:mrp.field_mrp_workcenter_user_id
msgid "Related user name for the resource to manage its access."
msgstr "用于管理资源访问权限的用户名"

#. module: mrp
#: model:ir.ui.view,arch_db:mrp.mrp_production_form_view
msgid "Reserve"
msgstr "保留"

#. module: mrp
#: model:ir.model.fields,field_description:mrp.field_mrp_workcenter_resource_id
msgid "Resource"
msgstr "资源"

#. module: mrp
#: model:ir.ui.menu,name:mrp.menu_view_resource_calendar_leaves_search_mrp
msgid "Resource Leaves"
msgstr "资源休假"

#. module: mrp
#: model:ir.model.fields,field_description:mrp.field_mrp_workcenter_resource_type
msgid "Resource Type"
msgstr "资源类型"

#. module: mrp
#: model:ir.ui.menu,name:mrp.menu_pm_resources_config
msgid "Resources"
msgstr "资源"

#. module: mrp
#: model:ir.model.fields,field_description:mrp.field_mrp_production_user_id
msgid "Responsible"
msgstr "负责人"

#. module: mrp
#: model:ir.model.fields,help:mrp.field_mrp_bom_line_product_rounding
#: model:ir.model.fields,help:mrp.field_mrp_bom_product_rounding
msgid "Rounding applied on the product quantity."
msgstr "应用在产品数量的舍入"

#. module: mrp
#: model:ir.model.fields,field_description:mrp.field_mrp_config_settings_group_rounding_efficiency
msgid "Rounding efficiency"
msgstr "舍入效率"

#. module: mrp
#: model:ir.model.fields,field_description:mrp.field_mrp_bom_line_routing_id
#: model:ir.model.fields,field_description:mrp.field_mrp_bom_routing_id
#: model:ir.model.fields,field_description:mrp.field_mrp_production_routing_id
#: model:ir.ui.view,arch_db:mrp.mrp_routing_form_view
#: model:ir.ui.view,arch_db:mrp.mrp_routing_search_view
#: model:ir.ui.view,arch_db:mrp.mrp_routing_tree_view
#: model:ir.ui.view,arch_db:mrp.view_mrp_production_filter
msgid "Routing"
msgstr "工艺"

#. module: mrp
#: model:ir.ui.view,arch_db:mrp.mrp_routing_workcenter_form_view
#: model:ir.ui.view,arch_db:mrp.mrp_routing_workcenter_tree_view
msgid "Routing Work Centers"
msgstr "工艺工作中心"

#. module: mrp
#: model:ir.actions.act_window,name:mrp.mrp_routing_action
#: model:ir.model,name:mrp.model_mrp_routing
#: model:ir.model.fields,field_description:mrp.field_mrp_config_settings_group_mrp_routings
#: model:ir.ui.menu,name:mrp.menu_mrp_routing_action
#: model:ir.ui.view,arch_db:mrp.view_mrp_bom_filter
#: model:ir.ui.view,arch_db:mrp.view_mrp_bom_line_filter
msgid "Routings"
msgstr "工艺"

#. module: mrp
#: model:ir.actions.act_window,help:mrp.mrp_routing_action
msgid ""
"Routings allow you to create and manage the manufacturing\n"
"                operations that should be followed within your work centers "
"in\n"
"                order to produce a product.  They are attached to bills of\n"
"                materials that will define the required raw materials."
msgstr ""
"工艺，路线能够创建和管理随着不同工作中心流转的制造操作还附带者能够产生原材料"
"需求的物料表"

#. module: mrp
#: model:ir.model.fields,help:mrp.field_mrp_routing_workcenter_routing_id
msgid ""
"Routings indicates all the Work Centers used, for how long and/or cycles.If "
"Routings is set then,the third tab of a production order (Work Centers) will "
"be automatically pre-completed."
msgstr ""
"工艺路线定义了所有需要用到的工作中心，以及多长时间和周期数。如果工艺路线被设"
"置，生产订单的第三页面（工作中心）会预先自动设置完成"

#. module: mrp
#: model:ir.model.fields,field_description:mrp.field_mrp_production_date_planned
msgid "Scheduled Date"
msgstr "计划日期"

#. module: mrp
#: model:ir.ui.view,arch_db:mrp.view_mrp_production_filter
msgid "Scheduled Date by Month"
msgstr "按计划月份"

#. module: mrp
#: model:ir.ui.view,arch_db:mrp.view_mrp_production_filter
msgid "Scheduled Month"
msgstr "月计划"

#. module: mrp
#: model:ir.ui.view,arch_db:mrp.mrp_production_form_view
#: model:ir.ui.view,arch_db:mrp.mrp_production_product_form_view
#: model:ir.ui.view,arch_db:mrp.mrp_production_product_tree_view
msgid "Scheduled Products"
msgstr "需求的产品"

#. module: mrp
#: model:ir.model.fields,field_description:mrp.field_mrp_production_product_lines
msgid "Scheduled goods"
msgstr "需求的产品"

#. module: mrp
#: model:ir.ui.view,arch_db:mrp.mrp_production_form_view
msgid "Scrap Products"
msgstr "报废产品"

#. module: mrp
#: model:ir.ui.view,arch_db:mrp.view_mrp_property_search
msgid "Search"
msgstr "搜索"

#. module: mrp
#: model:ir.ui.view,arch_db:mrp.view_mrp_bom_filter
msgid "Search Bill Of Material"
msgstr "搜索物料清单"

#. module: mrp
#: model:ir.ui.view,arch_db:mrp.view_mrp_bom_line_filter
msgid "Search Bill Of Material Components"
msgstr "搜索物料清单组件"

#. module: mrp
#: model:ir.ui.view,arch_db:mrp.view_mrp_production_filter
msgid "Search Production"
msgstr "搜索生产"

#. module: mrp
#: model:ir.ui.view,arch_db:mrp.view_mrp_workcenter_search
msgid "Search for mrp workcenter"
msgstr "MRP工作中心的搜索"

#. module: mrp
#: model:ir.model.fields,help:mrp.field_res_company_manufacturing_lead
msgid "Security days for each manufacturing operation."
msgstr "每个生产作业的安全天数"

#. module: mrp
#: model:ir.model.fields,field_description:mrp.field_mrp_product_produce_product_qty
msgid "Select Quantity"
msgstr "选择数量"

#. module: mrp
#: model:ir.model.fields,field_description:mrp.field_mrp_bom_line_sequence
#: model:ir.model.fields,field_description:mrp.field_mrp_bom_sequence
#: model:ir.model.fields,field_description:mrp.field_mrp_production_workcenter_line_sequence
#: model:ir.model.fields,field_description:mrp.field_mrp_routing_workcenter_sequence
msgid "Sequence"
msgstr "序号"

#. module: mrp
#: model:ir.model.fields,help:mrp.field_mrp_bom_type
msgid ""
"Set: When processing a sales order for this product, the delivery order will "
"contain the raw materials, instead of the finished product."
msgstr "设置：当处理该产品的销售单时，发运单将以原料来替代成品"

#. module: mrp
#: selection:mrp.bom,type:0
msgid "Ship this product as a set of components (kit)"
msgstr "以组合产品的形式运送"

#. module: mrp
#: model:ir.model.fields,field_description:mrp.field_mrp_production_origin
msgid "Source Document"
msgstr "源单据"

#. module: mrp
#: model:ir.model.fields,help:mrp.field_mrp_workcenter_costs_cycle
msgid "Specify Cost of Work Center per cycle."
msgstr "输入每周期的工作中心成本"

#. module: mrp
#: model:ir.model.fields,help:mrp.field_mrp_workcenter_costs_hour
msgid "Specify Cost of Work Center per hour."
msgstr "输入工作中心的工时成本"

#. module: mrp
#: model:ir.model.fields,field_description:mrp.field_mrp_production_date_start
msgid "Start Date"
msgstr "开始日期"

#. module: mrp
#: model:ir.model.fields,field_description:mrp.field_mrp_production_state
#: model:ir.ui.view,arch_db:mrp.view_mrp_production_filter
msgid "Status"
msgstr "状态"

#. module: mrp
#: model:ir.model,name:mrp.model_stock_move
msgid "Stock Move"
msgstr "库存移动"

#. module: mrp
#: model:ir.model.fields,field_description:mrp.field_report_mrp_inout_value
msgid "Stock value"
msgstr "库存价值"

#. module: mrp
#: model:ir.model,name:mrp.model_report_mrp_inout
#: model:ir.ui.view,arch_db:mrp.view_report_in_out_picking_form
#: model:ir.ui.view,arch_db:mrp.view_report_in_out_picking_graph
#: model:ir.ui.view,arch_db:mrp.view_report_in_out_picking_tree
msgid "Stock value variation"
msgstr "库存价值变动"

#. module: mrp
#: model:ir.model.fields,help:mrp.field_stock_move_consumed_for
msgid "Technical field used to make the traceability of produced products"
msgstr "技术字段常被用于追溯产品制造"

#. module: mrp
<<<<<<< HEAD
#: code:addons/mrp/mrp.py:353 code:addons/mrp/mrp.py:452
=======
#: code:addons/mrp/mrp.py:351 code:addons/mrp/mrp.py:450
>>>>>>> bc1a0a32
#, python-format
msgid ""
"The Product Unit of Measure you chose has a different category than in the "
"product form."
msgstr "你选择的计量单位跟产品表单的计量单位在不同的类别。"

#. module: mrp
#: model:ir.actions.act_window,help:mrp.mrp_property_action
msgid ""
"The Properties in Odoo are used to select the right bill of\n"
"                materials for manufacturing a product when you have "
"different\n"
"                ways of building the same product.  You can assign several\n"
"                properties to each bill of materials.  When a salesperson\n"
"                creates a sales order, they can relate it to several "
"properties\n"
"                and Odoo will automatically select the BoM to use according\n"
"                the needs."
msgstr ""
"当有几种不同的方式来生产同一产品的时候，Odoo中属性是用来选择正确的BOM，\n"
"你可以把不同的属性给到不同的BOM。当销售人员创建销售订单的时候，他们能选择不同"
"的属性。\n"
"然后Odoo根据相关的属性自动对应当相应的BOM"

#. module: mrp
#: constraint:mrp.workcenter:0
msgid "The capacity per cycle must be strictly positive."
msgstr "每周期的容量必须严格为正."

#. module: mrp
#: model:ir.model.fields,help:mrp.field_mrp_production_routing_id
msgid ""
"The list of operations (list of work centers) to produce the finished "
"product. The routing is mainly used to compute work center costs during "
"operations and to plan future loads on work centers based on production "
"plannification."
msgstr ""
"制造产成品需要的工序列表（也就是工作中心的列表）。工艺主要用于计算工作中心在"
"制造过程中的成本和在生产计划过程中规划工作中心的工作负载"

#. module: mrp
#: model:ir.model.fields,help:mrp.field_mrp_bom_line_routing_id
#: model:ir.model.fields,help:mrp.field_mrp_bom_routing_id
msgid ""
"The list of operations (list of work centers) to produce the finished "
"product. The routing is mainly used to compute work center costs during "
"operations and to plan future loads on work centers based on production "
"planning."
msgstr ""
"生产产成品需要的一系列操作（发生在一系列工作中心上）。工艺主要用于计算工作中"
"心成本和根据生产计划来规划工作中心负载。"

#. module: mrp
#: model:ir.model.fields,help:mrp.field_mrp_config_settings_module_mrp_operations
msgid ""
"This allows to add state, date_start,date_stop in production order operation "
"lines (in the \"Work Centers\" tab).\n"
"-This installs the module mrp_operations."
msgstr ""
"在生产单的工单上增加状态, 开始日期，结束日期 （在“工作中心”选项卡）。\n"
"-安装mrp_operations模块。"

#. module: mrp
#: model:ir.model.fields,help:mrp.field_mrp_workcenter_time_efficiency
msgid ""
"This field depict the efficiency of the resource to complete tasks. e.g  "
"resource put alone on a phase of 5 days with 5 tasks assigned to him, will "
"show a load of 100% for this phase by default, but if we put a efficiency of "
"200%, then his load will only be 50%."
msgstr ""
"这个字段描述完成任务的资源的效率。比如：例如： 资源单独投入一个阶段， 5 天 5 "
"个任务指派给他，这一阶段默认情况将显示 100%的负荷，下，但如果我们把效率设置"
"为 200%，他的负荷将只是 50%。"

#. module: mrp
#: model:ir.model.fields,field_description:mrp.field_mrp_workcenter_time_stop
msgid "Time after prod."
msgstr "生产后时间"

#. module: mrp
#: model:ir.model.fields,field_description:mrp.field_mrp_workcenter_time_start
msgid "Time before prod."
msgstr "生产准备时间"

#. module: mrp
#: model:ir.model.fields,field_description:mrp.field_mrp_workcenter_time_cycle
msgid "Time for 1 cycle (hour)"
msgstr "一个周期的时间(小时)"

#. module: mrp
#: model:ir.model.fields,help:mrp.field_mrp_workcenter_time_cycle
msgid "Time in hours for doing one cycle."
msgstr "执行一个周期的小时数"

#. module: mrp
#: model:ir.model.fields,help:mrp.field_mrp_workcenter_time_stop
msgid "Time in hours for the cleaning."
msgstr "清理小时数"

#. module: mrp
#: model:ir.model.fields,help:mrp.field_mrp_workcenter_time_start
msgid "Time in hours for the setup."
msgstr "准备小时数"

#. module: mrp
#: model:ir.model.fields,help:mrp.field_mrp_routing_workcenter_hour_nbr
msgid ""
"Time in hours for this Work Center to achieve the operation of the specified "
"routing."
msgstr "该工作中心要完成指定工艺的操作所花费的小时数"

#. module: mrp
#: model:ir.ui.view,arch_db:mrp.view_mrp_product_produce_wizard
msgid "To Consume"
msgstr "消耗"

#. module: mrp
#: model:ir.ui.view,arch_db:mrp.mrp_bom_cost
msgid "Total Cost"
msgstr "总成本"

#. module: mrp
#: model:ir.ui.view,arch_db:mrp.mrp_bom_cost
msgid "Total Cost of Raw Materials"
msgstr "原材料总成本"

#. module: mrp
#: model:ir.model.fields,field_description:mrp.field_mrp_production_cycle_total
#: model:ir.ui.view,arch_db:mrp.mrp_production_tree_view
msgid "Total Cycles"
msgstr "总周期"

#. module: mrp
#: model:ir.model.fields,field_description:mrp.field_mrp_production_hour_total
#: model:ir.ui.view,arch_db:mrp.mrp_production_tree_view
msgid "Total Hours"
msgstr "总小时数"

#. module: mrp
#: model:ir.ui.view,arch_db:mrp.mrp_production_tree_view
msgid "Total Qty"
msgstr "总数量"

#. module: mrp
#: model:ir.ui.view,arch_db:mrp.view_mrp_workcenter_search
msgid "Type"
msgstr "类型"

#. module: mrp
#: model:ir.ui.view,arch_db:mrp.mrp_bom_cost
msgid "Unit Cost"
msgstr "单位成本"

#. module: mrp
#: model:ir.ui.view,arch_db:mrp.mrp_production_form_view
msgid "Unit of Measure"
msgstr "计量单位"

#. module: mrp
#: model:ir.model.fields,help:mrp.field_mrp_bom_line_product_uom
#: model:ir.model.fields,help:mrp.field_mrp_bom_product_uom
msgid ""
"Unit of Measure (Unit of Measure) is the unit of measurement for the "
"inventory control"
msgstr "计量单位是库存单位"

#. module: mrp
#: model:ir.ui.view,arch_db:mrp.mrp_production_form_view
msgid "Update"
msgstr "更新"

#. module: mrp
#: selection:mrp.production,priority:0
msgid "Urgent"
msgstr "紧急"

#. module: mrp
#: model:ir.model.fields,field_description:mrp.field_mrp_workcenter_user_id
#: model:res.groups,name:mrp.group_mrp_user
msgid "User"
msgstr "用户"

#. module: mrp
#: model:ir.model.fields,field_description:mrp.field_mrp_bom_date_start
#: model:ir.model.fields,field_description:mrp.field_mrp_bom_line_date_start
msgid "Valid From"
msgstr "有效期自"

#. module: mrp
#: model:ir.ui.view,arch_db:mrp.view_mrp_bom_filter
#: model:ir.ui.view,arch_db:mrp.view_mrp_bom_line_filter
msgid "Valid From Date by Month"
msgstr "有效日期按月"

#. module: mrp
#: model:ir.ui.view,arch_db:mrp.view_mrp_bom_filter
#: model:ir.ui.view,arch_db:mrp.view_mrp_bom_line_filter
msgid "Valid From Month"
msgstr "有效期开始月份"

#. module: mrp
#: model:ir.model.fields,field_description:mrp.field_mrp_bom_date_stop
#: model:ir.model.fields,field_description:mrp.field_mrp_bom_line_date_stop
msgid "Valid Until"
msgstr "有效期至"

#. module: mrp
#: model:ir.model.fields,help:mrp.field_mrp_bom_line_date_start
#: model:ir.model.fields,help:mrp.field_mrp_bom_line_date_stop
msgid "Validity of component. Keep empty if it's always valid."
msgstr "组件有效期。留空表示始终有效。"

#. module: mrp
#: model:ir.model.fields,help:mrp.field_mrp_bom_date_start
#: model:ir.model.fields,help:mrp.field_mrp_bom_date_stop
msgid "Validity of this BoM. Keep empty if it's always valid."
msgstr "物料清单有效期。留空表示始终有效。"

#. module: mrp
#: model:ir.model.fields,field_description:mrp.field_mrp_bom_line_attribute_value_ids
msgid "Variants"
msgstr "变型"

#. module: mrp
#: selection:mrp.production,priority:0
msgid "Very Urgent"
msgstr "非常紧急"

#. module: mrp
#: model:ir.model,name:mrp.model_stock_warehouse
msgid "Warehouse"
msgstr "仓库"

#. module: mrp
<<<<<<< HEAD
#: code:addons/mrp/mrp.py:353 code:addons/mrp/mrp.py:452
=======
#: code:addons/mrp/mrp.py:351 code:addons/mrp/mrp.py:450
>>>>>>> bc1a0a32
#, python-format
msgid "Warning"
msgstr "警告"

#. module: mrp
#: model:ir.model.fields,field_description:mrp.field_report_mrp_inout_date
#: model:ir.model.fields,field_description:mrp.field_report_workcenter_load_name
#: model:ir.ui.view,arch_db:mrp.view_workcenter_load_search
msgid "Week"
msgstr "周"

#. module: mrp
#: model:ir.actions.act_window,name:mrp.action_report_in_out_picking_tree
msgid "Weekly Stock Value Variation"
msgstr "每周库存值变动"

#. module: mrp
#: model:ir.actions.act_window,help:mrp.action_report_in_out_picking_tree
msgid ""
"Weekly Stock Value Variation enables you to track the stock value evolution "
"linked to manufacturing activities, receipts of products and delivery orders."
msgstr "库存周报能帮您监控由生产、收货、发货引起的库存值的变化。"

#. module: mrp
#: model:ir.model.fields,help:mrp.field_stock_warehouse_manufacture_to_resupply
msgid ""
"When products are manufactured, they can be manufactured in this warehouse."
msgstr "当产品为制造品,由此仓库生产."

#. module: mrp
#: model:ir.model.fields,help:mrp.field_mrp_production_state
msgid ""
"When the production order is created the status is set to 'Draft'.\n"
"If the order is confirmed the status is set to 'Waiting Goods.\n"
"If any exceptions are there, the status is set to 'Picking Exception.\n"
"If the stock is available then the status is set to 'Ready to Produce.\n"
"When the production gets started then the status is set to 'In Production.\n"
"When the production is over, the status is set to 'Done'."
msgstr ""
"生产订单的初始状态是\"草稿\"。\n"
"如果生产订单已经确认，状态就会是\"等待原材料\"。\n"
"如果生产有异常，状态就是\"送货异常\"。\n"
"如果原材料库存足够，状态就是\"准备生产\"。\n"
"当生产已经开始，就将状态设为\"生产中\"。\n"
"当生产已经结束，状态将为\"已完成\"。"

#. module: mrp
#: model:ir.model,name:mrp.model_mrp_workcenter
#: model:ir.model.fields,field_description:mrp.field_mrp_production_workcenter_line_workcenter_id
#: model:ir.model.fields,field_description:mrp.field_mrp_routing_workcenter_workcenter_id
#: model:ir.model.fields,field_description:mrp.field_report_workcenter_load_workcenter_id
#: model:ir.ui.view,arch_db:mrp.mrp_workcenter_tree_view
#: model:ir.ui.view,arch_db:mrp.mrp_workcenter_view
msgid "Work Center"
msgstr "工作中心"

#. module: mrp
#: model:ir.model,name:mrp.model_report_workcenter_load
msgid "Work Center Load"
msgstr "工作中心负载"

#. module: mrp
#: model:ir.ui.view,arch_db:mrp.view_workcenter_load_tree
msgid "Work Center Loads"
msgstr "工作中心负载"

#. module: mrp
#: model:ir.ui.view,arch_db:mrp.mrp_routing_form_view
msgid "Work Center Operations"
msgstr "工作中心作业"

#. module: mrp
#: model:ir.model.fields,field_description:mrp.field_mrp_workcenter_product_id
msgid "Work Center Product"
msgstr "工作中心产品"

#. module: mrp
#: model:ir.model,name:mrp.model_mrp_routing_workcenter
msgid "Work Center Usage"
msgstr "工作中心使用情况"

#. module: mrp
#: model:ir.ui.view,arch_db:mrp.view_workcenter_load_graph
#: model:ir.ui.view,arch_db:mrp.view_workcenter_load_search
msgid "Work Center load"
msgstr "工作中心负载"

#. module: mrp
#: model:ir.actions.act_window,name:mrp.mrp_workcenter_action
#: model:ir.model.fields,field_description:mrp.field_mrp_routing_workcenter_lines
#: model:ir.ui.menu,name:mrp.menu_view_resource_search_mrp
msgid "Work Centers"
msgstr "工作中心"

#. module: mrp
#: model:ir.model.fields,field_description:mrp.field_mrp_production_workcenter_lines
msgid "Work Centers Utilisation"
msgstr "工作中心利用率"

#. module: mrp
#: model:ir.actions.act_window,help:mrp.mrp_workcenter_action
msgid ""
"Work Centers allow you to create and manage manufacturing\n"
"                units. They consist of workers and/or machines, which are\n"
"                considered as units for task assignation as well as "
"capacity\n"
"                and planning forecast."
msgstr ""
"工作中心用来创建和管理制造单位，他们由工人和／或机器构成，\n"
"通常被认为是任务分配的单位也是产能和预估计划的单位"

#. module: mrp
#: model:ir.model,name:mrp.model_mrp_production_workcenter_line
#: model:ir.model.fields,field_description:mrp.field_mrp_production_workcenter_line_name
msgid "Work Order"
msgstr "工单"

#. module: mrp
#: model:ir.model.fields,help:mrp.field_mrp_config_settings_group_mrp_routings
msgid ""
"Work Order Operations allow you to create and manage the manufacturing "
"operations that should be followed within your work centers in order to "
"produce a product. They are attached to bills of materials that will define "
"the required raw materials."
msgstr ""
"工单操作让我们在生产产品的时候在工作中心创建和管理制造他们被附上物料表用来定"
"义所需的原材料"

#. module: mrp
#: model:ir.model.fields,field_description:mrp.field_mrp_config_settings_module_mrp_operations
msgid "Work Order Planning"
msgstr "工单计划"

#. module: mrp
#: model:ir.ui.view,arch_db:mrp.mrp_production_form_view
msgid "Work Orders"
msgstr "工单"

#. module: mrp
#: model:ir.model.fields,help:mrp.field_mrp_config_settings_group_product_variant
msgid ""
"Work with product variant allows you to define some variant of the same "
"products, an ease the product management in the ecommerce for example"
msgstr ""
"产品变型可以让你为同一个产品定义不同的变型，例如在电商业务中是一种简单的产品"
"管理方式"

#. module: mrp
#: model:ir.model.fields,field_description:mrp.field_mrp_workcenter_calendar_id
#: model:ir.ui.menu,name:mrp.menu_view_resource_calendar_search_mrp
msgid "Working Time"
msgstr "工作时间"

#. module: mrp
#: model:ir.model.fields,help:mrp.field_mrp_config_settings_module_mrp_byproduct
msgid ""
"You can configure by-products in the bill of material.\n"
"Without this module: A + B + C -> D.\n"
"With this module: A + B + C -> D + E.\n"
"-This installs the module mrp_byproduct."
msgstr ""
"您可以在BoM里配置副产品。\n"
"不安装此模块时: A + B + C -> D。\n"
"安装此模块后: A + B + C -> D + E。\n"
"-安装模块 mrp_byproduct。"

#. module: mrp
<<<<<<< HEAD
#: code:addons/mrp/mrp.py:359
=======
#: code:addons/mrp/mrp.py:357
>>>>>>> bc1a0a32
#, python-format
msgid ""
"You can not delete a Bill of Material with running manufacturing orders.\n"
"Please close or cancel it first."
msgstr "正在生产中的物料清单不可删除,请先关闭或取消生产单."

#. module: mrp
#: model:ir.ui.view,arch_db:mrp.view_mrp_product_template_form_inherited
msgid "days"
msgstr "天"

#. module: mrp
#: selection:mrp.property,composition:0
msgid "max"
msgstr "最大数量"

#. module: mrp
#: selection:mrp.property,composition:0
msgid "min"
msgstr "最小值"

#. module: mrp
#: model:ir.model,name:mrp.model_mrp_bom_line
msgid "mrp.bom.line"
msgstr "mrp.bom.line"

#. module: mrp
#: model:ir.model,name:mrp.model_mrp_config_settings
msgid "mrp.config.settings"
msgstr "mrp.config.settings"

#. module: mrp
#: selection:mrp.property,composition:0
msgid "plus"
msgstr "加"

#. module: mrp
#: model:ir.model,name:mrp.model_report_mrp_report_mrpbomstructure
msgid "report.mrp.report_mrpbomstructure"
msgstr "report.mrp.report_mrpbomstructure"

#. module: mrp
#: model:ir.model,name:mrp.model_report_mrp_bom_cost
#, fuzzy
msgid "report.mrp_bom_cost"
msgstr "report.mrp.report_mrpbomstructure"

#. module: mrp
#: model:ir.model.fields,field_description:mrp.field_mrp_product_produce_product_id
#: model:ir.model.fields,field_description:mrp.field_mrp_product_produce_tracking
msgid "unknown"
msgstr "未知的"

#~ msgid "Action Needed"
#~ msgstr "所需行动"

#~ msgid "Change Quantity"
#~ msgstr "变更数量"

#~ msgid "Date of the last message posted on the record."
#~ msgstr "发布到记录上的最后消息的日期"

#~ msgid "Followers"
#~ msgstr "关注者"

#~ msgid "Followers (Channels)"
#~ msgstr "关注者(频道)"

#~ msgid "Followers (Partners)"
#~ msgstr "关注者（业务伙伴）"

#~ msgid "If checked new messages require your attention."
#~ msgstr "查看是否有需要留意的新信息。"

#~ msgid "If checked, new messages require your attention."
#~ msgstr "确认后, 会出现新消息."

<<<<<<< HEAD
#~ msgid ""
#~ "If the active field is set to False, it will allow you to hide the "
#~ "resource record without removing it."
#~ msgstr "如果这有效字段设为否，那么可以隐藏此记录且并不删除它。"

#~ msgid "Inactive"
#~ msgstr "不可用"

=======
>>>>>>> bc1a0a32
#~ msgid "Is Follower"
#~ msgstr "是关注者"

#~ msgid "Last Message Date"
#~ msgstr "最后消息日期"

#~ msgid "Messages"
#~ msgstr "消息"

#~ msgid "Messages and communication history"
#~ msgstr "消息和通信历史"

#~ msgid "Number of Actions"
#~ msgstr "动作的序列号"

#~ msgid "Number of messages which requires an action"
#~ msgstr "需要动作的消息编号"

#~ msgid "Number of unread messages"
#~ msgstr "未读的消息数量"

#~ msgid "Open MRP Menu"
#~ msgstr "打开MRP 菜单"

#~ msgid "Unread Messages"
#~ msgstr "未读消息"

#~ msgid "Unread Messages Counter"
#~ msgstr "未读消息计数器"

#~ msgid "Website Messages"
#~ msgstr "网站消息"

#~ msgid "Website communication history"
#~ msgstr "网站沟通记录"<|MERGE_RESOLUTION|>--- conflicted
+++ resolved
@@ -15,11 +15,7 @@
 msgstr ""
 "Project-Id-Version: Odoo 9.0\n"
 "Report-Msgid-Bugs-To: \n"
-<<<<<<< HEAD
-"POT-Creation-Date: 2016-08-19 10:24+0000\n"
-=======
 "POT-Creation-Date: 2016-08-18 14:06+0000\n"
->>>>>>> bc1a0a32
 "PO-Revision-Date: 2016-07-22 05:35+0000\n"
 "Last-Translator: Jeffery Chenn <jeffery9@gmail.com>\n"
 "Language-Team: Chinese (China) (http://www.transifex.com/odoo/odoo-9/"
@@ -31,11 +27,7 @@
 "Plural-Forms: nplurals=1; plural=0;\n"
 
 #. module: mrp
-<<<<<<< HEAD
-#: code:addons/mrp/stock.py:250
-=======
 #: code:addons/mrp/stock.py:231
->>>>>>> bc1a0a32
 #, python-format
 msgid " Manufacture"
 msgstr "制造"
@@ -53,21 +45,13 @@
 msgstr "# 制造订单"
 
 #. module: mrp
-<<<<<<< HEAD
-#: code:addons/mrp/mrp.py:343
-=======
 #: code:addons/mrp/mrp.py:341
->>>>>>> bc1a0a32
 #, python-format
 msgid "%s (copy)"
 msgstr "%s (副本)"
 
 #. module: mrp
-<<<<<<< HEAD
-#: code:addons/mrp/mrp.py:1051
-=======
 #: code:addons/mrp/mrp.py:1052
->>>>>>> bc1a0a32
 #, python-format
 msgid "%s produced"
 msgstr "%s 生产"
@@ -243,13 +227,6 @@
 msgstr "批准"
 
 #. module: mrp
-#: model:ir.ui.view,arch_db:mrp.mrp_routing_search_view
-#: model:ir.ui.view,arch_db:mrp.view_mrp_bom_filter
-#: model:ir.ui.view,arch_db:mrp.view_mrp_workcenter_search
-msgid "Archived"
-msgstr ""
-
-#. module: mrp
 #: model:ir.model.fields,help:mrp.field_product_product_produce_delay
 #: model:ir.model.fields,help:mrp.field_product_template_produce_delay
 msgid ""
@@ -294,7 +271,7 @@
 msgstr "参考bom中的BOM行"
 
 #. module: mrp
-#: code:addons/mrp/stock.py:44
+#: code:addons/mrp/stock.py:25
 #, python-format
 msgid ""
 "Because the product %s requires it, you must assign a serial number to your "
@@ -363,11 +340,7 @@
 msgstr "物料清单"
 
 #. module: mrp
-<<<<<<< HEAD
-#: code:addons/mrp/mrp.py:318
-=======
 #: code:addons/mrp/mrp.py:316
->>>>>>> bc1a0a32
 #, python-format
 msgid "BoM \"%s\" contains a BoM line with a product recursion: \"%s\"."
 msgstr "BoM \"%s\" 含有产品项目为上级产品: \"%s\"。"
@@ -398,11 +371,7 @@
 msgstr "按产品"
 
 #. module: mrp
-<<<<<<< HEAD
-#: code:addons/mrp/stock.py:247
-=======
 #: code:addons/mrp/stock.py:228
->>>>>>> bc1a0a32
 #, python-format
 msgid "Can't find any generic Manufacture route."
 msgstr "未找到工艺路线"
@@ -426,31 +395,19 @@
 msgstr "已取消"
 
 #. module: mrp
-<<<<<<< HEAD
-#: code:addons/mrp/stock.py:169
-=======
 #: code:addons/mrp/stock.py:150
->>>>>>> bc1a0a32
 #, python-format
 msgid "Cannot consume a move with negative or zero quantity."
 msgstr "消耗的调拨数量不能小于等于0。"
 
 #. module: mrp
-<<<<<<< HEAD
-#: code:addons/mrp/mrp.py:651
-=======
 #: code:addons/mrp/mrp.py:649
->>>>>>> bc1a0a32
 #, python-format
 msgid "Cannot delete a manufacturing order in state '%s'."
 msgstr "不能删除'%s'状态的生产订单。"
 
 #. module: mrp
-<<<<<<< HEAD
-#: code:addons/mrp/mrp.py:721
-=======
 #: code:addons/mrp/mrp.py:719
->>>>>>> bc1a0a32
 #, python-format
 msgid "Cannot find a bill of material for this product."
 msgstr "找不到这个产品的BOM"
@@ -901,6 +858,13 @@
 msgstr "如果去掉“启用”的勾，可以不用删除就隐藏物料清单"
 
 #. module: mrp
+#: model:ir.model.fields,help:mrp.field_mrp_workcenter_active
+msgid ""
+"If the active field is set to False, it will allow you to hide the resource "
+"record without removing it."
+msgstr "如果这有效字段设为否，那么可以隐藏此记录且并不删除它。"
+
+#. module: mrp
 #: model:ir.model.fields,help:mrp.field_mrp_routing_active
 msgid ""
 "If the active field is set to False, it will allow you to hide the routing "
@@ -911,6 +875,12 @@
 #: model:ir.ui.view,arch_db:mrp.view_mrp_production_filter
 msgid "In Production"
 msgstr "在生产"
+
+#. module: mrp
+#: model:ir.ui.view,arch_db:mrp.mrp_routing_search_view
+#: model:ir.ui.view,arch_db:mrp.view_mrp_workcenter_search
+msgid "Inactive"
+msgstr "不可用"
 
 #. module: mrp
 #: model:ir.model.fields,field_description:mrp.field_mrp_bom_position
@@ -1046,11 +1016,7 @@
 msgstr "管理员"
 
 #. module: mrp
-<<<<<<< HEAD
-#: code:addons/mrp/procurement.py:15 code:addons/mrp/stock.py:244
-=======
 #: code:addons/mrp/procurement.py:15 code:addons/mrp/stock.py:225
->>>>>>> bc1a0a32
 #: model:stock.location.route,name:mrp.route_warehouse0_manufacture
 #, python-format
 msgid "Manufacture"
@@ -1099,7 +1065,7 @@
 msgstr "制造订单"
 
 #. module: mrp
-#: code:addons/mrp/procurement.py:114
+#: code:addons/mrp/procurement.py:112
 #, python-format
 msgid "Manufacturing Order <em>%s</em> created."
 msgstr "生产订单 <em>%s</em>  创建。"
@@ -1138,11 +1104,7 @@
 msgstr "制造参考"
 
 #. module: mrp
-<<<<<<< HEAD
-#: code:addons/mrp/mrp.py:786
-=======
 #: code:addons/mrp/mrp.py:784
->>>>>>> bc1a0a32
 #, python-format
 msgid "Manufacturing order cancelled."
 msgstr "生产单取消"
@@ -1193,7 +1155,7 @@
 msgstr "新建"
 
 #. module: mrp
-#: code:addons/mrp/procurement.py:110
+#: code:addons/mrp/procurement.py:108
 #, python-format
 msgid "No BoM exists for this product!"
 msgstr "此产品没有BoM表！"
@@ -1316,11 +1278,7 @@
 msgstr "计划"
 
 #. module: mrp
-<<<<<<< HEAD
-#: code:addons/mrp/stock.py:155
-=======
 #: code:addons/mrp/stock.py:136
->>>>>>> bc1a0a32
 #, python-format
 msgid "Please provide proper quantity."
 msgstr "输入数量不正确"
@@ -1557,11 +1515,7 @@
 
 #. module: mrp
 #: model:ir.model,name:mrp.model_mrp_property_group
-<<<<<<< HEAD
-#: model:ir.model.fields,field_description:mrp.field_mrp_property_group_id_9622
-=======
 #: model:ir.model.fields,field_description:mrp.field_mrp_property_group_id_9665
->>>>>>> bc1a0a32
 #: model:ir.model.fields,field_description:mrp.field_mrp_property_group_name
 #: model:ir.ui.view,arch_db:mrp.view_mrp_property_search
 msgid "Property Group"
@@ -1865,11 +1819,7 @@
 msgstr "技术字段常被用于追溯产品制造"
 
 #. module: mrp
-<<<<<<< HEAD
-#: code:addons/mrp/mrp.py:353 code:addons/mrp/mrp.py:452
-=======
 #: code:addons/mrp/mrp.py:351 code:addons/mrp/mrp.py:450
->>>>>>> bc1a0a32
 #, python-format
 msgid ""
 "The Product Unit of Measure you chose has a different category than in the "
@@ -2104,11 +2054,7 @@
 msgstr "仓库"
 
 #. module: mrp
-<<<<<<< HEAD
-#: code:addons/mrp/mrp.py:353 code:addons/mrp/mrp.py:452
-=======
 #: code:addons/mrp/mrp.py:351 code:addons/mrp/mrp.py:450
->>>>>>> bc1a0a32
 #, python-format
 msgid "Warning"
 msgstr "警告"
@@ -2276,11 +2222,7 @@
 "-安装模块 mrp_byproduct。"
 
 #. module: mrp
-<<<<<<< HEAD
-#: code:addons/mrp/mrp.py:359
-=======
 #: code:addons/mrp/mrp.py:357
->>>>>>> bc1a0a32
 #, python-format
 msgid ""
 "You can not delete a Bill of Material with running manufacturing orders.\n"
@@ -2358,17 +2300,6 @@
 #~ msgid "If checked, new messages require your attention."
 #~ msgstr "确认后, 会出现新消息."
 
-<<<<<<< HEAD
-#~ msgid ""
-#~ "If the active field is set to False, it will allow you to hide the "
-#~ "resource record without removing it."
-#~ msgstr "如果这有效字段设为否，那么可以隐藏此记录且并不删除它。"
-
-#~ msgid "Inactive"
-#~ msgstr "不可用"
-
-=======
->>>>>>> bc1a0a32
 #~ msgid "Is Follower"
 #~ msgstr "是关注者"
 
