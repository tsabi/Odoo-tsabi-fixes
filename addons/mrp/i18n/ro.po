# Translation of Odoo Server.
# This file contains the translation of the following modules:
# * mrp
#
# Translators:
# Simonel Criste <simi@erpsystems.ro>, 2015
msgid ""
msgstr ""
"Project-Id-Version: Odoo 9.0\n"
"Report-Msgid-Bugs-To: \n"
<<<<<<< HEAD
"POT-Creation-Date: 2016-08-19 10:24+0000\n"
=======
"POT-Creation-Date: 2016-08-18 14:06+0000\n"
>>>>>>> bc1a0a32
"PO-Revision-Date: 2016-07-06 08:35+0000\n"
"Last-Translator: Martin Trigaux\n"
"Language-Team: Romanian (http://www.transifex.com/odoo/odoo-9/language/ro/)\n"
"Language: ro\n"
"MIME-Version: 1.0\n"
"Content-Type: text/plain; charset=UTF-8\n"
"Content-Transfer-Encoding: \n"
"Plural-Forms: nplurals=3; plural=(n==1?0:(((n%100>19)||((n%100==0)&&(n!=0)))?"
"2:1));\n"

#. module: mrp
<<<<<<< HEAD
#: code:addons/mrp/stock.py:250
=======
#: code:addons/mrp/stock.py:231
>>>>>>> bc1a0a32
#, python-format
msgid " Manufacture"
msgstr " Producție"

#. module: mrp
#: model:ir.model.fields,field_description:mrp.field_product_product_bom_count
#: model:ir.model.fields,field_description:mrp.field_product_template_bom_count
msgid "# Bill of Material"
msgstr "# Listă de materiale"

#. module: mrp
#: model:ir.model.fields,field_description:mrp.field_product_product_mo_count
#: model:ir.model.fields,field_description:mrp.field_product_template_mo_count
msgid "# Manufacturing Orders"
msgstr "# Comenzile de Producție"

#. module: mrp
<<<<<<< HEAD
#: code:addons/mrp/mrp.py:343
=======
#: code:addons/mrp/mrp.py:341
>>>>>>> bc1a0a32
#, python-format
msgid "%s (copy)"
msgstr "%s (copie)"

#. module: mrp
<<<<<<< HEAD
#: code:addons/mrp/mrp.py:1051
=======
#: code:addons/mrp/mrp.py:1052
>>>>>>> bc1a0a32
#, python-format
msgid "%s produced"
msgstr "%s produse"

#. module: mrp
#: model:ir.model.fields,help:mrp.field_mrp_product_produce_mode
msgid ""
"'Consume only' mode will only consume the products with the quantity "
"selected.\n"
"'Consume & Produce' mode will consume as well as produce the products with "
"the quantity selected and it will finish the production order when total "
"ordered quantities are produced."
msgstr ""
"Modul 'Doar Consum' va consuma doar produsele cu cantitatea selectată.\n"
"Modul \"Consum și Producție' va consuma și în același timp va produce "
"produsele cu cantitatea selectată și va finaliza comanda de producție atunci "
"când întreaga cantitate din comandă este produsă."

#. module: mrp
#: model:ir.ui.view,arch_db:mrp.report_mrporder
msgid "<strong>Consumed Products</strong>"
msgstr "<strong>Produsele consumate</strong>"

#. module: mrp
#: model:ir.ui.view,arch_db:mrp.report_mrporder
msgid "<strong>Destination Location</strong>"
msgstr "<strong>Locaţia destinaţie</strong>"

#. module: mrp
#: model:ir.ui.view,arch_db:mrp.report_mrporder
msgid "<strong>Name</strong>"
msgstr ""

#. module: mrp
#: model:ir.ui.view,arch_db:mrp.report_mrporder
msgid "<strong>No. Of Cycles</strong>"
msgstr ""

#. module: mrp
#: model:ir.ui.view,arch_db:mrp.report_mrporder
msgid "<strong>No. Of Hours</strong>"
msgstr ""

#. module: mrp
#: model:ir.ui.view,arch_db:mrp.report_mrporder
msgid "<strong>Partner Ref:</strong><br/>"
msgstr ""

#. module: mrp
#: model:ir.ui.view,arch_db:mrp.report_mrporder
msgid "<strong>Printing date:</strong><br/>"
msgstr ""

#. module: mrp
#: model:ir.ui.view,arch_db:mrp.report_mrporder
msgid "<strong>Product:</strong><br/>"
msgstr ""

#. module: mrp
#: model:ir.ui.view,arch_db:mrp.report_mrporder
msgid "<strong>Product</strong>"
msgstr "<strong>Produs</strong>"

#. module: mrp
#: model:ir.ui.view,arch_db:mrp.report_mrporder
msgid "<strong>Products to Consume</strong>"
msgstr ""

#. module: mrp
#: model:ir.ui.view,arch_db:mrp.report_mrporder
msgid "<strong>Quantity:</strong><br/>"
msgstr ""

#. module: mrp
#: model:ir.ui.view,arch_db:mrp.report_mrporder
msgid "<strong>Quantity</strong>"
msgstr "<strong>Cantitate</strong>"

#. module: mrp
#: model:ir.ui.view,arch_db:mrp.report_mrporder
msgid "<strong>SO Number:</strong><br/>"
msgstr ""

#. module: mrp
#: model:ir.ui.view,arch_db:mrp.report_mrporder
msgid "<strong>Scheduled Date:</strong><br/>"
msgstr ""

#. module: mrp
#: model:ir.ui.view,arch_db:mrp.report_mrporder
msgid "<strong>Sequence</strong>"
msgstr ""

#. module: mrp
#: model:ir.ui.view,arch_db:mrp.report_mrporder
msgid "<strong>Source Document:</strong><br/>"
msgstr ""

#. module: mrp
#: model:ir.ui.view,arch_db:mrp.report_mrporder
msgid "<strong>Source Location</strong>"
msgstr ""

#. module: mrp
#: model:ir.ui.view,arch_db:mrp.report_mrporder
msgid "<strong>Work Orders</strong>"
msgstr ""

#. module: mrp
#: model:ir.ui.view,arch_db:mrp.report_mrporder
msgid "<strong>WorkCenter</strong>"
msgstr ""

#. module: mrp
#: model:ir.model.fields,help:mrp.field_mrp_bom_product_efficiency
msgid "A factor of 0.9 means a loss of 10% during the production process."
msgstr ""
"Un factor de 0,9 reprezintă o pierdere de 10% în cadrul procesului de "
"producție."

#. module: mrp
#: model:ir.model.fields,help:mrp.field_mrp_bom_line_product_efficiency
msgid "A factor of 0.9 means a loss of 10% within the production process."
msgstr ""
"Un factor de 0,9 reprezintă o pierdere de 10% în cadrul procesului de "
"producție."

#. module: mrp
#: model:ir.actions.act_window,help:mrp.mrp_production_action
#: model:ir.actions.act_window,help:mrp.mrp_production_action_planning
msgid ""
"A manufacturing order, based on a bill of materials, will\n"
"                consume raw materials and produce finished products."
msgstr ""

#. module: mrp
#: model:ir.model.fields,field_description:mrp.field_mrp_bom_active
#: model:ir.model.fields,field_description:mrp.field_mrp_routing_active
#: model:ir.model.fields,field_description:mrp.field_mrp_workcenter_active
msgid "Active"
msgstr "Activ(a)"

#. module: mrp
#: code:addons/mrp/wizard/change_production_qty.py:51
#, python-format
msgid "Active Id not found"
msgstr "Id-ul activ nu a fost gasit"

#. module: mrp
#: sql_constraint:mrp.bom.line:0
msgid ""
"All product quantities must be greater than 0.\n"
"You should install the mrp_byproduct module if you want to manage extra "
"products on BoMs !"
msgstr ""
"Toate cantitatile produselor trebuie sa fie mai mari decat 0.\n"
"Ar trebui sa instalati modulul mrp_byproduct (mrp_produse_secundare) daca "
"doriti sa gestionati produse suplimentare in LdM !"

#. module: mrp
#: selection:mrp.config.settings,module_mrp_operations:0
msgid "Allow detailed planning of work orders"
msgstr "Permite planificarea detaliată a sarcinilor de lucru"

#. module: mrp
#: model:ir.model.fields,help:mrp.field_mrp_config_settings_group_rounding_efficiency
msgid ""
"Allow to manage product rounding on quantity and product efficiency during "
"production process"
msgstr ""

#. module: mrp
#: model:ir.ui.view,arch_db:mrp.view_mrp_config
msgid "Apply"
msgstr "Aplicați"

#. module: mrp
#: model:ir.ui.view,arch_db:mrp.view_change_production_qty_wizard
msgid "Approve"
msgstr "Aproba"

#. module: mrp
#: model:ir.ui.view,arch_db:mrp.mrp_routing_search_view
#: model:ir.ui.view,arch_db:mrp.view_mrp_bom_filter
#: model:ir.ui.view,arch_db:mrp.view_mrp_workcenter_search
msgid "Archived"
msgstr ""

#. module: mrp
#: model:ir.model.fields,help:mrp.field_product_product_produce_delay
#: model:ir.model.fields,help:mrp.field_product_template_produce_delay
msgid ""
"Average delay in days to produce this product. In the case of multi-level "
"BOM, the manufacturing lead times of the components will be added."
msgstr ""
"Intarzierea medie in zile pentru fabricarea acestui produs. In cazul unei "
"LdM pe mai multe niveluri, vor fi adaugate intervalele de productie a "
"componentelor."

#. module: mrp
#: selection:mrp.production,state:0
msgid "Awaiting Raw Materials"
msgstr "In asteptarea Materiei Prime"

#. module: mrp
#: model:ir.actions.report.xml,name:mrp.action_report_bom_price
msgid "BOM Cost"
msgstr ""

#. module: mrp
#: model:ir.ui.view,arch_db:mrp.report_mrpbomstructure
msgid "BOM Name"
msgstr "Nume LdM"

#. module: mrp
#: model:ir.model.fields,help:mrp.field_mrp_bom_line_attribute_value_ids
msgid "BOM Product Variants needed form apply this line."
msgstr ""

#. module: mrp
#: model:ir.ui.view,arch_db:mrp.report_mrpbomstructure
msgid "BOM Ref"
msgstr "Ref LdM"

#. module: mrp
#: model:ir.actions.report.xml,name:mrp.action_report_bom_structure
#: model:ir.ui.view,arch_db:mrp.report_mrpbomstructure
msgid "BOM Structure"
msgstr "Structura LDM"

#. module: mrp
#: model:ir.model.fields,field_description:mrp.field_mrp_bom_line_child_line_ids
msgid "BOM lines of the referred bom"
msgstr ""

#. module: mrp
#: code:addons/mrp/stock.py:44
#, python-format
msgid ""
"Because the product %s requires it, you must assign a serial number to your "
"raw material %s to proceed further in your production. Please use the "
"'Produce' button to do so."
msgstr ""

#. module: mrp
#: model:ir.ui.view,arch_db:mrp.report_mrporder
#: model:ir.ui.view,arch_db:mrp.view_mrp_bom_line_filter
msgid "Bill Of Material"
msgstr "Lista de Materiale"

#. module: mrp
#: model:ir.model,name:mrp.model_mrp_bom
#: model:ir.model.fields,field_description:mrp.field_mrp_production_bom_id
#: model:ir.ui.view,arch_db:mrp.mrp_bom_form_view
msgid "Bill of Material"
msgstr "Lista de Materiale"

#. module: mrp
#: model:ir.actions.act_window,name:mrp.mrp_bom_form_action
#: model:ir.actions.act_window,name:mrp.product_open_bom
#: model:ir.actions.act_window,name:mrp.template_open_bom
#: model:ir.model.fields,field_description:mrp.field_product_product_bom_ids
#: model:ir.model.fields,field_description:mrp.field_product_template_bom_ids
#: model:ir.ui.menu,name:mrp.menu_mrp_bom_form_action
#: model:ir.ui.view,arch_db:mrp.mrp_bom_line_tree_view
#: model:ir.ui.view,arch_db:mrp.mrp_bom_tree_view
#: model:ir.ui.view,arch_db:mrp.product_product_form_view_bom_button
#: model:ir.ui.view,arch_db:mrp.product_template_form_view_bom_button
msgid "Bill of Materials"
msgstr "Lista de Materiale"

#. module: mrp
#: model:ir.actions.act_window,name:mrp.action2
msgid "Bill of Materials Structure"
msgstr "Structura Listei de Materiale"

#. module: mrp
#: model:ir.model.fields,help:mrp.field_mrp_production_bom_id
msgid ""
"Bill of Materials allow you to define the list of required raw materials to "
"make a finished product."
msgstr ""
"Lista de Materiale va permite sa definiti lista cu materiile prime necesare "
"pentru a face un produs finit."

#. module: mrp
#: model:ir.actions.act_window,help:mrp.mrp_bom_form_action
msgid ""
"Bills of Materials allow you to define the list of required raw\n"
"                materials used to make a finished product; through a "
"manufacturing\n"
"                order or a pack of products."
msgstr ""

#. module: mrp
#: selection:mrp.config.settings,module_mrp_byproduct:0
msgid "Bills of materials may produce residual products (A + B --> C + D)"
msgstr ""

#. module: mrp
#: model:ir.model.fields,field_description:mrp.field_procurement_order_bom_id
msgid "BoM"
msgstr "LdM"

#. module: mrp
<<<<<<< HEAD
#: code:addons/mrp/mrp.py:318
=======
#: code:addons/mrp/mrp.py:316
>>>>>>> bc1a0a32
#, python-format
msgid "BoM \"%s\" contains a BoM line with a product recursion: \"%s\"."
msgstr ""

#. module: mrp
#: model:ir.model.fields,field_description:mrp.field_mrp_bom_bom_line_ids
msgid "BoM Lines"
msgstr "Linii LdM"

#. module: mrp
#: model:ir.model.fields,field_description:mrp.field_mrp_bom_type
msgid "BoM Type"
msgstr "Tip LdM"

#. module: mrp
#: selection:mrp.product.produce,tracking:0
msgid "By Lots"
msgstr ""

#. module: mrp
#: selection:mrp.product.produce,tracking:0
msgid "By Unique Serial Number"
msgstr ""

#. module: mrp
#: model:ir.model.fields,field_description:mrp.field_mrp_config_settings_module_mrp_byproduct
msgid "By-Products"
msgstr ""

#. module: mrp
<<<<<<< HEAD
#: code:addons/mrp/stock.py:247
=======
#: code:addons/mrp/stock.py:228
>>>>>>> bc1a0a32
#, python-format
msgid "Can't find any generic Manufacture route."
msgstr ""

#. module: mrp
#: model:ir.ui.view,arch_db:mrp.view_change_production_qty_wizard
#: model:ir.ui.view,arch_db:mrp.view_mrp_config
#: model:ir.ui.view,arch_db:mrp.view_mrp_product_produce_wizard
#: model:ir.ui.view,arch_db:mrp.view_stock_move_consume_wizard
msgid "Cancel"
msgstr "Anulează"

#. module: mrp
#: model:ir.ui.view,arch_db:mrp.mrp_production_form_view
msgid "Cancel Production"
msgstr "Anulati Productia"

#. module: mrp
#: selection:mrp.production,state:0
msgid "Cancelled"
msgstr "Anulat(a)"

#. module: mrp
<<<<<<< HEAD
#: code:addons/mrp/stock.py:169
=======
#: code:addons/mrp/stock.py:150
>>>>>>> bc1a0a32
#, python-format
msgid "Cannot consume a move with negative or zero quantity."
msgstr "Nu se poate efectua o mutare cu cantitatea negativa sau zero."

#. module: mrp
<<<<<<< HEAD
#: code:addons/mrp/mrp.py:651
=======
#: code:addons/mrp/mrp.py:649
>>>>>>> bc1a0a32
#, python-format
msgid "Cannot delete a manufacturing order in state '%s'."
msgstr "Imposibil de sters o comanda de fabricatie in starea '%s'."

#. module: mrp
<<<<<<< HEAD
#: code:addons/mrp/mrp.py:721
=======
#: code:addons/mrp/mrp.py:719
>>>>>>> bc1a0a32
#, python-format
msgid "Cannot find a bill of material for this product."
msgstr "Imposibil de gasit o lista de materiale pentru acest produs."

#. module: mrp
#: code:addons/mrp/wizard/change_production_qty.py:67
#: code:addons/mrp/wizard/change_production_qty.py:72
#, python-format
msgid "Cannot find bill of material for this product."
msgstr "Imposibil de gasit lista de materiale aacestui produs."

#. module: mrp
#: model:ir.ui.view,arch_db:mrp.mrp_workcenter_view
msgid "Capacity Information"
msgstr "Capacitatea de informatii"

#. module: mrp
#: model:ir.model.fields,field_description:mrp.field_mrp_workcenter_capacity_per_cycle
msgid "Capacity per Cycle"
msgstr "Capacitate pe ciclu"

#. module: mrp
#: model:ir.actions.act_window,name:mrp.action_change_production_qty
#: model:ir.ui.view,arch_db:mrp.view_change_production_qty_wizard
msgid "Change Product Qty"
msgstr "Schimba Cant Produsului"

#. module: mrp
#: model:ir.model,name:mrp.model_change_production_qty
msgid "Change Quantity of Products"
msgstr "Schimba Cantitatea Produselor"

#. module: mrp
#: model:ir.actions.act_window,help:mrp.mrp_workcenter_action
msgid "Click to add a work center."
msgstr ""

#. module: mrp
#: model:ir.actions.act_window,help:mrp.mrp_bom_form_action
msgid "Click to create a bill of material."
msgstr ""

#. module: mrp
#: model:ir.actions.act_window,help:mrp.mrp_property_group_action
msgid "Click to create a group of properties."
msgstr ""

#. module: mrp
#: model:ir.actions.act_window,help:mrp.mrp_production_action
msgid "Click to create a manufacturing order."
msgstr ""

#. module: mrp
#: model:ir.actions.act_window,help:mrp.mrp_property_action
msgid "Click to create a new property."
msgstr ""

#. module: mrp
#: model:ir.actions.act_window,help:mrp.mrp_routing_action
msgid "Click to create a new routing."
msgstr ""

#. module: mrp
#: model:ir.actions.act_window,help:mrp.mrp_production_action_planning
msgid "Click to start a new manufacturing order."
msgstr ""

#. module: mrp
#: model:ir.model.fields,field_description:mrp.field_mrp_routing_code
#: model:ir.model.fields,field_description:mrp.field_mrp_workcenter_code
msgid "Code"
msgstr "Cod"

#. module: mrp
#: model:ir.model,name:mrp.model_res_company
msgid "Companies"
msgstr "Companii"

#. module: mrp
#: model:ir.model.fields,field_description:mrp.field_mrp_bom_company_id
#: model:ir.model.fields,field_description:mrp.field_mrp_production_company_id
#: model:ir.model.fields,field_description:mrp.field_mrp_routing_company_id
#: model:ir.model.fields,field_description:mrp.field_mrp_routing_workcenter_company_id
#: model:ir.model.fields,field_description:mrp.field_mrp_workcenter_company_id
#: model:ir.model.fields,field_description:mrp.field_report_mrp_inout_company_id
#: model:ir.ui.view,arch_db:mrp.view_mrp_workcenter_search
msgid "Company"
msgstr "Companie"

#. module: mrp
#: model:ir.ui.view,arch_db:mrp.mrp_bom_component_tree_view
#: model:ir.ui.view,arch_db:mrp.mrp_bom_form_view
#: model:ir.ui.view,arch_db:mrp.product_template_search_view_procurment
#: model:ir.ui.view,arch_db:mrp.view_mrp_bom_filter
msgid "Components"
msgstr "Componente"

#. module: mrp
#: model:ir.ui.view,arch_db:mrp.mrp_production_form_view
msgid "Compute Data"
msgstr "Calculează datele"

#. module: mrp
#: model:ir.ui.menu,name:mrp.menu_mrp_configuration
msgid "Configuration"
msgstr "Configurare"

#. module: mrp
#: model:ir.actions.act_window,name:mrp.action_mrp_configuration
#: model:ir.ui.view,arch_db:mrp.view_mrp_config
msgid "Configure Manufacturing"
msgstr "Configureaza Productia"

#. module: mrp
#: model:ir.ui.view,arch_db:mrp.view_mrp_product_produce_wizard
msgid "Confirm"
msgstr "Confirmă"

#. module: mrp
#: model:ir.ui.view,arch_db:mrp.mrp_production_form_view
msgid "Confirm Production"
msgstr "Confirma Productia"

#. module: mrp
#: selection:mrp.product.produce,mode:0
msgid "Consume & Produce"
msgstr "Consuma & Produce"

#. module: mrp
#: model:ir.ui.view,arch_db:mrp.view_mrp_product_produce_wizard
msgid "Consume Lines"
msgstr "Linii consum"

#. module: mrp
#: model:ir.actions.act_window,name:mrp.move_consume
#: model:ir.ui.view,arch_db:mrp.view_stock_move_consume_wizard
msgid "Consume Move"
msgstr "Mișcare consum"

#. module: mrp
#: selection:mrp.product.produce,mode:0
msgid "Consume Only"
msgstr "Doar consum"

#. module: mrp
#: model:ir.model,name:mrp.model_stock_move_consume
#: model:ir.ui.view,arch_db:mrp.mrp_production_form_view
#: model:ir.ui.view,arch_db:mrp.view_stock_move_consume_wizard
msgid "Consume Products"
msgstr "Consumă produse"

#. module: mrp
#: model:ir.model.fields,field_description:mrp.field_mrp_production_move_lines2
#: model:ir.ui.view,arch_db:mrp.mrp_production_form_view
msgid "Consumed Products"
msgstr "Produse Consumate"

#. module: mrp
#: model:ir.model.fields,field_description:mrp.field_stock_move_consumed_for
msgid "Consumed for"
msgstr "Consumate pentru"

#. module: mrp
#: model:ir.ui.view,arch_db:mrp.mrp_bom_cost
msgid "Cost Structure"
msgstr ""

#. module: mrp
#: model:ir.model.fields,field_description:mrp.field_mrp_workcenter_costs_cycle
msgid "Cost per cycle"
msgstr "Cost pe ciclu"

#. module: mrp
#: model:ir.model.fields,field_description:mrp.field_mrp_workcenter_costs_hour
msgid "Cost per hour"
msgstr "Cost pe ora"

#. module: mrp
#: model:ir.ui.view,arch_db:mrp.mrp_workcenter_view
msgid "Costing Information"
msgstr "Informatii despre Costuri"

#. module: mrp
#: model:ir.model.fields,field_description:mrp.field_change_production_qty_create_uid
#: model:ir.model.fields,field_description:mrp.field_mrp_bom_create_uid
#: model:ir.model.fields,field_description:mrp.field_mrp_bom_line_create_uid
#: model:ir.model.fields,field_description:mrp.field_mrp_config_settings_create_uid
#: model:ir.model.fields,field_description:mrp.field_mrp_product_produce_create_uid
#: model:ir.model.fields,field_description:mrp.field_mrp_product_produce_line_create_uid
#: model:ir.model.fields,field_description:mrp.field_mrp_production_create_uid
#: model:ir.model.fields,field_description:mrp.field_mrp_production_product_line_create_uid
#: model:ir.model.fields,field_description:mrp.field_mrp_production_workcenter_line_create_uid
#: model:ir.model.fields,field_description:mrp.field_mrp_property_create_uid
#: model:ir.model.fields,field_description:mrp.field_mrp_property_group_create_uid
#: model:ir.model.fields,field_description:mrp.field_mrp_routing_create_uid
#: model:ir.model.fields,field_description:mrp.field_mrp_routing_workcenter_create_uid
#: model:ir.model.fields,field_description:mrp.field_mrp_workcenter_create_uid
#: model:ir.model.fields,field_description:mrp.field_stock_move_consume_create_uid
msgid "Created by"
msgstr "Creat de"

#. module: mrp
#: model:ir.model.fields,field_description:mrp.field_change_production_qty_create_date
#: model:ir.model.fields,field_description:mrp.field_mrp_bom_create_date
#: model:ir.model.fields,field_description:mrp.field_mrp_bom_line_create_date
#: model:ir.model.fields,field_description:mrp.field_mrp_config_settings_create_date
#: model:ir.model.fields,field_description:mrp.field_mrp_product_produce_create_date
#: model:ir.model.fields,field_description:mrp.field_mrp_product_produce_line_create_date
#: model:ir.model.fields,field_description:mrp.field_mrp_production_create_date
#: model:ir.model.fields,field_description:mrp.field_mrp_production_product_line_create_date
#: model:ir.model.fields,field_description:mrp.field_mrp_production_workcenter_line_create_date
#: model:ir.model.fields,field_description:mrp.field_mrp_property_create_date
#: model:ir.model.fields,field_description:mrp.field_mrp_property_group_create_date
#: model:ir.model.fields,field_description:mrp.field_mrp_routing_create_date
#: model:ir.model.fields,field_description:mrp.field_mrp_routing_workcenter_create_date
#: model:ir.model.fields,field_description:mrp.field_mrp_workcenter_create_date
#: model:ir.model.fields,field_description:mrp.field_stock_move_consume_create_date
msgid "Created on"
msgstr "Creat în"

#. module: mrp
#: model:ir.model.fields,field_description:mrp.field_mrp_workcenter_costs_cycle_account_id
msgid "Cycle Account"
msgstr "Cont Ciclu"

#. module: mrp
#: model:ir.ui.view,arch_db:mrp.view_mrp_bom_filter
#: model:ir.ui.view,arch_db:mrp.view_mrp_bom_line_filter
msgid "Default Unit of Measure"
msgstr "Unitate de măsură implicită"

#. module: mrp
#: model:ir.actions.act_window,help:mrp.mrp_property_group_action
msgid ""
"Define specific property groups that can be assigned to your\n"
"                bill of materials and sales orders. Properties allows Odoo\n"
"                to automatically select the right bill of materials "
"according\n"
"                to properties selected in the sales order by salesperson."
msgstr ""

#. module: mrp
#: model:ir.model.fields,help:mrp.field_mrp_workcenter_calendar_id
msgid "Define the schedule of resource"
msgstr "Defineste programarea resursei"

#. module: mrp
#: model:ir.model.fields,field_description:mrp.field_mrp_property_description
#: model:ir.model.fields,field_description:mrp.field_mrp_property_group_description
#: model:ir.model.fields,field_description:mrp.field_mrp_routing_note
#: model:ir.model.fields,field_description:mrp.field_mrp_routing_workcenter_note
#: model:ir.model.fields,field_description:mrp.field_mrp_workcenter_note
#: model:ir.ui.view,arch_db:mrp.mrp_property_form_view
#: model:ir.ui.view,arch_db:mrp.mrp_property_group_form_view
#: model:ir.ui.view,arch_db:mrp.mrp_workcenter_view
msgid "Description"
msgstr "Descriere"

#. module: mrp
#: model:ir.model.fields,help:mrp.field_mrp_workcenter_note
msgid ""
"Description of the Work Center. Explain here what's a cycle according to "
"this Work Center."
msgstr ""
"Descrierea Centrului de Lucru. Explica aici ce este un ciclu conform acestui "
"Centru de Lucru."

#. module: mrp
#: model:ir.ui.view,arch_db:mrp.mrp_production_form_view
msgid "Destination Loc."
msgstr "Locația destinație"

#. module: mrp
#: model:ir.model.fields,field_description:mrp.field_change_production_qty_display_name
#: model:ir.model.fields,field_description:mrp.field_mrp_bom_display_name
#: model:ir.model.fields,field_description:mrp.field_mrp_bom_line_display_name
#: model:ir.model.fields,field_description:mrp.field_mrp_config_settings_display_name
#: model:ir.model.fields,field_description:mrp.field_mrp_product_produce_display_name
#: model:ir.model.fields,field_description:mrp.field_mrp_product_produce_line_display_name
#: model:ir.model.fields,field_description:mrp.field_mrp_production_display_name
#: model:ir.model.fields,field_description:mrp.field_mrp_production_product_line_display_name
#: model:ir.model.fields,field_description:mrp.field_mrp_production_workcenter_line_display_name
#: model:ir.model.fields,field_description:mrp.field_mrp_property_display_name
#: model:ir.model.fields,field_description:mrp.field_mrp_property_group_display_name
#: model:ir.model.fields,field_description:mrp.field_mrp_routing_display_name
#: model:ir.model.fields,field_description:mrp.field_mrp_routing_workcenter_display_name
#: model:ir.model.fields,field_description:mrp.field_mrp_workcenter_display_name
#: model:ir.model.fields,field_description:mrp.field_report_mrp_bom_cost_display_name
#: model:ir.model.fields,field_description:mrp.field_report_mrp_inout_display_name
#: model:ir.model.fields,field_description:mrp.field_report_mrp_report_mrpbomstructure_display_name
#: model:ir.model.fields,field_description:mrp.field_report_workcenter_load_display_name
#: model:ir.model.fields,field_description:mrp.field_stock_move_consume_display_name
msgid "Display Name"
msgstr "Afiseaza nume"

#. module: mrp
#: selection:mrp.config.settings,module_mrp_operations:0
msgid "Do not use a planning for the work orders "
msgstr ""

#. module: mrp
#: selection:mrp.production,state:0
msgid "Done"
msgstr "Efectuat"

#. module: mrp
#: model:ir.model.fields,field_description:mrp.field_mrp_workcenter_time_efficiency
msgid "Efficiency Factor"
msgstr "Factor eficiență"

#. module: mrp
#: model:ir.model.fields,field_description:mrp.field_mrp_production_date_finished
msgid "End Date"
msgstr "Data de sfarsit"

#. module: mrp
#: model:ir.ui.view,arch_db:mrp.mrp_production_form_view
msgid "Extra Information"
msgstr "Informatii suplimentare"

#. module: mrp
#: model:ir.model.fields,help:mrp.field_mrp_workcenter_costs_cycle_account_id
#: model:ir.model.fields,help:mrp.field_mrp_workcenter_costs_hour_account_id
msgid ""
"Fill this only if you want automatic analytic accounting entries on "
"production orders."
msgstr ""
"Completati doar daca doriti inregistrari contabile analitice automate ale "
"comenzilor de fabricație."

#. module: mrp
#: model:ir.model.fields,help:mrp.field_mrp_workcenter_product_id
msgid ""
"Fill this product to easily track your production costs in the analytic "
"accounting."
msgstr ""
"Completati acest produs pentru a urmari cu usurinta costurile de productie "
"in contabilitatea analitica."

#. module: mrp
#: model:ir.ui.view,arch_db:mrp.mrp_production_form_view
msgid "Finished Products"
msgstr "Produse Finite"

#. module: mrp
#: model:ir.model.fields,field_description:mrp.field_mrp_production_location_dest_id
msgid "Finished Products Location"
msgstr "Locatie Produse Finite"

#. module: mrp
#: model:ir.actions.act_window,help:mrp.mrp_property_group_action
msgid ""
"For instance, in the property group \"Warranty\", you an have\n"
"                two properties: 1 year warranty, 3 years warranty. "
"Depending\n"
"                on the propoerties selected in the sales order, Odoo will\n"
"                schedule a production using the matching bill of materials."
msgstr ""

#. module: mrp
#: model:ir.ui.view,arch_db:mrp.mrp_production_form_view
msgid "Force Reservation"
msgstr "Impune Rezervarea"

#. module: mrp
#: model:ir.model.fields,field_description:mrp.field_mrp_workcenter_costs_general_account_id
msgid "General Account"
msgstr "Cont General"

#. module: mrp
#: model:ir.ui.view,arch_db:mrp.mrp_workcenter_view
msgid "General Information"
msgstr "Informatii generale"

#. module: mrp
#: model:ir.model.fields,help:mrp.field_mrp_bom_sequence
msgid "Gives the sequence order when displaying a list of bills of material."
msgstr "Da ordinea atunci cand afiseaza o lista cu listele de materiale."

#. module: mrp
#: model:ir.model.fields,help:mrp.field_mrp_routing_workcenter_sequence
msgid ""
"Gives the sequence order when displaying a list of routing Work Centers."
msgstr ""
"Ofera ordinea secventei atunci cand afiseaza o lista cu Centrele de Lucru."

#. module: mrp
#: model:ir.model.fields,help:mrp.field_mrp_production_workcenter_line_sequence
msgid "Gives the sequence order when displaying a list of work orders."
msgstr "Da numarul de ordine atunci cand afisează o lista de comenzi de lucru."

#. module: mrp
#: model:ir.model.fields,help:mrp.field_mrp_bom_line_sequence
msgid "Gives the sequence order when displaying."
msgstr ""

#. module: mrp
#: model:ir.ui.view,arch_db:mrp.view_mrp_property_search
msgid "Group By"
msgstr "Grupează după"

#. module: mrp
#: model:ir.ui.view,arch_db:mrp.mrp_routing_search_view
#: model:ir.ui.view,arch_db:mrp.view_mrp_bom_filter
#: model:ir.ui.view,arch_db:mrp.view_mrp_bom_line_filter
#: model:ir.ui.view,arch_db:mrp.view_mrp_production_filter
#: model:ir.ui.view,arch_db:mrp.view_mrp_workcenter_search
msgid "Group By..."
msgstr "Grupeaza dupa..."

#. module: mrp
#: model:ir.model.fields,field_description:mrp.field_mrp_workcenter_costs_hour_account_id
msgid "Hour Account"
msgstr "Cont Ora"

#. module: mrp
#: model:ir.model.fields,field_description:mrp.field_change_production_qty_id
#: model:ir.model.fields,field_description:mrp.field_mrp_bom_id
#: model:ir.model.fields,field_description:mrp.field_mrp_bom_line_id
#: model:ir.model.fields,field_description:mrp.field_mrp_config_settings_id
#: model:ir.model.fields,field_description:mrp.field_mrp_product_produce_id
#: model:ir.model.fields,field_description:mrp.field_mrp_product_produce_line_id
#: model:ir.model.fields,field_description:mrp.field_mrp_production_id
#: model:ir.model.fields,field_description:mrp.field_mrp_production_product_line_id
#: model:ir.model.fields,field_description:mrp.field_mrp_production_workcenter_line_id
#: model:ir.model.fields,field_description:mrp.field_mrp_property_group_id
#: model:ir.model.fields,field_description:mrp.field_mrp_property_id
#: model:ir.model.fields,field_description:mrp.field_mrp_routing_id
#: model:ir.model.fields,field_description:mrp.field_mrp_routing_workcenter_id
#: model:ir.model.fields,field_description:mrp.field_mrp_workcenter_id
#: model:ir.model.fields,field_description:mrp.field_report_mrp_bom_cost_id
#: model:ir.model.fields,field_description:mrp.field_report_mrp_inout_id
#: model:ir.model.fields,field_description:mrp.field_report_mrp_report_mrpbomstructure_id
#: model:ir.model.fields,field_description:mrp.field_report_workcenter_load_id
#: model:ir.model.fields,field_description:mrp.field_stock_move_consume_id
msgid "ID"
msgstr "ID"

#. module: mrp
#: model:ir.model.fields,help:mrp.field_mrp_bom_product_id
msgid ""
"If a product variant is defined the BOM is available only for this product."
msgstr ""

#. module: mrp
#: model:ir.model.fields,help:mrp.field_mrp_bom_active
msgid ""
"If the active field is set to False, it will allow you to hide the bills of "
"material without removing it."
msgstr ""
"In cazul in care campul activ este setat pe Fals, acesta va va permite sa "
"ascundeti listele de materiale fara sa le stergeti."
<<<<<<< HEAD
=======

#. module: mrp
#: model:ir.model.fields,help:mrp.field_mrp_workcenter_active
msgid ""
"If the active field is set to False, it will allow you to hide the resource "
"record without removing it."
msgstr ""
"Daca campul activ este setat pe Fals, va va permite sa ascundeti "
"inregistrarea resursei fara a o sterge."
>>>>>>> bc1a0a32

#. module: mrp
#: model:ir.model.fields,help:mrp.field_mrp_routing_active
msgid ""
"If the active field is set to False, it will allow you to hide the routing "
"without removing it."
msgstr ""
"Daca campul activ este setat pe Fals, va va permite sa ascundeti fisa "
"tehnologica fara sa o stergeti."

#. module: mrp
#: model:ir.ui.view,arch_db:mrp.view_mrp_production_filter
msgid "In Production"
msgstr "In productie"

#. module: mrp
#: model:ir.model.fields,field_description:mrp.field_mrp_bom_position
msgid "Internal Reference"
msgstr "Referință internă"

#. module: mrp
#: model:ir.model.fields,help:mrp.field_mrp_routing_location_id
msgid ""
"Keep empty if you produce at the location where the finished products are "
"needed.Set a location if you produce at a fixed location. This can be a "
"partner location if you subcontract the manufacturing operations."
msgstr ""
"Lăsați necompletat dacă produceți în locația unde sunt necesare produsele "
"finite. Setați o locație dacă produceți într-o locație fixă. Aceasta poate "
"fi o locație parteneră dacă subcontractați operațiunile de fabricație."

#. module: mrp
#: model:ir.model.fields,field_description:mrp.field_change_production_qty___last_update
#: model:ir.model.fields,field_description:mrp.field_mrp_bom___last_update
#: model:ir.model.fields,field_description:mrp.field_mrp_bom_line___last_update
#: model:ir.model.fields,field_description:mrp.field_mrp_config_settings___last_update
#: model:ir.model.fields,field_description:mrp.field_mrp_product_produce___last_update
#: model:ir.model.fields,field_description:mrp.field_mrp_product_produce_line___last_update
#: model:ir.model.fields,field_description:mrp.field_mrp_production___last_update
#: model:ir.model.fields,field_description:mrp.field_mrp_production_product_line___last_update
#: model:ir.model.fields,field_description:mrp.field_mrp_production_workcenter_line___last_update
#: model:ir.model.fields,field_description:mrp.field_mrp_property___last_update
#: model:ir.model.fields,field_description:mrp.field_mrp_property_group___last_update
#: model:ir.model.fields,field_description:mrp.field_mrp_routing___last_update
#: model:ir.model.fields,field_description:mrp.field_mrp_routing_workcenter___last_update
#: model:ir.model.fields,field_description:mrp.field_mrp_workcenter___last_update
#: model:ir.model.fields,field_description:mrp.field_report_mrp_bom_cost___last_update
#: model:ir.model.fields,field_description:mrp.field_report_mrp_inout___last_update
#: model:ir.model.fields,field_description:mrp.field_report_mrp_report_mrpbomstructure___last_update
#: model:ir.model.fields,field_description:mrp.field_report_workcenter_load___last_update
#: model:ir.model.fields,field_description:mrp.field_stock_move_consume___last_update
msgid "Last Modified on"
msgstr "Ultima modificare la"

#. module: mrp
#: model:ir.model.fields,field_description:mrp.field_change_production_qty_write_uid
#: model:ir.model.fields,field_description:mrp.field_mrp_bom_line_write_uid
#: model:ir.model.fields,field_description:mrp.field_mrp_bom_write_uid
#: model:ir.model.fields,field_description:mrp.field_mrp_config_settings_write_uid
#: model:ir.model.fields,field_description:mrp.field_mrp_product_produce_line_write_uid
#: model:ir.model.fields,field_description:mrp.field_mrp_product_produce_write_uid
#: model:ir.model.fields,field_description:mrp.field_mrp_production_product_line_write_uid
#: model:ir.model.fields,field_description:mrp.field_mrp_production_workcenter_line_write_uid
#: model:ir.model.fields,field_description:mrp.field_mrp_production_write_uid
#: model:ir.model.fields,field_description:mrp.field_mrp_property_group_write_uid
#: model:ir.model.fields,field_description:mrp.field_mrp_property_write_uid
#: model:ir.model.fields,field_description:mrp.field_mrp_routing_workcenter_write_uid
#: model:ir.model.fields,field_description:mrp.field_mrp_routing_write_uid
#: model:ir.model.fields,field_description:mrp.field_mrp_workcenter_write_uid
#: model:ir.model.fields,field_description:mrp.field_stock_move_consume_write_uid
msgid "Last Updated by"
msgstr "Ultima actualizare făcută de"

#. module: mrp
#: model:ir.model.fields,field_description:mrp.field_change_production_qty_write_date
#: model:ir.model.fields,field_description:mrp.field_mrp_bom_line_write_date
#: model:ir.model.fields,field_description:mrp.field_mrp_bom_write_date
#: model:ir.model.fields,field_description:mrp.field_mrp_config_settings_write_date
#: model:ir.model.fields,field_description:mrp.field_mrp_product_produce_line_write_date
#: model:ir.model.fields,field_description:mrp.field_mrp_product_produce_write_date
#: model:ir.model.fields,field_description:mrp.field_mrp_production_product_line_write_date
#: model:ir.model.fields,field_description:mrp.field_mrp_production_workcenter_line_write_date
#: model:ir.model.fields,field_description:mrp.field_mrp_production_write_date
#: model:ir.model.fields,field_description:mrp.field_mrp_property_group_write_date
#: model:ir.model.fields,field_description:mrp.field_mrp_property_write_date
#: model:ir.model.fields,field_description:mrp.field_mrp_routing_workcenter_write_date
#: model:ir.model.fields,field_description:mrp.field_mrp_routing_write_date
#: model:ir.model.fields,field_description:mrp.field_mrp_workcenter_write_date
#: model:ir.model.fields,field_description:mrp.field_stock_move_consume_write_date
msgid "Last Updated on"
msgstr "Ultima actualizare în"

#. module: mrp
#: model:ir.ui.view,arch_db:mrp.view_mrp_production_filter
msgid "Late"
msgstr "Tarziu"

#. module: mrp
#: model:ir.model.fields,field_description:mrp.field_stock_move_consume_location_id
msgid "Location"
msgstr "Locație"

#. module: mrp
#: model:ir.model.fields,help:mrp.field_mrp_production_location_src_id
msgid "Location where the system will look for components."
msgstr "Locația în care sistemul va căuta componente."

#. module: mrp
#: model:ir.model.fields,help:mrp.field_mrp_production_location_dest_id
msgid "Location where the system will stock the finished products."
msgstr "Locația în care sistemul va stoca produsele finite."

#. module: mrp
#: model:ir.model.fields,field_description:mrp.field_mrp_product_produce_line_lot_id
#: model:ir.model.fields,field_description:mrp.field_mrp_product_produce_lot_id
#: model:ir.model.fields,field_description:mrp.field_stock_move_consume_restrict_lot_id
msgid "Lot"
msgstr "Lot"

#. module: mrp
#: model:res.groups,name:mrp.group_mrp_routings
msgid "Manage Work Order Operations"
msgstr ""

#. module: mrp
#: selection:mrp.config.settings,group_mrp_routings:0
msgid "Manage production by manufacturing orders"
msgstr ""

#. module: mrp
#: selection:mrp.config.settings,group_mrp_routings:0
msgid "Manage production by work orders"
msgstr ""

#. module: mrp
#: model:res.groups,name:mrp.group_rounding_efficiency
msgid "Manage rounding and efficiency of BoM components"
msgstr ""

#. module: mrp
#: selection:mrp.config.settings,group_rounding_efficiency:0
msgid "Manage rounding and efficiency of bills of materials components"
msgstr ""

#. module: mrp
#: model:res.groups,name:mrp.group_mrp_manager
msgid "Manager"
msgstr "Manager"

#. module: mrp
<<<<<<< HEAD
#: code:addons/mrp/procurement.py:15 code:addons/mrp/stock.py:244
=======
#: code:addons/mrp/procurement.py:15 code:addons/mrp/stock.py:225
>>>>>>> bc1a0a32
#: model:stock.location.route,name:mrp.route_warehouse0_manufacture
#, python-format
msgid "Manufacture"
msgstr "Fabricati"

#. module: mrp
#: model:ir.model.fields,field_description:mrp.field_stock_warehouse_manufacture_pull_id
msgid "Manufacture Rule"
msgstr "Regula fabricație"

#. module: mrp
#: model:ir.model.fields,field_description:mrp.field_stock_warehouse_manufacture_to_resupply
msgid "Manufacture in this Warehouse"
msgstr "Produce în acest depozit"

#. module: mrp
#: selection:mrp.bom,type:0
msgid "Manufacture this product"
msgstr ""

#. module: mrp
#: model:ir.ui.menu,name:mrp.menu_mrp_manufacturing
#: model:ir.ui.view,arch_db:mrp.product_product_form_view_bom_button
#: model:ir.ui.view,arch_db:mrp.product_template_form_view_bom_button
msgid "Manufacturing"
msgstr "Fabricație"

#. module: mrp
#: model:ir.model.fields,field_description:mrp.field_mrp_bom_line_product_efficiency
#: model:ir.model.fields,field_description:mrp.field_mrp_bom_product_efficiency
msgid "Manufacturing Efficiency"
msgstr "Eficiența producției"

#. module: mrp
#: model:ir.model.fields,field_description:mrp.field_product_product_produce_delay
#: model:ir.model.fields,field_description:mrp.field_product_template_produce_delay
#: model:ir.model.fields,field_description:mrp.field_res_company_manufacturing_lead
msgid "Manufacturing Lead Time"
msgstr "Timpul Total de Fabricare"

#. module: mrp
#: model:ir.model.fields,field_description:mrp.field_mrp_production_workcenter_line_production_id
#: model:ir.model.fields,field_description:mrp.field_procurement_order_production_id
#: model:ir.ui.view,arch_db:mrp.view_mrp_config
msgid "Manufacturing Order"
msgstr "Comanda de Productie"

#. module: mrp
#: code:addons/mrp/procurement.py:114
#, python-format
msgid "Manufacturing Order <em>%s</em> created."
msgstr "Comanda de fabricație <em>%s</em> creată."

#. module: mrp
#: model:ir.actions.act_window,name:mrp.act_product_mrp_production
#: model:ir.actions.act_window,name:mrp.mrp_production_action
#: model:ir.actions.act_window,name:mrp.mrp_production_action_planning
#: model:ir.ui.menu,name:mrp.menu_mrp_production_action
#: model:ir.ui.view,arch_db:mrp.mrp_production_form_view
#: model:ir.ui.view,arch_db:mrp.mrp_production_tree_view
#: model:ir.ui.view,arch_db:mrp.view_production_calendar
#: model:ir.ui.view,arch_db:mrp.view_production_graph
#: model:ir.ui.view,arch_db:mrp.view_production_pivot
msgid "Manufacturing Orders"
msgstr "Comenzi de fabricație"

#. module: mrp
#: model:ir.ui.view,arch_db:mrp.view_mrp_production_filter
msgid "Manufacturing Orders which are currently in production."
msgstr "Comenzi de fabricație care sunt în execuție în prezent."

#. module: mrp
#: model:ir.ui.view,arch_db:mrp.view_mrp_production_filter
msgid "Manufacturing Orders which are ready to start production."
msgstr "Comenzile de fabricație care sunt pregătite să înceapă producția."

#. module: mrp
#: model:ir.ui.view,arch_db:mrp.view_mrp_production_filter
msgid "Manufacturing Orders which are waiting for raw materials."
msgstr "Comenzi de Fabricatie care asteapta materia prima."

#. module: mrp
#: model:ir.ui.view,arch_db:mrp.mrp_production_form_view
msgid "Manufacturing Reference"
msgstr ""

#. module: mrp
<<<<<<< HEAD
#: code:addons/mrp/mrp.py:786
=======
#: code:addons/mrp/mrp.py:784
>>>>>>> bc1a0a32
#, python-format
msgid "Manufacturing order cancelled."
msgstr ""

#. module: mrp
#: model:ir.actions.act_window,help:mrp.mrp_production_action
#: model:ir.actions.act_window,help:mrp.mrp_production_action_planning
msgid ""
"Manufacturing orders are usually proposed automatically based\n"
"                on customer requirements or automated rules like the "
"minimum\n"
"                stock rule."
msgstr ""

#. module: mrp
#: model:ir.ui.view,arch_db:mrp.mrp_production_form_view
msgid "Mark as Started"
msgstr "Marcati drept Inceput"

#. module: mrp
#: model:ir.ui.view,arch_db:mrp.view_mrp_config
msgid "Master Data"
msgstr "Date Principale"

#. module: mrp
#: model:ir.model.fields,field_description:mrp.field_mrp_product_produce_mode
msgid "Mode"
msgstr "Mod"

#. module: mrp
#: model:ir.ui.view,arch_db:mrp.view_mrp_workcenter_search
msgid "Mrp Workcenter"
msgstr "Centru de lucru Mrp"

#. module: mrp
#: model:ir.model.fields,field_description:mrp.field_mrp_production_product_line_name
#: model:ir.model.fields,field_description:mrp.field_mrp_property_name
#: model:ir.model.fields,field_description:mrp.field_mrp_routing_name
#: model:ir.model.fields,field_description:mrp.field_mrp_routing_workcenter_name
#: model:ir.model.fields,field_description:mrp.field_mrp_workcenter_name
#: model:ir.ui.view,arch_db:mrp.view_mrp_property_search
msgid "Name"
msgstr "Nume"

#. module: mrp
#: selection:mrp.production,state:0
msgid "New"
msgstr "Nou(a)"

#. module: mrp
#: code:addons/mrp/procurement.py:110
#, python-format
msgid "No BoM exists for this product!"
msgstr "Nu exista LdM pentru acest produs!"

#. module: mrp
#: selection:mrp.product.produce,tracking:0
msgid "No Tracking"
msgstr ""

#. module: mrp
#: selection:mrp.config.settings,module_mrp_byproduct:0
msgid "No by-products in bills of materials (A + B --> C)"
msgstr ""

#. module: mrp
#: selection:mrp.config.settings,group_rounding_efficiency:0
msgid "No rounding and efficiency on bills of materials"
msgstr ""

#. module: mrp
#: selection:mrp.config.settings,group_product_variant:0
msgid "No variants on products"
msgstr ""

#. module: mrp
#: selection:mrp.production,priority:0
msgid "Normal"
msgstr "Normal"

#. module: mrp
#: selection:mrp.production,priority:0
msgid "Not urgent"
msgstr "Nu e urgent"

#. module: mrp
#: model:ir.model.fields,help:mrp.field_mrp_property_composition
msgid "Not used in computations, for information purpose only."
msgstr "A nu se utiliza in calcule, este doar ca titlu informativ."

#. module: mrp
#: model:ir.ui.view,arch_db:mrp.mrp_routing_form_view
msgid "Notes"
msgstr "Note"

#. module: mrp
#: model:ir.model.fields,field_description:mrp.field_mrp_production_workcenter_line_cycle
#: model:ir.model.fields,field_description:mrp.field_mrp_routing_workcenter_cycle_nbr
#: model:ir.model.fields,field_description:mrp.field_report_workcenter_load_cycle
msgid "Number of Cycles"
msgstr "Numărul de Cicluri"

#. module: mrp
#: model:ir.model.fields,field_description:mrp.field_mrp_production_workcenter_line_hour
#: model:ir.model.fields,field_description:mrp.field_mrp_routing_workcenter_hour_nbr
#: model:ir.model.fields,field_description:mrp.field_report_workcenter_load_hour
msgid "Number of Hours"
msgstr "Numar de Ore"

#. module: mrp
#: model:ir.model.fields,help:mrp.field_mrp_routing_workcenter_cycle_nbr
msgid ""
"Number of iterations this work center has to do in the specified operation "
"of the routing."
msgstr ""
"Numarul de iteratii pe care acest centru de lucru trebuie sa le faca in "
"operatia specificata in fisa tehnologica."

#. module: mrp
#: model:ir.model.fields,help:mrp.field_mrp_workcenter_capacity_per_cycle
msgid ""
"Number of operations this Work Center can do in parallel. If this Work "
"Center represents a team of 5 workers, the capacity per cycle is 5."
msgstr ""
"Numarul de operatiuni pe care acest Centru de lucru le poate face in "
"paralel. Daca acest Centru de lucru reprezinta o echipa de 5 muncitori, "
"atunci capacitatea pe ciclu este 5."

#. module: mrp
#: model:ir.actions.act_window,help:mrp.mrp_bom_form_action
msgid ""
"Odoo uses these BoMs to automatically propose manufacturing\n"
"                orders according to procurement needs."
msgstr ""

#. module: mrp
#: model:ir.ui.view,arch_db:mrp.view_stock_move_consume_wizard
msgid "Ok"
msgstr "Ok"

#. module: mrp
#: model:ir.ui.view,arch_db:mrp.mrp_routing_form_view
msgid "Operation"
msgstr "Operatiune"

#. module: mrp
#: model:ir.ui.menu,name:mrp.menu_mrp_production_order_action
msgid "Order Planning"
msgstr "Planificarea Comenzilor"

#. module: mrp
#: constraint:mrp.production:0
msgid "Order quantity cannot be negative or zero!"
msgstr "Cantitatea comandata nu poate fi negativa sau zero!"

#. module: mrp
#: model:ir.model.fields,field_description:mrp.field_mrp_bom_line_bom_id
msgid "Parent BoM"
msgstr "LdM principala"

#. module: mrp
#: model:ir.model.fields,field_description:mrp.field_mrp_routing_workcenter_routing_id
msgid "Parent Routing"
msgstr ""

#. module: mrp
#: model:ir.ui.view,arch_db:mrp.view_mrp_production_filter
msgid "Pending"
msgstr "În așteptare"

#. module: mrp
#: model:ir.ui.menu,name:mrp.menu_mrp_planning
msgid "Planning"
msgstr "Planificare"

#. module: mrp
<<<<<<< HEAD
#: code:addons/mrp/stock.py:155
=======
#: code:addons/mrp/stock.py:136
>>>>>>> bc1a0a32
#, python-format
msgid "Please provide proper quantity."
msgstr "Vă rugăm să introduceți cantitatea corectă."

#. module: mrp
#: model:ir.model.fields,field_description:mrp.field_mrp_production_priority
msgid "Priority"
msgstr "Prioritate"

#. module: mrp
#: model:ir.model,name:mrp.model_procurement_order
msgid "Procurement"
msgstr "Aprovizionare"

#. module: mrp
#: model:ir.model,name:mrp.model_procurement_rule
msgid "Procurement Rule"
msgstr "Reguli aprovizionare"

#. module: mrp
#: model:ir.actions.act_window,name:mrp.act_mrp_product_produce
#: model:ir.model.fields,field_description:mrp.field_mrp_product_produce_line_produce_id
#: model:ir.ui.view,arch_db:mrp.mrp_production_form_view
#: model:ir.ui.view,arch_db:mrp.view_mrp_product_produce_wizard
msgid "Produce"
msgstr "Produceti"

#. module: mrp
#: model:ir.model.fields,field_description:mrp.field_mrp_production_move_created_ids2
#: model:ir.ui.view,arch_db:mrp.mrp_production_form_view
msgid "Produced Products"
msgstr "Produse fabricate"

#. module: mrp
#: model:ir.model,name:mrp.model_product_product
#: model:ir.model.fields,field_description:mrp.field_mrp_bom_line_product_id
#: model:ir.model.fields,field_description:mrp.field_mrp_bom_product_tmpl_id
#: model:ir.model.fields,field_description:mrp.field_mrp_product_produce_line_product_id
#: model:ir.model.fields,field_description:mrp.field_mrp_production_product_id
#: model:ir.model.fields,field_description:mrp.field_mrp_production_product_line_product_id
#: model:ir.model.fields,field_description:mrp.field_mrp_production_product_tmpl_id
#: model:ir.model.fields,field_description:mrp.field_stock_move_consume_product_id
#: model:ir.ui.view,arch_db:mrp.view_mrp_bom_filter
#: model:ir.ui.view,arch_db:mrp.view_mrp_bom_line_filter
#: model:ir.ui.view,arch_db:mrp.view_mrp_production_filter
msgid "Product"
msgstr "Produs"

#. module: mrp
#: model:ir.model.fields,field_description:mrp.field_mrp_production_move_prod_id
msgid "Product Move"
msgstr "Miscarea Produsului"

#. module: mrp
#: model:ir.model,name:mrp.model_mrp_product_produce
msgid "Product Produce"
msgstr "Fabrica Produsul"

#. module: mrp
#: model:ir.model,name:mrp.model_mrp_product_produce_line
msgid "Product Produce Consume lines"
msgstr ""

#. module: mrp
#: model:ir.model.fields,field_description:mrp.field_change_production_qty_product_qty
msgid "Product Qty"
msgstr "Cantitate produs"

#. module: mrp
#: model:ir.model.fields,field_description:mrp.field_mrp_bom_line_product_qty
#: model:ir.model.fields,field_description:mrp.field_mrp_bom_product_qty
#: model:ir.model.fields,field_description:mrp.field_mrp_production_product_line_product_qty
#: model:ir.model.fields,field_description:mrp.field_mrp_production_product_qty
msgid "Product Quantity"
msgstr "Cantitatea produsului"

#. module: mrp
#: model:ir.model.fields,field_description:mrp.field_mrp_bom_line_product_rounding
#: model:ir.model.fields,field_description:mrp.field_mrp_bom_product_rounding
msgid "Product Rounding"
msgstr "Rotunjire Produs"

#. module: mrp
#: model:ir.model,name:mrp.model_product_template
msgid "Product Template"
msgstr "Șablon produs"

#. module: mrp
#: model:ir.model.fields,field_description:mrp.field_mrp_bom_line_product_uom
#: model:ir.model.fields,field_description:mrp.field_mrp_bom_product_uom
#: model:ir.model.fields,field_description:mrp.field_mrp_production_product_line_product_uom
#: model:ir.model.fields,field_description:mrp.field_mrp_production_product_uom
#: model:ir.model.fields,field_description:mrp.field_stock_move_consume_product_uom
msgid "Product Unit of Measure"
msgstr "Unitatea de Masura a Produsului"

#. module: mrp
#: model:ir.model.fields,field_description:mrp.field_mrp_bom_product_id
msgid "Product Variant"
msgstr "Varianta produs"

#. module: mrp
#: model:ir.model.fields,field_description:mrp.field_mrp_config_settings_group_product_variant
msgid "Product Variants"
msgstr "Variante de produse"

#. module: mrp
#: model:ir.model,name:mrp.model_mrp_production
#: model:ir.ui.view,arch_db:mrp.view_mrp_production_filter
msgid "Production"
msgstr "Producție"

#. module: mrp
#: model:ir.model.fields,field_description:mrp.field_mrp_routing_location_id
#: model:ir.ui.view,arch_db:mrp.mrp_routing_search_view
msgid "Production Location"
msgstr "Locatie Productie"

#. module: mrp
#: model:ir.actions.report.xml,name:mrp.action_report_production_order
#: model:ir.model.fields,field_description:mrp.field_mrp_production_product_line_production_id
msgid "Production Order"
msgstr "Comanda de Productie"

#. module: mrp
#: model:ir.ui.view,arch_db:mrp.report_mrporder
msgid "Production Order # :"
msgstr ""

#. module: mrp
#: model:ir.model.fields,field_description:mrp.field_stock_move_production_id
msgid "Production Order for Produced Products"
msgstr ""

#. module: mrp
#: model:ir.model.fields,field_description:mrp.field_stock_move_raw_material_production_id
msgid "Production Order for Raw Materials"
msgstr ""

#. module: mrp
#: model:ir.model,name:mrp.model_mrp_production_product_line
msgid "Production Scheduled Product"
msgstr "Produs programat pentru producție"

#. module: mrp
#: selection:mrp.production,state:0
msgid "Production Started"
msgstr "Productia a inceput"

#. module: mrp
#: model:ir.ui.view,arch_db:mrp.mrp_production_form_view
msgid "Production Work Centers"
msgstr "Centre de lucru Productie"

#. module: mrp
#: model:ir.model.fields,field_description:mrp.field_mrp_production_progress
msgid "Production progress"
msgstr "Progres producție"

#. module: mrp
#: model:ir.ui.view,arch_db:mrp.view_mrp_production_filter
msgid "Production started late"
msgstr "Productia a inceput tarziu"

#. module: mrp
#: model:ir.ui.view,arch_db:mrp.view_production_gantt
msgid "Productions"
msgstr "Productii"

#. module: mrp
#: model:ir.actions.act_window,name:mrp.product_template_action
#: model:ir.ui.menu,name:mrp.menu_mrp_bom
#: model:ir.ui.menu,name:mrp.menu_mrp_product_form
msgid "Products"
msgstr "Produse"

#. module: mrp
#: model:ir.model.fields,field_description:mrp.field_mrp_product_produce_consume_lines
msgid "Products Consumed"
msgstr "Produse consumate"

#. module: mrp
#: selection:mrp.config.settings,group_product_variant:0
msgid ""
"Products can have several attributes, defining variants (Example: size, "
"color,...)"
msgstr ""

#. module: mrp
#: model:ir.model.fields,field_description:mrp.field_mrp_production_move_lines
#: model:ir.ui.view,arch_db:mrp.mrp_production_form_view
msgid "Products to Consume"
msgstr "Produse de consumat"

#. module: mrp
#: model:ir.ui.view,arch_db:mrp.mrp_production_form_view
msgid "Products to Finish"
msgstr "Produse de finalizat"

#. module: mrp
#: model:ir.model.fields,field_description:mrp.field_mrp_production_move_created_ids
#: model:ir.ui.view,arch_db:mrp.mrp_production_form_view
msgid "Products to Produce"
msgstr "Produse de Fabricat"

#. module: mrp
#: model:ir.actions.act_window,name:mrp.mrp_property_action
#: model:ir.model.fields,field_description:mrp.field_mrp_bom_line_property_ids
#: model:ir.model.fields,field_description:mrp.field_mrp_bom_property_ids
#: model:ir.model.fields,field_description:mrp.field_procurement_order_property_ids
#: model:ir.ui.menu,name:mrp.menu_mrp_property_action
#: model:ir.ui.view,arch_db:mrp.mrp_bom_form_view
#: model:ir.ui.view,arch_db:mrp.mrp_property_form_view
#: model:ir.ui.view,arch_db:mrp.mrp_property_tree_view
msgid "Properties"
msgstr "Proprietăți"

#. module: mrp
#: model:ir.ui.view,arch_db:mrp.mrp_property_group_form_view
msgid "Properties categories"
msgstr "Categorii proprietăți"

#. module: mrp
#: model:ir.model.fields,field_description:mrp.field_mrp_property_composition
msgid "Properties composition"
msgstr "Alcatuire proprietati"

#. module: mrp
#: model:ir.model,name:mrp.model_mrp_property
msgid "Property"
msgstr "Proprietate"

#. module: mrp
#: model:ir.model,name:mrp.model_mrp_property_group
<<<<<<< HEAD
#: model:ir.model.fields,field_description:mrp.field_mrp_property_group_id_9622
=======
#: model:ir.model.fields,field_description:mrp.field_mrp_property_group_id_9665
>>>>>>> bc1a0a32
#: model:ir.model.fields,field_description:mrp.field_mrp_property_group_name
#: model:ir.ui.view,arch_db:mrp.view_mrp_property_search
msgid "Property Group"
msgstr "Proprietati Grup"

#. module: mrp
#: model:ir.actions.act_window,name:mrp.mrp_property_group_action
#: model:ir.ui.menu,name:mrp.menu_mrp_property_group_action
msgid "Property Groups"
msgstr "Proprietati Grupuri"

#. module: mrp
#: model:ir.model.fields,field_description:mrp.field_stock_move_consume_product_qty
#: model:ir.ui.view,arch_db:mrp.mrp_bom_cost
#: model:ir.ui.view,arch_db:mrp.mrp_bom_form_view
#: model:ir.ui.view,arch_db:mrp.mrp_production_form_view
#: model:ir.ui.view,arch_db:mrp.report_mrpbomstructure
msgid "Quantity"
msgstr "Cantitate"

#. module: mrp
#: model:ir.model.fields,field_description:mrp.field_mrp_product_produce_line_product_qty
msgid "Quantity (in default UoM)"
msgstr "Cantitate (în UM implicită)"

#. module: mrp
#: model:ir.ui.view,arch_db:mrp.mrp_bom_cost
msgid "Raw Materials"
msgstr ""

#. module: mrp
#: model:ir.model.fields,field_description:mrp.field_mrp_production_location_src_id
msgid "Raw Materials Location"
msgstr "Locatie Materii Prime"

#. module: mrp
#: model:ir.ui.view,arch_db:mrp.view_mrp_production_filter
msgid "Ready"
msgstr "Pregătit(ă)"

#. module: mrp
#: model:ir.model.fields,field_description:mrp.field_mrp_production_ready_production
msgid "Ready for production"
msgstr ""

#. module: mrp
#: selection:mrp.production,state:0
msgid "Ready to Produce"
msgstr "Pregatit de productie"

#. module: mrp
#: model:ir.model.fields,field_description:mrp.field_mrp_bom_code
#: model:ir.model.fields,field_description:mrp.field_mrp_production_name
msgid "Reference"
msgstr "Referință"

#. module: mrp
#: sql_constraint:mrp.production:0
msgid "Reference must be unique per Company!"
msgstr "Referința trebuie sa fie unică per Companie!"

#. module: mrp
#: model:ir.model.fields,help:mrp.field_mrp_production_origin
msgid "Reference of the document that generated this production order request."
msgstr ""
"Referinta documentului care a generat aceasta cerere pentru comanda de "
"productie."

#. module: mrp
#: model:ir.model.fields,help:mrp.field_mrp_bom_position
msgid "Reference to a position in an external plan."
msgstr "Trimitere la o pozitie intr-un plan extern."

#. module: mrp
#: model:ir.model.fields,help:mrp.field_mrp_workcenter_user_id
msgid "Related user name for the resource to manage its access."
msgstr "Numele utilizatorului asociat resursei pentru a-i gestiona accesul."

#. module: mrp
#: model:ir.ui.view,arch_db:mrp.mrp_production_form_view
msgid "Reserve"
msgstr "Rezerva"

#. module: mrp
#: model:ir.model.fields,field_description:mrp.field_mrp_workcenter_resource_id
msgid "Resource"
msgstr "Resursa"

#. module: mrp
#: model:ir.ui.menu,name:mrp.menu_view_resource_calendar_leaves_search_mrp
msgid "Resource Leaves"
msgstr "Resursa Concediu"

#. module: mrp
#: model:ir.model.fields,field_description:mrp.field_mrp_workcenter_resource_type
msgid "Resource Type"
msgstr "Tipul resursei"

#. module: mrp
#: model:ir.ui.menu,name:mrp.menu_pm_resources_config
msgid "Resources"
msgstr "Resurse"

#. module: mrp
#: model:ir.model.fields,field_description:mrp.field_mrp_production_user_id
msgid "Responsible"
msgstr "Responsabil"

#. module: mrp
#: model:ir.model.fields,help:mrp.field_mrp_bom_line_product_rounding
#: model:ir.model.fields,help:mrp.field_mrp_bom_product_rounding
msgid "Rounding applied on the product quantity."
msgstr "Rotunjirea aplicata la cantitatea de produs."

#. module: mrp
#: model:ir.model.fields,field_description:mrp.field_mrp_config_settings_group_rounding_efficiency
msgid "Rounding efficiency"
msgstr ""

#. module: mrp
#: model:ir.model.fields,field_description:mrp.field_mrp_bom_line_routing_id
#: model:ir.model.fields,field_description:mrp.field_mrp_bom_routing_id
#: model:ir.model.fields,field_description:mrp.field_mrp_production_routing_id
#: model:ir.ui.view,arch_db:mrp.mrp_routing_form_view
#: model:ir.ui.view,arch_db:mrp.mrp_routing_search_view
#: model:ir.ui.view,arch_db:mrp.mrp_routing_tree_view
#: model:ir.ui.view,arch_db:mrp.view_mrp_production_filter
msgid "Routing"
msgstr ""

#. module: mrp
#: model:ir.ui.view,arch_db:mrp.mrp_routing_workcenter_form_view
#: model:ir.ui.view,arch_db:mrp.mrp_routing_workcenter_tree_view
msgid "Routing Work Centers"
msgstr "Circuit Centre de Lucru"

#. module: mrp
#: model:ir.actions.act_window,name:mrp.mrp_routing_action
#: model:ir.model,name:mrp.model_mrp_routing
#: model:ir.model.fields,field_description:mrp.field_mrp_config_settings_group_mrp_routings
#: model:ir.ui.menu,name:mrp.menu_mrp_routing_action
#: model:ir.ui.view,arch_db:mrp.view_mrp_bom_filter
#: model:ir.ui.view,arch_db:mrp.view_mrp_bom_line_filter
msgid "Routings"
msgstr "Fișe tehnologice"

#. module: mrp
#: model:ir.actions.act_window,help:mrp.mrp_routing_action
msgid ""
"Routings allow you to create and manage the manufacturing\n"
"                operations that should be followed within your work centers "
"in\n"
"                order to produce a product.  They are attached to bills of\n"
"                materials that will define the required raw materials."
msgstr ""

#. module: mrp
#: model:ir.model.fields,help:mrp.field_mrp_routing_workcenter_routing_id
msgid ""
"Routings indicates all the Work Centers used, for how long and/or cycles.If "
"Routings is set then,the third tab of a production order (Work Centers) will "
"be automatically pre-completed."
msgstr ""

#. module: mrp
#: model:ir.model.fields,field_description:mrp.field_mrp_production_date_planned
msgid "Scheduled Date"
msgstr "Dată programată"

#. module: mrp
#: model:ir.ui.view,arch_db:mrp.view_mrp_production_filter
msgid "Scheduled Date by Month"
msgstr ""

#. module: mrp
#: model:ir.ui.view,arch_db:mrp.view_mrp_production_filter
msgid "Scheduled Month"
msgstr "Programat lunar"

#. module: mrp
#: model:ir.ui.view,arch_db:mrp.mrp_production_form_view
#: model:ir.ui.view,arch_db:mrp.mrp_production_product_form_view
#: model:ir.ui.view,arch_db:mrp.mrp_production_product_tree_view
msgid "Scheduled Products"
msgstr "Produse Planificate"

#. module: mrp
#: model:ir.model.fields,field_description:mrp.field_mrp_production_product_lines
msgid "Scheduled goods"
msgstr "Bunuri programate"

#. module: mrp
#: model:ir.ui.view,arch_db:mrp.mrp_production_form_view
msgid "Scrap Products"
msgstr "Produse rebuturi"

#. module: mrp
#: model:ir.ui.view,arch_db:mrp.view_mrp_property_search
msgid "Search"
msgstr "Căutați"

#. module: mrp
#: model:ir.ui.view,arch_db:mrp.view_mrp_bom_filter
msgid "Search Bill Of Material"
msgstr "Caută Lista de Materiale"

#. module: mrp
#: model:ir.ui.view,arch_db:mrp.view_mrp_bom_line_filter
msgid "Search Bill Of Material Components"
msgstr ""

#. module: mrp
#: model:ir.ui.view,arch_db:mrp.view_mrp_production_filter
msgid "Search Production"
msgstr "Caută producția"

#. module: mrp
#: model:ir.ui.view,arch_db:mrp.view_mrp_workcenter_search
msgid "Search for mrp workcenter"
msgstr "Cauta centru de lucru mrp"

#. module: mrp
#: model:ir.model.fields,help:mrp.field_res_company_manufacturing_lead
msgid "Security days for each manufacturing operation."
msgstr "Zile de siguranta pentru fiecare operatiune de fabricatie"

#. module: mrp
#: model:ir.model.fields,field_description:mrp.field_mrp_product_produce_product_qty
msgid "Select Quantity"
msgstr "Selecteaza Cantitatea"

#. module: mrp
#: model:ir.model.fields,field_description:mrp.field_mrp_bom_line_sequence
#: model:ir.model.fields,field_description:mrp.field_mrp_bom_sequence
#: model:ir.model.fields,field_description:mrp.field_mrp_production_workcenter_line_sequence
#: model:ir.model.fields,field_description:mrp.field_mrp_routing_workcenter_sequence
msgid "Sequence"
msgstr "Secvență"

#. module: mrp
#: model:ir.model.fields,help:mrp.field_mrp_bom_type
msgid ""
"Set: When processing a sales order for this product, the delivery order will "
"contain the raw materials, instead of the finished product."
msgstr ""

#. module: mrp
#: selection:mrp.bom,type:0
msgid "Ship this product as a set of components (kit)"
msgstr ""

#. module: mrp
#: model:ir.model.fields,field_description:mrp.field_mrp_production_origin
msgid "Source Document"
msgstr "Document sursa"

#. module: mrp
#: model:ir.model.fields,help:mrp.field_mrp_workcenter_costs_cycle
msgid "Specify Cost of Work Center per cycle."
msgstr "Specifica Costul Centrului de Lucru pe ciclu."

#. module: mrp
#: model:ir.model.fields,help:mrp.field_mrp_workcenter_costs_hour
msgid "Specify Cost of Work Center per hour."
msgstr "Specifica Costul Centrului de Lucru pe ora."

#. module: mrp
#: model:ir.model.fields,field_description:mrp.field_mrp_production_date_start
msgid "Start Date"
msgstr "Data de inceput"

#. module: mrp
#: model:ir.model.fields,field_description:mrp.field_mrp_production_state
#: model:ir.ui.view,arch_db:mrp.view_mrp_production_filter
msgid "Status"
msgstr "Stare"

#. module: mrp
#: model:ir.model,name:mrp.model_stock_move
msgid "Stock Move"
msgstr "Mișcare stoc"

#. module: mrp
#: model:ir.model.fields,field_description:mrp.field_report_mrp_inout_value
msgid "Stock value"
msgstr "Valoare stoc"

#. module: mrp
#: model:ir.model,name:mrp.model_report_mrp_inout
#: model:ir.ui.view,arch_db:mrp.view_report_in_out_picking_form
#: model:ir.ui.view,arch_db:mrp.view_report_in_out_picking_graph
#: model:ir.ui.view,arch_db:mrp.view_report_in_out_picking_tree
msgid "Stock value variation"
msgstr "Variatia valorii stocului"

#. module: mrp
#: model:ir.model.fields,help:mrp.field_stock_move_consumed_for
msgid "Technical field used to make the traceability of produced products"
msgstr ""

#. module: mrp
<<<<<<< HEAD
#: code:addons/mrp/mrp.py:353 code:addons/mrp/mrp.py:452
=======
#: code:addons/mrp/mrp.py:351 code:addons/mrp/mrp.py:450
>>>>>>> bc1a0a32
#, python-format
msgid ""
"The Product Unit of Measure you chose has a different category than in the "
"product form."
msgstr ""
"Unitatea de Masura a Produsului pe care ati ales-o are o categorie diferita "
"decat cea din formularul produsului."

#. module: mrp
#: model:ir.actions.act_window,help:mrp.mrp_property_action
msgid ""
"The Properties in Odoo are used to select the right bill of\n"
"                materials for manufacturing a product when you have "
"different\n"
"                ways of building the same product.  You can assign several\n"
"                properties to each bill of materials.  When a salesperson\n"
"                creates a sales order, they can relate it to several "
"properties\n"
"                and Odoo will automatically select the BoM to use according\n"
"                the needs."
msgstr ""

#. module: mrp
#: constraint:mrp.workcenter:0
msgid "The capacity per cycle must be strictly positive."
msgstr ""

#. module: mrp
#: model:ir.model.fields,help:mrp.field_mrp_production_routing_id
msgid ""
"The list of operations (list of work centers) to produce the finished "
"product. The routing is mainly used to compute work center costs during "
"operations and to plan future loads on work centers based on production "
"plannification."
msgstr ""
"Lista de operatiuni (lista cu centrele de lucru) pentru producerea "
"produsului finit. Fisa tehnologica este folosita in principal pentru a "
"calcula costurile centrului de lucru in timpul operatiunilor si de a "
"planifica sarcinile viitoare din centrele de lucru pe baza planificarii "
"productiei."

#. module: mrp
#: model:ir.model.fields,help:mrp.field_mrp_bom_line_routing_id
#: model:ir.model.fields,help:mrp.field_mrp_bom_routing_id
msgid ""
"The list of operations (list of work centers) to produce the finished "
"product. The routing is mainly used to compute work center costs during "
"operations and to plan future loads on work centers based on production "
"planning."
msgstr ""
"Lista cu operatiuni (lista cu centrele de lucru) pentru a produce produsul "
"finit. Rutarea este folosita in principal pentru a calcula costurile "
"centrelor de lucru in timpul operatiunilor si de a planifica sarcinile "
"viitoare din centrele de lucru pe baza de planificarii productiei."

#. module: mrp
#: model:ir.model.fields,help:mrp.field_mrp_config_settings_module_mrp_operations
msgid ""
"This allows to add state, date_start,date_stop in production order operation "
"lines (in the \"Work Centers\" tab).\n"
"-This installs the module mrp_operations."
msgstr ""

#. module: mrp
#: model:ir.model.fields,help:mrp.field_mrp_workcenter_time_efficiency
msgid ""
"This field depict the efficiency of the resource to complete tasks. e.g  "
"resource put alone on a phase of 5 days with 5 tasks assigned to him, will "
"show a load of 100% for this phase by default, but if we put a efficiency of "
"200%, then his load will only be 50%."
msgstr ""
"Acest camp prezinta eficienta resurselor pentru a finaliza sarcinile. de "
"exemplu resursele setate singure pe 5 zile cu 5 sarcini alocate, vor arata o "
"incarcare de 100% pentru aceasta etapa in mod implicit, dar daca introducem "
"o eficienta de 200%, atunci incarcarea va fi de doar 50%."

#. module: mrp
#: model:ir.model.fields,field_description:mrp.field_mrp_workcenter_time_stop
msgid "Time after prod."
msgstr "Timp după prod."

#. module: mrp
#: model:ir.model.fields,field_description:mrp.field_mrp_workcenter_time_start
msgid "Time before prod."
msgstr "Timpul inainte de productie."

#. module: mrp
#: model:ir.model.fields,field_description:mrp.field_mrp_workcenter_time_cycle
msgid "Time for 1 cycle (hour)"
msgstr "Timp pentru 1 ciclu (ora)"

#. module: mrp
#: model:ir.model.fields,help:mrp.field_mrp_workcenter_time_cycle
msgid "Time in hours for doing one cycle."
msgstr "Timpul in ore pentru efectuarea unui ciclu."

#. module: mrp
#: model:ir.model.fields,help:mrp.field_mrp_workcenter_time_stop
msgid "Time in hours for the cleaning."
msgstr "Timp in ore pentru curatare."

#. module: mrp
#: model:ir.model.fields,help:mrp.field_mrp_workcenter_time_start
msgid "Time in hours for the setup."
msgstr "Timpul in ore pentru instalare."

#. module: mrp
#: model:ir.model.fields,help:mrp.field_mrp_routing_workcenter_hour_nbr
msgid ""
"Time in hours for this Work Center to achieve the operation of the specified "
"routing."
msgstr ""
"Timpul in ore pentru ca acest Centru de Lucru sa realizeze operatiunea "
"rutarii specificate."

#. module: mrp
#: model:ir.ui.view,arch_db:mrp.view_mrp_product_produce_wizard
msgid "To Consume"
msgstr "De consumat"

#. module: mrp
#: model:ir.ui.view,arch_db:mrp.mrp_bom_cost
msgid "Total Cost"
msgstr ""

#. module: mrp
#: model:ir.ui.view,arch_db:mrp.mrp_bom_cost
msgid "Total Cost of Raw Materials"
msgstr ""

#. module: mrp
#: model:ir.model.fields,field_description:mrp.field_mrp_production_cycle_total
#: model:ir.ui.view,arch_db:mrp.mrp_production_tree_view
msgid "Total Cycles"
msgstr "Total Cicluri"

#. module: mrp
#: model:ir.model.fields,field_description:mrp.field_mrp_production_hour_total
#: model:ir.ui.view,arch_db:mrp.mrp_production_tree_view
msgid "Total Hours"
msgstr "Total ore"

#. module: mrp
#: model:ir.ui.view,arch_db:mrp.mrp_production_tree_view
msgid "Total Qty"
msgstr "Cant. Totala"

#. module: mrp
#: model:ir.ui.view,arch_db:mrp.view_mrp_workcenter_search
msgid "Type"
msgstr "Tip"

#. module: mrp
#: model:ir.ui.view,arch_db:mrp.mrp_bom_cost
msgid "Unit Cost"
msgstr ""

#. module: mrp
#: model:ir.ui.view,arch_db:mrp.mrp_production_form_view
msgid "Unit of Measure"
msgstr "Unitatea de masura"

#. module: mrp
#: model:ir.model.fields,help:mrp.field_mrp_bom_line_product_uom
#: model:ir.model.fields,help:mrp.field_mrp_bom_product_uom
msgid ""
"Unit of Measure (Unit of Measure) is the unit of measurement for the "
"inventory control"
msgstr ""
"Unitatea de Masura (Unitatea de Masura) este unitatea de masurare pentru "
"controlul inventarului"

#. module: mrp
#: model:ir.ui.view,arch_db:mrp.mrp_production_form_view
msgid "Update"
msgstr "Actualizați"

#. module: mrp
#: selection:mrp.production,priority:0
msgid "Urgent"
msgstr "Urgent"

#. module: mrp
#: model:ir.model.fields,field_description:mrp.field_mrp_workcenter_user_id
#: model:res.groups,name:mrp.group_mrp_user
msgid "User"
msgstr "Utilizator"

#. module: mrp
#: model:ir.model.fields,field_description:mrp.field_mrp_bom_date_start
#: model:ir.model.fields,field_description:mrp.field_mrp_bom_line_date_start
msgid "Valid From"
msgstr "Valabil de la"

#. module: mrp
#: model:ir.ui.view,arch_db:mrp.view_mrp_bom_filter
#: model:ir.ui.view,arch_db:mrp.view_mrp_bom_line_filter
msgid "Valid From Date by Month"
msgstr ""

#. module: mrp
#: model:ir.ui.view,arch_db:mrp.view_mrp_bom_filter
#: model:ir.ui.view,arch_db:mrp.view_mrp_bom_line_filter
msgid "Valid From Month"
msgstr "Valabil din luna"

#. module: mrp
#: model:ir.model.fields,field_description:mrp.field_mrp_bom_date_stop
#: model:ir.model.fields,field_description:mrp.field_mrp_bom_line_date_stop
msgid "Valid Until"
msgstr "Valabil pana la"

#. module: mrp
#: model:ir.model.fields,help:mrp.field_mrp_bom_line_date_start
#: model:ir.model.fields,help:mrp.field_mrp_bom_line_date_stop
msgid "Validity of component. Keep empty if it's always valid."
msgstr ""

#. module: mrp
#: model:ir.model.fields,help:mrp.field_mrp_bom_date_start
#: model:ir.model.fields,help:mrp.field_mrp_bom_date_stop
msgid "Validity of this BoM. Keep empty if it's always valid."
msgstr ""

#. module: mrp
#: model:ir.model.fields,field_description:mrp.field_mrp_bom_line_attribute_value_ids
msgid "Variants"
msgstr "Variante"

#. module: mrp
#: selection:mrp.production,priority:0
msgid "Very Urgent"
msgstr "Foarte Urgent"

#. module: mrp
#: model:ir.model,name:mrp.model_stock_warehouse
msgid "Warehouse"
msgstr "Depozit"

#. module: mrp
<<<<<<< HEAD
#: code:addons/mrp/mrp.py:353 code:addons/mrp/mrp.py:452
=======
#: code:addons/mrp/mrp.py:351 code:addons/mrp/mrp.py:450
>>>>>>> bc1a0a32
#, python-format
msgid "Warning"
msgstr "Atentionare"

#. module: mrp
#: model:ir.model.fields,field_description:mrp.field_report_mrp_inout_date
#: model:ir.model.fields,field_description:mrp.field_report_workcenter_load_name
#: model:ir.ui.view,arch_db:mrp.view_workcenter_load_search
msgid "Week"
msgstr "Săptămână"

#. module: mrp
#: model:ir.actions.act_window,name:mrp.action_report_in_out_picking_tree
msgid "Weekly Stock Value Variation"
msgstr "Variatia Saptamanala a Valorii Stocului"

#. module: mrp
#: model:ir.actions.act_window,help:mrp.action_report_in_out_picking_tree
msgid ""
"Weekly Stock Value Variation enables you to track the stock value evolution "
"linked to manufacturing activities, receipts of products and delivery orders."
msgstr ""

#. module: mrp
#: model:ir.model.fields,help:mrp.field_stock_warehouse_manufacture_to_resupply
msgid ""
"When products are manufactured, they can be manufactured in this warehouse."
msgstr ""

#. module: mrp
#: model:ir.model.fields,help:mrp.field_mrp_production_state
msgid ""
"When the production order is created the status is set to 'Draft'.\n"
"If the order is confirmed the status is set to 'Waiting Goods.\n"
"If any exceptions are there, the status is set to 'Picking Exception.\n"
"If the stock is available then the status is set to 'Ready to Produce.\n"
"When the production gets started then the status is set to 'In Production.\n"
"When the production is over, the status is set to 'Done'."
msgstr ""

#. module: mrp
#: model:ir.model,name:mrp.model_mrp_workcenter
#: model:ir.model.fields,field_description:mrp.field_mrp_production_workcenter_line_workcenter_id
#: model:ir.model.fields,field_description:mrp.field_mrp_routing_workcenter_workcenter_id
#: model:ir.model.fields,field_description:mrp.field_report_workcenter_load_workcenter_id
#: model:ir.ui.view,arch_db:mrp.mrp_workcenter_tree_view
#: model:ir.ui.view,arch_db:mrp.mrp_workcenter_view
msgid "Work Center"
msgstr "Centru de lucru"

#. module: mrp
#: model:ir.model,name:mrp.model_report_workcenter_load
msgid "Work Center Load"
msgstr "Incarcare Centru de Lucru"

#. module: mrp
#: model:ir.ui.view,arch_db:mrp.view_workcenter_load_tree
msgid "Work Center Loads"
msgstr "Sarcini Centru de lucru"

#. module: mrp
#: model:ir.ui.view,arch_db:mrp.mrp_routing_form_view
msgid "Work Center Operations"
msgstr "Operatiunile Centrului de Lucru"

#. module: mrp
#: model:ir.model.fields,field_description:mrp.field_mrp_workcenter_product_id
msgid "Work Center Product"
msgstr "Produs centru de lucru"

#. module: mrp
#: model:ir.model,name:mrp.model_mrp_routing_workcenter
msgid "Work Center Usage"
msgstr "Utilizare Centru de lucru"

#. module: mrp
#: model:ir.ui.view,arch_db:mrp.view_workcenter_load_graph
#: model:ir.ui.view,arch_db:mrp.view_workcenter_load_search
msgid "Work Center load"
msgstr "Sarcina Centru de lucru"

#. module: mrp
#: model:ir.actions.act_window,name:mrp.mrp_workcenter_action
#: model:ir.model.fields,field_description:mrp.field_mrp_routing_workcenter_lines
#: model:ir.ui.menu,name:mrp.menu_view_resource_search_mrp
msgid "Work Centers"
msgstr "Centre de lucru"

#. module: mrp
#: model:ir.model.fields,field_description:mrp.field_mrp_production_workcenter_lines
msgid "Work Centers Utilisation"
msgstr "Utilizare centre de lucru"

#. module: mrp
#: model:ir.actions.act_window,help:mrp.mrp_workcenter_action
msgid ""
"Work Centers allow you to create and manage manufacturing\n"
"                units. They consist of workers and/or machines, which are\n"
"                considered as units for task assignation as well as "
"capacity\n"
"                and planning forecast."
msgstr ""

#. module: mrp
#: model:ir.model,name:mrp.model_mrp_production_workcenter_line
#: model:ir.model.fields,field_description:mrp.field_mrp_production_workcenter_line_name
msgid "Work Order"
msgstr "Comanda de Lucru"

#. module: mrp
#: model:ir.model.fields,help:mrp.field_mrp_config_settings_group_mrp_routings
msgid ""
"Work Order Operations allow you to create and manage the manufacturing "
"operations that should be followed within your work centers in order to "
"produce a product. They are attached to bills of materials that will define "
"the required raw materials."
msgstr ""

#. module: mrp
#: model:ir.model.fields,field_description:mrp.field_mrp_config_settings_module_mrp_operations
msgid "Work Order Planning"
msgstr ""

#. module: mrp
#: model:ir.ui.view,arch_db:mrp.mrp_production_form_view
msgid "Work Orders"
msgstr "Comenzi de lucru"

#. module: mrp
#: model:ir.model.fields,help:mrp.field_mrp_config_settings_group_product_variant
msgid ""
"Work with product variant allows you to define some variant of the same "
"products, an ease the product management in the ecommerce for example"
msgstr ""

#. module: mrp
#: model:ir.model.fields,field_description:mrp.field_mrp_workcenter_calendar_id
#: model:ir.ui.menu,name:mrp.menu_view_resource_calendar_search_mrp
msgid "Working Time"
msgstr "Program de lucru"

#. module: mrp
#: model:ir.model.fields,help:mrp.field_mrp_config_settings_module_mrp_byproduct
msgid ""
"You can configure by-products in the bill of material.\n"
"Without this module: A + B + C -> D.\n"
"With this module: A + B + C -> D + E.\n"
"-This installs the module mrp_byproduct."
msgstr ""

#. module: mrp
<<<<<<< HEAD
#: code:addons/mrp/mrp.py:359
=======
#: code:addons/mrp/mrp.py:357
>>>>>>> bc1a0a32
#, python-format
msgid ""
"You can not delete a Bill of Material with running manufacturing orders.\n"
"Please close or cancel it first."
msgstr ""

#. module: mrp
#: model:ir.ui.view,arch_db:mrp.view_mrp_product_template_form_inherited
msgid "days"
msgstr "zile"

#. module: mrp
#: selection:mrp.property,composition:0
msgid "max"
msgstr "max"

#. module: mrp
#: selection:mrp.property,composition:0
msgid "min"
msgstr "min"

#. module: mrp
#: model:ir.model,name:mrp.model_mrp_bom_line
msgid "mrp.bom.line"
msgstr ""

#. module: mrp
#: model:ir.model,name:mrp.model_mrp_config_settings
msgid "mrp.config.settings"
msgstr "mrp.config.setari"

#. module: mrp
#: selection:mrp.property,composition:0
msgid "plus"
msgstr "plus"

#. module: mrp
#: model:ir.model,name:mrp.model_report_mrp_report_mrpbomstructure
msgid "report.mrp.report_mrpbomstructure"
msgstr ""

#. module: mrp
#: model:ir.model,name:mrp.model_report_mrp_bom_cost
msgid "report.mrp_bom_cost"
msgstr ""

#. module: mrp
#: model:ir.model.fields,field_description:mrp.field_mrp_product_produce_product_id
#: model:ir.model.fields,field_description:mrp.field_mrp_product_produce_tracking
msgid "unknown"
msgstr "necunoscut(a)"

#~ msgid "Change Quantity"
#~ msgstr "Schimba Cantitatea"

#~ msgid "Date of the last message posted on the record."
#~ msgstr "Data ultimului mesaj postat pe înregistrare."

#~ msgid "Followers"
#~ msgstr "Urmări"

#~ msgid "If checked new messages require your attention."
#~ msgstr "Dacă este selectat, mesajele noi necesită atenția dumneavoastră."

<<<<<<< HEAD
#~ msgid ""
#~ "If the active field is set to False, it will allow you to hide the "
#~ "resource record without removing it."
#~ msgstr ""
#~ "Daca campul activ este setat pe Fals, va va permite sa ascundeti "
#~ "inregistrarea resursei fara a o sterge."

#~ msgid "Inactive"
#~ msgstr "Inactiv(a)"

=======
>>>>>>> bc1a0a32
#~ msgid "Last Message Date"
#~ msgstr "Data ultimului mesaj"

#~ msgid "Messages"
#~ msgstr "Mesaje"

#~ msgid "Messages and communication history"
#~ msgstr "Istoric mesaje și conversații"

#~ msgid "Open MRP Menu"
#~ msgstr "Deschide Meniul MRP"

#~ msgid "Unread Messages"
#~ msgstr "Mesaje necitite"

#~ msgid "Website Messages"
#~ msgstr "Mesaje Website"

#~ msgid "Website communication history"
#~ msgstr "Istoric comunicare website"<|MERGE_RESOLUTION|>--- conflicted
+++ resolved
@@ -8,11 +8,7 @@
 msgstr ""
 "Project-Id-Version: Odoo 9.0\n"
 "Report-Msgid-Bugs-To: \n"
-<<<<<<< HEAD
-"POT-Creation-Date: 2016-08-19 10:24+0000\n"
-=======
 "POT-Creation-Date: 2016-08-18 14:06+0000\n"
->>>>>>> bc1a0a32
 "PO-Revision-Date: 2016-07-06 08:35+0000\n"
 "Last-Translator: Martin Trigaux\n"
 "Language-Team: Romanian (http://www.transifex.com/odoo/odoo-9/language/ro/)\n"
@@ -24,11 +20,7 @@
 "2:1));\n"
 
 #. module: mrp
-<<<<<<< HEAD
-#: code:addons/mrp/stock.py:250
-=======
 #: code:addons/mrp/stock.py:231
->>>>>>> bc1a0a32
 #, python-format
 msgid " Manufacture"
 msgstr " Producție"
@@ -46,21 +38,13 @@
 msgstr "# Comenzile de Producție"
 
 #. module: mrp
-<<<<<<< HEAD
-#: code:addons/mrp/mrp.py:343
-=======
 #: code:addons/mrp/mrp.py:341
->>>>>>> bc1a0a32
 #, python-format
 msgid "%s (copy)"
 msgstr "%s (copie)"
 
 #. module: mrp
-<<<<<<< HEAD
-#: code:addons/mrp/mrp.py:1051
-=======
 #: code:addons/mrp/mrp.py:1052
->>>>>>> bc1a0a32
 #, python-format
 msgid "%s produced"
 msgstr "%s produse"
@@ -243,13 +227,6 @@
 msgstr "Aproba"
 
 #. module: mrp
-#: model:ir.ui.view,arch_db:mrp.mrp_routing_search_view
-#: model:ir.ui.view,arch_db:mrp.view_mrp_bom_filter
-#: model:ir.ui.view,arch_db:mrp.view_mrp_workcenter_search
-msgid "Archived"
-msgstr ""
-
-#. module: mrp
 #: model:ir.model.fields,help:mrp.field_product_product_produce_delay
 #: model:ir.model.fields,help:mrp.field_product_template_produce_delay
 msgid ""
@@ -297,7 +274,7 @@
 msgstr ""
 
 #. module: mrp
-#: code:addons/mrp/stock.py:44
+#: code:addons/mrp/stock.py:25
 #, python-format
 msgid ""
 "Because the product %s requires it, you must assign a serial number to your "
@@ -366,11 +343,7 @@
 msgstr "LdM"
 
 #. module: mrp
-<<<<<<< HEAD
-#: code:addons/mrp/mrp.py:318
-=======
 #: code:addons/mrp/mrp.py:316
->>>>>>> bc1a0a32
 #, python-format
 msgid "BoM \"%s\" contains a BoM line with a product recursion: \"%s\"."
 msgstr ""
@@ -401,11 +374,7 @@
 msgstr ""
 
 #. module: mrp
-<<<<<<< HEAD
-#: code:addons/mrp/stock.py:247
-=======
 #: code:addons/mrp/stock.py:228
->>>>>>> bc1a0a32
 #, python-format
 msgid "Can't find any generic Manufacture route."
 msgstr ""
@@ -429,31 +398,19 @@
 msgstr "Anulat(a)"
 
 #. module: mrp
-<<<<<<< HEAD
-#: code:addons/mrp/stock.py:169
-=======
 #: code:addons/mrp/stock.py:150
->>>>>>> bc1a0a32
 #, python-format
 msgid "Cannot consume a move with negative or zero quantity."
 msgstr "Nu se poate efectua o mutare cu cantitatea negativa sau zero."
 
 #. module: mrp
-<<<<<<< HEAD
-#: code:addons/mrp/mrp.py:651
-=======
 #: code:addons/mrp/mrp.py:649
->>>>>>> bc1a0a32
 #, python-format
 msgid "Cannot delete a manufacturing order in state '%s'."
 msgstr "Imposibil de sters o comanda de fabricatie in starea '%s'."
 
 #. module: mrp
-<<<<<<< HEAD
-#: code:addons/mrp/mrp.py:721
-=======
 #: code:addons/mrp/mrp.py:719
->>>>>>> bc1a0a32
 #, python-format
 msgid "Cannot find a bill of material for this product."
 msgstr "Imposibil de gasit o lista de materiale pentru acest produs."
@@ -906,8 +863,6 @@
 msgstr ""
 "In cazul in care campul activ este setat pe Fals, acesta va va permite sa "
 "ascundeti listele de materiale fara sa le stergeti."
-<<<<<<< HEAD
-=======
 
 #. module: mrp
 #: model:ir.model.fields,help:mrp.field_mrp_workcenter_active
@@ -917,7 +872,6 @@
 msgstr ""
 "Daca campul activ este setat pe Fals, va va permite sa ascundeti "
 "inregistrarea resursei fara a o sterge."
->>>>>>> bc1a0a32
 
 #. module: mrp
 #: model:ir.model.fields,help:mrp.field_mrp_routing_active
@@ -932,6 +886,12 @@
 #: model:ir.ui.view,arch_db:mrp.view_mrp_production_filter
 msgid "In Production"
 msgstr "In productie"
+
+#. module: mrp
+#: model:ir.ui.view,arch_db:mrp.mrp_routing_search_view
+#: model:ir.ui.view,arch_db:mrp.view_mrp_workcenter_search
+msgid "Inactive"
+msgstr "Inactiv(a)"
 
 #. module: mrp
 #: model:ir.model.fields,field_description:mrp.field_mrp_bom_position
@@ -1068,11 +1028,7 @@
 msgstr "Manager"
 
 #. module: mrp
-<<<<<<< HEAD
-#: code:addons/mrp/procurement.py:15 code:addons/mrp/stock.py:244
-=======
 #: code:addons/mrp/procurement.py:15 code:addons/mrp/stock.py:225
->>>>>>> bc1a0a32
 #: model:stock.location.route,name:mrp.route_warehouse0_manufacture
 #, python-format
 msgid "Manufacture"
@@ -1121,7 +1077,7 @@
 msgstr "Comanda de Productie"
 
 #. module: mrp
-#: code:addons/mrp/procurement.py:114
+#: code:addons/mrp/procurement.py:112
 #, python-format
 msgid "Manufacturing Order <em>%s</em> created."
 msgstr "Comanda de fabricație <em>%s</em> creată."
@@ -1160,11 +1116,7 @@
 msgstr ""
 
 #. module: mrp
-<<<<<<< HEAD
-#: code:addons/mrp/mrp.py:786
-=======
 #: code:addons/mrp/mrp.py:784
->>>>>>> bc1a0a32
 #, python-format
 msgid "Manufacturing order cancelled."
 msgstr ""
@@ -1215,7 +1167,7 @@
 msgstr "Nou(a)"
 
 #. module: mrp
-#: code:addons/mrp/procurement.py:110
+#: code:addons/mrp/procurement.py:108
 #, python-format
 msgid "No BoM exists for this product!"
 msgstr "Nu exista LdM pentru acest produs!"
@@ -1341,11 +1293,7 @@
 msgstr "Planificare"
 
 #. module: mrp
-<<<<<<< HEAD
-#: code:addons/mrp/stock.py:155
-=======
 #: code:addons/mrp/stock.py:136
->>>>>>> bc1a0a32
 #, python-format
 msgid "Please provide proper quantity."
 msgstr "Vă rugăm să introduceți cantitatea corectă."
@@ -1580,11 +1528,7 @@
 
 #. module: mrp
 #: model:ir.model,name:mrp.model_mrp_property_group
-<<<<<<< HEAD
-#: model:ir.model.fields,field_description:mrp.field_mrp_property_group_id_9622
-=======
 #: model:ir.model.fields,field_description:mrp.field_mrp_property_group_id_9665
->>>>>>> bc1a0a32
 #: model:ir.model.fields,field_description:mrp.field_mrp_property_group_name
 #: model:ir.ui.view,arch_db:mrp.view_mrp_property_search
 msgid "Property Group"
@@ -1886,11 +1830,7 @@
 msgstr ""
 
 #. module: mrp
-<<<<<<< HEAD
-#: code:addons/mrp/mrp.py:353 code:addons/mrp/mrp.py:452
-=======
 #: code:addons/mrp/mrp.py:351 code:addons/mrp/mrp.py:450
->>>>>>> bc1a0a32
 #, python-format
 msgid ""
 "The Product Unit of Measure you chose has a different category than in the "
@@ -2131,11 +2071,7 @@
 msgstr "Depozit"
 
 #. module: mrp
-<<<<<<< HEAD
-#: code:addons/mrp/mrp.py:353 code:addons/mrp/mrp.py:452
-=======
 #: code:addons/mrp/mrp.py:351 code:addons/mrp/mrp.py:450
->>>>>>> bc1a0a32
 #, python-format
 msgid "Warning"
 msgstr "Atentionare"
@@ -2287,11 +2223,7 @@
 msgstr ""
 
 #. module: mrp
-<<<<<<< HEAD
-#: code:addons/mrp/mrp.py:359
-=======
 #: code:addons/mrp/mrp.py:357
->>>>>>> bc1a0a32
 #, python-format
 msgid ""
 "You can not delete a Bill of Material with running manufacturing orders.\n"
@@ -2356,19 +2288,6 @@
 #~ msgid "If checked new messages require your attention."
 #~ msgstr "Dacă este selectat, mesajele noi necesită atenția dumneavoastră."
 
-<<<<<<< HEAD
-#~ msgid ""
-#~ "If the active field is set to False, it will allow you to hide the "
-#~ "resource record without removing it."
-#~ msgstr ""
-#~ "Daca campul activ este setat pe Fals, va va permite sa ascundeti "
-#~ "inregistrarea resursei fara a o sterge."
-
-#~ msgid "Inactive"
-#~ msgstr "Inactiv(a)"
-
-=======
->>>>>>> bc1a0a32
 #~ msgid "Last Message Date"
 #~ msgstr "Data ultimului mesaj"
 
