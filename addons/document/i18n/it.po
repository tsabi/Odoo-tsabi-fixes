--- conflicted
+++ resolved
@@ -7,21 +7,13 @@
 "Project-Id-Version: OpenERP Server 6.0dev\n"
 "Report-Msgid-Bugs-To: support@openerp.com\n"
 "POT-Creation-Date: 2010-11-18 16:11+0000\n"
-<<<<<<< HEAD
-"PO-Revision-Date: 2010-11-22 07:36+0000\n"
-=======
 "PO-Revision-Date: 2010-11-24 08:23+0000\n"
->>>>>>> cc7031ec
 "Last-Translator: OpenERP Administrators <Unknown>\n"
 "Language-Team: \n"
 "MIME-Version: 1.0\n"
 "Content-Type: text/plain; charset=UTF-8\n"
 "Content-Transfer-Encoding: 8bit\n"
-<<<<<<< HEAD
-"X-Launchpad-Export-Date: 2010-11-23 05:03+0000\n"
-=======
 "X-Launchpad-Export-Date: 2010-11-25 04:56+0000\n"
->>>>>>> cc7031ec
 "X-Generator: Launchpad (build Unknown)\n"
 
 #. module: document
@@ -385,12 +377,12 @@
 #: code:addons/document/document_storage.py:0
 #, python-format
 msgid "Error at doc write!"
-msgstr ""
+msgstr "Errore durante la scrittura del documento!"
 
 #. module: document
 #: view:document.directory:0
 msgid "Generated Files"
-msgstr ""
+msgstr "File generati"
 
 #. module: document
 #: field:document.directory.content,directory_id:0
@@ -424,7 +416,7 @@
 #. module: document
 #: field:document.configuration,progress:0
 msgid "Configuration Progress"
-msgstr ""
+msgstr "Avanzamento Configurazione"
 
 #. module: document
 #: field:document.directory,domain:0
@@ -501,6 +493,22 @@
 "database,\n"
 "      but in the servers rootpad like /server/bin/filestore.\n"
 msgstr ""
+"Questo è un sistema di gestione documentale completo:\n"
+"    * Autenticazione Utente\n"
+"    * Indicizzazione Documenti :- i file .pptx e .docx non sono supportati "
+"sulla piattaforma windows.\n"
+"    * Cruscotto per documenti che include:\n"
+"        * Nuovi Files (elenco)\n"
+"        * File per Tipo Risorsa (grafico)\n"
+"        * File per Partner (grafico)\n"
+"        * File per Mese (grafico)\n"
+"    Attenzione:\n"
+"    - Quando installi questo modulo su una azienda attiva in cui sono già "
+"presenti file PDF nel database,\n"
+"      essi verranno persi tutti.\n"
+"    - Dopo l'installazione di questo modulo i PDF non saranno più "
+"memorizzati all'interno del database,\n"
+"      ma sul percorso del server tipo /server/bin/filestore.\n"
 
 #. module: document
 #: help:document.storage,online:0
