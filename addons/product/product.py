# -*- coding: utf-8 -*-
##############################################################################
#
#    OpenERP, Open Source Management Solution
#    Copyright (C) 2004-2010 Tiny SPRL (<http://tiny.be>).
#
#    This program is free software: you can redistribute it and/or modify
#    it under the terms of the GNU Affero General Public License as
#    published by the Free Software Foundation, either version 3 of the
#    License, or (at your option) any later version.
#
#    This program is distributed in the hope that it will be useful,
#    but WITHOUT ANY WARRANTY; without even the implied warranty of
#    MERCHANTABILITY or FITNESS FOR A PARTICULAR PURPOSE.  See the
#    GNU Affero General Public License for more details.
#
#    You should have received a copy of the GNU Affero General Public License
#    along with this program.  If not, see <http://www.gnu.org/licenses/>.
#
##############################################################################

from osv import osv, fields
import decimal_precision as dp
import pooler

import math
from _common import rounding

from tools import config
from tools.translate import _

def is_pair(x):
    return not x%2

#----------------------------------------------------------
# UOM
#----------------------------------------------------------

class product_uom_categ(osv.osv):
    _name = 'product.uom.categ'
    _description = 'Product uom categ'
    _columns = {
        'name': fields.char('Name', size=64, required=True, translate=True),
    }
product_uom_categ()

class product_uom(osv.osv):
    _name = 'product.uom'
    _description = 'Product Unit of Measure'

    def _factor(self, cursor, user, ids, name, arg, context):
        res = {}
        for uom in self.browse(cursor, user, ids, context=context):
            if uom.factor:
                if uom.factor_inv_data:
                    res[uom.id] = uom.factor_inv_data
                else:
                    res[uom.id] = round(1 / uom.factor, 6)
            else:
                res[uom.id] = 0.0
        return res

    def _factor_inv(self, cursor, user, id, name, value, arg, context):
        ctx = context.copy()
        if 'read_delta' in ctx:
            del ctx['read_delta']
        if value:
            data = 0.0
            if round(1 / round(1/value, 6), 6) != value:
                data = value
            self.write(cursor, user, id, {
                'factor': round(1/value, 6),
                'factor_inv_data': data,
                }, context=ctx)
        else:
            self.write(cursor, user, id, {
                'factor': 0.0,
                'factor_inv_data': 0.0,
                }, context=ctx)

    _columns = {
        'name': fields.char('Name', size=64, required=True, translate=True),
        'category_id': fields.many2one('product.uom.categ', 'UoM Category', required=True, ondelete='cascade',
            help="Unit of Measure of a category can be converted between each others in the same category."),
        'factor': fields.float('Ratio', digits=(12, 6), required=True,
            help='The coefficient for the formula:\n' \
                    '1 (base unit) = coeff (this unit). Ratio = 1 / Factor.'),
        'factor_inv': fields.function(_factor, digits=(12, 6),
            method=True, string='Factor',
            help='The coefficient for the formula:\n' \
                    'coeff (base unit) = 1 (this unit). Factor = 1 / Rate.'),
        'factor_inv_data': fields.float('Factor', digits=(12, 6)),
        'rounding': fields.float('Rounding Precision', digits=(16, 3), required=True,
            help="The computed quantity will be a multiple of this value. Use 1.0 for products that can not be split."),
        'active': fields.boolean('Active', help="If the active field is set to true, it will allow you to hide the unit of measure without removing it."),
        'uom_factor': fields.selection([('bigger','Bigger than the Default'),
                                        ('smaller','Smaller than the Default'),
                                        ('','')],'UoM Factor'),
    }

    _defaults = {
        'factor': lambda *a: 1.0,
        'factor_inv': lambda *a: 1.0,
        'active': lambda *a: 1,
        'rounding': lambda *a: 0.01,
        'uom_factor': lambda *a: 'smaller',
    }

    _sql_constraints = [
        ('factor_gt_zero', 'CHECK (factor!=0)', 'Value of the factor can never be 0 !'),
        ('factor_inv_data_gt_zero', 'CHECK (factor_inv_data!=0)', 'Value of the factor_inv_data can never be 0 !'),
    ]

    def _compute_qty(self, cr, uid, from_uom_id, qty, to_uom_id=False):
        if not from_uom_id or not qty or not to_uom_id:
            return qty
        uoms = self.browse(cr, uid, [from_uom_id, to_uom_id])
        if uoms[0].id == from_uom_id:
            from_unit, to_unit = uoms[0], uoms[-1]
        else:
            from_unit, to_unit = uoms[-1], uoms[0]
        return self._compute_qty_obj(cr, uid, from_unit, qty, to_unit)

    def _compute_qty_obj(self, cr, uid, from_unit, qty, to_unit, context={}):
        if from_unit.category_id.id <> to_unit.category_id.id:
            return qty
        if from_unit.factor_inv_data:
            amount = qty * from_unit.factor_inv_data
        else:
            amount = qty / from_unit.factor
        if to_unit:
            if to_unit.factor_inv_data:
                amount = rounding(amount / to_unit.factor_inv_data, to_unit.rounding)
            else:
                amount = rounding(amount * to_unit.factor, to_unit.rounding)
        return amount

    def _compute_price(self, cr, uid, from_uom_id, price, to_uom_id=False):
        if not from_uom_id or not price or not to_uom_id:
            return price
        uoms = self.browse(cr, uid, [from_uom_id, to_uom_id])
        if uoms[0].id == from_uom_id:
            from_unit, to_unit = uoms[0], uoms[-1]
        else:
            from_unit, to_unit = uoms[-1], uoms[0]
        if from_unit.category_id.id <> to_unit.category_id.id:
            return price
        if from_unit.factor_inv_data:
            amount = price / from_unit.factor_inv_data
        else:
            amount = price * from_unit.factor
        if to_uom_id:
            if to_unit.factor_inv_data:
                amount = amount * to_unit.factor_inv_data
            else:
                amount = amount / to_unit.factor
        return amount

    def onchange_factor_inv(self, cursor, user, ids, value):
        if value == 0.0:
            return {'value': {'factor': 0}}
        return {'value': {'factor': round(1/value, 6)}}

    def onchange_factor(self, cursor, user, ids, value):
        if value == 0.0:
            return {'value': {'factor_inv': 0}}
        return {'value': {'factor_inv': round(1/value, 6)}}

product_uom()


class product_ul(osv.osv):
    _name = "product.ul"
    _description = "Shipping Unit"
    _columns = {
        'name' : fields.char('Name', size=64,select=True, required=True, translate=True),
        'type' : fields.selection([('unit','Unit'),('pack','Pack'),('box', 'Box'), ('pallet', 'Pallet')], 'Type', required=True),
    }
product_ul()


#----------------------------------------------------------
# Categories
#----------------------------------------------------------
class product_category(osv.osv):

    def name_get(self, cr, uid, ids, context=None):
        if not len(ids):
            return []
        reads = self.read(cr, uid, ids, ['name','parent_id'], context)
        res = []
        for record in reads:
            name = record['name']
            if record['parent_id']:
                name = record['parent_id'][1]+' / '+name
            res.append((record['id'], name))
        return res

    def _name_get_fnc(self, cr, uid, ids, prop, unknow_none, context):
        res = self.name_get(cr, uid, ids, context)
        return dict(res)

    _name = "product.category"
    _description = "Product Category"
    _columns = {
        'name': fields.char('Name', size=64, required=True, translate=True),
        'complete_name': fields.function(_name_get_fnc, method=True, type="char", string='Name'),
        'parent_id': fields.many2one('product.category','Parent Category', select=True),
        'child_id': fields.one2many('product.category', 'parent_id', string='Child Categories'),
        'sequence': fields.integer('Sequence', help="Gives the sequence order when displaying a list of product categories."),
        'type': fields.selection([('view','View'), ('normal','Normal')], 'Category Type'),
    }

    _defaults = {
        'type' : lambda *a : 'normal',
    }

    _order = "sequence"
    def _check_recursion(self, cr, uid, ids):
        level = 100
        while len(ids):
            cr.execute('select distinct parent_id from product_category where id =ANY(%s)',(ids,))
            ids = filter(None, map(lambda x:x[0], cr.fetchall()))
            if not level:
                return False
            level -= 1
        return True

    _constraints = [
        (_check_recursion, 'Error ! You can not create recursive categories.', ['parent_id'])
    ]
    def child_get(self, cr, uid, ids):
        return [ids]

product_category()


#----------------------------------------------------------
# Products
#----------------------------------------------------------
class product_template(osv.osv):
    _name = "product.template"
    _description = "Product Template"
    def _calc_seller_delay(self, cr, uid, ids, name, arg, context={}):
        result = {}
        for product in self.browse(cr, uid, ids, context):
            if product.seller_ids:
                result[product.id] = product.seller_ids[0].delay
            else:
                result[product.id] = 1
        return result

    _columns = {
        'name': fields.char('Name', size=128, required=True, translate=True, select=True),
        'product_manager': fields.many2one('res.users','Product Manager'),
        'description': fields.text('Description',translate=True),
        'description_purchase': fields.text('Purchase Description',translate=True),
        'description_sale': fields.text('Sale Description',translate=True),
        'type': fields.selection([('product','Stockable Product'),('consu', 'Consumable'),('service','Service')], 'Product Type', required=True, help="Will change the way procurements are processed. Consumables are stockable products with infinite stock, or for use when you have no inventory management in the system."),
        'supply_method': fields.selection([('produce','Produce'),('buy','Buy')], 'Supply method', required=True, help="Produce will generate production order or tasks, according to the product type. Purchase will trigger purchase orders when requested."),
        'sale_delay': fields.float('Customer Lead Time', help="This is the average time between the confirmation of the customer order and the delivery of the finished products. It's the time you promise to your customers."),
        'produce_delay': fields.float('Manufacturing Lead Time', help="Average time to produce this product. This is only for the production order and, if it is a multi-level bill of material, it's only for the level of this product. Different lead times will be summed for all levels and purchase orders."),
        'procure_method': fields.selection([('make_to_stock','Make to Stock'),('make_to_order','Make to Order')], 'Procurement Method', required=True, help="'Make to Stock': When needed, take from the stock or wait until re-supplying. 'Make to Order': When needed, purchase or produce for the procurement request."),
        'rental': fields.boolean('Can be Rent'),
        'categ_id': fields.many2one('product.category','Category', required=True, change_default=True, domain="[('type','=','normal')]"),
        'list_price': fields.float('Sale Price', digits_compute=dp.get_precision('Sale Price'), help="Base price for computing the customer price. Sometimes called the catalog price."),
        'standard_price': fields.float('Cost Price', required=True, digits_compute=dp.get_precision('Account'), help="Product's cost for accounting stock valuation. It is the base price for the supplier price."),
        'volume': fields.float('Volume', help="The volume in m3."),
        'weight': fields.float('Gross weight', help="The gross weight in Kg."),
        'weight_net': fields.float('Net weight', help="The net weight in Kg."),
        'cost_method': fields.selection([('standard','Standard Price'), ('average','Average Price')], 'Costing Method', required=True,
            help="Standard Price: the cost price is fixed and recomputed periodically (usually at the end of the year), Average Price: the cost price is recomputed at each reception of products."),
        'warranty': fields.float('Warranty (months)'),
        'sale_ok': fields.boolean('Can be Sold', help="Determines if the product can be visible in the list of product within a selection from a sale order line."),
        'purchase_ok': fields.boolean('Can be Purchased', help="Determine if the product is visible in the list of products within a selection from a purchase order line."),
        'state': fields.selection([('',''),('draft', 'In Development'),('sellable','In Production'),('end','End of Lifecycle'),('obsolete','Obsolete')], 'State', help="Tells the user if he can use the product or not."),
<<<<<<< HEAD
        'uom_id': fields.many2one('product.uom', 'Default Unit of Measure ', required=True, help="Default Unit of Measure used for all stock operation."),
        'uom_po_id': fields.many2one('product.uom', 'Purchase Unit of Measure ', required=True, help="Default Unit of Measure used for purchase orders. It must be in the same category than the default unit of measure."),
=======
        'uom_id': fields.many2one('product.uom', 'Default Unit Of Measure', required=True, help="Default Unit of Measure used for all stock operation."),
        'uom_po_id': fields.many2one('product.uom', 'Purchase UoM', required=True, help="Default Unit of Measure used for purchase orders. It must be in the same category than the default unit of measure."),
>>>>>>> 479d3c7c
        'uos_id' : fields.many2one('product.uom', 'Unit of Sale',
            help='Used by companies that manage two units of measure: invoicing and inventory management. For example, in food industries, you will manage a stock of ham but invoice in Kg. Keep empty to use the default UOM.'),
        'uos_coeff': fields.float('UOM -> UOS Coeff', digits=(16,4),
            help='Coefficient to convert UOM to UOS\n'
            ' uom = uos * coeff'),
        'mes_type': fields.selection((('fixed', 'Fixed'), ('variable', 'Variable')), 'Measure Type', required=True),
        'seller_delay': fields.function(_calc_seller_delay, method=True, type='integer', string='Supplier Lead Time', help="This is the average delay in days between the purchase order confirmation and the reception of goods for this product and for the default supplier. It is used by the scheduler to order requests based on reordering delays."),
        'seller_ids': fields.one2many('product.supplierinfo', 'product_id', 'Partners'),
        'loc_rack': fields.char('Rack', size=16),
        'loc_row': fields.char('Row', size=16),
        'loc_case': fields.char('Case', size=16),
        'company_id': fields.many2one('res.company', 'Company',select=1),
    }

    def _get_uom_id(self, cr, uid, *args):
        cr.execute('select id from product_uom order by id limit 1')
        res = cr.fetchone()
        return res and res[0] or False

    def _default_category(self, cr, uid, context={}):
        if 'categ_id' in context and context['categ_id']:
            return context['categ_id']
        return False

    def onchange_uom(self, cursor, user, ids, uom_id,uom_po_id):
        if uom_id and uom_po_id:
            uom_obj=self.pool.get('product.uom')
            uom=uom_obj.browse(cursor,user,[uom_id])[0]
            uom_po=uom_obj.browse(cursor,user,[uom_po_id])[0]
            if uom.category_id.id != uom_po.category_id.id:
                return {'value': {'uom_po_id': uom_id}}
        return False

    _defaults = {
        'company_id': lambda s,cr,uid,c: s.pool.get('res.company')._company_default_get(cr, uid, 'product.template', context=c),
#        'company_id': lambda self, cr, uid, context: False, # Visible by all
        'type': lambda *a: 'product',
        'list_price': lambda *a: 1,
        'cost_method': lambda *a: 'standard',
        'supply_method': lambda *a: 'buy',
        'standard_price': lambda *a: 1,
        'sale_ok': lambda *a: 1,
        'sale_delay': lambda *a: 7,
        'produce_delay': lambda *a: 1,
        'purchase_ok': lambda *a: 1,
        'procure_method': lambda *a: 'make_to_stock',
        'uom_id': _get_uom_id,
        'uom_po_id': _get_uom_id,
        'uos_coeff' : lambda *a: 1.0,
        'mes_type' : lambda *a: 'fixed',
        'categ_id' : _default_category,
    }

    def _check_uom(self, cursor, user, ids):
        for product in self.browse(cursor, user, ids):
            if product.uom_id.category_id.id <> product.uom_po_id.category_id.id:
                return False
        return True

    def _check_uos(self, cursor, user, ids):
        for product in self.browse(cursor, user, ids):
            if product.uos_id \
                    and product.uos_id.category_id.id \
                    == product.uom_id.category_id.id:
                return False
        return True

    _constraints = [
        (_check_uos, 'Error: UOS must be in a different category than the UOM', ['uos_id']),
        (_check_uom, 'Error: The default UOM and the purchase UOM must be in the same category.', ['uom_id']),
    ]

    def name_get(self, cr, user, ids, context={}):
        if 'partner_id' in context:
            pass
        return super(product_template, self).name_get(cr, user, ids, context)

product_template()

class product_product(osv.osv):
    def view_header_get(self, cr, uid, view_id, view_type, context):
        res = super(product_product, self).view_header_get(cr, uid, view_id, view_type, context)
        if (context.get('categ_id', False)):
            return _('Products: ')+self.pool.get('product.category').browse(cr, uid, context['categ_id'], context).name
        return res

    def _product_price(self, cr, uid, ids, name, arg, context={}):
        res = {}
        quantity = context.get('quantity', 1)
        pricelist = context.get('pricelist', False)
        if pricelist:
            for id in ids:
                try:
                    price = self.pool.get('product.pricelist').price_get(cr,uid,[pricelist], id, quantity, context=context)[pricelist]
                except:
                    price = 0.0
                res[id] = price
        for id in ids:
            res.setdefault(id, 0.0)
        return res

    def _get_product_available_func(states, what):
        def _product_available(self, cr, uid, ids, name, arg, context={}):
            return {}.fromkeys(ids, 0.0)
        return _product_available

    _product_qty_available = _get_product_available_func(('done',), ('in', 'out'))
    _product_virtual_available = _get_product_available_func(('confirmed','waiting','assigned','done'), ('in', 'out'))
    _product_outgoing_qty = _get_product_available_func(('confirmed','waiting','assigned'), ('out',))
    _product_incoming_qty = _get_product_available_func(('confirmed','waiting','assigned'), ('in',))

    def _product_lst_price(self, cr, uid, ids, name, arg, context=None):
        res = {}
        product_uom_obj = self.pool.get('product.uom')
        for id in ids:
            res.setdefault(id, 0.0)
        for product in self.browse(cr, uid, ids, context=context):
            if 'uom' in context:
                uom = product.uos_id or product.uom_id
                res[product.id] = product_uom_obj._compute_price(cr, uid,
                        uom.id, product.list_price, context['uom'])
            else:
                res[product.id] = product.list_price
            res[product.id] =  (res[product.id] or 0.0) * (product.price_margin or 1.0) + product.price_extra
        return res

    def _get_partner_code_name(self, cr, uid, ids, product_id, partner_id, context={}):
        product = self.browse(cr, uid, [product_id], context)[0]
        for supinfo in product.seller_ids:
            if supinfo.name.id == partner_id:
                return {'code': supinfo.product_code, 'name': supinfo.product_name, 'variants': ''}
        return {'code' : product.default_code, 'name' : product.name, 'variants': product.variants}

    def _product_code(self, cr, uid, ids, name, arg, context={}):
        res = {}
        for p in self.browse(cr, uid, ids, context):
            res[p.id] = self._get_partner_code_name(cr, uid, [], p.id, context.get('partner_id', None), context)['code']
        return res

    def _product_partner_ref(self, cr, uid, ids, name, arg, context={}):
        res = {}
        for p in self.browse(cr, uid, ids, context):
            data = self._get_partner_code_name(cr, uid, [], p.id, context.get('partner_id', None), context)
            if not data['variants']:
                data['variants'] = p.variants
            if not data['code']:
                data['code'] = p.code
            if not data['name']:
                data['name'] = p.name
            res[p.id] = (data['code'] and ('['+data['code']+'] ') or '') + \
                    (data['name'] or '') + (data['variants'] and (' - '+data['variants']) or '')
        return res

    _defaults = {
        'active': lambda *a: 1,
        'price_extra': lambda *a: 0.0,
        'price_margin': lambda *a: 1.0,
    }

    _name = "product.product"
    _description = "Product"
    _table = "product_product"
    _inherits = {'product.template': 'product_tmpl_id'}
    _columns = {
        'qty_available': fields.function(_product_qty_available, method=True, type='float', string='Real Stock'),
        'virtual_available': fields.function(_product_virtual_available, method=True, type='float', string='Virtual Stock'),
        'incoming_qty': fields.function(_product_incoming_qty, method=True, type='float', string='Incoming'),
        'outgoing_qty': fields.function(_product_outgoing_qty, method=True, type='float', string='Outgoing'),
        'price': fields.function(_product_price, method=True, type='float', string='Pricelist', digits_compute=dp.get_precision('Sale Price')),
        'lst_price' : fields.function(_product_lst_price, method=True, type='float', string='List Price', digits_compute=dp.get_precision('Sale Price')),
        'code': fields.function(_product_code, method=True, type='char', string='Code'),
        'partner_ref' : fields.function(_product_partner_ref, method=True, type='char', string='Customer ref'),
        'default_code' : fields.char('Reference', size=64),
        'active': fields.boolean('Active', help="If the active field is set to true, it will allow you to hide the product without removing it."),
        'variants': fields.char('Variants', size=64),
        'product_tmpl_id': fields.many2one('product.template', 'Product Template', required=False),
        'ean13': fields.char('EAN13', size=13),
        'packaging' : fields.one2many('product.packaging', 'product_id', 'Logistical Units', help="Gives the different ways to package the same product. This has no impact on the picking order and is mainly used if you use the EDI module."),
        'price_extra': fields.float('Variant Price Extra', digits_compute=dp.get_precision('Sale Price')),
        'price_margin': fields.float('Variant Price Margin', digits_compute=dp.get_precision('Sale Price')),
        'pricelist_id': fields.dummy(string='Pricelist',relation='product.pricelist', type='many2one'),
    }

    def onchange_uom(self, cursor, user, ids, uom_id,uom_po_id):
        if uom_id and uom_po_id:
            uom_obj=self.pool.get('product.uom')
            uom=uom_obj.browse(cursor,user,[uom_id])[0]
            uom_po=uom_obj.browse(cursor,user,[uom_po_id])[0]
            if uom.category_id.id != uom_po.category_id.id:
                return {'value': {'uom_po_id': uom_id}}
        return False

    def _check_ean_key(self, cr, uid, ids):
        for partner in self.browse(cr, uid, ids):
            if not partner.ean13:
                continue
            if len(partner.ean13) <> 13:
                return False
            try:
                int(partner.ean13)
            except:
                return False
            sum=0
            for i in range(12):
                if is_pair(i):
                    sum += int(partner.ean13[i])
                else:
                    sum += 3 * int(partner.ean13[i])
            check = int(math.ceil(sum / 10.0) * 10 - sum)
            if check != int(partner.ean13[12]):
                return False
        return True

    _constraints = [(_check_ean_key, 'Error: Invalid ean code', ['ean13'])]

    def on_order(self, cr, uid, ids, orderline, quantity):
        pass

    def name_get(self, cr, user, ids, context={}):
        if not len(ids):
            return []
        def _name_get(d):
            #name = self._product_partner_ref(cr, user, [d['id']], '', '', context)[d['id']]
            #code = self._product_code(cr, user, [d['id']], '', '', context)[d['id']]
            name = d.get('name','')
            code = d.get('default_code',False)
            if code:
                name = '[%s] %s' % (code,name)
            if d['variants']:
                name = name + ' - %s' % (d['variants'],)
            return (d['id'], name)
        result = map(_name_get, self.read(cr, user, ids, ['variants','name','default_code'], context))
        return result

    def name_search(self, cr, user, name='', args=None, operator='ilike', context=None, limit=100):
        if not args:
            args=[]
        if not context:
            context={}
        if name:
            ids = self.search(cr, user, [('default_code','=',name)]+ args, limit=limit, context=context)
            if not len(ids):
                ids = self.search(cr, user, [('ean13','=',name)]+ args, limit=limit, context=context)
            if not len(ids):
                ids = self.search(cr, user, [('default_code',operator,name)]+ args, limit=limit, context=context)
                ids += self.search(cr, user, [('name',operator,name)]+ args, limit=limit, context=context)
        else:
            ids = self.search(cr, user, args, limit=limit, context=context)
        result = self.name_get(cr, user, ids, context)
        return result

    #
    # Could be overrided for variants matrices prices
    #
    def price_get(self, cr, uid, ids, ptype='list_price', context={}):
        res = {}
        product_uom_obj = self.pool.get('product.uom')
        for product in self.browse(cr, uid, ids, context=context):
            res[product.id] = product[ptype] or 0.0
            if ptype == 'list_price':
                res[product.id] = (res[product.id] * (product.price_margin or 1.0)) + \
                        product.price_extra
            if 'uom' in context:
                uom = product.uos_id or product.uom_id
                res[product.id] = product_uom_obj._compute_price(cr, uid,
                        uom.id, res[product.id], context['uom'])
            # Convert from price_type currency to asked one
            if 'currency_id' in context:
                pricetype_obj = self.pool.get('product.price.type')
                # Take the price_type currency from the product field
                # This is right cause a field cannot be in more than one currency
                price_type_id = pricetype_obj.search(cr, uid, [('field','=',ptype)])[0]
                price_type_currency_id = pricetype_obj.browse(cr,uid,price_type_id).currency_id.id
                res[product.id] = self.pool.get('res.currency').compute(cr, uid, price_type_currency_id,
                    context['currency_id'], res[product.id],context=context)

        return res

    def copy(self, cr, uid, id, default=None, context=None):
        if not context:
            context={}

        product = self.read(cr, uid, id, ['name'], context=context)
        if not default:
            default = {}
        default = default.copy()
        default['name'] = product['name'] + _(' (copy)')

        if context.get('variant',False):
            fields = ['product_tmpl_id', 'active', 'variants', 'default_code',
                    'price_margin', 'price_extra']
            data = self.read(cr, uid, id, fields=fields, context=context)
            for f in fields:
                if f in default:
                    data[f] = default[f]
            data['product_tmpl_id'] = data.get('product_tmpl_id', False) \
                    and data['product_tmpl_id'][0]
            del data['id']
            return self.create(cr, uid, data)
        else:
            return super(product_product, self).copy(cr, uid, id, default=default,
                    context=context)
product_product()

class product_packaging(osv.osv):
    _name = "product.packaging"
    _description = "Packaging"
    _rec_name = 'ean'
    _columns = {
        'sequence': fields.integer('Sequence', help="Gives the sequence order when displaying a list of packaging."),
        'name' : fields.char('Description', size=64),
        'qty' : fields.float('Quantity by Package',
            help="The total number of products you can put by pallet or box."),
        'ul' : fields.many2one('product.ul', 'Type of Package', required=True),
        'ul_qty' : fields.integer('Package by layer', help='The number of packages by layer'),
        'rows' : fields.integer('Number of Layers', required=True,
            help='The number of layers on a pallet or box'),
        'product_id' : fields.many2one('product.product', 'Product', select=1, ondelete='cascade', required=True),
        'ean' : fields.char('EAN', size=14,
            help="The EAN code of the package unit."),
        'code' : fields.char('Code', size=14,
            help="The code of the transport unit."),
        'weight': fields.float('Total Package Weight',
            help='The weight of a full package, pallet or box.'),
        'weight_ul': fields.float('Empty Package Weight',
            help='The weight of the empty UL'),
        'height': fields.float('Height', help='The height of the package'),
        'width': fields.float('Width', help='The width of the package'),
        'length': fields.float('Length', help='The length of the package'),
    }

    _order = 'sequence'

    def name_get(self, cr, uid, ids, context={}):
        if not len(ids):
            return []
        res = []
        for pckg in self.browse(cr, uid, ids,context=context):
            p_name = pckg.ean and '[' + pckg.ean + '] ' or ''
            p_name += pckg.ul.name
            res.append((pckg.id,p_name))
        return res

    def _get_1st_ul(self, cr, uid, context={}):
        cr.execute('select id from product_ul order by id asc limit 1')
        res = cr.fetchone()
        return (res and res[0]) or False

    _defaults = {
        'rows' : lambda *a : 3,
        'sequence' : lambda *a : 1,
        'ul' : _get_1st_ul,
    }

    def checksum(ean):
        salt = '31' * 6 + '3'
        sum = 0
        for ean_part, salt_part in zip(ean, salt):
            sum += int(ean_part) * int(salt_part)
        return (10 - (sum % 10)) % 10
    checksum = staticmethod(checksum)

product_packaging()


class product_supplierinfo(osv.osv):
    _name = "product.supplierinfo"
    _description = "Information about a product supplier"
    _columns = {
        'name' : fields.many2one('res.partner', 'Partner', required=True, ondelete='cascade', help="Supplier of this product"),
        'product_name': fields.char('Partner Product Name', size=128, help="This partner's product name will be used when printing a request for quotation. Keep empty to use the internal one."),
        'product_code': fields.char('Partner Product Code', size=64, help="This partner's product code will be used when printing a request for quotation. Keep empty to use the internal one."),
        'sequence' : fields.integer('Sequence', help="Assigns the priority to the list of product supplier."),
        'qty' : fields.float('Minimal Quantity', required=True, help="The minimal quantity to purchase to this supplier, expressed in the default unit of measure."),
        'product_id' : fields.many2one('product.template', 'Product', required=True, ondelete='cascade', select=True),
        'delay' : fields.integer('Delivery Lead Time', required=True, help="Lead time in days between the confirmation of the purchase order and the reception of the products in your warehouse. Used by the scheduler for automatic computation of the purchase order planning."),
        'pricelist_ids': fields.one2many('pricelist.partnerinfo', 'suppinfo_id', 'Supplier Pricelist'),
        'company_id':fields.many2one('res.company','Company',select=1),
    }
    _defaults = {
        'qty': lambda *a: 0.0,
        'sequence': lambda *a: 1,
        'delay': lambda *a: 1,
        'company_id': lambda self,cr,uid,c: self.pool.get('res.company')._company_default_get(cr, uid, 'product.supplierinfo', context=c)
    }
    _order = 'sequence'
product_supplierinfo()


class pricelist_partnerinfo(osv.osv):
    _name = 'pricelist.partnerinfo'
    _columns = {
        'name': fields.char('Description', size=64),
        'suppinfo_id': fields.many2one('product.supplierinfo', 'Partner Information', required=True, ondelete='cascade'),
        'min_quantity': fields.float('Quantity', required=True),
        'price': fields.float('Unit Price', required=True, digits_compute=dp.get_precision('Purchase Price')),
    }
    _order = 'min_quantity asc'
pricelist_partnerinfo()

class res_users(osv.osv):
    _name = 'res.users'
    _inherit = 'res.users'

    def create(self, cr, uid, data, context={}):
        user_id = super(res_users, self).create(cr, uid, data, context)
        data_obj = self.pool.get('ir.model.data')
        data_id = data_obj._get_id(cr, uid, 'product', 'ir_ui_view_sc_product0')
        view_id  = data_obj.browse(cr, uid, data_id, context=context).res_id
        copy_id = self.pool.get('ir.ui.view_sc').copy(cr, uid, view_id, default = {
                                    'user_id': user_id}, context=context)
        return user_id

res_users()

# vim:expandtab:smartindent:tabstop=4:softtabstop=4:shiftwidth=4:
<|MERGE_RESOLUTION|>--- conflicted
+++ resolved
@@ -274,13 +274,8 @@
         'sale_ok': fields.boolean('Can be Sold', help="Determines if the product can be visible in the list of product within a selection from a sale order line."),
         'purchase_ok': fields.boolean('Can be Purchased', help="Determine if the product is visible in the list of products within a selection from a purchase order line."),
         'state': fields.selection([('',''),('draft', 'In Development'),('sellable','In Production'),('end','End of Lifecycle'),('obsolete','Obsolete')], 'State', help="Tells the user if he can use the product or not."),
-<<<<<<< HEAD
-        'uom_id': fields.many2one('product.uom', 'Default Unit of Measure ', required=True, help="Default Unit of Measure used for all stock operation."),
-        'uom_po_id': fields.many2one('product.uom', 'Purchase Unit of Measure ', required=True, help="Default Unit of Measure used for purchase orders. It must be in the same category than the default unit of measure."),
-=======
         'uom_id': fields.many2one('product.uom', 'Default Unit Of Measure', required=True, help="Default Unit of Measure used for all stock operation."),
         'uom_po_id': fields.many2one('product.uom', 'Purchase UoM', required=True, help="Default Unit of Measure used for purchase orders. It must be in the same category than the default unit of measure."),
->>>>>>> 479d3c7c
         'uos_id' : fields.many2one('product.uom', 'Unit of Sale',
             help='Used by companies that manage two units of measure: invoicing and inventory management. For example, in food industries, you will manage a stock of ham but invoice in Kg. Keep empty to use the default UOM.'),
         'uos_coeff': fields.float('UOM -> UOS Coeff', digits=(16,4),
