--- conflicted
+++ resolved
@@ -611,15 +611,6 @@
             <field name="name">Products</field>
             <field name="resource">ir.ui.menu</field>
             <field name="user_id" ref="base.user_root"/>
-<<<<<<< HEAD
-             <field name="res_id" ref="product.menu_products"/>
-        </record>
-		<record id="ir_ui_view_sc_product1" model="ir.ui.view_sc">
-            <field name="name">Products</field>
-            <field name="resource">ir.ui.menu</field>
-            <field name="user_id" ref="base.user_demo"/>
-=======
->>>>>>> 479d3c7c
             <field name="res_id" ref="product.menu_products"/>
         </record>
         <!--
