<?xml version="1.0" encoding="utf-8"?>
<openerp>
    <data>

        <!--
     Fiscal Year
    -->

        <record id="view_account_fiscalyear_form" model="ir.ui.view">
            <field name="name">account.fiscalyear.form</field>
            <field name="model">account.fiscalyear</field>
            <field name="type">form</field>
            <field name="arch" type="xml">
                <form string="Fiscalyear">
                    <field name="name" select="1"/>
                    <field name="code" select="1"/>
                    <field name="date_start"/>
                    <field name="date_stop"/>
                    <field name="company_id" groups="base.group_multi_company"/>
                    <field name="end_journal_period_id" groups="base.group_extended"/>
                    <separator colspan="4" string="Periods"/>
                    <field colspan="4" name="period_ids" nolabel="1" widget="one2many_list">
                        <form string="Period">
                            <field name="name" select="1"/>
                            <field name="code" select="1"/>
                            <field name="date_start"/>
                            <field name="date_stop"/>
                            <field name="special"/>
                        </form>
                    </field>
                    <separator colspan="4" string="States"/>
                    <field name="state" select="1" readonly="1"/>
                    <group col="2" colspan="2">
                        <button name="create_period" states="draft" string="Create Monthly Periods" type="object" icon="gtk-dnd"/>
                        <button name="create_period3" states="draft" string="Create 3 Months Periods" type="object" icon="gtk-dnd"/>
                    </group>
                </form>
            </field>
        </record>
        <record id="view_account_fiscalyear_tree" model="ir.ui.view">
            <field name="name">account.fiscalyear.tree</field>
            <field name="model">account.fiscalyear</field>
            <field name="type">tree</field>
            <field name="arch" type="xml">
                <tree string="Fiscalyear">
                    <field name="code"/>
                    <field name="name"/>
                    <field name="state"/>
                </tree>
            </field>
        </record>
        <record id="action_account_fiscalyear_form" model="ir.actions.act_window">
            <field name="name">Fiscal Years</field>
            <field name="res_model">account.fiscalyear</field>
            <field name="view_type">form</field>
            <field name="view_mode">tree,form</field>
        </record>
        <menuitem id="next_id_23" name="Periods" parent="account.menu_finance_accounting"/>
        <menuitem action="action_account_fiscalyear_form" id="menu_action_account_fiscalyear_form" parent="next_id_23"/>

        <!--
    Period
    -->
        <record id="res_role_period" model="res.roles">
            <field eval="&quot;&quot;&quot;Period&quot;&quot;&quot;" name="name"/>
        </record>

        <record id="view_account_period_form" model="ir.ui.view">
            <field name="name">account.period.form</field>
            <field name="model">account.period</field>
            <field name="type">form</field>
            <field name="arch" type="xml">
                <form string="Period">
                    <field name="name" select="1"/>
                    <field name="code" select="1"/>
                    <field name="date_start"/>
                    <field name="date_stop"/>
                    <field name="company_id" groups="base.group_multi_company"/>
                    <field name="fiscalyear_id"/>
                    <field name="special"/>
                    <separator colspan="4" string="States"/>
                    <field name="state" select="1"/>
                    <button name="action_draft" states="done" string="Set to Draft" type="object" icon="gtk-convert"/>
                </form>
            </field>
        </record>
        <record id="view_account_period_tree" model="ir.ui.view">
            <field name="name">account.period.tree</field>
            <field name="model">account.period</field>
            <field name="type">tree</field>
            <field name="arch" type="xml">
                <tree string="Period">
                    <field name="code"/>
                    <field name="name"/>
                    <field name="date_start"/>
                    <field name="date_stop"/>
                    <field name="special"/>
                    <field name="state"/>
                </tree>
            </field>
        </record>
        <record id="action_account_period_form" model="ir.actions.act_window">
            <field name="name">Periods</field>
            <field name="res_model">account.period</field>
            <field name="view_type">form</field>
            <field name="view_mode">tree,form</field>
        </record>
        <menuitem action="action_account_period_form" id="menu_action_account_period_form" parent="account.next_id_23"/>


        <!--
    Accounts
    -->

        <record id="view_account_form" model="ir.ui.view">
            <field name="name">account.account.form</field>
            <field name="model">account.account</field>
            <field name="type">form</field>
            <field name="arch" type="xml">
                <form string="Account">
                    <group col="6" colspan="4">
                    <field name="name" select="1" colspan="4"/>
                    <field name="code" select="1"/>
                    <field name="parent_id"/>
                    <field name="company_id" widget="selection" groups="base.group_multi_company"/>
                    <field name="user_type" select="1"/>
                    </group>
                    <notebook colspan="4">
                        <page string="General Information">
                            <newline/>
                            <field name="currency_id"/>
                            <field name="currency_mode"/>
                            <field name="reconcile"/>
                            <field name="active"/>
                            <field name="check_history"/>
                            <field name="type" select="1"/>
                            <newline/>
                            <separator string="Default Taxes" colspan="4"/>
                            <field colspan="4" name="tax_ids" nolabel="1" domain="[('parent_id','=',False)]"/>
                            <separator string="Consolidated Children" colspan="4"/>
                            <field name="child_consol_ids" colspan="4" nolabel="1" attrs="{'readonly':[('type','!=','consolidation')]}"/>
                        </page>
                        <page string="Notes">
                            <field colspan="4" name="note" nolabel="1"/>
                        </page>
                    </notebook>
                </form>
            </field>
        </record>

        <record id="view_account_search" model="ir.ui.view">
            <field name="name">account.account.search</field>
            <field name="model">account.account</field>
            <field name="type">search</field>
            <field name="arch" type="xml">
                <search string="Accounts">
                    <field name="code" select="1"/>
                    <field name="name" select="1"/>
                    <field name="user_type" select="1"/>
                    <field name="type" select="1"/>
                </search>
            </field>
        </record>

        <record id="action_account_form" model="ir.actions.act_window">
            <field name="name">Accounts</field>
            <field name="res_model">account.account</field>
            <field name="view_type">form</field>
            <field name="view_mode">tree,form,graph</field>
            <field name="search_view_id" ref="view_account_search"/>
        </record>
        <menuitem id="account_account_menu" name="Accounts" parent="menu_finance_accounting"/>
        <menuitem action="action_account_form" id="menu_action_account_form" parent="account_account_menu"/>

        <record id="view_account_tree" model="ir.ui.view">
            <field name="name">account.account.tree</field>
            <field name="model">account.account</field>
            <field name="type">tree</field>
            <field name="field_parent">child_id</field>
            <field name="arch" type="xml">
                <tree string="Chart of accounts" toolbar="1" colors="blue:type in ('view');black:type not in ('view')">
                    <field name="code"/>
                    <field name="name"/>
                    <field name="debit"/>
                    <field name="credit"/>
                    <field name="balance"/>
                    <field name="company_id" groups="base.group_multi_company"/>
                    <field name="company_currency_id"/>
                    <field name="type" invisible="1"/>
                </tree>
            </field>
        </record>
        <record id="action_account_tree" model="ir.actions.act_window">
            <field name="name">Chart of Accounts</field>
            <field name="res_model">account.account</field>
            <field name="view_type">tree</field>
            <field name="view_id" ref="view_account_tree"/>
            <field name="domain">[('parent_id','=',False)]</field>
        </record>
<!--        <menuitem action="action_account_tree" id="menu_action_account_tree" parent="account.account_account_menu"/>-->

        <!--
    Journal

    Account Journal Columns
    -->

        <record id="view_journal_column_form" model="ir.ui.view">
            <field name="name">account.journal.column.form</field>
            <field name="model">account.journal.column</field>
            <field name="type">form</field>
            <field name="arch" type="xml">
                <form string="Journal Column">
                    <field colspan="4" name="name" select="1"/>
                    <field name="field" select="1"/>
                    <field name="sequence"/>
                    <newline/>
                    <field name="readonly"/>
                    <field name="required"/>
                </form>
            </field>
        </record>
        <record id="view_journal_column_tree" model="ir.ui.view">
            <field name="name">account.journal.column.tree</field>
            <field name="model">account.journal.column</field>
            <field name="type">tree</field>
            <field name="arch" type="xml">
                <tree string="Journal Column">
                    <field name="sequence"/>
                    <field name="name"/>
                    <field name="required"/>
                    <field name="readonly"/>
                </tree>
            </field>
        </record>

        <record id="view_account_journal_view_form" model="ir.ui.view">
            <field name="name">account.journal.view.form</field>
            <field name="model">account.journal.view</field>
            <field name="type">form</field>
            <field name="arch" type="xml">
                <form string="Journal View">
                    <field colspan="4" name="name" select="1"/>
                    <field colspan="4" name="columns_id" nolabel="1" widget="one2many_list"/>
                </form>
            </field>
        </record>

        <!--
    # Account Journal
    -->

        <record id="view_account_journal_tree" model="ir.ui.view">
            <field name="name">account.journal.tree</field>
            <field name="model">account.journal</field>
            <field name="type">tree</field>
            <field name="arch" type="xml">
                <tree string="Account Journal">
                    <field name="code"/>
                    <field name="name"/>
                    <field name="company_id" groups="base.group_multi_company"/>
                </tree>
            </field>
        </record>

        <record id="view_account_journal_form" model="ir.ui.view">
            <field name="name">account.journal.form</field>
            <field name="model">account.journal</field>
            <field name="type">form</field>
            <field name="arch" type="xml">
                <form string="Account Journal">
                    <group colspan="4" col="6">
                        <field name="name" select="1"/>
                        <field name="code" select="1"/>
                        <field name="type" on_change="onchange_type(type)"/>
                        <field name="refund_journal" attrs="{'readonly':[('type','=','general'),('type','=','cash'),('type','=','situation')]}"/>
                    </group>
					    <notebook colspan="4">
                        <page string="General Information">
                            <group colspan="2" col="2">
                                <separator string="Journal View" colspan="4"/>
                                <field name="view_id" widget="selection"/>
                            </group>

                            <group colspan="2" col="2">
                                <separator string="Sequence" colspan="4"/>
                                <field name="sequence_id"/>
                            </group>

                            <group colspan="2" col="2">
                                <separator string="Accounts" colspan="4"/>
                                <field name="default_debit_account_id" attrs="{'required':[('type','=','cash')]}" domain="[('type','&lt;&gt;','view'),('type','&lt;&gt;','consolidation')]"/>
                                <field name="default_credit_account_id" attrs="{'required':[('type','=','cash')]}" domain="[('type','&lt;&gt;','view'),('type','&lt;&gt;','consolidation')]"/>
                            </group>

							<group colspan="2" col="2">
                                <separator string="Validations" colspan="4"/>
                                <field name="allow_date" groups="base.group_extended"/>
                            </group>

                            <group colspan="2" col="2">
                                <separator string="Company" colspan="4"/>
                                <field name="company_id" groups="base.group_multi_company"/>
                                <field name="user_id" groups="base.group_extended"/>
                                <field name="currency"/>
                            </group>

                            <group colspan="2" col="2">
                                <separator string="Other Configuration" colspan="4"/>
                                <field name="centralisation" groups="base.group_extended"/>
                                <field name="entry_posted"/>
	                            <group colspan="2" col="2">
	                                <separator string="Invoicing Data" colspan="4"/>
	                                <field name="invoice_sequence_id"/>
	                                <field name="group_invoice_lines"/>
	                            </group>
                            </group>
                        </page>
                        <page string="Entry Controls" groups="base.group_extended">
                            <separator colspan="4" string="Accounts Type Allowed (empty for no control)"/>
                            <field colspan="4" name="type_control_ids" nolabel="1"/>
                            <separator colspan="4" string="Accounts Allowed (empty for no control)"/>
                            <field colspan="4" name="account_control_ids" nolabel="1"/>
                        </page>
                    </notebook>
                </form>
            </field>
        </record>
        <record id="action_account_journal_form" model="ir.actions.act_window">
            <field name="name">Journals</field>
            <field name="res_model">account.journal</field>
            <field name="view_type">form</field>
            <field name="view_mode">tree,form</field>
        </record>
        <menuitem action="action_account_journal_form" id="menu_action_account_journal_form" parent="account_account_menu"/>

        <record id="view_bank_statement_tree" model="ir.ui.view">
            <field name="name">account.bank.statement.tree</field>
            <field name="model">account.bank.statement</field>
            <field name="type">tree</field>
            <field name="arch" type="xml">
                <tree colors="red:balance_end_real!=balance_end and state=='draft';blue:state=='draft' and (balance_end_real==balance_end);black:state=='confirm'" string="Statement">
                    <field name="date"/>
                    <field name="name"/>
                    <field name="journal_id"/>
                    <field name="period_id"/>
                    <field name="balance_start"/>
                    <field name="balance_end_real"/>
                    <field name="balance_end"/>
                    <field name="state"/>
                </tree>
            </field>
        </record>

        <record id="view_bank_statement_form" model="ir.ui.view">
            <field name="name">account.bank.statement.form</field>
            <field name="model">account.bank.statement</field>
            <field name="type">form</field>
            <field name="arch" type="xml">
                <form string="Statement">
                    <field name="name" select="1"/>
                    <field name="date" select="1"/>
                    <field name="journal_id" on_change="onchange_journal_id(journal_id)" select="1"/>
                    <field name="currency"/>
                    <field name="period_id"/>
                    <group colspan="2" col="3">
<!--                        <button name="%(action_view_account_statement_from_invoice)d"-->
<!--                            string="Import Invoice" type="action" attrs="{'invisible':[('state','=','confirm')]}" icon="gtk-open"/>-->
                        <button name="button_import_invoice" string="Import Invoice" attrs="{'invisible':[('state','=','confirm')]}" type="object" icon="gtk-apply"/>
                    </group>
                    <newline/>
                    <field name="balance_start"/>
                    <field name="balance_end_real"/>
                    <notebook colspan="4">
                        <page string="Entry encoding">
                            <field colspan="4" name="line_ids" nolabel="1">
                                <tree editable="bottom" string="Statement lines">
                                    <field name="sequence" invisible="1"/>
                                    <field name="date"/>
                                    <field name="ref"/>
                                    <field name="name"/>
                                    <field name="type"/>
                                    <field name="partner_id" on_change="onchange_partner_id(partner_id, type, parent.currency)"/>
                                    <field domain="[('journal_id','=',parent.journal_id)]" name="account_id"/>
                                    <field name="amount"/>
                                    <field context="{'partner_id': partner_id, 'amount': amount, 'account_id': account_id, 'currency_id': parent.currency, 'journal_id': parent.journal_id, 'date':date}" name="reconcile_id"/>
                                    <field invisible="1" name="reconcile_amount"/>
                                </tree>
                                <form string="Statement lines">
                                    <field name="date"/>
                                    <field name="name"/>
                                    <field name="type"/>
                                    <field name="partner_id" on_change="onchange_partner_id(partner_id, type, parent.currency)"/>
                                    <field domain="[('journal_id', '=', parent.journal_id), ('type', '&lt;&gt;', 'view')]" name="account_id"/>
                                    <field name="amount"/>
                                    <field context="{'partner_id':partner_id,'amount':amount,'account_id':account_id,'currency_id': parent.currency,'journal_id':parent.journal_id, 'date':date}" name="reconcile_id"/>
                                    <field name="ref"/>
                                    <field name="sequence"/>
                                    <separator colspan="4" string="Notes"/>
                                    <field colspan="4" name="note" nolabel="1"/>
                                </form>
                            </field>
                        </page>
                        <page string="Real Entries">
                            <field colspan="4" name="move_line_ids" nolabel="1"/>
                        </page>
                    </notebook>
                    <group col="7" colspan="4">
                        <field name="state"/>
                        <field name="balance_end"/>
                        <button name="button_dummy" states="draft" string="Compute" icon="terp-stock_format-scientific"/>
                        <button name="button_confirm" states="draft" string="Confirm" type="object"  icon="terp-camera_test"/>
                        <button name="button_cancel" states="confirm" string="Cancel" type="object" icon="terp-gtk-stop"/>
                    </group>
                </form>
            </field>
        </record>
        <record id="action_bank_statement_tree" model="ir.actions.act_window">
            <field name="name">Bank Statements</field>
            <field name="res_model">account.bank.statement</field>
            <field name="view_type">form</field>
            <field name="view_mode">tree,form</field>
        </record>
        <menuitem string="Bank Statements" action="action_bank_statement_tree" id="menu_bank_statement_tree" parent="menu_finance_bank_and_cash" sequence="7"/>

        <record id="action_bank_statement_draft_tree" model="ir.actions.act_window">
            <field name="name">Draft statements</field>
            <field name="res_model">account.bank.statement</field>
            <field name="view_type">form</field>
            <field name="view_mode">tree,form</field>
            <field name="domain">[('state','=','draft')]</field>
            <field name="filter" eval="True"/>
        </record>

        <record id="action_bank_statement_tree2" model="ir.actions.act_window">
            <field name="name">New Statement</field>
            <field name="res_model">account.bank.statement</field>
            <field name="view_type">form</field>
            <field name="view_mode">form,tree</field>
        </record>

        <record id="view_bank_statement_reconcile" model="ir.ui.view">
            <field name="name">account.bank.statement.reconcile.form</field>
            <field name="model">account.bank.statement.reconcile</field>
            <field name="type">form</field>
            <field name="arch" type="xml">
                <form string="Reconcile">
                    <field name="name" select="1"/>
                    <newline/>
                    <field name="total_second_amount"/>
                    <field name="total_second_currency"/>
                    <newline/>
                    <field name="total_amount"/>
                    <field name="total_currency"/>
                    <newline/>
                    <separator colspan="4" string="Entries"/>
                    <field colspan="4" domain="[('partner_id','=',context.get('partner_id', False)),('state','=','valid'),('account_id','=',context.get('account_id', False)),('reconcile_id', '=', False)]" name="line_ids" nolabel="1" view_mode="tree"/>
                    <field colspan="4" name="line_new_ids" nolabel="1">
                        <tree editable="bottom" string="Write-Off">
                            <field name="account_id" domain="[('type','&lt;&gt;','view'),('type','&lt;&gt;','consolidation')]"/>
                            <field name="amount"/>
                            <field name="name"/>
                        </tree>
                    </field>
                    <group col="5" colspan="4">
                        <field name="total_entry"/>
                        <field name="total_new"/>
                        <field name="total_balance"/>
                        <button colspan="2" name="dummy" string="Compute" icon="terp-stock_format-scientific"/>
                    </group>
                </form>
            </field>
        </record>
        <!--
    Account Types
    -->
        <record id="view_account_type_tree" model="ir.ui.view">
            <field name="name">account.account.type.tree</field>
            <field name="model">account.account.type</field>
            <field name="type">tree</field>
            <field name="arch" type="xml">
                <tree string="Account Type">
                    <field name="name"/>
                    <field name="code"/>
                </tree>
            </field>
        </record>
        <record id="view_account_type_form" model="ir.ui.view">
            <field name="name">account.account.type.form</field>
            <field name="model">account.account.type</field>
            <field name="type">form</field>
            <field name="arch" type="xml">
                <form string="Account Type">
                    <group col="6" colspan="4">
                        <field name="name" select="1" colspan="4"/>
                        <field name="code" select="1"/>
                        <field name="sequence"/>
                        <field name="parent_id"/>
                        <field name="partner_account"/>
                    </group>
                    <group col="2" colspan="2">
                        <separator string="Reporting Configuration" colspan="4"/>
                        <field name="report_type" select="2"/>
                        <field name="sign"/>
                    </group>
                    <group col="2" colspan="2">
                        <separator string="Closing Method" colspan="4"/>
                        <field name="close_method"/>
                    </group>
                    <separator string="Description" colspan="4"/>
                    <field name="note" colspan="4" nolabel="1"/>
                </form>
            </field>
        </record>
        <record id="action_account_type_form" model="ir.actions.act_window">
            <field name="name">Account Types</field>
            <field name="res_model">account.account.type</field>
            <field name="view_type">form</field>
            <field name="view_mode">tree,form</field>
        </record>
        <menuitem action="action_account_type_form" groups="base.group_extended" id="menu_action_account_type_form" parent="menu_low_level"/>
        <!--
    Entries
    -->
        <record id="view_account_move_tree" model="ir.ui.view">
            <field name="name">account.move.tree</field>
            <field name="model">account.move</field>
            <field name="type">tree</field>
            <field name="arch" type="xml">
                <tree string="Accounting Entries">
                    <field name="name"/>
                    <field name="date"/>
                    <field name="ref"/>
                    <field name="period_id"/>
                    <field name="journal_id"/>
                    <field name="partner_id"/>
                    <field name="amount"/>
                    <field name="state"/>
                </tree>
            </field>
        </record>

        <!--
    Reconcile
    -->

        <record id="view_move_reconcile_form" model="ir.ui.view">
            <field name="name">account.move.reconcile.form</field>
            <field name="model">account.move.reconcile</field>
            <field name="type">form</field>
            <field name="arch" type="xml">
                <form string="Account Entry Reconcile">
                    <group col="6" colspan="4">
                        <field name="name" select="1"/>
                        <field name="create_date" select="1"/>
                        <field name="type" select="1"/>
                    </group>
                    <separator colspan="4" string="Reconcile Entries"/>
                    <field colspan="4" name="line_id" nolabel="1"/>
                    <separator colspan="4" string="Partial Reconcile Entries"/>
                    <field colspan="4" name="line_partial_ids" nolabel="1"/>
                </form>
            </field>
        </record>

        <!--
    Tax Codes
    -->
        <record id="view_tax_code_tree" model="ir.ui.view">
            <field name="name">account.tax.code.tree</field>
            <field name="model">account.tax.code</field>
            <field name="type">tree</field>
            <field name="field_parent">child_ids</field>
            <field name="priority">100</field>
            <field name="arch" type="xml">
                <tree string="Account Tax Code" toolbar="1">
                    <field name="name"/>
                    <field name="code"/>
                    <field name="sum"/>
                    <field name="sum_period"/>
                    <field name="company_id"/>
                </tree>
            </field>
        </record>
        <record id="view_tax_code_form" model="ir.ui.view">
            <field name="name">account.tax.code.form</field>
            <field name="model">account.tax.code</field>
            <field name="type">form</field>
            <field name="arch" type="xml">
                <form string="Account Tax Code">
                    <field name="name" select="1"/>
                    <field name="code" select="1"/>
                    <field name="company_id" select="1"/>
                    <field name="notprintable"/>
                    <field name="parent_id" select="1"/>
                    <field name="sign"/>
                    <newline/>
                    <field name="sum"/>
                    <field name="sum_period"/>
                    <newline/>
                    <field colspan="4" name="info"/>
                </form>
            </field>
        </record>
        <record id="action_tax_code_list" model="ir.actions.act_window">
            <field name="name">Tax codes</field>
            <field name="res_model">account.tax.code</field>
            <field name="view_type">form</field>
            <field name="view_mode">tree,form</field>
            <field name="view_id" ref="view_tax_code_tree"/>
        </record>
       <menuitem id="next_id_27" name="Taxes" parent="account.menu_finance_accounting"/>
        <menuitem action="action_tax_code_list" id="menu_action_tax_code_list" parent="menu_low_level" sequence="12"/>


        <!--
    Tax
    -->
        <record id="view_tax_tree" model="ir.ui.view">
            <field name="name">account.tax.tree</field>
            <field name="model">account.tax</field>
            <field name="type">tree</field>
            <field name="field_parent">child_ids</field>
            <field name="arch" type="xml">
                <tree string="Account Tax">
                    <field name="name"/>
                    <field name="price_include" groups="base.group_extended"/>
                    <field name="description"/>
                </tree>
            </field>
        </record>
        <record id="view_tax_form" model="ir.ui.view">
            <field name="name">account.tax.form</field>
            <field name="model">account.tax</field>
            <field name="type">form</field>
            <field name="arch" type="xml">
                <form string="Account Tax">
                    <group colspan="4" col="6">
                        <field name="name" select="1"/>
                        <field name="company_id" widget="selection" groups="base.group_multi_company"/>
                        <field name="description" select="1"/>
                        <field name="active"/>
                        <field name="tax_group" select="1"/>
                        <field name="type"/>
                    </group>
                    <notebook colspan="4">
                        <page string="Tax Definition">
                            <field name="applicable_type"/>
                            <field name="amount" attrs="{'readonly':[('type','=','none'),('type','=','code')]}"/>
                            <field groups="base.group_extended" name="include_base_amount"/>
                            <field groups="base.group_extended" name="domain"/>
                            <newline/>
                            <field name="account_collected_id" domain="[('type','&lt;&gt;','view'),('type','&lt;&gt;','consolidation')]"/>
                            <label colspan="2" nolabel="1" string="Keep empty to use the income account"/>
                            <field name="account_paid_id" domain="[('type','&lt;&gt;','view'),('type','&lt;&gt;','consolidation')]"/>
                            <label colspan="2" nolabel="1" string="Keep empty to use the expense account"/>
                            <field groups="base.group_extended" name="child_depend"/>
                            <field groups="base.group_extended" name="sequence"/>
                            <field groups="base.group_extended" name="price_include"/>
                            <field name="type_tax_use"/>
                            <newline/>
                            <field colspan="4" groups="base.group_extended" name="child_ids"/>
                        </page>
                        <page string="Tax Declaration">
                            <separator colspan="4" string="Invoices"/>
                            <field name="base_code_id"/>
                            <field name="base_sign"/>
                            <field name="tax_code_id"/>
                            <field name="tax_sign"/>

                            <separator colspan="4" string="Credit Notes"/>
                            <field name="ref_base_code_id"/>
                            <field name="ref_base_sign"/>
                            <field name="ref_tax_code_id"/>
                            <field name="ref_tax_sign"/>
                        </page>
                        <page groups="base.group_extended" string="Special Computation">
                            <separator colspan="4" string="Compute Code (if type=code)"/>
                            <field colspan="4" name="python_compute" nolabel="1" attrs="{'readonly':[('type','!=','code')],'required':[('type','=','code')]}"/>
                            <separator colspan="4" string="Applicable Code (if type=code)"/>
                            <field colspan="4" name="python_applicable" nolabel="1" attrs="{'readonly':[('applicable_type','=','true')], 'required':[('applicable_type','=','code')]}"/>
                        </page>
                    </notebook>
                </form>
            </field>
        </record>
        <record id="action_tax_form" model="ir.actions.act_window">
            <field name="name">Taxes</field>
            <field name="res_model">account.tax</field>
            <field name="view_type">form</field>
            <field name="view_id" ref="view_tax_tree"/>
            <field name="domain">[('parent_id','=',False)]</field>
        </record>
        <menuitem action="action_tax_form" id="menu_action_tax_form" parent="next_id_27"/>

<!--       <wizard id="action_move_journal_line_form" menu="False" model="account.move.line" name="account.move.journal" string="Entries by Line"/>
        <menuitem icon="STOCK_JUSTIFY_FILL" action="action_move_journal_line_form" id="menu_action_move_journal_line_form" parent="account.menu_finance_entries" type="wizard" sequence="5"/>
-->
        <!--
    Entries lines
    -->

        <record id="view_move_line_tree" model="ir.ui.view">
            <field name="name">account.move.line.tree</field>
            <field name="model">account.move.line</field>
            <field name="type">tree</field>
            <field eval="4" name="priority"/>
            <field name="arch" type="xml">
                <tree string="Account Entry Line" editable="top" on_write="on_create_write">
                    <field name="date"/>
                    <field name="period_id"/>
                    <field name="move_id"/>
                    <field name="ref"/>
                    <field name="invoice"/>
                    <field name="name"/>
                    <field name="partner_id"/>
                    <field name="account_id" domain="[('journal_id','=',journal_id)]"/>
                    <field name="journal_id"/>
                    <field name="debit" sum="Total debit"/>
                    <field name="credit" sum="Total credit"/>
                    <field name="account_tax_id" groups="base.group_extended"/>
                    <field name="analytic_account_id"/>
                    <field name="amount_currency" groups="base.group_extended"/>
                    <field name="currency_id" groups="base.group_extended"/>
                    <field name="state"/>
                    <field name="reconcile_id"/>
                    <field name="reconcile_partial_id" groups="base.group_extended"/>
                </tree>
            </field>
        </record>

        <record id="view_move_line_form" model="ir.ui.view">
            <field name="name">account.move.line.form</field>
            <field name="model">account.move.line</field>
            <field name="type">form</field>
            <field eval="2" name="priority"/>
            <field name="arch" type="xml">
                <form string="Account Entry Line">
                    <notebook>
                        <page string="Information">
                            <separator colspan="4" string="General Information"/>
                            <field name="name" select="1"/>
                            <field name="date" select="1"/>
                            <field name="ref"/>
                            <field name="invoice"/>
                            <field name="account_id" select="1" domain="[('type','&lt;&gt;','view'),('type','&lt;&gt;','consolidation')]"/>
                            <field name="partner_id" select="1" on_change="onchange_partner_id(False,partner_id,account_id,debit,credit,date)"/>

                            <field name="debit"/>
                            <field name="credit"/>
                            <field name="company_id" required="1" groups="base.group_multi_company"/>

                            <separator colspan="4" string="Optional Information"/>
                            <field name="currency_id"/>
                            <field name="amount_currency"/>
                            <field name="quantity"/>
                            <field name="move_id" required="False"/>
                            <newline/>
                            <field name="statement_id"/>
                            <field name="blocked"/>
                            <field name="date_maturity"/>
                            <field name="date_created"/>
                            <newline/>
                            <field name="tax_code_id"/>
                            <field name="tax_amount"/>
                            <newline/>
                            <field name="account_tax_id" domain="[('parent_id','=',False)]"/>
                            <field name="analytic_account_id"/>

                            <separator colspan="4" string="State"/>
                            <field name="journal_id"/>
                            <field name="period_id"/>
                            <field name="reconcile_id"/>
                            <field name="reconcile_partial_id"/>
                            <field name="state"/>
                        </page>
                        <page string="Analytic Lines">
                            <field colspan="4" name="analytic_lines" nolabel="1" context="{'default_general_account_id':account_id, 'default_name': name, 'default_date':date, 'amount': (debit or 0.0)-(credit or 0.0)}"/>
                        </page>
                    </notebook>
                </form>
            </field>
        </record>


        <record id="view_move_line_form2" model="ir.ui.view">
            <field name="name">account.move.line.form2</field>
            <field name="model">account.move.line</field>
            <field name="type">form</field>
            <field eval="9" name="priority"/>
            <field name="arch" type="xml">
                <form string="Account Entry Line">
                    <notebook>
                        <page string="Information">
                            <separator colspan="4" string="General Information"/>
                            <field name="name" select="1"/>
                            <field name="date"/>
                            <field name="journal_id" readonly="False" select="1"/>
                            <field name="period_id" readonly="False"/>
                            <field name="account_id" select="1" domain="[('type','&lt;&gt;','view'),('type','&lt;&gt;','consolidation')]"/>
                            <field name="partner_id" on_change="onchange_partner_id(False,partner_id,account_id,debit,credit,date)"/>
                            <newline/>
                            <field name="debit"/>
                            <field name="credit"/>

                            <separator colspan="4" string="Optional Information"/>
                            <field name="currency_id"/>
                            <field name="amount_currency"/>
                            <field name="quantity" select="3"/>
                            <field name="move_id" required="False"/>
                            <newline/>
                            <field name="date_maturity"/>
                            <field name="date_created"/>
                            <field name="date_created"/>
                            <field name="blocked" select="3"/>
                            <newline/>
                            <field name="account_tax_id" domain="[('parent_id','=',False)]"/>
                            <field name="analytic_account_id"/>
                            <separator colspan="4" string="State"/>
                            <newline/>
                            <field name="reconcile_id"/>
                            <field name="reconcile_partial_id"/>
                            <field name="state"/>
                        </page>
                        <page string="Analytic Lines">
                            <field colspan="4" name="analytic_lines" nolabel="1"/>
                        </page>
                    </notebook>
                </form>
            </field>
        </record>

        <record id="view_account_move_line_filter" model="ir.ui.view">
            <field name="name">Entry Lines</field>
            <field name="model">account.move.line</field>
            <field name="type">search</field>
            <field name="arch" type="xml">
                <search string="Search Entry Lines">
                    <group col='10' colspan='4'>
                        <filter icon="terp-document-new" string="Draft" domain="[('state','=','draft')]" help="Draft Entry Lines"/>
                        <filter icon="terp-camera_test" string="Posted" domain="[('state','=','valid')]" help="Posted Entry Lines"/>
                        <separator orientation="vertical"/>
                        <field name="date" select='1'/>
                        <field name="account_id" select='1'/>
                        <field name="partner_id" select='1'/>
                        <field name="balance" string="Debit/Credit" select='1'/>
                    </group>
                </search>
            </field>
        </record>

        <record id="action_move_line_select" model="ir.actions.act_window">
            <field name="name">Entry Lines</field>
            <field name="res_model">account.move.line</field>
            <field name="view_type">form</field>
            <field name="view_mode">tree,form</field>
            <field name="view_id" ref="view_move_line_tree"/>
            <field name="search_view_id" ref="view_account_move_line_filter"/>
        </record>

        <record id="action_view_move_line" model="ir.actions.act_window">
            <field name="name">Lines to reconcile</field>
            <field name="res_model">account.move.line</field>
            <field name="view_type">form</field>
            <field name="view_mode">tree,form</field>
            <field name="domain">[('account_id.reconcile', '=', True),('reconcile_id','=',False)]</field>
            <field eval="False" name="view_id"/>
            <field eval="True" name="filter"/>
            <field name="search_view_id" ref="view_account_move_line_filter"/>
        </record>

        <!--
    Account.Entry Edition
    -->

        <record id="view_move_tree" model="ir.ui.view">
            <field name="name">account.move.tree</field>
            <field name="model">account.move</field>
            <field name="type">tree</field>
            <field name="arch" type="xml">
                <tree string="Account Entry">
                    <field name="name"/>
                    <field name="date"/>
                    <field name="ref"/>
                    <field name="journal_id"/>
                    <field name="period_id"/>
                    <field name="type" invisible=" not context.get('set_visible',True)"/>
                    <field name="partner_id"/>
                    <field name="line_id"/>
                    <field name="to_check" groups="base.group_extended"/>
                    <field name="amount"/>
                    <field name="state"/>
                </tree>
            </field>
        </record>

        <record id="view_move_form" model="ir.ui.view">
            <field name="name">account.move.form</field>
            <field name="model">account.move</field>
            <field name="type">form</field>
            <field name="arch" type="xml">
                <form string="Journal Entries">
                    <group colspan="4" col="6">
                        <field name="name" select="1" colspan="4" readonly="True"/>
                        <field name="journal_id" select="1"/>
                        <field name="period_id"/>
                        <field name="type"/>
                        <field name="ref" select="1"/>
                    </group>
                    <notebook colspan="4">
                        <page string="Journal Entries Lines">
                            <field colspan="4" height="200" name="line_id" nolabel="1" widget="one2many_list" default_get="{'lines':line_id ,'journal':journal_id }">
                                <form string="Account Entry Line">
                                    <separator colspan="4" string="General Information"/>
                                    <field name="name" select="1"/>
                                    <field name="account_id" domain="[('journal_id','=',parent.journal_id)]"/>
                                    <field name="partner_id" on_change="onchange_partner_id(False,partner_id,account_id,debit,credit,parent.date,parent.journal_id)"/>

                                    <field name="debit" select="1"/>
                                    <field name="credit" select="1"/>
                                    <field name="date" select="1"/>

                                    <separator colspan="4" string="Optional Information"/>
                                    <field name="currency_id"/>
                                    <field name="amount_currency"/>
                                    <field name="quantity" select="1"/>
                                    <newline/>
                                    <field name="date_maturity"/>
                                    <field name="date_created"/>

                                    <separator colspan="4" string="State"/>
                                    <field name="reconcile_id"/>
                                    <field name="reconcile_partial_id"/>
                                    <field name="statement_id"/>
                                    <field name="state"/>
                                </form>
                                <tree editable="top" string="Account Entry Line">
                                    <field name="ref"/>
                                    <field name="invoice"/>
                                    <field name="name"/>
                                    <field name="partner_id" on_change="onchange_partner_id(False,partner_id,account_id,debit,credit,parent.date,parent.journal_id)"/>
                                    <field name="account_id" domain="[('journal_id','=',parent.journal_id)]"/>
                                    <field name="date_maturity"/>
                                    <field name="debit" sum="Total Debit"/>
                                    <field name="credit" sum="Total Credit"/>
                                    <field name="analytic_account_id"/>
                                    <field name="amount_currency" groups="base.group_extended"/>
                                    <field name="currency_id" groups="base.group_extended"/>
                                    <field name="tax_code_id"/>
                                    <field name="tax_amount"/>
                                    <field name="state"/>
                                    <field name="reconcile_id"/>
                                    <field name="reconcile_partial_id" groups="base.group_extended"/>
                                </tree>
                            </field>
                            <separator colspan="4" string="Narration"/>
                            <field name="narration" colspan="4" nolabel="1"/>
                            <field name="state" select="1"/>
                            <group col="2" colspan="2">
<<<<<<< HEAD
                                <button name="button_validate" states="draft" string="Validate" type="object" icon="gtk-execute"/>
=======
                                <button name="button_validate" states="draft" string="Validate" type="object" icon="terp-camera_test"/>
                                <button name="button_cancel" states="posted" string="Cancel" type="object" icon="terp-gtk-stop"/>
>>>>>>> b0a2103e
                            </group>
                        </page>
                        <page string="Other Information">
                            <field name="company_id" required="1" groups="base.group_multi_company"/>
                            <field name="date" select="1" groups="base.group_extended"/>
                            <field name="to_check" groups="base.group_extended"/>
                            <field name="partner_id" invisible="1" select="1"/>
                            <field name="amount" invisible="1" select="1"/>
                        </page>
                    </notebook>
                </form>
            </field>
        </record>

        <record id="view_account_move_filter" model="ir.ui.view">
            <field name="name">account.move.select</field>
            <field name="model">account.move</field>
            <field name="type">search</field>
            <field name="arch" type="xml">
                <search string="Search Move">
                    <group col='8' colspan='4'>
                        <filter icon="terp-document-new" string="Draft" domain="[('state','=','draft')]" help="Draft Move Lines"/>
                        <filter icon="terp-camera_test" string="Posted" domain="[('state','=','posted')]" help="Posted Move Lines"/>
                        <separator orientation="vertical"/>
                        <field name="date" select='1'/>
                        <field name="name" select='1'/>
                        <field name="journal_id" select='1'/>
                        <field name="partner_id" select='1'/>
                    </group>
                    <newline/>
                    <group expand="0" string="Group By..." colspan="12" col="10">
                        <filter string="Journal" icon="terp-folder-orange" domain="[]" context="{'group_by':'journal_id'}"/>
                        <filter string="Period" icon="terp-go-month" domain="[]" context="{'group_by':'period_id'}"/>
                        <filter string="Type" icon="terp-stock_symbol-selection" domain="[]" context="{'group_by':'type', 'set_visible':True}"/>
                        <filter string="States" icon="terp-stock_effects-object-colorize" domain="[]" context="{'group_by':'state'}"/>
                    </group>
                </search>
            </field>
        </record>

        <record id="action_move_line_form" model="ir.actions.act_window">
            <field name="name">Entries</field>
            <field name="type">ir.actions.act_window</field>
            <field name="res_model">account.move</field>
            <field name="view_type">form</field>
            <field name="view_id" ref="view_move_tree"/>
            <field name="search_view_id" ref="view_account_move_filter"/>
        </record>

        <record id="action_move_to_review" model="ir.actions.act_window">
            <field name="name">Journal Entries to Review</field>
            <field name="type">ir.actions.act_window</field>
            <field name="res_model">account.move</field>
            <field name="view_type">form</field>
            <field name="view_id" ref="view_move_tree"/>
            <field name="search_view_id" ref="view_account_move_filter"/>
            <field name="domain">[('to_check','=',True)]</field>
        </record>
        <menuitem action="action_move_to_review" id="menu_action_move_to_review" parent="periodical_processing_journal_entries_validation"/>
        <menuitem id="next_id_29" name="Search Entries" parent="account.menu_finance_entries" sequence="40"/>
        <menuitem action="action_move_line_form" id="menu_action_move_line_form" parent="next_id_29"/>

        <record id="action_move_line_form_encode_by_move" model="ir.actions.act_window">
            <field name="name">Journal Entries</field>
            <field name="res_model">account.move</field>
            <field name="view_type">form</field>
            <field name="view_mode">tree,form</field>
            <field name="view_id" ref="view_move_tree"/>
            <field name="search_view_id" ref="view_account_move_filter"/>
        </record>

        <menuitem action="action_move_line_form_encode_by_move" id="menu_encode_entries_by_move" parent="menu_finance_entries"/>

        <record id="action_account_moves_sale" model="ir.actions.act_window">
            <field name="name">Journal Items</field>
            <field name="res_model">account.move</field>
            <field name="view_type">form</field>
            <field name="view_mode">tree,form</field>
            <field name="view_id" ref="view_move_tree"/>
            <field name="search_view_id" ref="view_account_move_filter"/>
            <field name="domain">[('journal_id.type', '=', 'sale')]</field>
        </record>

        <menuitem action="action_account_moves_sale" id="menu_eaction_account_moves_sale" parent="menu_finance_receivables"/>

        <record id="action_account_moves_purchase" model="ir.actions.act_window">
            <field name="name">Transaction Journals</field>
            <field name="res_model">account.move</field>
            <field name="view_type">form</field>
            <field name="view_mode">tree,form</field>
            <field name="view_id" ref="view_move_tree"/>
            <field name="search_view_id" ref="view_account_move_filter"/>
            <field name="domain">[('journal_id.type', '=', 'purchase')]</field>
        </record>

        <menuitem action="action_account_moves_purchase" id="menu_eaction_account_moves_purchase" parent="menu_finance_payables"/>

        <record id="action_move_line_search" model="ir.actions.act_window">
            <field name="name">Entry Lines</field>
            <field name="type">ir.actions.act_window</field>
            <field name="res_model">account.move.line</field>
            <field name="view_type">form</field>
            <field name="view_mode">tree,form</field>
            <field name="view_id" ref="view_move_line_tree"/>
            <field name="search_view_id" ref="view_account_move_line_filter"/>
        </record>
        <record id="action_move_line_search_view1" model="ir.actions.act_window.view">
            <field eval="10" name="sequence"/>
            <field name="view_mode">tree</field>
            <field name="view_id" ref="view_move_line_tree"/>
            <field name="act_window_id" ref="action_move_line_search"/>
        </record>
        <record id="action_move_line_search_view2" model="ir.actions.act_window.view">
            <field eval="11" name="sequence"/>
            <field name="view_mode">form</field>
            <field name="act_window_id" ref="action_move_line_search"/>
        </record>
        <record id="action_move_line_search_view3" model="ir.actions.act_window">
            <field name="name">Cash Register</field>
            <field name="type">ir.actions.act_window</field>
            <field name="res_model">account.move.line</field>
            <field name="view_type">form</field>
            <field name="view_mode">tree,form</field>
            <field name="view_id" ref="view_move_line_tree"/>
            <field name="search_view_id" ref="view_account_move_line_filter"/>
            <field name="domain">[('journal_id.type', '=', 'cash')]</field>
        </record>
        <record id="action_move_line_search_view4" model="ir.actions.act_window">
            <field name="name">Checks Register</field>
            <field name="type">ir.actions.act_window</field>
            <field name="res_model">account.move.line</field>
            <field name="view_type">form</field>
            <field name="view_mode">tree,form</field>
            <field name="view_id" ref="view_move_line_tree"/>
            <field name="search_view_id" ref="view_account_move_line_filter"/>
            <field name="domain">[('journal_id.type', '=', 'bank')]</field>
        </record>
        <menuitem action="action_move_line_search_view3" id="journal_cash_move_lines" parent="menu_finance_bank_and_cash"/>
        <menuitem action="action_move_line_search_view4" id="journal_bank_move_lines" parent="menu_finance_bank_and_cash"/>

        <menuitem action="action_move_line_search" id="menu_action_move_line_search" parent="account.next_id_29"/>

        <menuitem id="menu_finance_charts" name="Charts" parent="account.menu_finance" sequence="4"/>
    <!--    <wizard id="wizard_account_chart" menu="False" model="account.account" name="account.chart" string="Chart of Accounts"/>
        <menuitem icon="STOCK_INDENT" action="wizard_account_chart" id="menu_action_account_tree2" parent="account.menu_finance_charts" type="wizard"/>
 -->


        <record id="view_bank_statement_reconcile_form" model="ir.ui.view">
            <field name="name">account.bank.statement.reconcile.form</field>
            <field name="model">account.bank.statement</field>
            <field eval="30" name="priority"/>
            <field name="type">form</field>
            <field name="arch" type="xml">
                <form string="Statement">
                    <field name="name" select="1"/>
                    <field name="date" select="1"/>
                    <field name="journal_id" on_change="onchange_journal_id(journal_id)" select="1"/>
                    <field name="currency"/>
                    <newline/>
                    <field name="balance_start"/>
                    <field name="balance_end_real"/>
                    <notebook colspan="4">
                        <page string="Select entries">
                            <field colspan="4" domain="[('statement_id', '=', False), ('journal_id', '=', journal_id)]" name="move_line_ids" nolabel="1" widget="many2many"/>
                        </page>
                        <page string="Entry encoding">
                            <separator colspan="4" string="Entry Lines"/>
                            <field name="period_id"/>
                            <field colspan="4" name="line_ids" nolabel="1">
                                <tree editable="bottom" string="Statement lines">
                                    <field name="date"/>
                                    <field name="name"/>
                                    <field name="type"/>
                                    <field name="partner_id" on_change="onchange_partner_id(partner_id, type, parent.currency)"/>
                                    <field domain="[('journal_id', '=', parent.journal_id)]" name="account_id"/>
                                    <field name="amount"/>
                                    <field context="{'partner_id': partner_id, 'amount': amount, 'account_id': account_id, 'date':date}" name="reconcile_id"/>
                                </tree>
                                <form string="Statement lines">
                                    <field name="date"/>
                                    <field name="name"/>
                                    <field name="type"/>
                                    <field name="partner_id" on_change="onchange_partner_id(partner_id, type, parent.currency)"/>
                                    <field domain="[('journal_id', '=', parent.journal_id)]" name="account_id"/>
                                    <field name="amount"/>
                                    <field context="{'partner_id': partner_id, 'amount': amount, 'account_id': account_id, 'date':date}" name="reconcile_id"/>
                                </form>
                            </field>
                        </page>
                    </notebook>
                    <group col="7" colspan="4">
                        <field name="state"/>
                        <field name="balance_end"/>
                        <button name="button_dummy" states="draft" string="Compute" icon="terp-stock_format-scientific"/>
                        <button name="button_confirm" states="draft" string="Confirm" type="object" icon="terp-camera_test"/>
                        <button name="button_cancel" states="confirm" string="Cancel" type="object" icon="terp-gtk-stop"/>
                    </group>
                </form>
            </field>
        </record>
        <record id="action_bank_statement_reconciliation_form" model="ir.actions.act_window">
            <field name="name">Statements reconciliation</field>
            <field name="res_model">account.bank.statement</field>
            <field name="view_type">form</field>
            <field name="view_mode">form,tree</field>
            <field name="view_id" ref="view_bank_statement_reconcile_form"/>
        </record>
<!--        <menuitem-->
<!--            id="next_id_30"-->
<!--            name="Bank Reconciliation"-->
<!--            parent="account.menu_finance_periodical_processing"-->
<!--            groups="group_account_user"/>-->

<!--        <menuitem action="action_bank_statement_reconciliation_form" id="menu_action_account_bank_reconcile_tree" parent="next_id_30"/>-->
  <!--        <wizard id="action_account_bank_reconcile_tree" menu="False" model="account.move.line" name="account.move.bank.reconcile" string="Bank reconciliation"/> -->
    <!--     <menuitem action="action_account_bank_reconcile_tree" id="menu_action_account_bank_reconcile_check_tree" parent="account.next_id_30" type="wizard"/>   -->

<!--  bank reconsilation  -->
<!--        <menuitem action="action_account_bank_reconcile_tree"-->
<!--            id="menu_action_account_bank_reconcile_check_tree"-->
<!--            parent="account.next_id_30" />-->


        <act_window
            domain="[('account_id', '=', active_id)]"
            id="act_account_acount_move_line_open"
            name="Entries"
            context="{'account_id': active_id}"
            res_model="account.move.line"
            src_model="account.account"/>

        <act_window
            domain="[('account_id', '=', active_id),('reconcile_id','=',False)]"
            id="act_account_acount_move_line_open_unreconciled"
            name="Unreconciled entries"
            res_model="account.move.line"
            context="{'account_id': active_id}"
            src_model="account.account"/>

        <act_window domain="[('reconcile_id', '=', active_id)]" id="act_account_acount_move_line_reconcile_open" name="Reconciled entries" res_model="account.move.line" src_model="account.move.reconcile"/>


        <!--
    TODO:
        Print Journal (and change state)
        Close Journal (and verify that there is no draft Entry Lines)
-->

        <record id="view_journal_period_tree" model="ir.ui.view">
            <field name="name">account.journal.period.tree</field>
            <field name="model">account.journal.period</field>
            <field name="type">tree</field>
            <field name="arch" type="xml">
                <tree string="Journals">
                    <field icon="icon" name="fiscalyear_id"/>
                    <field name="period_id"/>
                    <field name="journal_id"/>
                    <field name="state"/>
                    <field name="company_id" groups="base.group_multi_company"/>
                </tree>
            </field>
        </record>
        <record id="action_account_journal_period_tree" model="ir.actions.act_window">
            <field name="name">Journals</field>
            <field name="res_model">account.journal.period</field>
            <field name="view_type">tree</field>
        </record>
        <menuitem action="action_account_journal_period_tree" id="menu_action_account_journal_period_tree" parent="account.menu_finance_generic_reporting" sequence="2"/>


        <!--
    # Account Models
-->

        <record id="view_model_line_tree" model="ir.ui.view">
            <field name="name">account.model.line.tree</field>
            <field name="model">account.model.line</field>
            <field name="type">tree</field>
            <field name="arch" type="xml">
                <tree string="Entry Model Line">
                    <field name="sequence"/>
                    <field name="ref"/>
                    <field name="name"/>
                    <field name="account_id"/>
                    <field name="partner_id"/>
                    <field name="debit"/>
                    <field name="credit"/>
                </tree>
            </field>
        </record>


        <record id="view_model_line_form" model="ir.ui.view">
            <field name="name">account.model.line.form</field>
            <field name="model">account.model.line</field>
            <field name="type">form</field>
            <field name="arch" type="xml">
                <form string="Entry Model Line">
                    <field colspan="4" name="name" select="1"/>
                    <field name="sequence"/>
                    <field name="ref" select="1"/>
                    <field name="account_id" domain="[('type','&lt;&gt;','view'),('type','&lt;&gt;','consolidation')]"/>
                    <field name="partner_id"/>
                    <field name="debit" select="1"/>
                    <field name="credit" select="1"/>
                    <field name="quantity"/>
                    <newline/>
                    <field name="date"/>
                    <field name="date_maturity"/>
                </form>
            </field>
        </record>

        <record id="view_model_form" model="ir.ui.view">
            <field name="name">account.model.form</field>
            <field name="model">account.model</field>
            <field name="type">form</field>
            <field name="arch" type="xml">
                <form string="Entry Model">
                    <field name="name" select="1"/>
                    <field name="ref" select="1"/>
                    <field name="journal_id" select="1"/>
                    <field colspan="4" name="lines_id" widget="one2many_list"/>
                    <separator string="Legend" colspan="4"/>
                    <field name="legend" colspan="4" nolabel="1"/>
                    <group col="1" colspan="4">
                        <button name="%(action_account_use_model_create_entry)d" string="Create entries" type="action" icon="gtk-execute"/>
                    </group>
                </form>
            </field>
        </record>
        <record id="view_model_tree" model="ir.ui.view">
            <field name="name">account.model.tree</field>
            <field name="model">account.model</field>
            <field name="type">tree</field>
            <field name="arch" type="xml">
                <tree string="Entry Model">
                    <field name="name"/>
                    <field name="journal_id"/>
                </tree>
            </field>
        </record>
        <record id="action_model_form" model="ir.actions.act_window">
            <field name="name">Define Models</field>
            <field name="res_model">account.model</field>
            <field name="view_type">form</field>
            <field name="view_mode">tree,form</field>
        </record>
        <menuitem action="action_model_form" id="menu_action_model_form" parent="account.menu_finance_recurrent_entries"/>


        <!--
    # Payment Terms
-->

        <record id="view_payment_term_line_tree" model="ir.ui.view">
            <field name="name">account.payment.term.line.tree</field>
            <field name="model">account.payment.term.line</field>
            <field name="type">tree</field>
            <field name="arch" type="xml">
                <tree string="Payment Term">
                    <field name="sequence"/>
                    <field name="name"/>
                    <field name="value"/>
                    <field name="value_amount"/>
                    <field name="days"/>
                    <field name="days2"/>
                </tree>
            </field>
        </record>


        <record id="view_payment_term_line_form" model="ir.ui.view">
            <field name="name">account.payment.term.line.form</field>
            <field name="model">account.payment.term.line</field>
            <field name="type">form</field>
            <field name="arch" type="xml">
                <form string="Payment Term">
                    <field name="name" select="1"/>
                    <field name="sequence"/>
                    <field name="value"/>
                    <field name="value_amount" attrs="{'readonly':[('value','=','balance')]}"/>
                    <newline/>
                    <field name="days"/>
                    <field name="days2"/>
                </form>
            </field>
        </record>

        <record id="view_payment_term_form" model="ir.ui.view">
            <field name="name">account.payment.term.form</field>
            <field name="model">account.payment.term</field>
            <field name="type">form</field>
            <field name="arch" type="xml">
                <form string="Payment Term">
                    <separator colspan="4" string="Information"/>
                    <field name="name" select="1"/>
                    <field name="active" select="1"/>
                    <separator colspan="4" string="Description on invoices"/>
                    <field colspan="4" name="note"/>
                    <separator colspan="4" string="Computation"/>
                    <field colspan="4" name="line_ids"/>
                </form>
            </field>
        </record>
        <record id="action_payment_term_form" model="ir.actions.act_window">
            <field name="name">Payment Terms</field>
            <field name="res_model">account.payment.term</field>
            <field name="view_type">form</field>
            <field name="view_mode">tree,form</field>
        </record>
        <menuitem action="action_payment_term_form" id="menu_action_payment_term_form" parent="menu_configuration_misc"/>

        <!--
    # Account Subscriptions
-->

        <record id="view_subscription_line_form" model="ir.ui.view">
            <field name="name">account.subscription.line.form</field>
            <field name="model">account.subscription.line</field>
            <field name="type">form</field>
            <field name="arch" type="xml">
                <form string="Subscription lines">
                    <field name="date"/>
                    <field name="move_id"/>
                </form>
            </field>
        </record>

        <record id="view_subscription_line_tree" model="ir.ui.view">
            <field name="name">account.subscription.line.tree</field>
            <field name="model">account.subscription.line</field>
            <field name="type">tree</field>
            <field name="arch" type="xml">
                <tree string="Subscription lines">
                    <field name="date"/>
                    <field name="move_id"/>
                </tree>
            </field>
        </record>

        <record id="view_subscription_tree" model="ir.ui.view">
            <field name="name">account.subscription.tree</field>
            <field name="model">account.subscription</field>
            <field name="type">tree</field>
            <field name="arch" type="xml">
                <tree string="Entry Subscription">
                    <field name="ref"/>
                    <field name="name"/>
                    <field name="date_start"/>
                    <field name="state"/>
                </tree>
            </field>
        </record>
        <record id="view_subscription_form" model="ir.ui.view">
            <field name="name">account.subscription.form</field>
            <field name="model">account.subscription</field>
            <field name="type">form</field>
            <field name="arch" type="xml">
                <form string="Entry Subscription">
                    <field name="name" select="1"/>
                    <field name="ref" select="1"/>

                    <separator colspan="4" string="Subscription Periods"/>
                    <field name="date_start" select="1"/>
                    <field name="period_total"/>

                    <field name="period_nbr"/>
                    <field name="period_type"/>
                    <field name="model_id"/>
                    <group col="2" colspan="2">
                        <button name="compute" states="draft,running" string="Compute" type="object" icon="terp-stock_format-scientific"/>
                        <button name="remove_line" states="running" string="Remove Lines" type="object" icon="gtk-remove"/>
                    </group>
                    <separator colspan="4" string="Subscription Lines"/>
                    <field colspan="4" name="lines_id" widget="one2many_list" nolabel="1"/>

                    <separator colspan="4" string="State"/>
                    <field name="state"/>
                    <group col="1" colspan="2">
                        <button name="state_draft" states="done" string="Set to Draft" type="object"  icon="gtk-convert" />
                    </group>
                </form>
            </field>
        </record>
        <record id="action_subscription_form" model="ir.actions.act_window">
            <field name="name">Subscription Entries</field>
            <field name="res_model">account.subscription</field>
            <field name="view_type">form</field>
            <field name="view_mode">tree,form</field>
        </record>
<!--        <menuitem action="action_subscription_form" id="menu_action_subscription_form" parent="account.menu_finance_recurrent_entries"/>-->

        <record id="action_subscription_form_running" model="ir.actions.act_window">
            <field name="name">Running Subscriptions</field>
            <field name="res_model">account.subscription</field>
            <field name="view_type">form</field>
            <field name="view_mode">tree,form</field>
            <field name="domain">[('state','=','running')]</field>
            <field name="filter" eval="True"/>
        </record>

        <record id="action_subscription_form_new" model="ir.actions.act_window">
            <field name="name">New Subscription</field>
            <field name="res_model">account.subscription</field>
            <field name="view_type">form</field>
            <field name="view_mode">form,tree</field>
            <field name="view_id" ref="view_subscription_form"/>
        </record>

        <record id="view_subscription_line_form_complete" model="ir.ui.view">
            <field name="name">account.subscription.line.form</field>
            <field name="model">account.subscription.line</field>
            <field name="type">form</field>
            <field eval="20" name="priority"/>
            <field name="arch" type="xml">
                <form string="Subscription lines">
                    <field name="subscription_id"/>
                    <field name="date"/>
                    <field name="move_id"/>
                </form>
            </field>
        </record>

        <record id="action_move_line_tree1" model="ir.actions.act_window">
            <field name="name">Entry Lines</field>
            <field name="res_model">account.move.line</field>
            <field name="view_type">form</field>
            <field name="view_mode">tree,form</field>
            <field name="domain">[('account_id','child_of', [active_id]),('state','&lt;&gt;','draft')]</field>
            <field name="context">{'account_id':active_id}</field>
        </record>
<!--        <wizard id="wizard_move_line_select" menu="False" model="account.move.line" name="account.move.line.select" string="Move line select"/>-->
<!--        <record id="ir_open_account_account" model="ir.values">-->
<!--            <field eval="'tree_but_open'" name="key2"/>-->
<!--            <field eval="'account.account'" name="model"/>-->
<!--            <field name="name">Account Entries</field>-->
<!--            <field eval="'ir.actions.wizard,%d'%wizard_move_line_select" name="value"/>-->
<!--            <field eval="True" name="object"/>-->
<!--        </record>-->


        <record id="view_move_line_tax_tree" model="ir.ui.view">
            <field name="name">account.move.line.tax.tree</field>
            <field name="model">account.move.line</field>
            <field name="type">tree</field>
            <field eval="4" name="priority"/>
            <field name="arch" type="xml">
                <tree string="Account Entry Line">
                    <field name="date"/>
                    <field name="move_id"/>
                    <field name="statement_id" string="St."/>
                    <field name="name"/>
                    <field name="partner_id"/>
                    <field name="account_id"/>
                    <field name="tax_code_id"/>
                    <field name="tax_amount"/>
                    <field name="debit" sum="Total debit"/>
                    <field name="credit" sum="Total credit"/>
                    <field name="account_tax_id"/>
                    <field name="analytic_account_id"/>
                    <field name="state"/>
                </tree>
            </field>
        </record>

        <record id="action_tax_code_line_open" model="ir.actions.act_window">
            <field name="name">Account Entry Lines</field>
            <field name="res_model">account.move.line</field>
            <field name="view_type">form</field>
            <field name="view_mode">tree,form</field>
            <field name="view_id" ref="view_move_line_tax_tree"/>
            <field name="domain">[('tax_code_id','=',active_id),('state','&lt;&gt;','draft')]</field>
        </record>
        <record id="ir_open_tax_move_line" model="ir.values">
            <field name="key2">tree_but_open</field>
            <field name="model">account.tax.code</field>
            <field name="name">Tax Details</field>
            <field eval="'ir.actions.act_window,%d'%action_tax_code_line_open" name="value"/>
            <field eval="True" name="object"/>
        </record>


        <!--
    # Admin config
    -->

        <act_window domain="[('journal_id', '=', active_id)]" id="act_account_journal_2_account_bank_statement" name="Bank statements" res_model="account.bank.statement" src_model="account.journal"/>

        <act_window domain="[('journal_id', '=', active_id)]" id="act_account_journal_2_account_move_line" name="Entry lines" res_model="account.move.line" src_model="account.journal"/>

        <act_window domain="[('partner_id', '=', active_id), ('account_id.type', 'in', ['receivable', 'payable']), ('reconcile_id','=',False)]" id="act_account_partner_account_move_unreconciled" name="Unreconciled Receivables &amp; Payables" res_model="account.move.line" src_model="res.partner"/>

        <act_window domain="[('partner_id', '=', active_id), ('account_id.type', 'in', ['receivable', 'payable'])]" id="act_account_partner_account_move_all" name="Receivables &amp; Payables" res_model="account.move.line" src_model="res.partner"/>

        <act_window domain="[('partner_id', '=', active_id)]" id="act_account_partner_account_move" name="All Account Entries" res_model="account.move.line" src_model="res.partner"/>

        <record id="view_account_addtmpl_wizard_form" model="ir.ui.view">
            <field name="name">Account Add wizard</field>
            <field name="model">account.addtmpl.wizard</field>
            <field name="type">form</field>
            <field name="arch" type="xml">
                <form string="Account Add">
                    <separator col="4" colspan="4" string="Select the common parent for the accounts"/>
                    <field name="cparent_id"/>
                    <group col="2" colspan="2">
                        <button icon="gtk-cancel" special="cancel" string="Cancel" name="action_cancel" type="object"/>
                        <button icon="gtk-ok" name="action_create" string="Add" type="object"/>
                    </group>
                </form>
            </field>
        </record>

        <act_window domain="[]" id="action_account_addtmpl_wizard_form"
            name="Add account Wizard"
            res_model="account.addtmpl.wizard"
            context="{'tmpl_ids': active_id}"
            src_model="account.account.template"
            view_type="form" view_mode="form"/>

        <!-- Account Templates -->
        <menuitem
            id="account_template_folder"
            name="Templates"
            parent="menu_finance_accounting"
            groups="base.group_multi_company"/>
        <menuitem
            id="account_template_taxes"
            name="Taxes"
            parent="account_template_folder"
            groups="base.group_multi_company" sequence="2"/>
        <menuitem
            id="account_template_accounts"
            name="Accounts"
            parent="account_template_folder"
            groups="base.group_multi_company" sequence="1"/>


        <record id="view_account_template_form" model="ir.ui.view">
            <field name="name">account.account.template.form</field>
            <field name="model">account.account.template</field>
            <field name="type">form</field>
            <field name="arch" type="xml">
                <form string="Account Template">
                    <notebook>
                        <page string="General Information">
                            <field name="name"/>
                            <field name="code" select="1"/>
                            <newline/>
                            <field name="parent_id" select="1"/>
                            <field name="shortcut"/>
                            <field name="type" select="1"/>
                            <field name="user_type" select="1"/>

                            <field name="currency_id"/>
                            <field name="reconcile"/>
                            <field name="tax_ids" colspan="4"/>
                        </page>
                        <page string="Notes">
                            <field colspan="4" name="note" nolabel="1"/>
                        </page>
                    </notebook>
                </form>
            </field>
        </record>

        <record id="view_account_template_tree" model="ir.ui.view">
            <field name="name">account.account.template.tree</field>
            <field name="model">account.account.template</field>
            <field name="type">tree</field>
            <field name="arch" type="xml">
                <tree string="Account Template">
                    <field name="code"/>
                    <field name="name"/>
                </tree>
            </field>
        </record>

        <record id="action_account_template_form" model="ir.actions.act_window">
            <field name="name">Account Templates</field>
            <field name="res_model">account.account.template</field>
            <field name="view_type">form</field>
            <field name="view_mode">tree,form</field>
        </record>


        <menuitem action="action_account_template_form" id="menu_action_account_template_form" parent="account_template_accounts"/>

        <!-- Chart of Accounts Templates -->

        <record id="view_account_chart_template_form" model="ir.ui.view">
            <field name="name">account.chart.template.form</field>
            <field name="model">account.chart.template</field>
            <field name="type">form</field>
            <field name="arch" type="xml">
                <form string="Chart of Accounts Template">
                    <field name="name" select="1"/>
                    <field name="account_root_id" select="1"/>
                    <field name="bank_account_view_id" select="1"/>
                    <field name="tax_code_root_id"/>
                    <field name="tax_template_ids" colspan="4" readonly="1" />
                    <separator string="Properties" colspan="4"/>
                    <field name="property_account_receivable"/>
                    <field name="property_account_payable"/>
                    <field name="property_account_expense_categ" />
                    <field name="property_account_income_categ"/>
                    <field name="property_account_expense"/>
                    <field name="property_account_income"/>
                </form>
            </field>
        </record>
        <record id="view_account_chart_template_tree" model="ir.ui.view">
            <field name="name">account.chart.template.tree</field>
            <field name="model">account.chart.template</field>
            <field name="type">tree</field>
            <field name="arch" type="xml">
                <tree string="Chart of Accounts Template">
                    <field name="name"/>
                    <field name="account_root_id"/>
                    <field name="tax_code_root_id"/>
                    <field name="bank_account_view_id"/>
                </tree>
            </field>
        </record>
        <record id="action_account_chart_template_form" model="ir.actions.act_window">
            <field name="name">Chart of Accounts Templates</field>
            <field name="res_model">account.chart.template</field>
            <field name="view_type">form</field>
            <field name="view_mode">tree,form</field>
        </record>

        <menuitem action="action_account_chart_template_form" id="menu_action_account_chart_template_form" parent="account_template_accounts"/>

        <!-- Account Tax Templates -->

        <record id="view_account_tax_template_form" model="ir.ui.view">
            <field name="name">account.tax.template.form</field>
            <field name="model">account.tax.template</field>
            <field name="type">form</field>
            <field name="arch" type="xml">
                <form string="Account Tax Template">
                    <group colspan="4">
                        <field name="name" select="1"/>
                        <field name="description" select="1"/>
                        <newline/>
                        <field name="chart_template_id" select="1"/>
                        <field name="tax_group" select="1"/>
                        <field name="type"/>
                        <field name="type_tax_use"/>
                    </group>
                    <notebook colspan="4">
                        <page string="Tax Definition">
                            <field name="applicable_type"/>
                            <field name="amount" attrs="{'readonly':[('type','=','none'),('type','=','code')]}"/>
                            <field groups="base.group_extended" name="include_base_amount"/>
                            <field groups="base.group_extended" name="domain"/>
                            <newline/>
                            <field name="account_collected_id"/>
                            <label colspan="2" nolabel="1" string="Keep empty to use the income account"/>
                            <field name="account_paid_id"/>
                            <label colspan="2" nolabel="1" string="Keep empty to use the expense account"/>
                            <field groups="base.group_extended" name="child_depend"/>
                            <field groups="base.group_extended" name="sequence"/>
                        </page>
                        <page string="Tax Declaration">
                            <separator colspan="4" string="Invoices"/>
                            <field name="base_code_id"/>
                            <field name="base_sign"/>
                            <field name="tax_code_id"/>
                            <field name="tax_sign"/>

                            <separator colspan="4" string="Credit Notes"/>
                            <field name="ref_base_code_id"/>
                            <field name="ref_base_sign"/>
                            <field name="ref_tax_code_id"/>
                            <field name="ref_tax_sign"/>
                        </page>
                        <page groups="base.group_extended" string="Special Computation">
                            <separator colspan="4" string="Compute Code (if type=code)"/>
                            <field colspan="4" name="python_compute" nolabel="1" attrs="{'readonly':[('type','!=','code')]}"/>
                            <separator colspan="4" string="Compute Code for Taxes included prices"/>
                            <field colspan="4" name="python_compute_inv" nolabel="1"/>
                            <separator colspan="4" string="Applicable Code (if type=code)"/>
                            <field colspan="4" name="python_applicable" nolabel="1" attrs="{'readonly':[('applicable_type','=','true')]}"/>
                        </page>
                    </notebook>
                </form>
            </field>
        </record>
        <record id="view_account_tax_template_tree" model="ir.ui.view">
            <field name="name">account.tax.template.tree</field>
            <field name="model">account.tax.template</field>
            <field name="type">tree</field>
            <field name="arch" type="xml">
                <tree string="Account Tax Template">
                    <field name="name" />
                    <field name="description"/>
                </tree>
            </field>
        </record>
        <record id="action_account_tax_template_form" model="ir.actions.act_window">
            <field name="name">Tax Templates</field>
            <field name="res_model">account.tax.template</field>
            <field name="view_type">form</field>
            <field name="view_mode">tree,form</field>
        </record>

        <menuitem action="action_account_tax_template_form" id="menu_action_account_tax_template_form" parent="account_template_taxes" sequence="13"/>

        <!-- Account Tax Code Templates -->
        <record id="view_tax_code_template_tree" model="ir.ui.view">
            <field name="name">account.tax.code.template.tree</field>
            <field name="model">account.tax.code.template</field>
            <field name="type">tree</field>
            <field name="field_parent">child_ids</field>
            <field name="arch" type="xml">
                <tree string="Account Tax Code Template" toolbar="1">
                    <field name="name"/>
                    <field name="code"/>
                </tree>
            </field>
        </record>

        <record id="view_tax_code_template_form" model="ir.ui.view">
            <field name="name">account.tax.code.template.form</field>
            <field name="model">account.tax.code.template</field>
            <field name="type">form</field>
            <field name="arch" type="xml">
                <form string="Account Tax Code Template">
                    <field name="name" select="1"/>
                    <field name="code" select="1"/>
                    <field name="parent_id" select="1"/>
                    <field name="sign"/>
                    <newline/>
                    <field colspan="4" name="info"/>
                </form>
            </field>
        </record>

        <record id="action_account_tax_code_template_form" model="ir.actions.act_window">
            <field name="name">Tax Code Templates</field>
            <field name="res_model">account.tax.code.template</field>
            <field name="view_type">form</field>
            <field name="view_mode">tree,form</field>
        </record>
        <menuitem action="action_account_tax_code_template_form" id="menu_action_account_tax_code_template_form" parent="account_template_taxes" sequence="14"/>


        <!--  Wizard for Multi Charts of Accounts -->

        <record id="view_wizard_multi_chart" model="ir.ui.view">
            <field name="name">Generate Chart of Accounts from a Chart Template</field>
            <field name="model">wizard.multi.charts.accounts</field>
            <field name="type">form</field>
            <field name="inherit_id" ref="base.res_config_view_base"/>
            <field name="arch" type="xml">
              <data>
                <form position="attributes">
                  <attribute name="string">Generate Chart of Accounts from a Chart Template</attribute>
                </form>
                <separator string="title" position="attributes">
                <attribute name="string"
                       >Generate Chart of Accounts from a Chart Template</attribute>
                  </separator>
                  <xpath expr="//label[@string='description']" position="attributes">
                    <attribute name="string">This will automatically configure your chart of accounts, bank accounts, taxes and journals according to the selected template</attribute>
                    <attribute name="width">150</attribute>
                  </xpath>
                  <xpath expr='//separator[@string="vsep"]' position='attributes'>
                          <attribute name='rowspan'>15</attribute>
                          <attribute name='string'></attribute>
                  </xpath>
                <group string="res_config_contents" position="replace">
                  <field name="company_id"  widget="selection"
                         />
                  <field name ="code_digits" />
                  <field name="chart_template_id"/>
                  <field name ="seq_journal" />
                  <field colspan="4" mode="tree" name="bank_accounts_id"
                         nolabel="1" widget="one2many_list">
                    <form string="Bank Information">
                      <field name="acc_name"/>
                      <field name="account_type"/>
                      <field name="currency_id" widget="selection"/>
                    </form>
                    <tree editable="bottom" string="Bank Information">
                      <field name="acc_name"/>
                      <field name="account_type"/>
                      <field name="currency_id" widget="selection"/>
                    </tree>
                  </field>
                </group>
              </data>
            </field>
        </record>

        <record id="action_wizard_multi_chart" model="ir.actions.act_window">
            <field name="name">Generate Chart of Accounts from a Chart Template</field>
            <field name="type">ir.actions.act_window</field>
            <field name="res_model">wizard.multi.charts.accounts</field>
            <field name="view_id" ref="view_wizard_multi_chart"/>
            <field name="view_type">form</field>
            <field name="view_mode">form</field>
            <field name="target">new</field>
        </record>

        <menuitem parent="account.account_template_folder" action="action_wizard_multi_chart" id="menu_wizard"/>

        <record id="account_account_graph" model="ir.ui.view">
            <field name="name">account.account.graph</field>
            <field name="model">account.account</field>
            <field name="type">graph</field>
            <field name="arch" type="xml">
                <graph string="Account Statistics" type="bar">
                    <field name="name"/>
                    <field name="balance" operator="+"/>
                </graph>
            </field>
         </record>

         <!-- Fiscal Position Templates -->

        <record id="view_account_position_template_form" model="ir.ui.view">
            <field name="name">account.fiscal.position.template.form</field>
            <field name="model">account.fiscal.position.template</field>
            <field name="type">form</field>
            <field name="arch" type="xml">
                <form string="Fiscal Position Template">
                    <field name="name" select="1"/>
                    <field name="chart_template_id"/>
                    <newline/>
                    <field name="tax_ids" colspan="4">
                        <tree string="Taxes Mapping" editable="bottom">
                            <field name="tax_src_id" domain="[('parent_id','=',False)]"/>
                            <field name="tax_dest_id" domain="[('parent_id','=',False)]"/>
                        </tree>
                        <form string="Taxes Mapping">
                            <field name="tax_src_id" domain="[('parent_id','=',False)]"/>
                            <field name="tax_dest_id" domain="[('parent_id','=',False)]"/>
                        </form>
                    </field>
                    <field name="account_ids" colspan="4">
                        <tree string="Accounts Mapping" editable="bottom">
                            <field name="account_src_id"/>
                            <field name="account_dest_id"/>
                        </tree>
                        <form string="Accounts Mapping">
                            <field name="account_src_id"/>
                            <field name="account_dest_id"/>
                        </form>
                    </field>
                </form>
            </field>
        </record>
        <record id="view_account_position_template_tree" model="ir.ui.view">
            <field name="name">account.fiscal.position.template.tree</field>
            <field name="model">account.fiscal.position.template</field>
            <field name="type">tree</field>
            <field name="arch" type="xml">
                <tree string="Fiscal Position">
                    <field name="name"/>
                </tree>
            </field>
        </record>

        <record id="action_account_fiscal_position_template_form" model="ir.actions.act_window">
            <field name="name">Fiscal Position Templates</field>
            <field name="res_model">account.fiscal.position.template</field>
            <field name="view_type">form</field>
            <field name="view_mode">tree,form</field>
        </record>

        <menuitem
            action="action_account_fiscal_position_template_form"
            id="menu_action_account_fiscal_position_form_template"
            parent="account_template_folder" sequence="20"/>

    </data>
</openerp><|MERGE_RESOLUTION|>--- conflicted
+++ resolved
@@ -957,12 +957,8 @@
                             <field name="narration" colspan="4" nolabel="1"/>
                             <field name="state" select="1"/>
                             <group col="2" colspan="2">
-<<<<<<< HEAD
-                                <button name="button_validate" states="draft" string="Validate" type="object" icon="gtk-execute"/>
-=======
                                 <button name="button_validate" states="draft" string="Validate" type="object" icon="terp-camera_test"/>
                                 <button name="button_cancel" states="posted" string="Cancel" type="object" icon="terp-gtk-stop"/>
->>>>>>> b0a2103e
                             </group>
                         </page>
                         <page string="Other Information">
