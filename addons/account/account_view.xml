<?xml version="1.0" encoding="utf-8"?>
<openerp>
    <data>

        <!--
     Fiscal Year
    -->

        <record id="view_account_fiscalyear_form" model="ir.ui.view">
            <field name="name">account.fiscalyear.form</field>
            <field name="model">account.fiscalyear</field>
            <field name="type">form</field>
            <field name="arch" type="xml">
                <form string="Fiscalyear">
                	<group>
                    <field name="name"/>
                    <field name="code"/>
                    <field name="date_start"/>
                    <field name="date_stop"/>
                    <field name="company_id" groups="base.group_multi_company"/>
                    <field name="end_journal_period_id" groups="base.group_extended"/>
                    </group>
                    <separator colspan="4" string="Periods"/>
                    <field colspan="4" name="period_ids" nolabel="1" widget="one2many_list">
                        <form string="Period">
                            <field name="name" select="1"/>
                            <field name="code" select="1"/>
                            <field name="date_start"/>
                            <field name="date_stop"/>
                            <field name="special"/>
                        </form>
                    </field>
                    <separator colspan="4" string="States"/>
                    <group>
                    	<field name="state" select="1" readonly="1"/>
                        <button name="create_period" states="draft" string="Create Monthly Periods" type="object" icon="gtk-dnd"/>
                        <button name="create_period3" states="draft" string="Create 3 Months Periods" type="object" icon="gtk-dnd"/>
                    </group>
                </form>
            </field>
        </record>
        <record id="view_account_fiscalyear_tree" model="ir.ui.view">
            <field name="name">account.fiscalyear.tree</field>
            <field name="model">account.fiscalyear</field>
            <field name="type">tree</field>
            <field name="arch" type="xml">
                <tree string="Fiscalyear">
                    <field name="code"/>
                    <field name="name"/>
                    <field name="state"/>
                </tree>
            </field>
        </record>
        <record id="view_account_fiscalyear_search" model="ir.ui.view">
            <field name="name">account.fiscalyear.search</field>
            <field name="model">account.fiscalyear</field>
            <field name="type">search</field>
            <field name="arch" type="xml">
                <search string="Search Fiscalyear">
                	<group>
                		<filter string="Done" domain="[('state','=','done')]" icon="terp-dolar_ok!"/>
                		<filter string="Draft" domain="[('state','=','draft')]" icon="terp-document-new"/>
                		<separator orientation="vertical"/>
	                    <field name="code"/>
	                    <field name="name"/>
	                    <field name="state"/>
                    </group>
                    <newline/>
                    <group expand="0" string="Group By...">
                    	<filter string="State" context="{'group_by': 'state'}" icon="terp-stock_effects-object-colorize"/>
                    </group>
                </search>
            </field>
        </record>
        <record id="action_account_fiscalyear_form" model="ir.actions.act_window">
            <field name="name">Fiscal Years</field>
            <field name="res_model">account.fiscalyear</field>
            <field name="view_type">form</field>
            <field name="view_mode">tree,form,search</field>
        </record>
        <menuitem id="next_id_23" name="Periods" parent="account.menu_finance_accounting"/>
        <menuitem action="action_account_fiscalyear_form" id="menu_action_account_fiscalyear_form" parent="next_id_23"/>

        <!--
    Period
    -->
        <record id="res_role_period" model="res.roles">
            <field eval="&quot;&quot;&quot;Period&quot;&quot;&quot;" name="name"/>
        </record>

        <record id="view_account_period_form" model="ir.ui.view">
            <field name="name">account.period.form</field>
            <field name="model">account.period</field>
            <field name="type">form</field>
            <field name="arch" type="xml">
                <form string="Period">
                    <field name="name" select="1"/>
                    <field name="code" select="1"/>
                    <field name="date_start"/>
                    <field name="date_stop"/>
                    <field name="company_id" groups="base.group_multi_company"/>
                    <field name="fiscalyear_id"/>
                    <field name="special"/>
                    <separator colspan="4" string="States"/>
                    <field name="state" select="1"/>
                    <button name="action_draft" states="done" string="Set to Draft" type="object" icon="gtk-convert"/>
                </form>
            </field>
        </record>
        <record id="view_account_period_tree" model="ir.ui.view">
            <field name="name">account.period.tree</field>
            <field name="model">account.period</field>
            <field name="type">tree</field>
            <field name="arch" type="xml">
                <tree string="Period">
                    <field name="code"/>
                    <field name="name"/>
                    <field name="date_start"/>
                    <field name="date_stop"/>
                    <field name="special"/>
                    <field name="state"/>
                </tree>
            </field>
        </record>
        <record id="action_account_period_form" model="ir.actions.act_window">
            <field name="name">Periods</field>
            <field name="res_model">account.period</field>
            <field name="view_type">form</field>
            <field name="view_mode">tree,form</field>
        </record>
        <menuitem action="action_account_period_form" id="menu_action_account_period_form" parent="account.next_id_23"/>


        <!--
    Accounts
    -->

        <record id="view_account_form" model="ir.ui.view">
            <field name="name">account.account.form</field>
            <field name="model">account.account</field>
            <field name="type">form</field>
            <field name="arch" type="xml">
                <form string="Account">
                    <group col="6" colspan="4">
                    <field name="name" select="1" colspan="4"/>
                    <field name="code" select="1"/>
                    <field name="parent_id"/>
                    <field name="company_id" widget="selection" groups="base.group_multi_company"/>
                    <field name="user_type" select="1"/>
                    </group>
                    <notebook colspan="4">
                        <page string="General Information">
                            <newline/>
                            <field name="currency_id"/>
                            <field name="currency_mode"/>
                            <field name="reconcile"/>
                            <field name="active"/>
                            <field name="check_history"/>
                            <field name="type" select="1"/>
                            <newline/>
                            <separator string="Default Taxes" colspan="4"/>
                            <field colspan="4" name="tax_ids" nolabel="1" domain="[('parent_id','=',False)]"/>
                            <separator string="Consolidated Children" colspan="4"/>
                            <field name="child_consol_ids" colspan="4" nolabel="1" attrs="{'readonly':[('type','!=','consolidation')]}"/>
                        </page>
                        <page string="Notes">
                            <field colspan="4" name="note" nolabel="1"/>
                        </page>
                    </notebook>
                </form>
            </field>
        </record>

        <record id="view_account_search" model="ir.ui.view">
            <field name="name">account.account.search</field>
            <field name="model">account.account</field>
            <field name="type">search</field>
            <field name="arch" type="xml">
                <search string="Accounts">
                	<group col="10" colspan="4">
                        <filter icon="terp-sale" string="Receivable Accounts" domain="[('type','=','receivable')]"/>
                        <filter icon="terp-purchase" string="Purchase Accounts" domain="[('type','=','purchase')]"/>
                        <separator orientation="vertical"/>
	                    <field name="code"/>
	                    <field name="name"/>
	                    <field name="user_type"/>
	                    <field name="type"/>
                    </group>
                    <newline/>
                    <group expand="0" string="Group By...">
                    	<filter string="Parent Account" icon="terp-folder-orange" domain="" context="{'group_by':'parent_id'}"/>
                    	<separator orientation="vertical"/>
                    	<filter string="User Type" icon="terp-folder-blue" domain="" context="{'group_by':'user_type'}"/>
                    	<filter string="Internal Type" icon="terp-folder-yellow" domain="" context="{'group_by':'type'}"/>
                    </group>
                </search>
            </field>
        </record>

        <record id="action_account_form" model="ir.actions.act_window">
            <field name="name">Accounts</field>
            <field name="res_model">account.account</field>
            <field name="view_type">form</field>
            <field name="view_mode">tree,form,graph</field>
            <field name="search_view_id" ref="view_account_search"/>
        </record>
        <menuitem id="account_account_menu" name="Accounts" parent="menu_finance_accounting"/>
        <menuitem action="action_account_form" id="menu_action_account_form" parent="account_account_menu"/>

        <record id="view_account_tree" model="ir.ui.view">
            <field name="name">account.account.tree</field>
            <field name="model">account.account</field>
            <field name="type">tree</field>
            <field name="field_parent">child_id</field>
            <field name="arch" type="xml">
                <tree string="Chart of accounts" toolbar="1" colors="blue:type in ('view');black:type not in ('view')">
                    <field name="code"/>
                    <field name="name"/>
                    <field name="parent_id" invisible="1"/>
                    <field name="user_type" invisible="1"/>
                    <field name="debit"/>
                    <field name="credit"/>
                    <field name="balance"/>
                    <field name="company_id" groups="base.group_multi_company"/>
                    <field name="company_currency_id"/>
                    <field name="type" invisible="1"/>
                </tree>
            </field>
        </record>
        <record id="action_account_tree" model="ir.actions.act_window">
            <field name="name">Chart of Accounts</field>
            <field name="res_model">account.account</field>
            <field name="view_type">tree</field>
            <field name="view_id" ref="view_account_tree"/>
            <field name="domain">[('parent_id','=',False)]</field>
        </record>
<!--        <menuitem action="action_account_tree" id="menu_action_account_tree" parent="account.account_account_menu"/>-->

        <!--
    Journal

    Account Journal Columns
    -->

        <record id="view_journal_column_form" model="ir.ui.view">
            <field name="name">account.journal.column.form</field>
            <field name="model">account.journal.column</field>
            <field name="type">form</field>
            <field name="arch" type="xml">
                <form string="Journal Column">
                    <field colspan="4" name="name" select="1"/>
                    <field name="field" select="1"/>
                    <field name="sequence"/>
                    <newline/>
                    <field name="readonly"/>
                    <field name="required"/>
                </form>
            </field>
        </record>
        <record id="view_journal_column_tree" model="ir.ui.view">
            <field name="name">account.journal.column.tree</field>
            <field name="model">account.journal.column</field>
            <field name="type">tree</field>
            <field name="arch" type="xml">
                <tree string="Journal Column">
                    <field name="sequence"/>
                    <field name="name"/>
                    <field name="required"/>
                    <field name="readonly"/>
                </tree>
            </field>
        </record>

        <record id="view_account_journal_view_form" model="ir.ui.view">
            <field name="name">account.journal.view.form</field>
            <field name="model">account.journal.view</field>
            <field name="type">form</field>
            <field name="arch" type="xml">
                <form string="Journal View">
                    <field colspan="4" name="name" select="1"/>
                    <field colspan="4" name="columns_id" nolabel="1" widget="one2many_list"/>
                </form>
            </field>
        </record>

        <!--
    # Account Journal
    -->

        <record id="view_account_journal_tree" model="ir.ui.view">
            <field name="name">account.journal.tree</field>
            <field name="model">account.journal</field>
            <field name="type">tree</field>
            <field name="arch" type="xml">
                <tree string="Account Journal">
                    <field name="code"/>
                    <field name="name"/>
                    <field name="type" invisible="1"/>
                    <field name="user_id" invisible="1"/>
                    <field name="company_id" groups="base.group_multi_company"/>
                </tree>
            </field>
        </record>
        <record id="view_account_journal_search" model="ir.ui.view">
            <field name="name">account.journal.search</field>
            <field name="model">account.journal</field>
            <field name="type">search</field>
            <field name="arch" type="xml">
                <tree string="Search Account Journal">
                	<group>
					<filter domain="[('type', '=', 'sale')]" string="Sale Journals" icon="terp-sale"/>
					<filter domain="[('type', '=', 'purchase')]" string="Purchase Journals" icon="terp-purchase"/>
					<filter domain="[('centralisation', '=', 'True')]" string="Centralized Journals" icon="terp-stock"/>
					<separator orientation="vertical"/>
                    <field name="code"/>
                    <field name="name"/>
                    </group>
                    <newline/>
                    <group expand="0" string="Group By...">
                    <filter string="Type" context="{'group_by':'type'}" icon="terp-stock_effects-object-colorize"/>
                    <filter string="User" context="{'group_by':'user_id'}" icon="terp-personal"/>
                    </group>
                </tree>
            </field>
        </record>
        <record id="view_account_journal_form" model="ir.ui.view">
            <field name="name">account.journal.form</field>
            <field name="model">account.journal</field>
            <field name="type">form</field>
            <field name="arch" type="xml">
                <form string="Account Journal">
                    <group colspan="4" col="6">
                        <field name="name" select="1" colspan="4"/>
                        <field name="code" select="1"/>
                        <field name="type" on_change="onchange_type(type)"/>
                        <field name="refund_journal" attrs="{'readonly':[('type','=','general'),('type','=','cash'),('type','=','situation')]}"/>
                    </group>
                    <notebook colspan="4">
                        <page string="General Information">
                            <group colspan="2" col="2">
                                <separator string="Journal View" colspan="4"/>
                                <field name="view_id" widget="selection"/>
                            </group>

                            <group colspan="2" col="2">
                                <separator string="Sequence" colspan="4"/>
                                <field name="sequence_id"/>
                            </group>

                            <group colspan="2" col="2">
                                <separator string="Accounts" colspan="4"/>
                                <field name="default_debit_account_id" attrs="{'required':[('type','=','cash')]}" domain="[('type','&lt;&gt;','view'),('type','&lt;&gt;','consolidation')]"/>
                                <field name="default_credit_account_id" attrs="{'required':[('type','=','cash')]}" domain="[('type','&lt;&gt;','view'),('type','&lt;&gt;','consolidation')]"/>
                            </group>

                            <group colspan="2" col="2">
                                <separator string="Invoicing Data" colspan="4"/>
                                <field name="invoice_sequence_id"/>
                                <field name="group_invoice_lines"/>
                            </group>

                            <group colspan="2" col="2">
                                <separator string="Company" colspan="4"/>
                                <field name="company_id" groups="base.group_multi_company"/>
                                <field name="user_id" groups="base.group_extended"/>
                                <field name="currency"/>
                            </group>
                            <group col="2" colspan="2">
                                <group colspan="2" col="2">
                                    <separator string="Validations" colspan="4"/>
                                    <field name="allow_date" groups="base.group_extended"/>
                                </group>

                                <group colspan="2" col="2">
                                    <separator string="Other Configuration" colspan="4"/>
                                    <field name="centralisation" groups="base.group_extended"/>
                                    <field name="entry_posted"/>
                                    <field name="update_posted"/>
                                </group>
                            </group>
                        </page>
                        <page string="Entry Controls" groups="base.group_extended">
                            <separator colspan="4" string="Accounts Type Allowed (empty for no control)"/>
                            <field colspan="4" name="type_control_ids" nolabel="1"/>
                            <separator colspan="4" string="Accounts Allowed (empty for no control)"/>
                            <field colspan="4" name="account_control_ids" nolabel="1"/>
                        </page>
                    </notebook>
                </form>
            </field>
        </record>
        <record id="action_account_journal_form" model="ir.actions.act_window">
            <field name="name">Journals</field>
            <field name="res_model">account.journal</field>
            <field name="view_type">form</field>
            <field name="view_mode">tree,form</field>
        </record>
        <menuitem action="action_account_journal_form" id="menu_action_account_journal_form" parent="account_account_menu"/>

        <record id="view_account_bank_statement_filter" model="ir.ui.view">
            <field name="name">account.bank.statement.select</field>
            <field name="model">account.bank.statement</field>
            <field name="type">search</field>
            <field name="arch" type="xml">
                <search string="Search Statement">
                   <group col="10" colspan="4">
                        <filter icon="terp-document-new" string="Draft" domain="[('state','=','draft')]" help="Draft Statement"/>
                        <filter icon="terp-check" string="Poster" domain="[('state','=','confirm')]" help="Confirm confirm"/>
                        <separator orientation="vertical"/>
                        <field name="name"/>
                        <field name="date"/>
                        <field name="journal_id"/>
                    </group>
                </search>
            </field>
        </record>

        <record id="view_bank_statement_tree" model="ir.ui.view">
            <field name="name">account.bank.statement.tree</field>
            <field name="model">account.bank.statement</field>
            <field name="type">tree</field>
            <field name="arch" type="xml">
                <tree colors="red:balance_end_real!=balance_end and state=='draft';blue:state=='draft' and (balance_end_real==balance_end);black:state=='confirm'" string="Statement">
                    <field name="date"/>
                    <field name="name"/>
                    <field name="journal_id"/>
                    <field name="period_id"/>
                    <field name="balance_start"/>
                    <field name="balance_end_real"/>
                    <field name="balance_end"/>
                    <field name="state"/>
                </tree>
            </field>
        </record>
        <record id="view_bank_statement_search" model="ir.ui.view">
            <field name="name">account.bank.statement.search</field>
            <field name="model">account.bank.statement</field>
            <field name="type">search</field>
            <field name="arch" type="xml">
                <search string="Search Bank Statements">
                	<group>
                		<filter string="Draft" domain="[('state','=','draft')]" icon="terp-document-new"/>
                		<filter string="Confirm" domain="[('state','=','confirm')]" icon="terp-camera_test"/>
                		<separator orientation="vertical"/>
	                    <field name="date"/>
	                    <field name="name"/>
	                    <field name="journal_id"/>
                    </group>
                    <newline/>
                    <group expand="0" string="Group By...">
                    	<filter string="Journal" context="{'group_by': 'journal_id'}" icon="terp-folder-orange"/>
                    	<filter string="Period" context="{'group_by': 'period_id'}" icon="terp-go-month"/>
                    	<filter string="State" context="{'group_by': 'state'}" icon="terp-stock_effects-object-colorize"/>
                    </group>
                </search>
            </field>
        </record>
        <record id="view_bank_statement_form" model="ir.ui.view">
            <field name="name">account.bank.statement.form</field>
            <field name="model">account.bank.statement</field>
            <field name="type">form</field>
            <field name="arch" type="xml">
                <form string="Statement">
                    <field name="name"/>
                    <field name="date"/>
                    <field name="journal_id" on_change="onchange_journal_id(journal_id)"/>
                    <field name="currency"/>
                    <field name="period_id"/>
                    <group colspan="2" col="3">
<!--                        <button name="%(action_view_account_statement_from_invoice)d"
              string="Import Invoice" type="action" attrs="{'invisible':[('state','=','confirm')]}" icon="gtk-open"/>-->
                        <button name="button_import_invoice" string="Import Invoice" attrs="{'invisible':[('state','=','confirm')]}" type="object" icon="gtk-apply"/>
                    </group>
                    <newline/>
                    <field name="balance_start"/>
                    <field name="balance_end_real"/>
                    <notebook colspan="4">
                        <page string="Entry encoding">
                            <field colspan="4" name="line_ids" nolabel="1">
                                <tree editable="bottom" string="Statement lines">
                                    <field name="sequence" invisible="1"/>
                                    <field name="date"/>
                                    <field name="ref"/>
                                    <field name="name"/>
                                    <field name="type"/>
                                    <field name="partner_id" on_change="onchange_partner_id(partner_id, type, parent.currency, {'amount': amount})"/>
                                    <field domain="[('journal_id','=',parent.journal_id)]" name="account_id"/>
                                    <field name="amount"/>
                                    <field context="{'partner_id': partner_id, 'amount': amount, 'account_id': account_id, 'currency_id': parent.currency, 'journal_id': parent.journal_id, 'date':date}" name="reconcile_id"/>
                                    <field invisible="1" name="reconcile_amount"/>
                                </tree>
                                <form string="Statement lines">
                                    <field name="date"/>
                                    <field name="name"/>
                                    <field name="type"/>
                                    <field name="partner_id" on_change="onchange_partner_id(partner_id, type, parent.currency)"/>
                                    <field domain="[('journal_id', '=', parent.journal_id), ('type', '&lt;&gt;', 'view')]" name="account_id"/>
                                    <field name="amount"/>
                                    <field context="{'partner_id':partner_id,'amount':amount,'account_id':account_id,'currency_id': parent.currency,'journal_id':parent.journal_id, 'date':date}" name="reconcile_id"/>
                                    <field name="ref"/>
                                    <field name="sequence"/>
                                    <separator colspan="4" string="Notes"/>
                                    <field colspan="4" name="note" nolabel="1"/>
                                </form>
                            </field>
                        </page>
                        <page string="Real Entries">
                            <field colspan="4" name="move_line_ids" nolabel="1"/>
                        </page>
                    </notebook>
                    <group col="7" colspan="4">
                        <field name="state"/>
                        <field name="balance_end"/>
                        <button name="button_dummy" states="draft" string="Compute" icon="terp-stock_format-scientific"/>
                        <button name="button_confirm" states="draft" string="Confirm" type="object"  icon="terp-camera_test"/>
                        <button name="button_cancel" states="confirm" string="Cancel" type="object" icon="terp-gtk-stop"/>
                    </group>
                </form>
            </field>
        </record>
        <record id="action_bank_statement_tree" model="ir.actions.act_window">
            <field name="name">Bank Statements</field>
            <field name="res_model">account.bank.statement</field>
            <field name="view_type">form</field>
            <field name="view_mode">tree,form</field>
        </record>
        <menuitem string="Bank Statements" action="action_bank_statement_tree" id="menu_bank_statement_tree" parent="menu_finance_bank_and_cash" sequence="7"/>

        <record id="action_bank_statement_draft_tree" model="ir.actions.act_window">
            <field name="name">Draft statements</field>
            <field name="res_model">account.bank.statement</field>
            <field name="view_type">form</field>
            <field name="view_mode">tree,form,search</field>
            <field name="domain">[('state','=','draft')]</field>
            <field name="filter" eval="True"/>
        </record>

        <record id="action_bank_statement_tree2" model="ir.actions.act_window">
            <field name="name">New Statement</field>
            <field name="res_model">account.bank.statement</field>
            <field name="view_type">form</field>
            <field name="view_mode">form,tree</field>
        </record>

        <record id="view_bank_statement_reconcile" model="ir.ui.view">
            <field name="name">account.bank.statement.reconcile.form</field>
            <field name="model">account.bank.statement.reconcile</field>
            <field name="type">form</field>
            <field name="arch" type="xml">
                <form string="Reconcile">
                    <field name="name" select="1"/>
                    <newline/>
                    <field name="total_second_amount"/>
                    <field name="total_second_currency"/>
                    <newline/>
                    <field name="total_amount"/>
                    <field name="total_currency"/>
                    <newline/>
                    <separator colspan="4" string="Entries"/>
                    <field colspan="4" domain="[('partner_id','=',context.get('partner_id', False)),('state','=','valid'),('account_id','=',context.get('account_id', False)),('reconcile_id', '=', False)]" name="line_ids" nolabel="1" view_mode="tree"/>
                    <field colspan="4" name="line_new_ids" nolabel="1">
                        <tree editable="bottom" string="Write-Off">
                            <field name="account_id" domain="[('type','&lt;&gt;','view'),('type','&lt;&gt;','consolidation')]"/>
                            <field name="amount"/>
                            <field name="name"/>
                        </tree>
                    </field>
                    <group col="5" colspan="4">
                        <field name="total_entry"/>
                        <field name="total_new"/>
                        <field name="total_balance"/>
                        <button colspan="2" name="dummy" string="Compute" icon="terp-stock_format-scientific"/>
                    </group>
                </form>
            </field>
        </record>
        <!--
    Account Types
    -->
        <record id="view_account_type_tree" model="ir.ui.view">
            <field name="name">account.account.type.tree</field>
            <field name="model">account.account.type</field>
            <field name="type">tree</field>
            <field name="arch" type="xml">
                <tree string="Account Type">
                    <field name="name"/>
                    <field name="code"/>
                </tree>
            </field>
        </record>
        <record id="view_account_type_form" model="ir.ui.view">
            <field name="name">account.account.type.form</field>
            <field name="model">account.account.type</field>
            <field name="type">form</field>
            <field name="arch" type="xml">
                <form string="Account Type">
                    <group col="6" colspan="4">
                        <field name="name" select="1" colspan="4"/>
                        <field name="code" select="1"/>
                        <field name="sequence"/>
                        <field name="parent_id"/>
                        <field name="partner_account"/>
                    </group>
                    <group col="2" colspan="2">
                        <separator string="Reporting Configuration" colspan="4"/>
                        <field name="report_type" select="2"/>
                        <field name="sign"/>
                    </group>
                    <group col="2" colspan="2">
                        <separator string="Closing Method" colspan="4"/>
                        <field name="close_method"/>
                    </group>
                    <separator string="Description" colspan="4"/>
                    <field name="note" colspan="4" nolabel="1"/>
                </form>
            </field>
        </record>
        <record id="action_account_type_form" model="ir.actions.act_window">
            <field name="name">Account Types</field>
            <field name="res_model">account.account.type</field>
            <field name="view_type">form</field>
            <field name="view_mode">tree,form</field>
        </record>
        <menuitem action="action_account_type_form" groups="base.group_extended" id="menu_action_account_type_form" parent="menu_low_level"/>
        <!--
    Entries
    -->
        <record id="view_account_move_tree" model="ir.ui.view">
            <field name="name">account.move.tree</field>
            <field name="model">account.move</field>
            <field name="type">tree</field>
            <field name="arch" type="xml">
                <tree string="Accounting Entries">
                    <field name="name"/>
                    <field name="date"/>
                    <field name="ref"/>
                    <field name="period_id"/>
                    <field name="journal_id"/>
                    <field name="partner_id"/>
                    <field name="amount"/>
                    <field name="state"/>
                </tree>
            </field>
        </record>

        <!--
    Reconcile
    -->

        <record id="view_move_reconcile_form" model="ir.ui.view">
            <field name="name">account.move.reconcile.form</field>
            <field name="model">account.move.reconcile</field>
            <field name="type">form</field>
            <field name="arch" type="xml">
                <form string="Account Entry Reconcile">
                    <group col="6" colspan="4">
                        <field name="name" select="1"/>
                        <field name="create_date" select="1"/>
                        <field name="type" select="1"/>
                    </group>
                    <separator colspan="4" string="Reconcile Entries"/>
                    <field colspan="4" name="line_id" nolabel="1"/>
                    <separator colspan="4" string="Partial Reconcile Entries"/>
                    <field colspan="4" name="line_partial_ids" nolabel="1"/>
                </form>
            </field>
        </record>

        <!--
    Tax Codes
    -->
        <record id="view_tax_code_tree" model="ir.ui.view">
            <field name="name">account.tax.code.tree</field>
            <field name="model">account.tax.code</field>
            <field name="type">tree</field>
            <field name="field_parent">child_ids</field>
            <field name="priority">100</field>
            <field name="arch" type="xml">
                <tree string="Account Tax Code" toolbar="1">
                    <field name="name"/>
                    <field name="code"/>
                    <field name="sum"/>
                    <field name="sum_period"/>
                    <field name="company_id"/>
                </tree>
            </field>
        </record>
        <record id="view_tax_code_form" model="ir.ui.view">
            <field name="name">account.tax.code.form</field>
            <field name="model">account.tax.code</field>
            <field name="type">form</field>
            <field name="arch" type="xml">
                <form string="Account Tax Code">
                    <field name="name" select="1"/>
                    <field name="code" select="1"/>
                    <field name="company_id" select="1"/>
                    <field name="notprintable"/>
                    <field name="parent_id" select="1"/>
                    <field name="sign"/>
                    <newline/>
                    <field name="sum"/>
                    <field name="sum_period"/>
                    <newline/>
                    <separator string="Description" colspan="4"/>
                    <field colspan="4" name="info" nolabel="1"/>
                </form>
            </field>
        </record>
        <record id="action_tax_code_list" model="ir.actions.act_window">
            <field name="name">Tax codes</field>
            <field name="res_model">account.tax.code</field>
            <field name="view_type">form</field>
            <field name="view_mode">tree,form</field>
            <field name="view_id" ref="view_tax_code_tree"/>
        </record>
       <menuitem id="next_id_27" name="Taxes" parent="account.menu_finance_accounting"/>
       <menuitem action="action_tax_code_list" id="menu_action_tax_code_list" parent="menu_low_level" sequence="12"/>


        <!--
    Tax
    -->
        <record id="view_tax_tree" model="ir.ui.view">
            <field name="name">account.tax.tree</field>
            <field name="model">account.tax</field>
            <field name="type">tree</field>
            <field name="field_parent">child_ids</field>
            <field name="arch" type="xml">
                <tree string="Account Tax">
                    <field name="name"/>
                    <field name="price_include" groups="base.group_extended"/>
                    <field name="description"/>
                    <field name="tax_group" invisible="1"/>
                </tree>
            </field>
        </record>
        <record id="view_account_tax_search" model="ir.ui.view">
            <field name="name">account.tax.search</field>
            <field name="model">account.tax</field>
            <field name="type">search</field>
            <field name="arch" type="xml">
                <search string="Search Taxes">
                    <group col="10" colspan="4">
                        <filter icon="terp-folder-blue" string="Vat Taxes" domain="[('tax_group','=','vat')]" help="Vat Taxes"/>
                        <filter icon="terp-folder-yellow" string="Other Taxes" domain="[('tax_group','=','other')]" help="Other Taxes"/>
                        <separator orientation="vertical"/>
                        <field name="name"/>
                        <field name="description"/>
                    </group>
                    <newline/>
                    <group expand="0" string="Group By...">
                        <filter string="Tax Group" icon="terp-stock_effects-object-colorize" domain="[]" context="{'group_by':'tax_group'}"/>
                    </group>
                </search>
            </field>
        </record>
        <record id="view_tax_form" model="ir.ui.view">
            <field name="name">account.tax.form</field>
            <field name="model">account.tax</field>
            <field name="type">form</field>
            <field name="arch" type="xml">
                <form string="Account Tax">
                    <group colspan="4" col="6">
                        <field name="name" select="1"/>
                        <field name="company_id" widget="selection" groups="base.group_multi_company"/>
                        <field name="description" select="1"/>
                        <field name="active"/>
                        <field name="tax_group" select="1"/>
                        <field name="type"/>
                    </group>
                    <notebook colspan="4">
                        <page string="Tax Definition">
                            <field name="applicable_type"/>
                            <field name="amount" attrs="{'readonly':[('type','=','none'),('type','=','code')]}"/>
                            <field groups="base.group_extended" name="include_base_amount"/>
                            <field groups="base.group_extended" name="domain"/>
                            <newline/>
                            <field name="account_collected_id" domain="[('type','&lt;&gt;','view'),('type','&lt;&gt;','consolidation')]"/>
                            <label colspan="2" nolabel="1" string="Keep empty to use the income account"/>
                            <field name="account_paid_id" domain="[('type','&lt;&gt;','view'),('type','&lt;&gt;','consolidation')]"/>
                            <label colspan="2" nolabel="1" string="Keep empty to use the expense account"/>
                            <field groups="base.group_extended" name="child_depend"/>
                            <field groups="base.group_extended" name="sequence"/>
                            <field groups="base.group_extended" name="price_include"/>
                            <field name="type_tax_use"/>
                            <newline/>
                            <field colspan="4" groups="base.group_extended" name="child_ids"/>
                        </page>
                        <page string="Tax Declaration">
                            <separator colspan="4" string="Invoices"/>
                            <field name="base_code_id"/>
                            <field name="base_sign"/>
                            <field name="tax_code_id"/>
                            <field name="tax_sign"/>

                            <separator colspan="4" string="Credit Notes"/>
                            <field name="ref_base_code_id"/>
                            <field name="ref_base_sign"/>
                            <field name="ref_tax_code_id"/>
                            <field name="ref_tax_sign"/>
                        </page>
                        <page groups="base.group_extended" string="Special Computation">
                            <separator colspan="4" string="Compute Code (if type=code)"/>
                            <field colspan="4" name="python_compute" nolabel="1" attrs="{'readonly':[('type','!=','code')],'required':[('type','=','code')]}"/>
                            <separator colspan="4" string="Applicable Code (if type=code)"/>
                            <field colspan="4" name="python_applicable" nolabel="1" attrs="{'readonly':[('applicable_type','=','true')], 'required':[('applicable_type','=','code')]}"/>
                        </page>
                    </notebook>
                </form>
            </field>
        </record>
        <record id="action_tax_form" model="ir.actions.act_window">
            <field name="name">Taxes</field>
            <field name="res_model">account.tax</field>
            <field name="view_type">form</field>
            <field name="view_id" ref="view_tax_tree"/>
            <field name="domain">[('parent_id','=',False)]</field>
        </record>
        <menuitem action="action_tax_form" id="menu_action_tax_form" parent="next_id_27"/>
        
        <record id="action_tax_code_tree" model="ir.actions.act_window">
            <field name="name">Chart of Taxes</field>
            <field name="res_model">account.tax.code</field>
            <field name="domain">[('parent_id','=',False)]</field>
            <field name="view_type">tree</field>
            <field name="view_id" ref="view_tax_code_tree"/>
        </record>
        <menuitem
            action="action_tax_code_tree"
            id="menu_action_tax_code_tree"
            parent="menu_finance_charts"
            sequence="12"/>
<!--       <wizard id="action_move_journal_line_form" menu="False" model="account.move.line" name="account.move.journal" string="Entries by Line"/-->

        <!--
    Entries lines
    -->

        <record id="view_move_line_tree" model="ir.ui.view">
            <field name="name">account.move.line.tree</field>
            <field name="model">account.move.line</field>
            <field name="type">tree</field>
            <field eval="4" name="priority"/>
            <field name="arch" type="xml">
                <tree string="Account Entry Line" editable="top" on_write="on_create_write">
                    <field name="date"/>
                    <field name="period_id"/>
                    <field name="move_id"/>
                    <field name="ref"/>
                    <field name="invoice"/>
                    <field name="name"/>
                    <field name="partner_id" on_change="onchange_partner_id(move_id, partner_id, account_id, debit, credit, date, journal_id)"/>
                    <field name="account_id" domain="[('journal_id','=',journal_id)]"/>
                    <field name="journal_id"/>
                    <field name="debit" sum="Total debit"/>
                    <field name="credit" sum="Total credit"/>
                    <field name="account_tax_id" groups="base.group_extended"/>
                    <field name="analytic_account_id"/>
                    <field name="amount_currency" groups="base.group_extended"/>
                    <field name="currency_id" groups="base.group_extended"/>
                    <field name="state"/>
                    <field name="reconcile_id"/>
                    <field name="reconcile_partial_id" groups="base.group_extended"/>
                </tree>
            </field>
        </record>

        <record id="view_move_line_form" model="ir.ui.view">
            <field name="name">account.move.line.form</field>
            <field name="model">account.move.line</field>
            <field name="type">form</field>
            <field eval="2" name="priority"/>
            <field name="arch" type="xml">
                <form string="Account Entry Line">
                    <notebook>
                        <page string="Information">
                            <separator colspan="4" string="General Information"/>
                            <field name="name" select="1"/>
                            <field name="date" select="1"/>
                            <field name="ref"/>
                            <field name="invoice"/>
                            <field name="account_id" select="1" domain="[('type','&lt;&gt;','view'),('type','&lt;&gt;','consolidation')]"/>
                            <field name="partner_id" select="1" on_change="onchange_partner_id(False,partner_id,account_id,debit,credit,date)"/>

                            <field name="debit"/>
                            <field name="credit"/>
                            <field name="company_id" required="1" groups="base.group_multi_company"/>

                            <separator colspan="4" string="Optional Information"/>
                            <field name="currency_id"/>
                            <field name="amount_currency"/>
                            <field name="quantity"/>
                            <field name="move_id" required="False"/>
                            <newline/>
                            <field name="statement_id"/>
                            <field name="blocked"/>
                            <field name="date_maturity"/>
                            <field name="date_created"/>
                            <newline/>
                            <field name="tax_code_id"/>
                            <field name="tax_amount"/>
                            <newline/>
                            <field name="account_tax_id" domain="[('parent_id','=',False)]"/>
                            <field name="analytic_account_id"/>

                            <separator colspan="4" string="State"/>
                            <field name="journal_id"/>
                            <field name="period_id"/>
                            <field name="reconcile_id"/>
                            <field name="reconcile_partial_id"/>
                            <field name="state"/>
                        </page>
                        <page string="Analytic Lines">
                            <field colspan="4" name="analytic_lines" nolabel="1" context="{'default_general_account_id':account_id, 'default_name': name, 'default_date':date, 'amount': (debit or 0.0)-(credit or 0.0)}"/>
                        </page>
                    </notebook>
                </form>
            </field>
        </record>


        <record id="view_move_line_form2" model="ir.ui.view">
            <field name="name">account.move.line.form2</field>
            <field name="model">account.move.line</field>
            <field name="type">form</field>
            <field eval="9" name="priority"/>
            <field name="arch" type="xml">
                <form string="Account Entry Line">
                    <notebook>
                        <page string="Information">
                            <separator colspan="4" string="General Information"/>
                            <field name="name" select="1"/>
                            <field name="date"/>
                            <field name="journal_id" readonly="False" select="1"/>
                            <field name="period_id" readonly="False"/>
                            <field name="account_id" select="1" domain="[('type','&lt;&gt;','view'),('type','&lt;&gt;','consolidation')]"/>
                            <field name="partner_id" on_change="onchange_partner_id(False,partner_id,account_id,debit,credit,date)"/>
                            <newline/>
                            <field name="debit"/>
                            <field name="credit"/>

                            <separator colspan="4" string="Optional Information"/>
                            <field name="currency_id"/>
                            <field name="amount_currency"/>
                            <field name="quantity" select="3"/>
                            <field name="move_id" required="False"/>
                            <newline/>
                            <field name="date_maturity"/>
                            <field name="date_created"/>
                            <field name="date_created"/>
                            <field name="blocked" select="3"/>
                            <newline/>
                            <field name="account_tax_id" domain="[('parent_id','=',False)]"/>
                            <field name="analytic_account_id"/>
                            <separator colspan="4" string="State"/>
                            <newline/>
                            <field name="reconcile_id"/>
                            <field name="reconcile_partial_id"/>
                            <field name="state"/>
                        </page>
                        <page string="Analytic Lines">
                            <field colspan="4" name="analytic_lines" nolabel="1"/>
                        </page>
                    </notebook>
                </form>
            </field>
        </record>

        <record id="view_account_move_line_filter" model="ir.ui.view">
            <field name="name">Entry Lines</field>
            <field name="model">account.move.line</field>
            <field name="type">search</field>
            <field name="arch" type="xml">
                <search string="Search Entry Lines">
                    <group col='10' colspan='4'>
                        <filter icon="terp-document-new" string="Draft" domain="[('state','=','draft')]" help="Draft Entry Lines"/>
                        <filter icon="terp-camera_test" string="Posted" domain="[('state','=','valid')]" help="Posted Entry Lines"/>
                        <separator orientation="vertical"/>
                        <field name="date" select='1'/>
                        <field name="account_id" select='1'/>
                        <field name="partner_id" select='1'>
                            <filter help="Next Partner Entries to reconcile" name="next_partner" string="Next Partner to reconcile" context="{'next_partner_only': 1}" icon="terp-partner" domain="[('account_id.reconcile','=',True),('reconcile_id','=',False)]"/>
                        </field>
                        <field name="balance" string="Debit/Credit" select='1'/>
                    </group>
                    <newline/>
                    <group col="10" colspan="4">
                        <field name="journal_id" widget="selection" context="{'journal_id':self, 'visible_id':self or 0, 'normal_view':False}"/>
                        <field name="period_id" widget="selection" context="{'period_id':self}"/>
                    </group>
                </search>
            </field>
        </record>

        <record id="action_move_line_select" model="ir.actions.act_window">
            <field name="name">Entry Lines</field>
            <field name="res_model">account.move.line</field>
            <field name="view_type">form</field>
            <field name="view_mode">tree,form</field>
            <field name="view_id" ref="view_move_line_tree"/>
            <field name="search_view_id" ref="view_account_move_line_filter"/>
        </record>

        <record id="action_view_move_line" model="ir.actions.act_window">
            <field name="name">Lines to reconcile</field>
            <field name="res_model">account.move.line</field>
            <field name="view_type">form</field>
            <field name="view_mode">tree,form</field>
            <field name="domain">[('account_id.reconcile', '=', True),('reconcile_id','=',False)]</field>
            <field eval="False" name="view_id"/>
            <field eval="True" name="filter"/>
            <field name="search_view_id" ref="view_account_move_line_filter"/>
        </record>

        <!--
    Account.Entry Edition
    -->

        <record id="view_move_tree" model="ir.ui.view">
            <field name="name">account.move.tree</field>
            <field name="model">account.move</field>
            <field name="type">tree</field>
            <field name="arch" type="xml">
                <tree string="Account Entry">
                    <field name="name"/>
                    <field name="date"/>
                    <field name="ref"/>
                    <field name="journal_id"/>
                    <field name="period_id"/>
                    <field name="type" invisible=" not context.get('set_visible',True)"/>
                    <field name="partner_id"/>
                    <field name="line_id"/>
                    <field name="to_check" groups="base.group_extended"/>
                    <field name="amount"/>
                    <field name="state"/>
                    <button name="button_validate" states="draft" string="Validate" type="object" icon="terp-camera_test"/>
                </tree>
            </field>
        </record>
        <record id="view_move_form" model="ir.ui.view">
            <field name="name">account.move.form</field>
            <field name="model">account.move</field>
            <field name="type">form</field>
            <field name="arch" type="xml">
                <form string="Journal Entries">
                    <group colspan="4" col="6">
                        <field name="name" select="1" readonly="True"/>
                        <field name="journal_id" select="1"/>
                        <field name="period_id"/>
                        <field name="type"/>
                        <field name="ref" select="1"/>
                        <field name="date" select="1"/>
                    </group>
                    <notebook colspan="4">
                        <page string="Journal Entries Lines">
                            <field colspan="4" height="200" name="line_id" nolabel="1" widget="one2many_list" default_get="{'lines':line_id ,'journal':journal_id }">
                                <form string="Account Entry Line">
                                    <separator colspan="4" string="General Information"/>
                                    <field name="name" select="1"/>
                                    <field name="account_id" domain="[('journal_id','=',parent.journal_id)]"/>
                                    <field name="partner_id" on_change="onchange_partner_id(False,partner_id,account_id,debit,credit,parent.date,parent.journal_id)"/>

                                    <field name="debit" select="1"/>
                                    <field name="credit" select="1"/>
                                    <field name="date" select="1"/>

                                    <separator colspan="4" string="Optional Information"/>
                                    <field name="currency_id"/>
                                    <field name="amount_currency"/>
                                    <field name="quantity" select="1"/>
                                    <newline/>
                                    <field name="date_maturity"/>
                                    <field name="date_created"/>

                                    <separator colspan="4" string="State"/>
                                    <field name="reconcile_id"/>
                                    <field name="reconcile_partial_id"/>
                                    <field name="statement_id"/>
                                    <field name="state"/>
                                </form>
                                <tree editable="top" string="Account Entry Line">
                                    <field name="ref"/>
                                    <field name="invoice"/>
                                    <field name="name"/>
                                    <field name="partner_id" on_change="onchange_partner_id(False,partner_id,account_id,debit,credit,parent.date,parent.journal_id)"/>
                                    <field name="account_id" domain="[('journal_id','=',parent.journal_id)]"/>
                                    <field name="date_maturity"/>
                                    <field name="debit" sum="Total Debit"/>
                                    <field name="credit" sum="Total Credit"/>
                                    <field name="analytic_account_id"/>
                                    <field name="amount_currency" groups="base.group_extended"/>
                                    <field name="currency_id" groups="base.group_extended"/>
                                    <field name="tax_code_id"/>
                                    <field name="tax_amount"/>
                                    <field name="state"/>
                                    <field name="reconcile_id"/>
                                    <field name="reconcile_partial_id" groups="base.group_extended"/>
                                </tree>
                            </field>
                            <separator colspan="4" string="Narration"/>
                            <field name="narration" colspan="4" nolabel="1"/>
                            <field name="state" select="1"/>
                            <group col="2" colspan="2">
                                <button name="button_validate" states="draft" string="Validate" type="object" icon="terp-camera_test"/>
                                <button name="button_cancel" states="posted" string="Cancel" type="object" icon="terp-gtk-stop"/>
                            </group>
                        </page>
                        <page string="Other Information">
                            <field name="company_id" required="1" groups="base.group_multi_company"/>
                            <field name="date" select="1" groups="base.group_extended"/>
                            <field name="to_check" groups="base.group_extended"/>
                            <field name="partner_id" invisible="1" select="1"/>
                            <field name="amount" invisible="1" select="1"/>
                        </page>
                    </notebook>
                </form>
            </field>
        </record>

        <record id="view_account_move_filter" model="ir.ui.view">
            <field name="name">account.move.select</field>
            <field name="model">account.move</field>
            <field name="type">search</field>
            <field name="arch" type="xml">
                <search string="Search Move">
                    <group col='8' colspan='4'>
                        <filter icon="terp-document-new" string="Draft" domain="[('state','=','draft')]" help="Draft Entries"/>
                        <filter icon="terp-camera_test" string="Posted" domain="[('state','=','posted')]" help="Posted Entries"/>
                        <separator orientation="vertical"/>
                        <filter icon="terp-camera_test" string="To Review" domain="[('to_check','=',True)]" groups="base.group_extended" help="To Review"/>
                        <field name="date" select='1'/>
                        <field name="name" select='1'/>
                        <field name="journal_id" select='1'/>
                        <field name="partner_id" select='1'/>
                    </group>
                    <newline/>
                    <group col="10" colspan="4">
                        <field name="journal_id" widget="selection" context="{'journal_id':self, 'visible_id':self or 0, 'normal_view':False}"/>
                        <field name="period_id" widget="selection" context="{'period_id':self}"/>
                    </group>
                    <group expand="0" string="Group By..." colspan="12" col="10">
                        <filter string="Journal" icon="terp-folder-orange" domain="[]" context="{'group_by':'journal_id'}"/>
                        <filter string="Period" icon="terp-go-month" domain="[]" context="{'group_by':'period_id'}"/>
                        <filter string="Type" icon="terp-stock_symbol-selection" domain="[]" context="{'group_by':'type', 'set_visible':True}"/>
                        <filter string="States" icon="terp-stock_effects-object-colorize" domain="[]" context="{'group_by':'state'}"/>
                    </group>
                </search>
            </field>
        </record>


       <record id="action_move_journal_line" model="ir.actions.act_window">
            <field name="name">Journal Entries</field>
            <field name="res_model">account.move</field>
            <field name="view_type">form</field>
            <field name="view_mode">tree,form</field>
            <field name="view_id" ref="view_move_tree"/>
            <field name="search_view_id" ref="view_account_move_filter"/>
        </record>

        <menuitem
            icon="STOCK_JUSTIFY_FILL"
            action="action_move_journal_line"
            id="menu_action_move_journal_line_form"
            parent="account.menu_finance_entries"
            sequence="5"/>

        <record id="action_move_line_form" model="ir.actions.act_window">
            <field name="name">Entries</field>
            <field name="type">ir.actions.act_window</field>
            <field name="res_model">account.move</field>
            <field name="view_type">form</field>
            <field name="view_id" ref="view_move_tree"/>
            <field name="search_view_id" ref="view_account_move_filter"/>
        </record>

        <record id="action_move_to_review" model="ir.actions.act_window">
            <field name="name">Journal Entries to Review</field>
            <field name="type">ir.actions.act_window</field>
            <field name="res_model">account.move</field>
            <field name="view_type">form</field>
            <field name="view_id" ref="view_move_tree"/>
            <field name="search_view_id" ref="view_account_move_filter"/>
            <field name="domain">[('to_check','=',True)]</field>
        </record>
        <menuitem action="action_move_to_review" id="menu_action_move_to_review" parent="periodical_processing_journal_entries_validation"/>
<!--        <menuitem id="next_id_29" name="Search Entries" parent="account.menu_finance_entries" sequence="40"/>-->
<!--        <menuitem action="action_move_line_form" id="menu_action_move_line_form" parent="next_id_29"/>-->

        <record id="action_move_line_form_encode_by_move" model="ir.actions.act_window">
            <field name="name">Journal Vouchers</field>
            <field name="res_model">account.move</field>
            <field name="view_type">form</field>
            <field name="view_mode">tree,form</field>
            <field name="view_id" ref="view_move_tree"/>
            <field name="search_view_id" ref="view_account_move_filter"/>
        </record>

        <menuitem action="action_move_line_form_encode_by_move" id="menu_encode_entries_by_move" parent="menu_finance_entries"/>

        <record id="action_account_moves_sale" model="ir.actions.act_window">
            <field name="name">Journal Items</field>
            <field name="res_model">account.move.line</field>
            <field name="view_type">form</field>
            <field name="view_mode">tree,form</field>
            <field name="view_id" ref="view_move_line_tree"/>
            <field name="search_view_id" ref="view_account_move_line_filter"/>
            <field name="domain">[('journal_id.type', 'in', ['sale', 'sale_refund'])]</field>
        </record>

        <menuitem action="action_account_moves_sale" id="menu_eaction_account_moves_sale" parent="menu_finance_receivables"/>

        <record id="action_account_moves_purchase" model="ir.actions.act_window">
            <field name="name">Journal Items</field>
            <field name="res_model">account.move.line</field>
            <field name="view_type">form</field>
            <field name="view_mode">tree,form</field>
            <field name="view_id" ref="view_move_line_tree"/>
            <field name="search_view_id" ref="view_account_move_line_filter"/>
            <field name="domain">[('journal_id.type', 'in', ['purchase', 'purchase_refund'])]</field>
            <field name="context">{'journal_id':1}</field>
        </record>

        <menuitem action="action_account_moves_purchase" id="menu_eaction_account_moves_purchase" parent="menu_finance_payables"/>

        <record id="action_move_line_search" model="ir.actions.act_window">
            <field name="name">Entry Lines</field>
            <field name="type">ir.actions.act_window</field>
            <field name="res_model">account.move.line</field>
            <field name="view_type">form</field>
            <field name="view_mode">tree,form</field>
            <field name="view_id" ref="view_move_line_tree"/>
            <field name="search_view_id" ref="view_account_move_line_filter"/>
        </record>
        <record id="action_move_line_search_view1" model="ir.actions.act_window.view">
            <field eval="10" name="sequence"/>
            <field name="view_mode">tree</field>
            <field name="view_id" ref="view_move_line_tree"/>
            <field name="act_window_id" ref="action_move_line_search"/>
        </record>
        <record id="action_move_line_search_view2" model="ir.actions.act_window.view">
            <field eval="11" name="sequence"/>
            <field name="view_mode">form</field>
            <field name="act_window_id" ref="action_move_line_search"/>
        </record>
        <record id="action_move_line_search_view3" model="ir.actions.act_window">
            <field name="name">Cash Registers</field>
            <field name="type">ir.actions.act_window</field>
            <field name="res_model">account.move.line</field>
            <field name="view_type">form</field>
            <field name="view_mode">tree,form</field>
            <field name="view_id" ref="view_move_line_tree"/>
            <field name="search_view_id" ref="view_account_move_line_filter"/>
            <field name="domain">[('journal_id.type', '=', 'cash')]</field>
        </record>
        <record id="action_move_line_search_view4" model="ir.actions.act_window">
            <field name="name">Check Registers</field>
            <field name="type">ir.actions.act_window</field>
            <field name="res_model">account.move.line</field>
            <field name="view_type">form</field>
            <field name="view_mode">tree,form</field>
            <field name="view_id" ref="view_move_line_tree"/>
            <field name="search_view_id" ref="view_account_move_line_filter"/>
            <field name="domain">[('journal_id.type', '=', 'bank')]</field>
        </record>
        <menuitem action="action_move_line_search_view3" id="journal_cash_move_lines" parent="menu_finance_bank_and_cash"/>
        <menuitem action="action_move_line_search_view4" id="journal_bank_move_lines" parent="menu_finance_bank_and_cash"/>

<!--        <menuitem action="action_move_line_search" id="menu_action_move_line_search" parent="account.next_id_29"/>-->

        <menuitem id="menu_finance_charts" name="Charts" parent="account.menu_finance" sequence="4"/>
    <!--    <wizard id="wizard_account_chart" menu="False" model="account.account" name="account.chart" string="Chart of Accounts"/>
        <menuitem icon="STOCK_INDENT" action="wizard_account_chart" id="menu_action_account_tree2" parent="account.menu_finance_charts" type="wizard"/>
 -->


        <record id="view_bank_statement_reconcile_form" model="ir.ui.view">
            <field name="name">account.bank.statement.reconcile.form</field>
            <field name="model">account.bank.statement</field>
            <field eval="30" name="priority"/>
            <field name="type">form</field>
            <field name="arch" type="xml">
                <form string="Statement">
                    <group col="6" colspan="4">
                        <field name="name" select="1"/>
                        <field name="date" select="1"/>
                        <field name="journal_id" on_change="onchange_journal_id(journal_id)" select="1"/>
                        <field name="currency"/>
                        <field name="balance_start"/>
                        <field name="balance_end_real"/>
                    </group>
                    <notebook colspan="4">
                        <page string="Select entries">
                            <field colspan="4" domain="[('statement_id', '=', False), ('journal_id', '=', journal_id)]" name="move_line_ids" nolabel="1" widget="many2many"/>
                        </page>
                        <page string="Entry encoding">
                            <separator colspan="4" string="Entry Lines"/>
                            <field name="period_id"/>
                            <field colspan="4" name="line_ids" nolabel="1">
                                <tree editable="bottom" string="Statement lines">
                                    <field name="date"/>
                                    <field name="name"/>
                                    <field name="type"/>
                                    <field name="partner_id" on_change="onchange_partner_id(partner_id, type, parent.currency)"/>
                                    <field domain="[('journal_id', '=', parent.journal_id)]" name="account_id"/>
                                    <field name="amount"/>
                                    <field context="{'partner_id': partner_id, 'amount': amount, 'account_id': account_id, 'date':date}" name="reconcile_id"/>
                                </tree>
                                <form string="Statement lines">
                                    <field name="date"/>
                                    <field name="name"/>
                                    <field name="type"/>
                                    <field name="partner_id" on_change="onchange_partner_id(partner_id, type, parent.currency)"/>
                                    <field domain="[('journal_id', '=', parent.journal_id)]" name="account_id"/>
                                    <field name="amount"/>
                                    <field context="{'partner_id': partner_id, 'amount': amount, 'account_id': account_id, 'date':date}" name="reconcile_id"/>
                                </form>
                            </field>
                        </page>
                    </notebook>
                    <group col="7" colspan="4">
                        <field name="state"/>
                        <field name="balance_end"/>
                        <button name="button_dummy" states="draft" string="Compute" icon="terp-stock_format-scientific"/>
                        <button name="button_confirm" states="draft" string="Confirm" type="object" icon="terp-camera_test"/>
                        <button name="button_cancel" states="confirm" string="Cancel" type="object" icon="terp-gtk-stop"/>
                    </group>
                </form>
            </field>
        </record>
        <record id="action_bank_statement_reconciliation_form" model="ir.actions.act_window">
            <field name="name">Statements reconciliation</field>
            <field name="res_model">account.bank.statement</field>
            <field name="view_type">form</field>
            <field name="view_mode">form,tree</field>
            <field name="view_id" ref="view_bank_statement_reconcile_form"/>
        </record>
        <!-- <menuitem
            id="next_id_30"
            name="Bank Reconciliation"
            parent="menu_finance_periodical_processing"
            groups="group_account_user"/> -->

<!--        <menuitem action="action_bank_statement_reconciliation_form" id="menu_action_account_bank_reconcile_tree" parent="next_id_30"/>-->
  <!--        <wizard id="action_account_bank_reconcile_tree" menu="False" model="account.move.line" name="account.move.bank.reconcile" string="Bank reconciliation"/> -->
    <!--     <menuitem action="action_account_bank_reconcile_tree" id="menu_action_account_bank_reconcile_check_tree" parent="account.next_id_30" type="wizard"/>   -->

<!--  bank reconsilation  -->
        <menuitem action="action_account_bank_reconcile_tree"
            id="menu_action_account_bank_reconcile_check_tree"
            parent="periodical_processing_reconciliation" groups="group_account_user" />

		<act_window
			context="{'search_default_next_partner':1}"
            id="action_account_manual_reconcile" name="Entry Lines"
            res_model="account.move.line"
            />

 	   <menuitem
 	   		name="Manual Reconcilication" icon="STOCK_EXECUTE"
 	   		action="action_account_manual_reconcile"
 			id="menu_manual_reconcile"
 			parent="account.periodical_processing_reconciliation"/>


        <act_window
            domain="[('account_id', '=', active_id)]"
            id="act_account_acount_move_line_open"
            name="Entries"
            context="{'account_id': active_id}"
            res_model="account.move.line"
            src_model="account.account"/>

        <act_window
            domain="[('account_id', '=', active_id),('reconcile_id','=',False)]"
            id="act_account_acount_move_line_open_unreconciled"
            name="Unreconciled entries"
            res_model="account.move.line"
            context="{'account_id': active_id}"
            src_model="account.account"/>

        <act_window domain="[('reconcile_id', '=', active_id)]" id="act_account_acount_move_line_reconcile_open" name="Reconciled entries" res_model="account.move.line" src_model="account.move.reconcile"/>


        <!--
    TODO:
        Print Journal (and change state)
        Close Journal (and verify that there is no draft Entry Lines)
-->

        <record id="view_journal_period_tree" model="ir.ui.view">
            <field name="name">account.journal.period.tree</field>
            <field name="model">account.journal.period</field>
            <field name="type">tree</field>
            <field name="arch" type="xml">
                <tree string="Journals">
                    <field icon="icon" name="fiscalyear_id"/>
                    <field name="period_id"/>
                    <field name="journal_id"/>
                    <field name="state"/>
                    <field name="company_id" groups="base.group_multi_company"/>
                </tree>
            </field>
        </record>
        <record id="action_account_journal_period_tree" model="ir.actions.act_window">
            <field name="name">Journals</field>
            <field name="res_model">account.journal.period</field>
            <field name="view_type">tree</field>
        </record>
        <menuitem action="action_account_journal_period_tree" id="menu_action_account_journal_period_tree" parent="account.menu_finance_generic_reporting" sequence="2"/>


        <!--
    # Account Models
-->

        <record id="view_model_line_tree" model="ir.ui.view">
            <field name="name">account.model.line.tree</field>
            <field name="model">account.model.line</field>
            <field name="type">tree</field>
            <field name="arch" type="xml">
                <tree string="Entry Model Line" editable="bottom">
                    <field name="sequence"/>
                    <field name="ref"/>
                    <field name="name"/>
                    <field name="account_id"/>
                    <field name="partner_id"/>
                    <field name="debit"/>
                    <field name="credit"/>
                    <field name="date"/>
                    <field name="date_maturity"/>
                </tree>
            </field>
        </record>


        <record id="view_model_line_form" model="ir.ui.view">
            <field name="name">account.model.line.form</field>
            <field name="model">account.model.line</field>
            <field name="type">form</field>
            <field name="arch" type="xml">
                <form string="Entry Model Line">
                    <field colspan="4" name="name" select="1"/>
                    <field name="sequence"/>
                    <field name="ref" select="1"/>
                    <field name="account_id" domain="[('type','&lt;&gt;','view'),('type','&lt;&gt;','consolidation')]"/>
                    <field name="partner_id"/>
                    <field name="debit" select="1"/>
                    <field name="credit" select="1"/>
                    <field name="quantity"/>
                    <newline/>
                    <field name="date"/>
                    <field name="date_maturity"/>
                </form>
            </field>
        </record>

        <record id="view_model_form" model="ir.ui.view">
            <field name="name">account.model.form</field>
            <field name="model">account.model</field>
            <field name="type">form</field>
            <field name="arch" type="xml">
                <form string="Entry Model">
                    <field name="name" select="1"/>
                    <field name="ref" select="1"/>
                    <field name="journal_id" select="1"/>
<<<<<<< HEAD
                    <field colspan="4" name="lines_id" widget="one2many_list" nolabel="1"/>
=======
                    <field colspan="4" nolabel="1" name="lines_id" height="250" widget="one2many_list"/>
>>>>>>> 6a6bbb07
                    <separator string="Legend" colspan="4"/>
                    <field name="legend" colspan="4" nolabel="1"/>
                    <group col="1" colspan="4"> 
                        <button name="%(action_account_use_model_create_entry)d" string="Create entries" type="action" icon="gtk-execute"/>
                    </group>
                </form>
            </field>
        </record>
        <record id="view_model_tree" model="ir.ui.view">
            <field name="name">account.model.tree</field>
            <field name="model">account.model</field>
            <field name="type">tree</field>
            <field name="arch" type="xml">
                <tree string="Entry Model">
                    <field name="name"/>
                    <field name="journal_id"/>
                </tree>
            </field>
        </record>
        <record id="action_model_form" model="ir.actions.act_window">
            <field name="name">Define Recurring</field>
            <field name="res_model">account.model</field>
            <field name="view_type">form</field>
            <field name="view_mode">tree,form</field>
        </record>
        <menuitem action="action_model_form" id="menu_action_model_form" parent="account.menu_configuration_misc"/>

        <!--
            # Payment Terms
        -->

        <record id="view_payment_term_line_tree" model="ir.ui.view">
            <field name="name">account.payment.term.line.tree</field>
            <field name="model">account.payment.term.line</field>
            <field name="type">tree</field>
            <field name="arch" type="xml">
                <tree string="Payment Term">
                    <field name="sequence"/>
                    <field name="name"/>
                    <field name="value"/>
                    <field name="value_amount"/>
                    <field name="days"/>
                    <field name="days2"/>
                </tree>
            </field>
        </record>


        <record id="view_payment_term_line_form" model="ir.ui.view">
            <field name="name">account.payment.term.line.form</field>
            <field name="model">account.payment.term.line</field>
            <field name="type">form</field>
            <field name="arch" type="xml">
                <form string="Payment Term">
                    <field name="name" select="1"/>
                    <field name="sequence"/>
                    <field name="value"/>
                    <field name="value_amount" attrs="{'readonly':[('value','=','balance')]}"/>
                    <newline/>
                    <field name="days"/>
                    <field name="days2"/>
                </form>
            </field>
        </record>

        <record id="view_payment_term_form" model="ir.ui.view">
            <field name="name">account.payment.term.form</field>
            <field name="model">account.payment.term</field>
            <field name="type">form</field>
            <field name="arch" type="xml">
                <form string="Payment Term">
                    <separator colspan="4" string="Information"/>
                    <field name="name" select="1"/>
                    <field name="active" select="1"/>
                    <separator colspan="4" string="Description on invoices"/>
                    <field colspan="4" name="note" nolabel="1"/>
                    <separator colspan="4" string="Computation"/>
                    <field colspan="4" name="line_ids" nolabel="1"/>
                </form>
            </field>
        </record>
<!--        <record id="view_account_move_line_filter" model="ir.ui.view">-->
<!--            <field name="name">Payment Terms</field>-->
<!--            <field name="model">account.payment.term</field>-->
<!--            <field name="type">search</field>-->
<!--            <field name="arch" type="xml">-->
<!--                <search string="Search Payment Terms">-->
<!--                    <group col='10' colspan='4'>-->
<!--                        <filter icon="terp-document-new" string="Draft" domain="[('state','=','draft')]" help="Draft Entry Lines"/>-->
<!--                        <filter icon="terp-camera_test" string="Posted" domain="[('state','=','valid')]" help="Posted Entry Lines"/>-->
<!--                        <separator orientation="vertical"/>-->
<!--                        <field name="date" select='1'/>-->
<!--                        <field name="account_id" select='1'/>-->
<!--                        <field name="partner_id" select='1'>-->
<!--                        	<filter help="Next Partner Entries to reconcile" name="next_partner" string="Next Partner to reconcile" context="{'next_partner_only': 1}" icon="terp-partner" domain="[('account_id.reconcile','=',True),('reconcile_id','=',False)]"/>-->
<!--                        </field>-->
<!--                        <field name="balance" string="Debit/Credit" select='1'/>-->
<!--                    </group>-->
<!--                </search>-->
<!--            </field>-->
<!--        </record>-->
        <record id="action_payment_term_form" model="ir.actions.act_window">
            <field name="name">Payment Terms</field>
            <field name="res_model">account.payment.term</field>
            <field name="view_type">form</field>
            <field name="view_mode">tree,form</field>
        </record>
        <menuitem action="action_payment_term_form" id="menu_action_payment_term_form" parent="menu_configuration_misc"/>

        <!--
    # Account Subscriptions
-->

        <record id="view_subscription_line_form" model="ir.ui.view">
            <field name="name">account.subscription.line.form</field>
            <field name="model">account.subscription.line</field>
            <field name="type">form</field>
            <field name="arch" type="xml">
                <form string="Subscription lines">
                    <field name="date"/>
                    <field name="move_id"/>
                </form>
            </field>
        </record>

        <record id="view_subscription_line_tree" model="ir.ui.view">
            <field name="name">account.subscription.line.tree</field>
            <field name="model">account.subscription.line</field>
            <field name="type">tree</field>
            <field name="arch" type="xml">
                <tree string="Subscription lines">
                    <field name="date"/>
                    <field name="move_id"/>
                </tree>
            </field>
        </record>

        <record id="view_subscription_tree" model="ir.ui.view">
            <field name="name">account.subscription.tree</field>
            <field name="model">account.subscription</field>
            <field name="type">tree</field>
            <field name="arch" type="xml">
                <tree string="Entry Subscription">
                    <field name="ref"/>
                    <field name="name"/>
                    <field name="date_start"/>
                    <field name="state"/>
                </tree>
            </field>
        </record>
        <record id="view_subscription_form" model="ir.ui.view">
            <field name="name">account.subscription.form</field>
            <field name="model">account.subscription</field>
            <field name="type">form</field>
            <field name="arch" type="xml">
                <form string="Entry Subscription">
                    <field name="name" select="1"/>
                    <field name="ref" select="1"/>

                    <separator colspan="4" string="Subscription Periods"/>
                    <field name="date_start" select="1"/>
                    <field name="period_total"/>

                    <field name="period_nbr"/>
                    <field name="period_type"/>
                    <field name="model_id"/>
                    <group col="2" colspan="2">
                        <button name="compute" states="draft,running" string="Compute" type="object" icon="terp-stock_format-scientific"/>
                        <button name="remove_line" states="running" string="Remove Lines" type="object" icon="gtk-remove"/>
                    </group>
                    <separator colspan="4" string="Subscription Lines"/>
                    <field colspan="4" name="lines_id" widget="one2many_list" nolabel="1"/>

                    <separator colspan="4" string="State"/>
                    <field name="state"/>
                    <group col="1" colspan="2">
                        <button name="state_draft" states="done" string="Set to Draft" type="object"  icon="gtk-convert" />
                    </group>
                </form>
            </field>
        </record>
        <record id="action_subscription_form" model="ir.actions.act_window">
            <field name="name">Subscription Entries</field>
            <field name="res_model">account.subscription</field>
            <field name="view_type">form</field>
            <field name="view_mode">tree,form</field>
        </record>
<!--        <menuitem action="action_subscription_form" id="menu_action_subscription_form" parent="account.menu_finance_recurrent_entries"/>-->

        <record id="action_subscription_form_running" model="ir.actions.act_window">
            <field name="name">Running Subscriptions</field>
            <field name="res_model">account.subscription</field>
            <field name="view_type">form</field>
            <field name="view_mode">tree,form</field>
            <field name="domain">[('state','=','running')]</field>
            <field name="filter" eval="True"/>
        </record>

        <record id="action_subscription_form_new" model="ir.actions.act_window">
            <field name="name">New Subscription</field>
            <field name="res_model">account.subscription</field>
            <field name="view_type">form</field>
            <field name="view_mode">form,tree</field>
            <field name="view_id" ref="view_subscription_form"/>
        </record>

        <record id="view_subscription_line_form_complete" model="ir.ui.view">
            <field name="name">account.subscription.line.form</field>
            <field name="model">account.subscription.line</field>
            <field name="type">form</field>
            <field eval="20" name="priority"/>
            <field name="arch" type="xml">
                <form string="Subscription lines">
                    <field name="subscription_id"/>
                    <field name="date"/>
                    <field name="move_id"/>
                </form>
            </field>
        </record>

        <record id="action_move_line_tree1" model="ir.actions.act_window">
            <field name="name">Entry Lines</field>
            <field name="res_model">account.move.line</field>
            <field name="view_type">form</field>
            <field name="view_mode">tree,form</field>
            <field name="domain">[('account_id','child_of', [active_id]),('state','&lt;&gt;','draft')]</field>
            <field name="context">{'account_id':active_id}</field>
        </record>
<!--        <wizard id="wizard_move_line_select" menu="False" model="account.move.line" name="account.move.line.select" string="Move line select"/>-->
<!--        <record id="ir_open_account_account" model="ir.values">-->
<!--            <field eval="'tree_but_open'" name="key2"/>-->
<!--            <field eval="'account.account'" name="model"/>-->
<!--            <field name="name">Account Entries</field>-->
<!--            <field eval="'ir.actions.wizard,%d'%wizard_move_line_select" name="value"/>-->
<!--            <field eval="True" name="object"/>-->
<!--        </record>-->


        <record id="view_move_line_tax_tree" model="ir.ui.view">
            <field name="name">account.move.line.tax.tree</field>
            <field name="model">account.move.line</field>
            <field name="type">tree</field>
            <field eval="4" name="priority"/>
            <field name="arch" type="xml">
                <tree string="Account Entry Line">
                    <field name="date"/>
                    <field name="move_id"/>
                    <field name="statement_id" string="St."/>
                    <field name="name"/>
                    <field name="partner_id"/>
                    <field name="account_id"/>
                    <field name="tax_code_id"/>
                    <field name="tax_amount"/>
                    <field name="debit" sum="Total debit"/>
                    <field name="credit" sum="Total credit"/>
                    <field name="account_tax_id"/>
                    <field name="analytic_account_id"/>
                    <field name="state"/>
                </tree>
            </field>
        </record>

        <record id="action_tax_code_line_open" model="ir.actions.act_window">
            <field name="name">Account Entry Lines</field>
            <field name="res_model">account.move.line</field>
            <field name="view_type">form</field>
            <field name="view_mode">tree,form</field>
            <field name="view_id" ref="view_move_line_tax_tree"/>
            <field name="domain">[('tax_code_id','=',active_id),('state','&lt;&gt;','draft')]</field>
        </record>
        <record id="ir_open_tax_move_line" model="ir.values">
            <field name="key2">tree_but_open</field>
            <field name="model">account.tax.code</field>
            <field name="name">Tax Details</field>
            <field eval="'ir.actions.act_window,%d'%action_tax_code_line_open" name="value"/>
            <field eval="True" name="object"/>
        </record>


        <!--
    # Admin config
    -->

        <act_window domain="[('journal_id', '=', active_id)]" id="act_account_journal_2_account_bank_statement" name="Bank statements" res_model="account.bank.statement" src_model="account.journal"/>

        <act_window domain="[('journal_id', '=', active_id)]" id="act_account_journal_2_account_move_line" name="Entry lines" res_model="account.move.line" src_model="account.journal"/>

        <act_window domain="[('partner_id', '=', active_id), ('account_id.type', 'in', ['receivable', 'payable']), ('reconcile_id','=',False)]" id="act_account_partner_account_move_unreconciled" name="Unreconciled Receivables &amp; Payables" res_model="account.move.line" src_model="res.partner"/>

        <act_window domain="[('partner_id', '=', active_id), ('account_id.type', 'in', ['receivable', 'payable'])]" id="act_account_partner_account_move_all" name="Receivables &amp; Payables" res_model="account.move.line" src_model="res.partner"/>

        <act_window domain="[('partner_id', '=', active_id)]" id="act_account_partner_account_move" name="All Account Entries" res_model="account.move.line" src_model="res.partner"/>

        <record id="view_account_addtmpl_wizard_form" model="ir.ui.view">
            <field name="name">Create Account</field>
            <field name="model">account.addtmpl.wizard</field>
            <field name="type">form</field>
            <field name="arch" type="xml">
                <form string="Create Account">
                    <separator col="4" colspan="4" string="Create an Account based on this template"/>
                    <field name="cparent_id"/>
                    <newline/>
                    <group col="2" colspan="2">
                        <button icon="gtk-cancel" special="cancel" string="Cancel" name="action_cancel" type="object"/>
                        <button icon="gtk-ok" name="action_create" string="Add" type="object"/>
                    </group>
                </form>
            </field>
        </record>

        <act_window domain="[]" id="action_account_addtmpl_wizard_form"
            name="Create Account"
            target="new"
            res_model="account.addtmpl.wizard"
            context="{'tmpl_ids': active_id}"
            src_model="account.account.template"
            view_type="form" view_mode="form"/>

        <!-- Account Templates -->
        <menuitem
            id="account_template_folder"
            name="Templates"
            parent="menu_finance_accounting"
            groups="base.group_multi_company"/>
        <menuitem
            id="account_template_taxes"
            name="Taxes"
            parent="account_template_folder"
            groups="base.group_multi_company" sequence="2"/>
        <menuitem
            id="account_template_accounts"
            name="Accounts"
            parent="account_template_folder"
            groups="base.group_multi_company" sequence="1"/>


        <record id="view_account_template_form" model="ir.ui.view">
            <field name="name">account.account.template.form</field>
            <field name="model">account.account.template</field>
            <field name="type">form</field>
            <field name="arch" type="xml">
                <form string="Account Template">
                    <notebook>
                        <page string="General Information">
                            <field name="name"/>
                            <field name="code"/>
                            <newline/>
                            <field name="parent_id"/>
                            <field name="shortcut"/>
                            <field name="type"/>
                            <field name="user_type"/>

                            <field name="currency_id"/>
                            <field name="reconcile"/>
                            <separator string="Default taxes" colspan="4"/>
                            <field name="tax_ids" colspan="4" nolabel="1"/>
                        </page>
                        <page string="Notes">
                            <field colspan="4" name="note" nolabel="1"/>
                        </page>
                    </notebook>
                </form>
            </field>
        </record>

        <record id="view_account_template_tree" model="ir.ui.view">
            <field name="name">account.account.template.tree</field>
            <field name="model">account.account.template</field>
            <field name="type">tree</field>
            <field name="arch" type="xml">
                <tree string="Account Template">
                    <field name="code"/>
                    <field name="name"/>
                    <field name="type" invisible="1"/>
                    <field name="user_type" invisible="1"/>
                </tree>
            </field>
        </record>

        <record id="view_account_template_search" model="ir.ui.view">
            <field name="name">account.account.template.search</field>
            <field name="model">account.account.template</field>
            <field name="type">search</field>
            <field name="arch" type="xml">
                <search string="Search Account Templates">
                	<group>
                		<filter icon="terp-sale" string="Receivale Accounts" domain="[('type','=','receivable')]"/>
                     	<filter icon="terp-purchase" string="Payable Accounts" domain="[('type','=','payable')]"/>
                     	<separator orientation="vertical"/>
                     	<field name="code"/>
                        <field name="parent_id"/>
                        <field name="type"/>
                        <field name="user_type"/>
                	</group>
                	<newline/>
                	<group expand="0" string="Group By...">
                        <filter string="Internal Type" icon="terp-stock_effects-object-colorize" domain="[]" context="{'group_by':'type'}"/>
                        <filter string="Account Type" icon="terp-stock_symbol-selection" domain="[]" context="{'group_by':'user_type'}"/>
                   </group>
                </search>
            </field>
        </record>

        <record id="action_account_template_form" model="ir.actions.act_window">
            <field name="name">Account Templates</field>
            <field name="res_model">account.account.template</field>
            <field name="view_type">form</field>
            <field name="view_mode">tree,form,search</field>
        </record>


        <menuitem action="action_account_template_form" id="menu_action_account_template_form" parent="account_template_accounts"/>

        <!-- Chart of Accounts Templates -->

        <record id="view_account_chart_template_form" model="ir.ui.view">
            <field name="name">account.chart.template.form</field>
            <field name="model">account.chart.template</field>
            <field name="type">form</field>
            <field name="arch" type="xml">
                <form string="Chart of Accounts Template">
                	<group>
                    <field name="name"/>
                    <field name="account_root_id"/>
                    <field name="bank_account_view_id"/>
                    <field name="tax_code_root_id"/>
                    </group>
                    <field name="tax_template_ids" colspan="4" readonly="1" nolabel="1"/>
                    <separator string="Properties" colspan="4"/>
                    <group>
                    <field name="property_account_receivable"/>
                    <field name="property_account_payable"/>
                    <field name="property_account_expense_categ" />
                    <field name="property_account_income_categ"/>
                    <field name="property_account_expense"/>
                    <field name="property_account_income"/>
                    </group>
                </form>
            </field>
        </record>
        <record id="view_account_chart_template_seacrh" model="ir.ui.view">
            <field name="name">account.chart.template.search</field>
            <field name="model">account.chart.template</field>
            <field name="type">search</field>
            <field name="arch" type="xml">
                <search string="Search Chart of Account Templates">
                	  <group>
                	  	<field name="name"/>
    	                <field name="account_root_id"/>
	                    <field name="bank_account_view_id"/>
                	  </group>
                	  <newline/>
                      <group expand="0" string="Group By...">
                        <filter string="Root Account" icon="terp-folder-orange" domain="[]" context="{'group_by':'account_root_id'}"/>
                        <filter string="Bank Account" icon="terp-folder-blue" domain="[]" context="{'group_by':'bank_account_view_id'}"/>
                        <separator orientation="vertical"/>
                        <filter string="Receivable Account" icon="terp-sale" domain="[]" context="{'group_by':'property_account_receivable'}"/>
                        <filter string="Payable Account" icon="terp-purchase" domain="[]" context="{'group_by':'property_account_payable'}"/>
						<separator orientation="vertical"/>
                        <filter string="Income Account" icon="terp-sale" domain="[]" context="{'group_by':'property_account_income_categ'}"/>
                        <filter string="Expense Account" icon="terp-purchase" domain="[]" context="{'group_by':'property_account_expense_categ'}"/>
                      </group>
                </search>
            </field>
        </record>
        <record id="view_account_chart_template_tree" model="ir.ui.view">
            <field name="name">account.chart.template.tree</field>
            <field name="model">account.chart.template</field>
            <field name="type">tree</field>
            <field name="arch" type="xml">
                <tree string="Chart of Accounts Template">
                    <field name="name"/>
                    <field name="account_root_id"/>
                    <field name="tax_code_root_id"/>
                    <field name="bank_account_view_id"/>
                    <field name="property_account_receivable" invisible="1"/>
                    <field name="property_account_payable" invisible="1"/>
                    <field name="property_account_expense_categ" invisible="1"/>
                    <field name="property_account_income_categ" invisible="1"/>
                </tree>
            </field>
        </record>
        <record id="action_account_chart_template_form" model="ir.actions.act_window">
            <field name="name">Chart of Accounts Templates</field>
            <field name="res_model">account.chart.template</field>
            <field name="view_type">form</field>
            <field name="view_mode">tree,form,search</field>
        </record>

        <menuitem action="action_account_chart_template_form" id="menu_action_account_chart_template_form" parent="account_template_accounts"/>

        <!-- Account Tax Templates -->

        <record id="view_account_tax_template_form" model="ir.ui.view">
            <field name="name">account.tax.template.form</field>
            <field name="model">account.tax.template</field>
            <field name="type">form</field>
            <field name="arch" type="xml">
                <form string="Account Tax Template">
                    <group colspan="4">
                        <field name="name"/>
                        <field name="description"/>
                        <newline/>
                        <field name="chart_template_id"/>
                        <field name="tax_group"/>
                        <field name="type"/>
                        <field name="type_tax_use"/>
                    </group>
                    <notebook colspan="4">
                        <page string="Tax Definition">
                            <field name="applicable_type"/>
                            <field name="amount" attrs="{'readonly':[('type','=','none'),('type','=','code')]}"/>
                            <field groups="base.group_extended" name="include_base_amount"/>
                            <field groups="base.group_extended" name="domain"/>
                            <newline/>
                            <field name="account_collected_id"/>
                            <label colspan="2" nolabel="1" string="Keep empty to use the income account"/>
                            <field name="account_paid_id"/>
                            <label colspan="2" nolabel="1" string="Keep empty to use the expense account"/>
                            <field groups="base.group_extended" name="child_depend"/>
                            <field groups="base.group_extended" name="sequence"/>
                        </page>
                        <page string="Tax Declaration">
                            <separator colspan="4" string="Invoices"/>
                            <field name="base_code_id"/>
                            <field name="base_sign"/>
                            <field name="tax_code_id"/>
                            <field name="tax_sign"/>

                            <separator colspan="4" string="Credit Notes"/>
                            <field name="ref_base_code_id"/>
                            <field name="ref_base_sign"/>
                            <field name="ref_tax_code_id"/>
                            <field name="ref_tax_sign"/>
                        </page>
                        <page groups="base.group_extended" string="Special Computation">
                            <separator colspan="4" string="Compute Code (if type=code)"/>
                            <field colspan="4" name="python_compute" nolabel="1" attrs="{'readonly':[('type','!=','code')]}"/>
                            <separator colspan="4" string="Compute Code for Taxes included prices"/>
                            <field colspan="4" name="python_compute_inv" nolabel="1"/>
                            <separator colspan="4" string="Applicable Code (if type=code)"/>
                            <field colspan="4" name="python_applicable" nolabel="1" attrs="{'readonly':[('applicable_type','=','true')]}"/>
                        </page>
                    </notebook>
                </form>
            </field>
        </record>
        <record id="view_account_tax_template_tree" model="ir.ui.view">
            <field name="name">account.tax.template.tree</field>
            <field name="model">account.tax.template</field>
            <field name="type">tree</field>
            <field name="arch" type="xml">
                <tree string="Account Tax Template">
                    <field name="name" />
                    <field name="description"/>
                </tree>
            </field>
        </record>
        <record id="view_account_tax_template_search" model="ir.ui.view">
            <field name="name">account.tax.template.search</field>
            <field name="model">account.tax.template</field>
            <field name="type">search</field>
            <field name="arch" type="xml">
                <search string="Search Tax Templates">
                    <group col="10" colspan="4">
                        <filter icon="terp-sale" string="Sale" domain="[('type_tax_use','=','sale')]" help="Taxes used in Sales"/>
                        <filter icon="terp-purchase" string="Purchase" domain="[('type_tax_use','=','purchase')]" help="Taxes used in Purchases"/>
                        <separator orientation="vertical"/>
                        <filter icon="terp-folder-blue" string="Vat Taxes" domain="[('tax_group','=','vat')]" help="Vat Taxes"/>
                        <filter icon="terp-folder-yellow" string="Other Taxes" domain="[('tax_group','=','other')]" help="Other Taxes"/>
                        <separator orientation="vertical"/>
                        <field name="name"/>
                        <field name="description"/>
                        <field name="chart_template_id"/>
                    </group>
                </search>
            </field>
        </record>

        <record id="action_account_tax_template_form" model="ir.actions.act_window">
            <field name="name">Tax Templates</field>
            <field name="res_model">account.tax.template</field>
            <field name="view_type">form</field>
            <field name="view_mode">tree,form</field>
        </record>

        <menuitem action="action_account_tax_template_form" id="menu_action_account_tax_template_form" parent="account_template_taxes" sequence="13"/>

        <!-- Account Tax Code Templates -->
        <record id="view_tax_code_template_tree" model="ir.ui.view">
            <field name="name">account.tax.code.template.tree</field>
            <field name="model">account.tax.code.template</field>
            <field name="type">tree</field>
            <field name="field_parent">child_ids</field>
            <field name="arch" type="xml">
                <tree string="Account Tax Code Template" toolbar="1">
                    <field name="name"/>
                    <field name="code"/>
                    <field name="parent_id" invisible="1"/>
                </tree>
            </field>
        </record>

		<record id="view_tax_code_template_search" model="ir.ui.view">
            <field name="name">account.tax.code.template.search</field>
            <field name="model">account.tax.code.template</field>
            <field name="type">search</field>
            <field name="arch" type="xml">
                <search string="Search tax template">
                	<group>
	                	<field name="name"/>
	                    <field name="code"/>
	                    <field name="parent_id"/>
                    </group>
                    <newline/>
                    <group expand="0" string="Group By...">
                    	<filter string="Parent Code" icon="terp-folder-orange" domain="[]" context="{'group_by':'parent_id'}"/>
                    </group>
                </search>
            </field>
        </record>

        <record id="view_tax_code_template_form" model="ir.ui.view">
            <field name="name">account.tax.code.template.form</field>
            <field name="model">account.tax.code.template</field>
            <field name="type">form</field>
            <field name="arch" type="xml">
                <form string="Account Tax Code Template">
                    <field name="name" select="1"/>
                    <field name="code" select="1"/>
                    <field name="parent_id" select="1"/>
                    <field name="sign"/>
                    <newline/>
                    <separator string="Description" colspan="4"/>
                    <field colspan="4" name="info" nolabel="1"/>
                </form>
            </field>
        </record>

        <record id="action_account_tax_code_template_form" model="ir.actions.act_window">
            <field name="name">Tax Code Templates</field>
            <field name="res_model">account.tax.code.template</field>
            <field name="view_type">form</field>
            <field name="view_mode">tree,form,search</field>
        </record>
        <menuitem action="action_account_tax_code_template_form" id="menu_action_account_tax_code_template_form" parent="account_template_taxes" sequence="14"/>


        <!--  Wizard for Multi Charts of Accounts -->

        <record id="view_wizard_multi_chart" model="ir.ui.view">
            <field name="name">Generate Chart of Accounts from a Chart Template</field>
            <field name="model">wizard.multi.charts.accounts</field>
            <field name="type">form</field>
            <field name="inherit_id" ref="base.res_config_view_base"/>
            <field name="arch" type="xml">
              <data>
                <form position="attributes">
                  <attribute name="string">Generate Chart of Accounts from a Chart Template</attribute>
                </form>
                <separator string="title" position="attributes">
                <attribute name="string"
                       >Generate Chart of Accounts from a Chart Template</attribute>
                  </separator>
                  <xpath expr="//label[@string='description']" position="attributes">
                    <attribute name="string">This will automatically configure your chart of accounts, bank accounts, taxes and journals according to the selected template</attribute>
                    <attribute name="width">150</attribute>
                  </xpath>
                  <xpath expr='//separator[@string="vsep"]' position='attributes'>
                          <attribute name='rowspan'>15</attribute>
                          <attribute name='string'></attribute>
                  </xpath>
                <group string="res_config_contents" position="replace">
                  <field name="company_id"  widget="selection"
                         />
                  <field name ="code_digits" />
                  <field name="chart_template_id"/>
                  <field name ="seq_journal" />
                  <field colspan="4" mode="tree" name="bank_accounts_id"
                         nolabel="1" widget="one2many_list">
                    <form string="Bank Information">
                      <field name="acc_name"/>
                      <field name="account_type"/>
                      <field name="currency_id" widget="selection"/>
                    </form>
                    <tree editable="bottom" string="Bank Information">
                      <field name="acc_name"/>
                      <field name="account_type"/>
                      <field name="currency_id" widget="selection"/>
                    </tree>
                  </field>
                </group>
              </data>
            </field>
        </record>

        <record id="action_wizard_multi_chart" model="ir.actions.act_window">
            <field name="name">Generate Chart of Accounts from a Chart Template</field>
            <field name="type">ir.actions.act_window</field>
            <field name="res_model">wizard.multi.charts.accounts</field>
            <field name="view_id" ref="view_wizard_multi_chart"/>
            <field name="view_type">form</field>
            <field name="view_mode">form</field>
            <field name="target">new</field>
        </record>

        <menuitem parent="account.account_template_folder" action="action_wizard_multi_chart" id="menu_wizard"/>

        <record id="account_account_graph" model="ir.ui.view">
            <field name="name">account.account.graph</field>
            <field name="model">account.account</field>
            <field name="type">graph</field>
            <field name="arch" type="xml">
                <graph string="Account Statistics" type="bar">
                    <field name="name"/>
                    <field name="balance" operator="+"/>
                </graph>
            </field>
         </record>

         <!-- Fiscal Position Templates -->

        <record id="view_account_position_template_form" model="ir.ui.view">
            <field name="name">account.fiscal.position.template.form</field>
            <field name="model">account.fiscal.position.template</field>
            <field name="type">form</field>
            <field name="arch" type="xml">
                <form string="Fiscal Position Template">
                    <field name="name" select="1"/>
                    <field name="chart_template_id"/>
                    <newline/>
                    <field name="tax_ids" colspan="4" nolabel="1">
                        <tree string="Taxes Mapping" editable="bottom">
                            <field name="tax_src_id" domain="[('parent_id','=',False)]"/>
                            <field name="tax_dest_id" domain="[('parent_id','=',False)]"/>
                        </tree>
                        <form string="Taxes Mapping">
                            <field name="tax_src_id" domain="[('parent_id','=',False)]"/>
                            <field name="tax_dest_id" domain="[('parent_id','=',False)]"/>
                        </form>
                    </field>
                    <field name="account_ids" colspan="4" nolabel="1">
                        <tree string="Accounts Mapping" editable="bottom">
                            <field name="account_src_id"/>
                            <field name="account_dest_id"/>
                        </tree>
                        <form string="Accounts Mapping">
                            <field name="account_src_id"/>
                            <field name="account_dest_id"/>
                        </form>
                    </field>
                </form>
            </field>
        </record>
        <record id="view_account_position_template_tree" model="ir.ui.view">
            <field name="name">account.fiscal.position.template.tree</field>
            <field name="model">account.fiscal.position.template</field>
            <field name="type">tree</field>
            <field name="arch" type="xml">
                <tree string="Fiscal Position">
                    <field name="name"/>
                </tree>
            </field>
        </record>

        <record id="action_account_fiscal_position_template_form" model="ir.actions.act_window">
            <field name="name">Fiscal Position Templates</field>
            <field name="res_model">account.fiscal.position.template</field>
            <field name="view_type">form</field>
            <field name="view_mode">tree,form</field>
        </record>

        <menuitem
            action="action_account_fiscal_position_template_form"
            id="menu_action_account_fiscal_position_form_template"
            parent="account_template_folder" sequence="20"/>

        <record id="action_move_journal_line" model="ir.actions.act_window">
            <field name="name">Journal Entries</field>
            <field name="res_model">account.move</field>
            <field name="view_type">form</field>
            <field name="view_mode">tree,form</field>
            <field name="view_id" ref="view_move_tree"/>
            <field name="search_view_id" ref="view_account_move_filter"/>
        </record>

        <menuitem
            icon="STOCK_JUSTIFY_FILL"
            action="action_move_journal_line"
            id="menu_action_move_journal_line_form"
            parent="account.menu_finance_entries"
            sequence="5"/>

        <record id="action_account_moves_all" model="ir.actions.act_window">
            <field name="name">Journal Items</field>
            <field name="res_model">account.move.line</field>
            <field name="view_type">form</field>
            <field name="view_mode">tree,form</field>
            <field name="view_id" ref="view_move_line_tree"/>
            <field name="search_view_id" ref="view_account_move_line_filter"/>
        </record>

        <menuitem
            action="action_account_moves_all"
            icon="STOCK_JUSTIFY_FILL"
            id="menu_eaction_account_moves_all"
            parent="account.menu_finance_entries"
            sequence="4"
        />


    </data>
</openerp><|MERGE_RESOLUTION|>--- conflicted
+++ resolved
@@ -817,7 +817,7 @@
             <field name="domain">[('parent_id','=',False)]</field>
         </record>
         <menuitem action="action_tax_form" id="menu_action_tax_form" parent="next_id_27"/>
-        
+
         <record id="action_tax_code_tree" model="ir.actions.act_window">
             <field name="name">Chart of Taxes</field>
             <field name="res_model">account.tax.code</field>
@@ -1464,14 +1464,10 @@
                     <field name="name" select="1"/>
                     <field name="ref" select="1"/>
                     <field name="journal_id" select="1"/>
-<<<<<<< HEAD
-                    <field colspan="4" name="lines_id" widget="one2many_list" nolabel="1"/>
-=======
                     <field colspan="4" nolabel="1" name="lines_id" height="250" widget="one2many_list"/>
->>>>>>> 6a6bbb07
                     <separator string="Legend" colspan="4"/>
                     <field name="legend" colspan="4" nolabel="1"/>
-                    <group col="1" colspan="4"> 
+                    <group col="1" colspan="4">
                         <button name="%(action_account_use_model_create_entry)d" string="Create entries" type="action" icon="gtk-execute"/>
                     </group>
                 </form>
