--- conflicted
+++ resolved
@@ -1105,7 +1105,7 @@
                     <field name="invoice" invisible="1"/>
                     <field name="amount_currency" readonly="True" invisible="not context.get('currency',False)"/>
                     <field name="currency_id" readonly="True" invisible="not context.get('currency',False)" />
-                    <field name="state" />
+                    <field name="state" invisible="1"/>
                     <field name="company_id" invisible="1"/>
                 </tree>
             </field>
@@ -1207,12 +1207,6 @@
                 </p>
             </field>
         </record>
-        <menuitem
-             name="Journal Items to Reconcile"
-             action="action_account_manual_reconcile"
-             id="menu_manual_reconcile_bank"
-             sequence="20"
-             parent="account.menu_finance_bank_and_cash"/>
         <menuitem
              name="Manual Reconciliation"
              action="action_account_manual_reconcile"
@@ -1428,64 +1422,7 @@
             context="{'search_default_journal_id': active_id, 'default_journal_id': active_id}"
             res_model="account.move.line"
             src_model="account.move"/>
-<<<<<<< HEAD
-
-        <record id="action_move_line_search" model="ir.actions.act_window">
-            <field name="name">Journal Items</field>
-            <field name="res_model">account.move.line</field>
-            <field name="view_type">form</field>
-            <field name="view_mode">tree,form</field>
-            <field name="view_id" ref="view_move_line_tree"/>
-            <field name="search_view_id" ref="view_account_move_line_filter"/>
-        </record>
-        <record id="action_move_line_search_view1" model="ir.actions.act_window.view">
-            <field eval="10" name="sequence"/>
-            <field name="view_mode">tree</field>
-            <field name="view_id" ref="view_move_line_tree"/>
-            <field name="act_window_id" ref="action_move_line_search"/>
-        </record>
-        <record id="action_move_line_search_view2" model="ir.actions.act_window.view">
-            <field eval="11" name="sequence"/>
-            <field name="view_mode">form</field>
-            <field name="act_window_id" ref="action_move_line_search"/>
-        </record>
-
-        <record id="action_account_manual_reconcile" model="ir.actions.act_window">
-            <field name="context">{'search_default_unreconciled': 1,'view_mode':True}</field>
-            <field name="name">Journal Items to Reconcile</field>
-            <field name="res_model">account.move.line</field>
-            <field name="view_id" ref="view_move_line_tree_reconcile"/>
-            <field name="view_mode">tree_account_reconciliation</field>
-            <field name="help" type="html">
-                <p>
-                    No journal items found.
-                </p>
-            </field>
-        </record>
-
-        <menuitem
-             name="Manual Reconciliation"
-             action="action_account_manual_reconcile"
-             id="menu_manual_reconcile"
-             parent="account.periodical_processing_reconciliation"/>
-
-
-        <act_window
-            id="act_account_acount_move_line_open"
-            name="Entries"
-            context="{'search_default_account_id':[active_id], 'search_default_unreconciled':0, 'default_account_id': active_id}"
-            res_model="account.move.line"
-            src_model="account.account"/>
-
-        <act_window
-            id="act_account_acount_move_line_open_unreconciled"
-            name="Unreconciled Entries"
-            res_model="account.move.line"
-            context="{'search_default_account_id':[active_id], 'search_default_unreconciled':1, 'default_account_id': active_id}"
-            src_model="account.account"/>
-
-=======
->>>>>>> f12df4e8
+
         <act_window
             domain="[('reconcile_id', '=', active_id)]"
             id="act_account_acount_move_line_reconcile_open"
