<?xml version="1.0" encoding="utf-8"?>
<openerp>
    <data>

        <!--
     Fiscal Year
    -->

        <record id="view_account_fiscalyear_form" model="ir.ui.view">
            <field name="name">account.fiscalyear.form</field>
            <field name="model">account.fiscalyear</field>
            <field name="type">form</field>
            <field name="arch" type="xml">
                <form string="Fiscalyear">
                	<group>
                    <field name="name"/>
                    <field name="code"/>
                    <field name="date_start"/>
                    <field name="date_stop"/>
                    <field name="company_id" groups="base.group_multi_company"/>
                    <field name="end_journal_period_id" groups="base.group_extended"/>
                    </group>
                    <separator colspan="4" string="Periods"/>
                    <field colspan="4" name="period_ids" nolabel="1" widget="one2many_list">
                        <form string="Period">
                            <field name="name" select="1"/>
                            <field name="code" select="1"/>
                            <field name="date_start"/>
                            <field name="date_stop"/>
                            <field name="special"/>
                        </form>
                    </field>
                    <separator colspan="4" string="States"/>
                    <group>
                    	<field name="state" select="1" readonly="1"/>
                        <button name="create_period" states="draft" string="Create Monthly Periods" type="object" icon="gtk-dnd"/>
                        <button name="create_period3" states="draft" string="Create 3 Months Periods" type="object" icon="gtk-dnd"/>
                    </group>
                </form>
            </field>
        </record>
        <record id="view_account_fiscalyear_tree" model="ir.ui.view">
            <field name="name">account.fiscalyear.tree</field>
            <field name="model">account.fiscalyear</field>
            <field name="type">tree</field>
            <field name="arch" type="xml">
                <tree string="Fiscalyear">
                    <field name="code"/>
                    <field name="name"/>
                    <field name="state"/>
                </tree>
            </field>
        </record>
        <record id="view_account_fiscalyear_search" model="ir.ui.view">
            <field name="name">account.fiscalyear.search</field>
            <field name="model">account.fiscalyear</field>
            <field name="type">search</field>
            <field name="arch" type="xml">
                <search string="Search Fiscalyear">
                	<group>
                		<filter string="Done" domain="[('state','=','done')]" icon="terp-dolar_ok!"/>
                		<filter string="Draft" domain="[('state','=','draft')]" icon="terp-document-new"/>
                		<separator orientation="vertical"/>
	                    <field name="code"/>
	                    <field name="name"/>
	                    <field name="state"/>
                    </group>
                    <newline/>
                    <group expand="0" string="Group By...">
                    	<filter string="State" context="{'group_by': 'state'}" icon="terp-stock_effects-object-colorize"/>
                    </group>
                </search>
            </field>
        </record>
        <record id="action_account_fiscalyear_form" model="ir.actions.act_window">
            <field name="name">Fiscal Years</field>
            <field name="res_model">account.fiscalyear</field>
            <field name="view_type">form</field>
            <field name="view_mode">tree,form,search</field>
        </record>
        <menuitem id="next_id_23" name="Periods" parent="account.menu_finance_accounting"/>
        <menuitem action="action_account_fiscalyear_form" id="menu_action_account_fiscalyear_form" parent="next_id_23"/>

        <!--
    Period
    -->
        <record id="res_role_period" model="res.roles">
            <field eval="&quot;&quot;&quot;Period&quot;&quot;&quot;" name="name"/>
        </record>

        <record id="view_account_period_form" model="ir.ui.view">
            <field name="name">account.period.form</field>
            <field name="model">account.period</field>
            <field name="type">form</field>
            <field name="arch" type="xml">
                <form string="Period">
                    <field name="name" select="1"/>
                    <field name="code" select="1"/>
                    <field name="date_start"/>
                    <field name="date_stop"/>
                    <field name="company_id" groups="base.group_multi_company"/>
                    <field name="fiscalyear_id"/>
                    <field name="special"/>
                    <separator colspan="4" string="States"/>
                    <field name="state" select="1"/>
                    <button name="action_draft" states="done" string="Set to Draft" type="object" icon="gtk-convert"/>
                </form>
            </field>
        </record>
        <record id="view_account_period_tree" model="ir.ui.view">
            <field name="name">account.period.tree</field>
            <field name="model">account.period</field>
            <field name="type">tree</field>
            <field name="arch" type="xml">
                <tree string="Period">
                    <field name="code"/>
                    <field name="name"/>
                    <field name="date_start"/>
                    <field name="date_stop"/>
                    <field name="special"/>
                    <field name="state"/>
                </tree>
            </field>
        </record>
        <record id="action_account_period_form" model="ir.actions.act_window">
            <field name="name">Periods</field>
            <field name="res_model">account.period</field>
            <field name="view_type">form</field>
            <field name="view_mode">tree,form</field>
        </record>
        <menuitem action="action_account_period_form" id="menu_action_account_period_form" parent="account.next_id_23"/>


        <!--
    Accounts
    -->

        <record id="view_account_form" model="ir.ui.view">
            <field name="name">account.account.form</field>
            <field name="model">account.account</field>
            <field name="type">form</field>
            <field name="arch" type="xml">
                <form string="Account">
                    <group col="6" colspan="4">
                    <field name="name" select="1" colspan="4"/>
                    <field name="code" select="1"/>
                    <field name="parent_id"/>
                    <field name="company_id" widget="selection" groups="base.group_multi_company"/>
                    <field name="user_type" select="1"/>
                    </group>
                    <notebook colspan="4">
                        <page string="General Information">
                            <newline/>
                            <field name="currency_id"/>
                            <field name="currency_mode"/>
                            <field name="reconcile"/>
                            <field name="active"/>
                            <field name="check_history"/>
                            <field name="type" select="1"/>
                            <newline/>
                            <separator string="Default Taxes" colspan="4"/>
                            <field colspan="4" name="tax_ids" nolabel="1" domain="[('parent_id','=',False)]"/>
                            <separator string="Consolidated Children" colspan="4"/>
                            <field name="child_consol_ids" colspan="4" nolabel="1" attrs="{'readonly':[('type','!=','consolidation')]}"/>
                        </page>
                        <page string="Notes">
                            <field colspan="4" name="note" nolabel="1"/>
                        </page>
                    </notebook>
                </form>
            </field>
        </record>

        <record id="view_account_search" model="ir.ui.view">
            <field name="name">account.account.search</field>
            <field name="model">account.account</field>
            <field name="type">search</field>
            <field name="arch" type="xml">
                <search string="Accounts">
                	<group col="10" colspan="4">
                        <filter icon="terp-sale" string="Receivable Accounts" domain="[('type','=','receivable')]"/>
                        <filter icon="terp-purchase" string="Purchase Accounts" domain="[('type','=','purchase')]"/>
                        <separator orientation="vertical"/>
	                    <field name="code"/>
	                    <field name="name"/>
	                    <field name="user_type"/>
	                    <field name="type"/>
                    </group>
                    <newline/>
                    <group expand="0" string="Group By...">
                    	<filter string="Parent Account" icon="terp-folder-orange" domain="" context="{'group_by':'parent_id'}"/>
                    	<separator orientation="vertical"/>
                    	<filter string="User Type" icon="terp-folder-blue" domain="" context="{'group_by':'user_type'}"/>
                    	<filter string="Internal Type" icon="terp-folder-yellow" domain="" context="{'group_by':'type'}"/>
                    </group>
                </search>
            </field>
        </record>

        <record id="action_account_form" model="ir.actions.act_window">
            <field name="name">Accounts</field>
            <field name="res_model">account.account</field>
            <field name="view_type">form</field>
            <field name="view_mode">tree,form,graph</field>
            <field name="search_view_id" ref="view_account_search"/>
        </record>
        <menuitem id="account_account_menu" name="Accounts" parent="menu_finance_accounting"/>
        <menuitem action="action_account_form" id="menu_action_account_form" parent="account_account_menu"/>

        <record id="view_account_tree" model="ir.ui.view">
            <field name="name">account.account.tree</field>
            <field name="model">account.account</field>
            <field name="type">tree</field>
            <field name="field_parent">child_id</field>
            <field name="arch" type="xml">
                <tree string="Chart of accounts" toolbar="1" colors="blue:type in ('view');black:type not in ('view')">
                    <field name="code"/>
                    <field name="name"/>
                    <field name="parent_id" invisible="1"/>
                    <field name="user_type" invisible="1"/>
                    <field name="debit"/>
                    <field name="credit"/>
                    <field name="balance"/>
                    <field name="company_id" groups="base.group_multi_company"/>
                    <field name="company_currency_id"/>
                    <field name="type" invisible="1"/>
                </tree>
            </field>
        </record>
        <record id="action_account_tree" model="ir.actions.act_window">
            <field name="name">Chart of Accounts</field>
            <field name="res_model">account.account</field>
            <field name="view_type">tree</field>
            <field name="view_id" ref="view_account_tree"/>
            <field name="domain">[('parent_id','=',False)]</field>
        </record>
<!--        <menuitem action="action_account_tree" id="menu_action_account_tree" parent="account.account_account_menu"/>-->

        <!--
    Journal

    Account Journal Columns
    -->

        <record id="view_journal_column_form" model="ir.ui.view">
            <field name="name">account.journal.column.form</field>
            <field name="model">account.journal.column</field>
            <field name="type">form</field>
            <field name="arch" type="xml">
                <form string="Journal Column">
                    <field colspan="4" name="name" select="1"/>
                    <field name="field" select="1"/>
                    <field name="sequence"/>
                    <newline/>
                    <field name="readonly"/>
                    <field name="required"/>
                </form>
            </field>
        </record>
        <record id="view_journal_column_tree" model="ir.ui.view">
            <field name="name">account.journal.column.tree</field>
            <field name="model">account.journal.column</field>
            <field name="type">tree</field>
            <field name="arch" type="xml">
                <tree string="Journal Column">
                    <field name="sequence"/>
                    <field name="name"/>
                    <field name="required"/>
                    <field name="readonly"/>
                </tree>
            </field>
        </record>

        <record id="view_account_journal_view_form" model="ir.ui.view">
            <field name="name">account.journal.view.form</field>
            <field name="model">account.journal.view</field>
            <field name="type">form</field>
            <field name="arch" type="xml">
                <form string="Journal View">
                    <field colspan="4" name="name" select="1"/>
                    <field colspan="4" name="columns_id" nolabel="1" widget="one2many_list"/>
                </form>
            </field>
        </record>

        <!--
    # Account Journal
    -->

        <record id="view_account_journal_tree" model="ir.ui.view">
            <field name="name">account.journal.tree</field>
            <field name="model">account.journal</field>
            <field name="type">tree</field>
            <field name="arch" type="xml">
                <tree string="Account Journal">
                    <field name="code"/>
                    <field name="name"/>
                    <field name="type" invisible="1"/>
                    <field name="user_id" invisible="1"/>
                    <field name="company_id" groups="base.group_multi_company"/>
                </tree>
            </field>
        </record>
        <record id="view_account_journal_search" model="ir.ui.view">
            <field name="name">account.journal.search</field>
            <field name="model">account.journal</field>
            <field name="type">search</field>
            <field name="arch" type="xml">
                <tree string="Search Account Journal">
                	<group>
					<filter domain="[('type', '=', 'sale')]" string="Sale Journals" icon="terp-sale"/>
					<filter domain="[('type', '=', 'purchase')]" string="Purchase Journals" icon="terp-purchase"/>
					<filter domain="[('centralisation', '=', 'True')]" string="Centralized Journals" icon="terp-stock"/>
					<separator orientation="vertical"/>
                    <field name="code"/>
                    <field name="name"/>
                    </group>
                    <newline/>
                    <group expand="0" string="Group By...">
                    <filter string="Type" context="{'group_by':'type'}" icon="terp-stock_effects-object-colorize"/>
                    <filter string="User" context="{'group_by':'user_id'}" icon="terp-personal"/>
                    </group>
                </tree>
            </field>
        </record>
        <record id="view_account_journal_form" model="ir.ui.view">
            <field name="name">account.journal.form</field>
            <field name="model">account.journal</field>
            <field name="type">form</field>
            <field name="arch" type="xml">
                <form string="Account Journal">
                    <group colspan="4" col="6">
                        <field name="name" select="1"/>
                        <field name="code" select="1"/>
                        <field name="type" on_change="onchange_type(type)"/>
                        <field name="refund_journal" attrs="{'readonly':[('type','=','general'),('type','=','cash'),('type','=','situation')]}"/>
                    </group>
					    <notebook colspan="4">
                        <page string="General Information">
                            <group colspan="2" col="2">
                                <separator string="Journal View" colspan="4"/>
                                <field name="view_id" widget="selection"/>
                            </group>

                            <group colspan="2" col="2">
                                <separator string="Sequence" colspan="4"/>
                                <field name="sequence_id"/>
                            </group>

                            <group colspan="2" col="2">
                                <separator string="Accounts" colspan="4"/>
                                <field name="default_debit_account_id" attrs="{'required':[('type','=','cash')]}" domain="[('type','&lt;&gt;','view'),('type','&lt;&gt;','consolidation')]"/>
                                <field name="default_credit_account_id" attrs="{'required':[('type','=','cash')]}" domain="[('type','&lt;&gt;','view'),('type','&lt;&gt;','consolidation')]"/>
                            </group>

							<group colspan="2" col="2">
                                <separator string="Validations" colspan="4"/>
                                <field name="allow_date" groups="base.group_extended"/>
                            </group>

                            <group colspan="2" col="2">
                                <separator string="Company" colspan="4"/>
                                <field name="company_id" groups="base.group_multi_company"/>
                                <field name="user_id" groups="base.group_extended"/>
                                <field name="currency"/>
                            </group>

                            <group colspan="2" col="2">
                                <separator string="Other Configuration" colspan="4"/>
                                <field name="centralisation" groups="base.group_extended"/>
                                <field name="entry_posted"/>
	                            <group colspan="2" col="2">
	                                <separator string="Invoicing Data" colspan="4"/>
	                                <field name="invoice_sequence_id"/>
	                                <field name="group_invoice_lines"/>
	                            </group>
                            </group>
                        </page>
                        <page string="Entry Controls" groups="base.group_extended">
                            <separator colspan="4" string="Accounts Type Allowed (empty for no control)"/>
                            <field colspan="4" name="type_control_ids" nolabel="1"/>
                            <separator colspan="4" string="Accounts Allowed (empty for no control)"/>
                            <field colspan="4" name="account_control_ids" nolabel="1"/>
                        </page>
                    </notebook>
                </form>
            </field>
        </record>
        <record id="action_account_journal_form" model="ir.actions.act_window">
            <field name="name">Journals</field>
            <field name="res_model">account.journal</field>
            <field name="view_type">form</field>
            <field name="view_mode">tree,form</field>
        </record>
        <menuitem action="action_account_journal_form" id="menu_action_account_journal_form" parent="account_account_menu"/>

        <record id="view_bank_statement_tree" model="ir.ui.view">
            <field name="name">account.bank.statement.tree</field>
            <field name="model">account.bank.statement</field>
            <field name="type">tree</field>
            <field name="arch" type="xml">
                <tree colors="red:balance_end_real!=balance_end and state=='draft';blue:state=='draft' and (balance_end_real==balance_end);black:state=='confirm'" string="Statement">
                    <field name="date"/>
                    <field name="name"/>
                    <field name="journal_id"/>
                    <field name="period_id"/>
                    <field name="balance_start"/>
                    <field name="balance_end_real"/>
                    <field name="balance_end"/>
                    <field name="state"/>
                </tree>
            </field>
        </record>
        <record id="view_bank_statement_search" model="ir.ui.view">
            <field name="name">account.bank.statement.search</field>
            <field name="model">account.bank.statement</field>
            <field name="type">search</field>
            <field name="arch" type="xml">
                <search string="Search Bank Statements">
                	<group>
                		<filter string="Draft" domain="[('state','=','draft')]" icon="terp-document-new"/>
                		<filter string="Confirm" domain="[('state','=','confirm')]" icon="terp-camera_test"/>
                		<separator orientation="vertical"/>
	                    <field name="date"/>
	                    <field name="name"/>
	                    <field name="journal_id"/>
                    </group>
                    <newline/>
                    <group expand="0" string="Group By...">
                    	<filter string="Journal" context="{'group_by': 'journal_id'}" icon="terp-folder-orange"/>
                    	<filter string="Period" context="{'group_by': 'period_id'}" icon="terp-go-month"/>
                    	<filter string="State" context="{'group_by': 'state'}" icon="terp-stock_effects-object-colorize"/>
                    </group>
                </search>
            </field>
        </record>
        <record id="view_bank_statement_form" model="ir.ui.view">
            <field name="name">account.bank.statement.form</field>
            <field name="model">account.bank.statement</field>
            <field name="type">form</field>
            <field name="arch" type="xml">
                <form string="Statement">
                    <field name="name"/>
                    <field name="date"/>
                    <field name="journal_id" on_change="onchange_journal_id(journal_id)"/>
                    <field name="currency"/>
                    <field name="period_id"/>
                    <group colspan="2" col="3">
<!--                        <button name="%(action_view_account_statement_from_invoice)d"-->
<!--                            string="Import Invoice" type="action" attrs="{'invisible':[('state','=','confirm')]}" icon="gtk-open"/>-->
                        <button name="button_import_invoice" string="Import Invoice" attrs="{'invisible':[('state','=','confirm')]}" type="object" icon="gtk-apply"/>
                    </group>
                    <newline/>
                    <field name="balance_start"/>
                    <field name="balance_end_real"/>
                    <notebook colspan="4">
                        <page string="Entry encoding">
                            <field colspan="4" name="line_ids" nolabel="1">
                                <tree editable="bottom" string="Statement lines">
                                    <field name="sequence" invisible="1"/>
                                    <field name="date"/>
                                    <field name="ref"/>
                                    <field name="name"/>
                                    <field name="type"/>
                                    <field name="partner_id" on_change="onchange_partner_id(partner_id, type, parent.currency)"/>
                                    <field domain="[('journal_id','=',parent.journal_id)]" name="account_id"/>
                                    <field name="amount"/>
                                    <field context="{'partner_id': partner_id, 'amount': amount, 'account_id': account_id, 'currency_id': parent.currency, 'journal_id': parent.journal_id, 'date':date}" name="reconcile_id"/>
                                    <field invisible="1" name="reconcile_amount"/>
                                </tree>
                                <form string="Statement lines">
                                    <field name="date"/>
                                    <field name="name"/>
                                    <field name="type"/>
                                    <field name="partner_id" on_change="onchange_partner_id(partner_id, type, parent.currency)"/>
                                    <field domain="[('journal_id', '=', parent.journal_id), ('type', '&lt;&gt;', 'view')]" name="account_id"/>
                                    <field name="amount"/>
                                    <field context="{'partner_id':partner_id,'amount':amount,'account_id':account_id,'currency_id': parent.currency,'journal_id':parent.journal_id, 'date':date}" name="reconcile_id"/>
                                    <field name="ref"/>
                                    <field name="sequence"/>
                                    <separator colspan="4" string="Notes"/>
                                    <field colspan="4" name="note" nolabel="1"/>
                                </form>
                            </field>
                        </page>
                        <page string="Real Entries">
                            <field colspan="4" name="move_line_ids" nolabel="1"/>
                        </page>
                    </notebook>
                    <group col="7" colspan="4">
                        <field name="state"/>
                        <field name="balance_end"/>
                        <button name="button_dummy" states="draft" string="Compute" icon="terp-stock_format-scientific"/>
                        <button name="button_confirm" states="draft" string="Confirm" type="object"  icon="terp-camera_test"/>
                        <button name="button_cancel" states="confirm" string="Cancel" type="object" icon="terp-gtk-stop"/>
                    </group>
                </form>
            </field>
        </record>
        <record id="action_bank_statement_tree" model="ir.actions.act_window">
            <field name="name">Bank Statements</field>
            <field name="res_model">account.bank.statement</field>
            <field name="view_type">form</field>
            <field name="view_mode">tree,form</field>
        </record>
        <menuitem string="Bank Statements" action="action_bank_statement_tree" id="menu_bank_statement_tree" parent="menu_finance_bank_and_cash" sequence="7"/>

        <record id="action_bank_statement_draft_tree" model="ir.actions.act_window">
            <field name="name">Draft statements</field>
            <field name="res_model">account.bank.statement</field>
            <field name="view_type">form</field>
            <field name="view_mode">tree,form,search</field>
            <field name="domain">[('state','=','draft')]</field>
            <field name="filter" eval="True"/>
        </record>

        <record id="action_bank_statement_tree2" model="ir.actions.act_window">
            <field name="name">New Statement</field>
            <field name="res_model">account.bank.statement</field>
            <field name="view_type">form</field>
            <field name="view_mode">form,tree</field>
        </record>

        <record id="view_bank_statement_reconcile" model="ir.ui.view">
            <field name="name">account.bank.statement.reconcile.form</field>
            <field name="model">account.bank.statement.reconcile</field>
            <field name="type">form</field>
            <field name="arch" type="xml">
                <form string="Reconcile">
                    <field name="name" select="1"/>
                    <newline/>
                    <field name="total_second_amount"/>
                    <field name="total_second_currency"/>
                    <newline/>
                    <field name="total_amount"/>
                    <field name="total_currency"/>
                    <newline/>
                    <separator colspan="4" string="Entries"/>
                    <field colspan="4" domain="[('partner_id','=',context.get('partner_id', False)),('state','=','valid'),('account_id','=',context.get('account_id', False)),('reconcile_id', '=', False)]" name="line_ids" nolabel="1" view_mode="tree"/>
                    <field colspan="4" name="line_new_ids" nolabel="1">
                        <tree editable="bottom" string="Write-Off">
                            <field name="account_id" domain="[('type','&lt;&gt;','view'),('type','&lt;&gt;','consolidation')]"/>
                            <field name="amount"/>
                            <field name="name"/>
                        </tree>
                    </field>
                    <group col="5" colspan="4">
                        <field name="total_entry"/>
                        <field name="total_new"/>
                        <field name="total_balance"/>
                        <button colspan="2" name="dummy" string="Compute" icon="terp-stock_format-scientific"/>
                    </group>
                </form>
            </field>
        </record>
        <!--
    Account Types
    -->
        <record id="view_account_type_tree" model="ir.ui.view">
            <field name="name">account.account.type.tree</field>
            <field name="model">account.account.type</field>
            <field name="type">tree</field>
            <field name="arch" type="xml">
                <tree string="Account Type">
                    <field name="name"/>
                    <field name="code"/>
                </tree>
            </field>
        </record>
        <record id="view_account_type_form" model="ir.ui.view">
            <field name="name">account.account.type.form</field>
            <field name="model">account.account.type</field>
            <field name="type">form</field>
            <field name="arch" type="xml">
                <form string="Account Type">
                    <group col="6" colspan="4">
                        <field name="name" select="1" colspan="4"/>
                        <field name="code" select="1"/>
                        <field name="sequence"/>
                        <field name="parent_id"/>
                        <field name="partner_account"/>
                    </group>
                    <group col="2" colspan="2">
                        <separator string="Reporting Configuration" colspan="4"/>
                        <field name="report_type" select="2"/>
                        <field name="sign"/>
                    </group>
                    <group col="2" colspan="2">
                        <separator string="Closing Method" colspan="4"/>
                        <field name="close_method"/>
                    </group>
                    <separator string="Description" colspan="4"/>
                    <field name="note" colspan="4" nolabel="1"/>
                </form>
            </field>
        </record>
        <record id="action_account_type_form" model="ir.actions.act_window">
            <field name="name">Account Types</field>
            <field name="res_model">account.account.type</field>
            <field name="view_type">form</field>
            <field name="view_mode">tree,form</field>
        </record>
        <menuitem action="action_account_type_form" groups="base.group_extended" id="menu_action_account_type_form" parent="menu_low_level"/>
        <!--
    Entries
    -->
        <record id="view_account_move_tree" model="ir.ui.view">
            <field name="name">account.move.tree</field>
            <field name="model">account.move</field>
            <field name="type">tree</field>
            <field name="arch" type="xml">
                <tree string="Accounting Entries">
                    <field name="name"/>
                    <field name="date"/>
                    <field name="ref"/>
                    <field name="period_id"/>
                    <field name="journal_id"/>
                    <field name="partner_id"/>
                    <field name="amount"/>
                    <field name="state"/>
                </tree>
            </field>
        </record>

        <!--
    Reconcile
    -->

        <record id="view_move_reconcile_form" model="ir.ui.view">
            <field name="name">account.move.reconcile.form</field>
            <field name="model">account.move.reconcile</field>
            <field name="type">form</field>
            <field name="arch" type="xml">
                <form string="Account Entry Reconcile">
                    <group col="6" colspan="4">
                        <field name="name" select="1"/>
                        <field name="create_date" select="1"/>
                        <field name="type" select="1"/>
                    </group>
                    <separator colspan="4" string="Reconcile Entries"/>
                    <field colspan="4" name="line_id" nolabel="1"/>
                    <separator colspan="4" string="Partial Reconcile Entries"/>
                    <field colspan="4" name="line_partial_ids" nolabel="1"/>
                </form>
            </field>
        </record>

        <!--
    Tax Codes
    -->
        <record id="view_tax_code_tree" model="ir.ui.view">
            <field name="name">account.tax.code.tree</field>
            <field name="model">account.tax.code</field>
            <field name="type">tree</field>
            <field name="field_parent">child_ids</field>
            <field name="priority">100</field>
            <field name="arch" type="xml">
                <tree string="Account Tax Code" toolbar="1">
                    <field name="name"/>
                    <field name="code"/>
                    <field name="sum"/>
                    <field name="sum_period"/>
                    <field name="company_id"/>
                </tree>
            </field>
        </record>
        <record id="view_tax_code_form" model="ir.ui.view">
            <field name="name">account.tax.code.form</field>
            <field name="model">account.tax.code</field>
            <field name="type">form</field>
            <field name="arch" type="xml">
                <form string="Account Tax Code">
                    <field name="name" select="1"/>
                    <field name="code" select="1"/>
                    <field name="company_id" select="1"/>
                    <field name="notprintable"/>
                    <field name="parent_id" select="1"/>
                    <field name="sign"/>
                    <newline/>
                    <field name="sum"/>
                    <field name="sum_period"/>
                    <newline/>
                    <separator string="Description" colspan="4"/>
                    <field colspan="4" name="info" nolabel="1"/>
                </form>
            </field>
        </record>
        <record id="action_tax_code_list" model="ir.actions.act_window">
            <field name="name">Tax codes</field>
            <field name="res_model">account.tax.code</field>
            <field name="view_type">form</field>
            <field name="view_mode">tree,form</field>
            <field name="view_id" ref="view_tax_code_tree"/>
        </record>
       <menuitem id="next_id_27" name="Taxes" parent="account.menu_finance_accounting"/>
        <menuitem action="action_tax_code_list" id="menu_action_tax_code_list" parent="menu_low_level" sequence="12"/>


        <!--
    Tax
    -->
        <record id="view_tax_tree" model="ir.ui.view">
            <field name="name">account.tax.tree</field>
            <field name="model">account.tax</field>
            <field name="type">tree</field>
            <field name="field_parent">child_ids</field>
            <field name="arch" type="xml">
                <tree string="Account Tax">
                    <field name="name"/>
                    <field name="price_include" groups="base.group_extended"/>
                    <field name="description"/>
                    <field name="tax_group" invisible="1"/>
                </tree>
            </field>
        </record>
        <record id="view_account_tax_search" model="ir.ui.view">
            <field name="name">account.tax.search</field>
            <field name="model">account.tax</field>
            <field name="type">search</field>
            <field name="arch" type="xml">
                <search string="Search Taxes">
                    <group col="10" colspan="4">
                        <filter icon="terp-folder-blue" string="Vat Taxes" domain="[('tax_group','=','vat')]" help="Vat Taxes"/>
                        <filter icon="terp-folder-yellow" string="Other Taxes" domain="[('tax_group','=','other')]" help="Other Taxes"/>
                        <separator orientation="vertical"/>
                        <field name="name"/>
                        <field name="description"/>
                    </group>
                    <newline/>
                    <group expand="0" string="Group By...">
                        <filter string="Tax Group" icon="terp-stock_effects-object-colorize" domain="[]" context="{'group_by':'tax_group'}"/>
                    </group>
                </search>
            </field>
        </record>
        <record id="view_tax_form" model="ir.ui.view">
            <field name="name">account.tax.form</field>
            <field name="model">account.tax</field>
            <field name="type">form</field>
            <field name="arch" type="xml">
                <form string="Account Tax">
                    <group colspan="4" col="6">
                        <field name="name" select="1"/>
                        <field name="company_id" widget="selection" groups="base.group_multi_company"/>
                        <field name="description" select="1"/>
                        <field name="active"/>
                        <field name="tax_group" select="1"/>
                        <field name="type"/>
                    </group>
                    <notebook colspan="4">
                        <page string="Tax Definition">
                            <field name="applicable_type"/>
                            <field name="amount" attrs="{'readonly':[('type','=','none'),('type','=','code')]}"/>
                            <field groups="base.group_extended" name="include_base_amount"/>
                            <field groups="base.group_extended" name="domain"/>
                            <newline/>
                            <field name="account_collected_id" domain="[('type','&lt;&gt;','view'),('type','&lt;&gt;','consolidation')]"/>
                            <label colspan="2" nolabel="1" string="Keep empty to use the income account"/>
                            <field name="account_paid_id" domain="[('type','&lt;&gt;','view'),('type','&lt;&gt;','consolidation')]"/>
                            <label colspan="2" nolabel="1" string="Keep empty to use the expense account"/>
                            <field groups="base.group_extended" name="child_depend"/>
                            <field groups="base.group_extended" name="sequence"/>
                            <field groups="base.group_extended" name="price_include"/>
                            <field name="type_tax_use"/>
                            <newline/>
                            <field colspan="4" groups="base.group_extended" name="child_ids"/>
                        </page>
                        <page string="Tax Declaration">
                            <separator colspan="4" string="Invoices"/>
                            <field name="base_code_id"/>
                            <field name="base_sign"/>
                            <field name="tax_code_id"/>
                            <field name="tax_sign"/>

                            <separator colspan="4" string="Credit Notes"/>
                            <field name="ref_base_code_id"/>
                            <field name="ref_base_sign"/>
                            <field name="ref_tax_code_id"/>
                            <field name="ref_tax_sign"/>
                        </page>
                        <page groups="base.group_extended" string="Special Computation">
                            <separator colspan="4" string="Compute Code (if type=code)"/>
                            <field colspan="4" name="python_compute" nolabel="1" attrs="{'readonly':[('type','!=','code')],'required':[('type','=','code')]}"/>
                            <separator colspan="4" string="Applicable Code (if type=code)"/>
                            <field colspan="4" name="python_applicable" nolabel="1" attrs="{'readonly':[('applicable_type','=','true')], 'required':[('applicable_type','=','code')]}"/>
                        </page>
                    </notebook>
                </form>
            </field>
        </record>
        <record id="action_tax_form" model="ir.actions.act_window">
            <field name="name">Taxes</field>
            <field name="res_model">account.tax</field>
            <field name="view_type">form</field>
            <field name="view_id" ref="view_tax_tree"/>
            <field name="domain">[('parent_id','=',False)]</field>
        </record>
        <menuitem action="action_tax_form" id="menu_action_tax_form" parent="next_id_27"/>

<!--       <wizard id="action_move_journal_line_form" menu="False" model="account.move.line" name="account.move.journal" string="Entries by Line"/-->
        
        <record id="action_move_journal_line" model="ir.actions.act_window">
            <field name="name">Journal Entries</field>
            <field name="res_model">account.move</field>
            <field name="view_type">form</field>
            <field name="view_mode">tree,form</field>
            <field name="view_id" ref="view_move_tree"/>
            <field name="search_view_id" ref="view_account_move_filter"/>
        </record>
        
        <menuitem
            icon="STOCK_JUSTIFY_FILL" 
            action="action_move_journal_line" 
            id="menu_action_move_journal_line_form" 
            parent="account.menu_finance_entries" 
            sequence="5"/>
        <!--
    Entries lines
    -->

        <record id="view_move_line_tree" model="ir.ui.view">
            <field name="name">account.move.line.tree</field>
            <field name="model">account.move.line</field>
            <field name="type">tree</field>
            <field eval="4" name="priority"/>
            <field name="arch" type="xml">
                <tree string="Account Entry Line" editable="top" on_write="on_create_write">
                    <field name="date"/>
                    <field name="period_id"/>
                    <field name="move_id"/>
                    <field name="ref"/>
                    <field name="invoice"/>
                    <field name="name"/>
                    <field name="partner_id" on_change="onchange_partner_id(move_id, partner_id, account_id, debit, credit, date, journal_id)"/>
                    <field name="account_id" domain="[('journal_id','=',journal_id)]"/>
                    <field name="journal_id"/>
                    <field name="debit" sum="Total debit"/>
                    <field name="credit" sum="Total credit"/>
                    <field name="account_tax_id" groups="base.group_extended"/>
                    <field name="analytic_account_id"/>
                    <field name="amount_currency" groups="base.group_extended"/>
                    <field name="currency_id" groups="base.group_extended"/>
                    <field name="state"/>
                    <field name="reconcile_id"/>
                    <field name="reconcile_partial_id" groups="base.group_extended"/>
                </tree>
            </field>
        </record>

        <record id="view_move_line_form" model="ir.ui.view">
            <field name="name">account.move.line.form</field>
            <field name="model">account.move.line</field>
            <field name="type">form</field>
            <field eval="2" name="priority"/>
            <field name="arch" type="xml">
                <form string="Account Entry Line">
                    <notebook>
                        <page string="Information">
                            <separator colspan="4" string="General Information"/>
                            <field name="name" select="1"/>
                            <field name="date" select="1"/>
                            <field name="ref"/>
                            <field name="invoice"/>
                            <field name="account_id" select="1" domain="[('type','&lt;&gt;','view'),('type','&lt;&gt;','consolidation')]"/>
                            <field name="partner_id" select="1" on_change="onchange_partner_id(False,partner_id,account_id,debit,credit,date)"/>

                            <field name="debit"/>
                            <field name="credit"/>
                            <field name="company_id" required="1" groups="base.group_multi_company"/>

                            <separator colspan="4" string="Optional Information"/>
                            <field name="currency_id"/>
                            <field name="amount_currency"/>
                            <field name="quantity"/>
                            <field name="move_id" required="False"/>
                            <newline/>
                            <field name="statement_id"/>
                            <field name="blocked"/>
                            <field name="date_maturity"/>
                            <field name="date_created"/>
                            <newline/>
                            <field name="tax_code_id"/>
                            <field name="tax_amount"/>
                            <newline/>
                            <field name="account_tax_id" domain="[('parent_id','=',False)]"/>
                            <field name="analytic_account_id"/>

                            <separator colspan="4" string="State"/>
                            <field name="journal_id"/>
                            <field name="period_id"/>
                            <field name="reconcile_id"/>
                            <field name="reconcile_partial_id"/>
                            <field name="state"/>
                        </page>
                        <page string="Analytic Lines">
                            <field colspan="4" name="analytic_lines" nolabel="1" context="{'default_general_account_id':account_id, 'default_name': name, 'default_date':date, 'amount': (debit or 0.0)-(credit or 0.0)}"/>
                        </page>
                    </notebook>
                </form>
            </field>
        </record>


        <record id="view_move_line_form2" model="ir.ui.view">
            <field name="name">account.move.line.form2</field>
            <field name="model">account.move.line</field>
            <field name="type">form</field>
            <field eval="9" name="priority"/>
            <field name="arch" type="xml">
                <form string="Account Entry Line">
                    <notebook>
                        <page string="Information">
                            <separator colspan="4" string="General Information"/>
                            <field name="name" select="1"/>
                            <field name="date"/>
                            <field name="journal_id" readonly="False" select="1"/>
                            <field name="period_id" readonly="False"/>
                            <field name="account_id" select="1" domain="[('type','&lt;&gt;','view'),('type','&lt;&gt;','consolidation')]"/>
                            <field name="partner_id" on_change="onchange_partner_id(False,partner_id,account_id,debit,credit,date)"/>
                            <newline/>
                            <field name="debit"/>
                            <field name="credit"/>

                            <separator colspan="4" string="Optional Information"/>
                            <field name="currency_id"/>
                            <field name="amount_currency"/>
                            <field name="quantity" select="3"/>
                            <field name="move_id" required="False"/>
                            <newline/>
                            <field name="date_maturity"/>
                            <field name="date_created"/>
                            <field name="date_created"/>
                            <field name="blocked" select="3"/>
                            <newline/>
                            <field name="account_tax_id" domain="[('parent_id','=',False)]"/>
                            <field name="analytic_account_id"/>
                            <separator colspan="4" string="State"/>
                            <newline/>
                            <field name="reconcile_id"/>
                            <field name="reconcile_partial_id"/>
                            <field name="state"/>
                        </page>
                        <page string="Analytic Lines">
                            <field colspan="4" name="analytic_lines" nolabel="1"/>
                        </page>
                    </notebook>
                </form>
            </field>
        </record>

        <record id="view_account_move_line_filter" model="ir.ui.view">
            <field name="name">Entry Lines</field>
            <field name="model">account.move.line</field>
            <field name="type">search</field>
            <field name="arch" type="xml">
                <search string="Search Entry Lines">
                    <group col='10' colspan='4'>
                        <filter icon="terp-document-new" string="Draft" domain="[('state','=','draft')]" help="Draft Entry Lines"/>
                        <filter icon="terp-camera_test" string="Posted" domain="[('state','=','valid')]" help="Posted Entry Lines"/>
                        <separator orientation="vertical"/>
                        <field name="date" select='1'/>
                        <field name="account_id" select='1'/>
                        <field name="partner_id" select='1'>
                            <filter help="Next Partner Entries to reconcile" name="next_partner" string="Next Partner to reconcile" context="{'next_partner_only': 1}" icon="terp-partner" domain="[('account_id.reconcile','=',True),('reconcile_id','=',False)]"/>
                        </field>
                        <field name="balance" string="Debit/Credit" select='1'/>
                    </group>
                    <newline/>
<<<<<<< HEAD
                    <group expand="0" string="Group By...">
                    	<filter string="Account" context="{'group_by':'account_id'}" icon="terp-folder-blue"/>
                    	<filter string="Journal" context="{'group_by':'journal_id'}" icon="terp-folder-orange"/>
                    	<filter string="Partner" context="{'group_by':'partner_id'}" icon="terp-personal"/>
                    	<filter string="state" context="{'group_by':'state'}"/>
=======
                    <group col="10" colspan="4">
                        <field name="journal_id" widget="selection" context="{'journal_id':self, 'visible_id':self or 0}"/>
                        <field name="period_id" widget="selection" context="{'period_id':self}"/>
>>>>>>> bc227227
                    </group>
                </search>
            </field>
        </record>

        <record id="action_move_line_select" model="ir.actions.act_window">
            <field name="name">Entry Lines</field>
            <field name="res_model">account.move.line</field>
            <field name="view_type">form</field>
            <field name="view_mode">tree,form</field>
            <field name="view_id" ref="view_move_line_tree"/>
            <field name="search_view_id" ref="view_account_move_line_filter"/>
        </record>

        <record id="action_view_move_line" model="ir.actions.act_window">
            <field name="name">Lines to reconcile</field>
            <field name="res_model">account.move.line</field>
            <field name="view_type">form</field>
            <field name="view_mode">tree,form</field>
            <field name="domain">[('account_id.reconcile', '=', True),('reconcile_id','=',False)]</field>
            <field eval="False" name="view_id"/>
            <field eval="True" name="filter"/>
            <field name="search_view_id" ref="view_account_move_line_filter"/>
        </record>

        <!--
    Account.Entry Edition
    -->

        <record id="view_move_tree" model="ir.ui.view">
            <field name="name">account.move.tree</field>
            <field name="model">account.move</field>
            <field name="type">tree</field>
            <field name="arch" type="xml">
                <tree string="Account Entry">
                    <field name="name"/>
                    <field name="date"/>
                    <field name="ref"/>
                    <field name="journal_id"/>
                    <field name="period_id"/>
                    <field name="type" invisible=" not context.get('set_visible',True)"/>
                    <field name="partner_id"/>
                    <field name="line_id"/>
                    <field name="to_check" groups="base.group_extended"/>
                    <field name="amount"/>
                    <field name="state"/>
                </tree>
            </field>
        </record>

        <record id="view_move_form" model="ir.ui.view">
            <field name="name">account.move.form</field>
            <field name="model">account.move</field>
            <field name="type">form</field>
            <field name="arch" type="xml">
                <form string="Journal Entries">
                    <group colspan="4" col="6">
                        <field name="name" select="1" colspan="4" readonly="True"/>
                        <field name="journal_id" select="1"/>
                        <field name="period_id"/>
                        <field name="type"/>
                        <field name="ref" select="1"/>
                    </group>
                    <notebook colspan="4">
                        <page string="Journal Entries Lines">
                            <field colspan="4" height="200" name="line_id" nolabel="1" widget="one2many_list" default_get="{'lines':line_id ,'journal':journal_id }">
                                <form string="Account Entry Line">
                                    <separator colspan="4" string="General Information"/>
                                    <field name="name" select="1"/>
                                    <field name="account_id" domain="[('journal_id','=',parent.journal_id)]"/>
                                    <field name="partner_id" on_change="onchange_partner_id(False,partner_id,account_id,debit,credit,parent.date,parent.journal_id)"/>

                                    <field name="debit" select="1"/>
                                    <field name="credit" select="1"/>
                                    <field name="date" select="1"/>

                                    <separator colspan="4" string="Optional Information"/>
                                    <field name="currency_id"/>
                                    <field name="amount_currency"/>
                                    <field name="quantity" select="1"/>
                                    <newline/>
                                    <field name="date_maturity"/>
                                    <field name="date_created"/>

                                    <separator colspan="4" string="State"/>
                                    <field name="reconcile_id"/>
                                    <field name="reconcile_partial_id"/>
                                    <field name="statement_id"/>
                                    <field name="state"/>
                                </form>
                                <tree editable="top" string="Account Entry Line">
                                    <field name="ref"/>
                                    <field name="invoice"/>
                                    <field name="name"/>
                                    <field name="partner_id" on_change="onchange_partner_id(False,partner_id,account_id,debit,credit,parent.date,parent.journal_id)"/>
                                    <field name="account_id" domain="[('journal_id','=',parent.journal_id)]"/>
                                    <field name="date_maturity"/>
                                    <field name="debit" sum="Total Debit"/>
                                    <field name="credit" sum="Total Credit"/>
                                    <field name="analytic_account_id"/>
                                    <field name="amount_currency" groups="base.group_extended"/>
                                    <field name="currency_id" groups="base.group_extended"/>
                                    <field name="tax_code_id"/>
                                    <field name="tax_amount"/>
                                    <field name="state"/>
                                    <field name="reconcile_id"/>
                                    <field name="reconcile_partial_id" groups="base.group_extended"/>
                                </tree>
                            </field>
                            <separator colspan="4" string="Narration"/>
                            <field name="narration" colspan="4" nolabel="1"/>
                            <field name="state" select="1"/>
                            <group col="2" colspan="2">
                                <button name="button_validate" states="draft" string="Validate" type="object" icon="terp-camera_test"/>
                                <button name="button_cancel" states="posted" string="Cancel" type="object" icon="terp-gtk-stop"/>
                            </group>
                        </page>
                        <page string="Other Information">
                            <field name="company_id" required="1" groups="base.group_multi_company"/>
                            <field name="date" select="1" groups="base.group_extended"/>
                            <field name="to_check" groups="base.group_extended"/>
                            <field name="partner_id" invisible="1" select="1"/>
                            <field name="amount" invisible="1" select="1"/>
                        </page>
                    </notebook>
                </form>
            </field>
        </record>

        <record id="view_account_move_filter" model="ir.ui.view">
            <field name="name">account.move.select</field>
            <field name="model">account.move</field>
            <field name="type">search</field>
            <field name="arch" type="xml">
                <search string="Search Move">
                    <group col='8' colspan='4'>
                        <filter icon="terp-document-new" string="Draft" domain="[('state','=','draft')]" help="Draft Move Lines"/>
                        <filter icon="terp-camera_test" string="Posted" domain="[('state','=','posted')]" help="Posted Move Lines"/>
                        <separator orientation="vertical"/>
                        <field name="date" select='1'/>
                        <field name="name" select='1'/>
                        <field name="journal_id" select='1'/>
                        <field name="partner_id" select='1'/>
                    </group>
                    <newline/>
                    <group expand="0" string="Group By..." colspan="12" col="10">
                        <filter string="Journal" icon="terp-folder-orange" domain="[]" context="{'group_by':'journal_id'}"/>
                        <filter string="Period" icon="terp-go-month" domain="[]" context="{'group_by':'period_id'}"/>
                        <filter string="Type" icon="terp-stock_symbol-selection" domain="[]" context="{'group_by':'type', 'set_visible':True}"/>
                        <filter string="States" icon="terp-stock_effects-object-colorize" domain="[]" context="{'group_by':'state'}"/>
                    </group>
                </search>
            </field>
        </record>

        <record id="action_move_line_form" model="ir.actions.act_window">
            <field name="name">Entries</field>
            <field name="type">ir.actions.act_window</field>
            <field name="res_model">account.move</field>
            <field name="view_type">form</field>
            <field name="view_id" ref="view_move_tree"/>
            <field name="search_view_id" ref="view_account_move_filter"/>
        </record>

        <record id="action_move_to_review" model="ir.actions.act_window">
            <field name="name">Journal Entries to Review</field>
            <field name="type">ir.actions.act_window</field>
            <field name="res_model">account.move</field>
            <field name="view_type">form</field>
            <field name="view_id" ref="view_move_tree"/>
            <field name="search_view_id" ref="view_account_move_filter"/>
            <field name="domain">[('to_check','=',True)]</field>
        </record>
        <menuitem action="action_move_to_review" id="menu_action_move_to_review" parent="periodical_processing_journal_entries_validation"/>
        <menuitem id="next_id_29" name="Search Entries" parent="account.menu_finance_entries" sequence="40"/>
        <menuitem action="action_move_line_form" id="menu_action_move_line_form" parent="next_id_29"/>

        <record id="action_move_line_form_encode_by_move" model="ir.actions.act_window">
            <field name="name">Journal Vouchers</field>
            <field name="res_model">account.move</field>
            <field name="view_type">form</field>
            <field name="view_mode">tree,form</field>
            <field name="view_id" ref="view_move_tree"/>
            <field name="search_view_id" ref="view_account_move_filter"/>
        </record>

        <menuitem action="action_move_line_form_encode_by_move" id="menu_encode_entries_by_move" parent="menu_finance_entries"/>
        
        <record id="action_account_moves_sale" model="ir.actions.act_window">
            <field name="name">Journal Items</field>
            <field name="res_model">account.move.line</field>
            <field name="view_type">form</field>
            <field name="view_mode">tree,form</field>
<<<<<<< HEAD
            <field name="view_id" ref="view_move_tree"/>
            <field name="search_view_id" ref="view_account_move_filter"/>
=======
            <field name="view_id" ref="view_move_line_tree"/>
            <field name="search_view_id" ref="view_account_move_line_filter"/>
>>>>>>> bc227227
            <field name="domain">[('journal_id.type', 'in', ['sale', 'sale_refund'])]</field>
        </record>

        <menuitem action="action_account_moves_sale" id="menu_eaction_account_moves_sale" parent="menu_finance_receivables"/>

        <record id="action_account_moves_purchase" model="ir.actions.act_window">
            <field name="name">Transaction Journal</field>
            <field name="res_model">account.move.line</field>
            <field name="view_type">form</field>
            <field name="view_mode">tree,form</field>
<<<<<<< HEAD
            <field name="view_id" ref="view_move_tree"/>
            <field name="search_view_id" ref="view_account_move_filter"/>
=======
            <field name="view_id" ref="view_move_line_tree"/>
            <field name="search_view_id" ref="view_account_move_line_filter"/>
>>>>>>> bc227227
            <field name="domain">[('journal_id.type', 'in', ['purchase', 'purchase_refund'])]</field>
        </record>

        <menuitem action="action_account_moves_purchase" id="menu_eaction_account_moves_purchase" parent="menu_finance_payables"/>

        <record id="action_move_line_search" model="ir.actions.act_window">
            <field name="name">Entry Lines</field>
            <field name="type">ir.actions.act_window</field>
            <field name="res_model">account.move.line</field>
            <field name="view_type">form</field>
            <field name="view_mode">tree,form</field>
            <field name="view_id" ref="view_move_line_tree"/>
            <field name="search_view_id" ref="view_account_move_line_filter"/>
        </record>
        <record id="action_move_line_search_view1" model="ir.actions.act_window.view">
            <field eval="10" name="sequence"/>
            <field name="view_mode">tree</field>
            <field name="view_id" ref="view_move_line_tree"/>
            <field name="act_window_id" ref="action_move_line_search"/>
        </record>
        <record id="action_move_line_search_view2" model="ir.actions.act_window.view">
            <field eval="11" name="sequence"/>
            <field name="view_mode">form</field>
            <field name="act_window_id" ref="action_move_line_search"/>
        </record>
        <record id="action_move_line_search_view3" model="ir.actions.act_window">
            <field name="name">Cash Registers</field>
            <field name="type">ir.actions.act_window</field>
            <field name="res_model">account.move.line</field>
            <field name="view_type">form</field>
            <field name="view_mode">tree,form</field>
            <field name="view_id" ref="view_move_line_tree"/>
            <field name="search_view_id" ref="view_account_move_line_filter"/>
            <field name="domain">[('journal_id.type', '=', 'cash')]</field>
        </record>
        <record id="action_move_line_search_view4" model="ir.actions.act_window">
            <field name="name">Check Registers</field>
            <field name="type">ir.actions.act_window</field>
            <field name="res_model">account.move.line</field>
            <field name="view_type">form</field>
            <field name="view_mode">tree,form</field>
            <field name="view_id" ref="view_move_line_tree"/>
            <field name="search_view_id" ref="view_account_move_line_filter"/>
            <field name="domain">[('journal_id.type', '=', 'bank')]</field>
        </record>
        <menuitem action="action_move_line_search_view3" id="journal_cash_move_lines" parent="menu_finance_bank_and_cash"/>
        <menuitem action="action_move_line_search_view4" id="journal_bank_move_lines" parent="menu_finance_bank_and_cash"/>

        <menuitem action="action_move_line_search" id="menu_action_move_line_search" parent="account.next_id_29"/>

        <menuitem id="menu_finance_charts" name="Charts" parent="account.menu_finance" sequence="4"/>
    <!--    <wizard id="wizard_account_chart" menu="False" model="account.account" name="account.chart" string="Chart of Accounts"/>
        <menuitem icon="STOCK_INDENT" action="wizard_account_chart" id="menu_action_account_tree2" parent="account.menu_finance_charts" type="wizard"/>
 -->


        <record id="view_bank_statement_reconcile_form" model="ir.ui.view">
            <field name="name">account.bank.statement.reconcile.form</field>
            <field name="model">account.bank.statement</field>
            <field eval="30" name="priority"/>
            <field name="type">form</field>
            <field name="arch" type="xml">
                <form string="Statement">
                    <field name="name" select="1"/>
                    <field name="date" select="1"/>
                    <field name="journal_id" on_change="onchange_journal_id(journal_id)" select="1"/>
                    <field name="currency"/>
                    <newline/>
                    <field name="balance_start"/>
                    <field name="balance_end_real"/>
                    <notebook colspan="4">
                        <page string="Select entries">
                            <field colspan="4" domain="[('statement_id', '=', False), ('journal_id', '=', journal_id)]" name="move_line_ids" nolabel="1" widget="many2many"/>
                        </page>
                        <page string="Entry encoding">
                            <separator colspan="4" string="Entry Lines"/>
                            <field name="period_id"/>
                            <field colspan="4" name="line_ids" nolabel="1">
                                <tree editable="bottom" string="Statement lines">
                                    <field name="date"/>
                                    <field name="name"/>
                                    <field name="type"/>
                                    <field name="partner_id" on_change="onchange_partner_id(partner_id, type, parent.currency)"/>
                                    <field domain="[('journal_id', '=', parent.journal_id)]" name="account_id"/>
                                    <field name="amount"/>
                                    <field context="{'partner_id': partner_id, 'amount': amount, 'account_id': account_id, 'date':date}" name="reconcile_id"/>
                                </tree>
                                <form string="Statement lines">
                                    <field name="date"/>
                                    <field name="name"/>
                                    <field name="type"/>
                                    <field name="partner_id" on_change="onchange_partner_id(partner_id, type, parent.currency)"/>
                                    <field domain="[('journal_id', '=', parent.journal_id)]" name="account_id"/>
                                    <field name="amount"/>
                                    <field context="{'partner_id': partner_id, 'amount': amount, 'account_id': account_id, 'date':date}" name="reconcile_id"/>
                                </form>
                            </field>
                        </page>
                    </notebook>
                    <group col="7" colspan="4">
                        <field name="state"/>
                        <field name="balance_end"/>
                        <button name="button_dummy" states="draft" string="Compute" icon="terp-stock_format-scientific"/>
                        <button name="button_confirm" states="draft" string="Confirm" type="object" icon="terp-camera_test"/>
                        <button name="button_cancel" states="confirm" string="Cancel" type="object" icon="terp-gtk-stop"/>
                    </group>
                </form>
            </field>
        </record>
        <record id="action_bank_statement_reconciliation_form" model="ir.actions.act_window">
            <field name="name">Statements reconciliation</field>
            <field name="res_model">account.bank.statement</field>
            <field name="view_type">form</field>
            <field name="view_mode">form,tree</field>
            <field name="view_id" ref="view_bank_statement_reconcile_form"/>
        </record>
        <!-- <menuitem
            id="next_id_30"
            name="Bank Reconciliation"
            parent="menu_finance_periodical_processing"
            groups="group_account_user"/> -->

<!--        <menuitem action="action_bank_statement_reconciliation_form" id="menu_action_account_bank_reconcile_tree" parent="next_id_30"/>-->
  <!--        <wizard id="action_account_bank_reconcile_tree" menu="False" model="account.move.line" name="account.move.bank.reconcile" string="Bank reconciliation"/> -->
    <!--     <menuitem action="action_account_bank_reconcile_tree" id="menu_action_account_bank_reconcile_check_tree" parent="account.next_id_30" type="wizard"/>   -->

<!--  bank reconsilation  -->
        <menuitem action="action_account_bank_reconcile_tree"
            id="menu_action_account_bank_reconcile_check_tree"
            parent="periodical_processing_reconciliation" groups="group_account_user" />

		<act_window
			context="{'search_default_next_partner':1}"
            id="action_account_manual_reconcile" name="Entry Lines"
            res_model="account.move.line"
            />

 	   <menuitem
 	   		name="Manual Reconcilication" icon="STOCK_EXECUTE"
 	   		action="action_account_manual_reconcile"
 			id="menu_manual_reconcile"
 			parent="account.periodical_processing_reconciliation"/>


        <act_window
            domain="[('account_id', '=', active_id)]"
            id="act_account_acount_move_line_open"
            name="Entries"
            context="{'account_id': active_id}"
            res_model="account.move.line"
            src_model="account.account"/>

        <act_window
            domain="[('account_id', '=', active_id),('reconcile_id','=',False)]"
            id="act_account_acount_move_line_open_unreconciled"
            name="Unreconciled entries"
            res_model="account.move.line"
            context="{'account_id': active_id}"
            src_model="account.account"/>

        <act_window domain="[('reconcile_id', '=', active_id)]" id="act_account_acount_move_line_reconcile_open" name="Reconciled entries" res_model="account.move.line" src_model="account.move.reconcile"/>


        <!--
    TODO:
        Print Journal (and change state)
        Close Journal (and verify that there is no draft Entry Lines)
-->

        <record id="view_journal_period_tree" model="ir.ui.view">
            <field name="name">account.journal.period.tree</field>
            <field name="model">account.journal.period</field>
            <field name="type">tree</field>
            <field name="arch" type="xml">
                <tree string="Journals">
                    <field icon="icon" name="fiscalyear_id"/>
                    <field name="period_id"/>
                    <field name="journal_id"/>
                    <field name="state"/>
                    <field name="company_id" groups="base.group_multi_company"/>
                </tree>
            </field>
        </record>
        <record id="action_account_journal_period_tree" model="ir.actions.act_window">
            <field name="name">Journals</field>
            <field name="res_model">account.journal.period</field>
            <field name="view_type">tree</field>
        </record>
        <menuitem action="action_account_journal_period_tree" id="menu_action_account_journal_period_tree" parent="account.menu_finance_generic_reporting" sequence="2"/>


        <!--
    # Account Models
-->

        <record id="view_model_line_tree" model="ir.ui.view">
            <field name="name">account.model.line.tree</field>
            <field name="model">account.model.line</field>
            <field name="type">tree</field>
            <field name="arch" type="xml">
                <tree string="Entry Model Line">
                    <field name="sequence"/>
                    <field name="ref"/>
                    <field name="name"/>
                    <field name="account_id"/>
                    <field name="partner_id"/>
                    <field name="debit"/>
                    <field name="credit"/>
                </tree>
            </field>
        </record>


        <record id="view_model_line_form" model="ir.ui.view">
            <field name="name">account.model.line.form</field>
            <field name="model">account.model.line</field>
            <field name="type">form</field>
            <field name="arch" type="xml">
                <form string="Entry Model Line">
                    <field colspan="4" name="name" select="1"/>
                    <field name="sequence"/>
                    <field name="ref" select="1"/>
                    <field name="account_id" domain="[('type','&lt;&gt;','view'),('type','&lt;&gt;','consolidation')]"/>
                    <field name="partner_id"/>
                    <field name="debit" select="1"/>
                    <field name="credit" select="1"/>
                    <field name="quantity"/>
                    <newline/>
                    <field name="date"/>
                    <field name="date_maturity"/>
                </form>
            </field>
        </record>

        <record id="view_model_form" model="ir.ui.view">
            <field name="name">account.model.form</field>
            <field name="model">account.model</field>
            <field name="type">form</field>
            <field name="arch" type="xml">
                <form string="Entry Model">
                    <field name="name" select="1"/>
                    <field name="ref" select="1"/>
                    <field name="journal_id" select="1"/>
                    <field colspan="4" name="lines_id" widget="one2many_list" nolabel="1"/>
                    <separator string="Legend" colspan="4"/>
                    <field name="legend" colspan="4" nolabel="1"/>
                    <group col="1" colspan="4">
                        <button name="%(action_account_use_model_create_entry)d" string="Create entries" type="action" icon="gtk-execute"/>
                    </group>
                </form>
            </field>
        </record>
        <record id="view_model_tree" model="ir.ui.view">
            <field name="name">account.model.tree</field>
            <field name="model">account.model</field>
            <field name="type">tree</field>
            <field name="arch" type="xml">
                <tree string="Entry Model">
                    <field name="name"/>
                    <field name="journal_id"/>
                </tree>
            </field>
        </record>
        <record id="action_model_form" model="ir.actions.act_window">
            <field name="name">Define Models</field>
            <field name="res_model">account.model</field>
            <field name="view_type">form</field>
            <field name="view_mode">tree,form</field>
        </record>
        <menuitem action="action_model_form" id="menu_action_model_form" parent="account.menu_finance_recurrent_entries"/>


        <!--
    # Payment Terms
-->

        <record id="view_payment_term_line_tree" model="ir.ui.view">
            <field name="name">account.payment.term.line.tree</field>
            <field name="model">account.payment.term.line</field>
            <field name="type">tree</field>
            <field name="arch" type="xml">
                <tree string="Payment Term">
                    <field name="sequence"/>
                    <field name="name"/>
                    <field name="value"/>
                    <field name="value_amount"/>
                    <field name="days"/>
                    <field name="days2"/>
                </tree>
            </field>
        </record>


        <record id="view_payment_term_line_form" model="ir.ui.view">
            <field name="name">account.payment.term.line.form</field>
            <field name="model">account.payment.term.line</field>
            <field name="type">form</field>
            <field name="arch" type="xml">
                <form string="Payment Term">
                    <field name="name" select="1"/>
                    <field name="sequence"/>
                    <field name="value"/>
                    <field name="value_amount" attrs="{'readonly':[('value','=','balance')]}"/>
                    <newline/>
                    <field name="days"/>
                    <field name="days2"/>
                </form>
            </field>
        </record>

        <record id="view_payment_term_form" model="ir.ui.view">
            <field name="name">account.payment.term.form</field>
            <field name="model">account.payment.term</field>
            <field name="type">form</field>
            <field name="arch" type="xml">
                <form string="Payment Term">
                    <separator colspan="4" string="Information"/>
                    <field name="name" select="1"/>
                    <field name="active" select="1"/>
                    <separator colspan="4" string="Description on invoices"/>
                    <field colspan="4" name="note" nolabel="1"/>
                    <separator colspan="4" string="Computation"/>
                    <field colspan="4" name="line_ids" nolabel="1"/>
                </form>
            </field>
        </record>
<!--        <record id="view_account_move_line_filter" model="ir.ui.view">-->
<!--            <field name="name">Payment Terms</field>-->
<!--            <field name="model">account.payment.term</field>-->
<!--            <field name="type">search</field>-->
<!--            <field name="arch" type="xml">-->
<!--                <search string="Search Payment Terms">-->
<!--                    <group col='10' colspan='4'>-->
<!--                        <filter icon="terp-document-new" string="Draft" domain="[('state','=','draft')]" help="Draft Entry Lines"/>-->
<!--                        <filter icon="terp-camera_test" string="Posted" domain="[('state','=','valid')]" help="Posted Entry Lines"/>-->
<!--                        <separator orientation="vertical"/>-->
<!--                        <field name="date" select='1'/>-->
<!--                        <field name="account_id" select='1'/>-->
<!--                        <field name="partner_id" select='1'>-->
<!--                        	<filter help="Next Partner Entries to reconcile" name="next_partner" string="Next Partner to reconcile" context="{'next_partner_only': 1}" icon="terp-partner" domain="[('account_id.reconcile','=',True),('reconcile_id','=',False)]"/>-->
<!--                        </field>-->
<!--                        <field name="balance" string="Debit/Credit" select='1'/>-->
<!--                    </group>-->
<!--                </search>-->
<!--            </field>-->
<!--        </record>-->
        <record id="action_payment_term_form" model="ir.actions.act_window">
            <field name="name">Payment Terms</field>
            <field name="res_model">account.payment.term</field>
            <field name="view_type">form</field>
            <field name="view_mode">tree,form</field>
        </record>
        <menuitem action="action_payment_term_form" id="menu_action_payment_term_form" parent="menu_configuration_misc"/>

        <!--
    # Account Subscriptions
-->

        <record id="view_subscription_line_form" model="ir.ui.view">
            <field name="name">account.subscription.line.form</field>
            <field name="model">account.subscription.line</field>
            <field name="type">form</field>
            <field name="arch" type="xml">
                <form string="Subscription lines">
                    <field name="date"/>
                    <field name="move_id"/>
                </form>
            </field>
        </record>

        <record id="view_subscription_line_tree" model="ir.ui.view">
            <field name="name">account.subscription.line.tree</field>
            <field name="model">account.subscription.line</field>
            <field name="type">tree</field>
            <field name="arch" type="xml">
                <tree string="Subscription lines">
                    <field name="date"/>
                    <field name="move_id"/>
                </tree>
            </field>
        </record>

        <record id="view_subscription_tree" model="ir.ui.view">
            <field name="name">account.subscription.tree</field>
            <field name="model">account.subscription</field>
            <field name="type">tree</field>
            <field name="arch" type="xml">
                <tree string="Entry Subscription">
                    <field name="ref"/>
                    <field name="name"/>
                    <field name="date_start"/>
                    <field name="state"/>
                </tree>
            </field>
        </record>
        <record id="view_subscription_form" model="ir.ui.view">
            <field name="name">account.subscription.form</field>
            <field name="model">account.subscription</field>
            <field name="type">form</field>
            <field name="arch" type="xml">
                <form string="Entry Subscription">
                    <field name="name" select="1"/>
                    <field name="ref" select="1"/>

                    <separator colspan="4" string="Subscription Periods"/>
                    <field name="date_start" select="1"/>
                    <field name="period_total"/>

                    <field name="period_nbr"/>
                    <field name="period_type"/>
                    <field name="model_id"/>
                    <group col="2" colspan="2">
                        <button name="compute" states="draft,running" string="Compute" type="object" icon="terp-stock_format-scientific"/>
                        <button name="remove_line" states="running" string="Remove Lines" type="object" icon="gtk-remove"/>
                    </group>
                    <separator colspan="4" string="Subscription Lines"/>
                    <field colspan="4" name="lines_id" widget="one2many_list" nolabel="1"/>

                    <separator colspan="4" string="State"/>
                    <field name="state"/>
                    <group col="1" colspan="2">
                        <button name="state_draft" states="done" string="Set to Draft" type="object"  icon="gtk-convert" />
                    </group>
                </form>
            </field>
        </record>
        <record id="action_subscription_form" model="ir.actions.act_window">
            <field name="name">Subscription Entries</field>
            <field name="res_model">account.subscription</field>
            <field name="view_type">form</field>
            <field name="view_mode">tree,form</field>
        </record>
<!--        <menuitem action="action_subscription_form" id="menu_action_subscription_form" parent="account.menu_finance_recurrent_entries"/>-->

        <record id="action_subscription_form_running" model="ir.actions.act_window">
            <field name="name">Running Subscriptions</field>
            <field name="res_model">account.subscription</field>
            <field name="view_type">form</field>
            <field name="view_mode">tree,form</field>
            <field name="domain">[('state','=','running')]</field>
            <field name="filter" eval="True"/>
        </record>

        <record id="action_subscription_form_new" model="ir.actions.act_window">
            <field name="name">New Subscription</field>
            <field name="res_model">account.subscription</field>
            <field name="view_type">form</field>
            <field name="view_mode">form,tree</field>
            <field name="view_id" ref="view_subscription_form"/>
        </record>

        <record id="view_subscription_line_form_complete" model="ir.ui.view">
            <field name="name">account.subscription.line.form</field>
            <field name="model">account.subscription.line</field>
            <field name="type">form</field>
            <field eval="20" name="priority"/>
            <field name="arch" type="xml">
                <form string="Subscription lines">
                    <field name="subscription_id"/>
                    <field name="date"/>
                    <field name="move_id"/>
                </form>
            </field>
        </record>

        <record id="action_move_line_tree1" model="ir.actions.act_window">
            <field name="name">Entry Lines</field>
            <field name="res_model">account.move.line</field>
            <field name="view_type">form</field>
            <field name="view_mode">tree,form</field>
            <field name="domain">[('account_id','child_of', [active_id]),('state','&lt;&gt;','draft')]</field>
            <field name="context">{'account_id':active_id}</field>
        </record>
<!--        <wizard id="wizard_move_line_select" menu="False" model="account.move.line" name="account.move.line.select" string="Move line select"/>-->
<!--        <record id="ir_open_account_account" model="ir.values">-->
<!--            <field eval="'tree_but_open'" name="key2"/>-->
<!--            <field eval="'account.account'" name="model"/>-->
<!--            <field name="name">Account Entries</field>-->
<!--            <field eval="'ir.actions.wizard,%d'%wizard_move_line_select" name="value"/>-->
<!--            <field eval="True" name="object"/>-->
<!--        </record>-->


        <record id="view_move_line_tax_tree" model="ir.ui.view">
            <field name="name">account.move.line.tax.tree</field>
            <field name="model">account.move.line</field>
            <field name="type">tree</field>
            <field eval="4" name="priority"/>
            <field name="arch" type="xml">
                <tree string="Account Entry Line">
                    <field name="date"/>
                    <field name="move_id"/>
                    <field name="statement_id" string="St."/>
                    <field name="name"/>
                    <field name="partner_id"/>
                    <field name="account_id"/>
                    <field name="tax_code_id"/>
                    <field name="tax_amount"/>
                    <field name="debit" sum="Total debit"/>
                    <field name="credit" sum="Total credit"/>
                    <field name="account_tax_id"/>
                    <field name="analytic_account_id"/>
                    <field name="state"/>
                </tree>
            </field>
        </record>

        <record id="action_tax_code_line_open" model="ir.actions.act_window">
            <field name="name">Account Entry Lines</field>
            <field name="res_model">account.move.line</field>
            <field name="view_type">form</field>
            <field name="view_mode">tree,form</field>
            <field name="view_id" ref="view_move_line_tax_tree"/>
            <field name="domain">[('tax_code_id','=',active_id),('state','&lt;&gt;','draft')]</field>
        </record>
        <record id="ir_open_tax_move_line" model="ir.values">
            <field name="key2">tree_but_open</field>
            <field name="model">account.tax.code</field>
            <field name="name">Tax Details</field>
            <field eval="'ir.actions.act_window,%d'%action_tax_code_line_open" name="value"/>
            <field eval="True" name="object"/>
        </record>


        <!--
    # Admin config
    -->

        <act_window domain="[('journal_id', '=', active_id)]" id="act_account_journal_2_account_bank_statement" name="Bank statements" res_model="account.bank.statement" src_model="account.journal"/>

        <act_window domain="[('journal_id', '=', active_id)]" id="act_account_journal_2_account_move_line" name="Entry lines" res_model="account.move.line" src_model="account.journal"/>

        <act_window domain="[('partner_id', '=', active_id), ('account_id.type', 'in', ['receivable', 'payable']), ('reconcile_id','=',False)]" id="act_account_partner_account_move_unreconciled" name="Unreconciled Receivables &amp; Payables" res_model="account.move.line" src_model="res.partner"/>

        <act_window domain="[('partner_id', '=', active_id), ('account_id.type', 'in', ['receivable', 'payable'])]" id="act_account_partner_account_move_all" name="Receivables &amp; Payables" res_model="account.move.line" src_model="res.partner"/>

        <act_window domain="[('partner_id', '=', active_id)]" id="act_account_partner_account_move" name="All Account Entries" res_model="account.move.line" src_model="res.partner"/>

        <record id="view_account_addtmpl_wizard_form" model="ir.ui.view">
            <field name="name">Create Account</field>
            <field name="model">account.addtmpl.wizard</field>
            <field name="type">form</field>
            <field name="arch" type="xml">
                <form string="Create Account">
                    <separator col="4" colspan="4" string="Create an Account based on this template"/>
                    <field name="cparent_id"/>
                    <newline/>
                    <group col="2" colspan="2">
                        <button icon="gtk-cancel" special="cancel" string="Cancel" name="action_cancel" type="object"/>
                        <button icon="gtk-ok" name="action_create" string="Add" type="object"/>
                    </group>
                </form>
            </field>
        </record>

        <act_window domain="[]" id="action_account_addtmpl_wizard_form"
            name="Create Account"
            target="new"
            res_model="account.addtmpl.wizard"
            context="{'tmpl_ids': active_id}"
            src_model="account.account.template"
            view_type="form" view_mode="form"/>

        <!-- Account Templates -->
        <menuitem
            id="account_template_folder"
            name="Templates"
            parent="menu_finance_accounting"
            groups="base.group_multi_company"/>
        <menuitem
            id="account_template_taxes"
            name="Taxes"
            parent="account_template_folder"
            groups="base.group_multi_company" sequence="2"/>
        <menuitem
            id="account_template_accounts"
            name="Accounts"
            parent="account_template_folder"
            groups="base.group_multi_company" sequence="1"/>


        <record id="view_account_template_form" model="ir.ui.view">
            <field name="name">account.account.template.form</field>
            <field name="model">account.account.template</field>
            <field name="type">form</field>
            <field name="arch" type="xml">
                <form string="Account Template">
                    <notebook>
                        <page string="General Information">
                            <field name="name"/>
                            <field name="code"/>
                            <newline/>
                            <field name="parent_id"/>
                            <field name="shortcut"/>
                            <field name="type"/>
                            <field name="user_type"/>

                            <field name="currency_id"/>
                            <field name="reconcile"/>
                            <separator string="Default taxes" colspan="4"/>
                            <field name="tax_ids" colspan="4" nolabel="1"/>
                        </page>
                        <page string="Notes">
                            <field colspan="4" name="note" nolabel="1"/>
                        </page>
                    </notebook>
                </form>
            </field>
        </record>

        <record id="view_account_template_tree" model="ir.ui.view">
            <field name="name">account.account.template.tree</field>
            <field name="model">account.account.template</field>
            <field name="type">tree</field>
            <field name="arch" type="xml">
                <tree string="Account Template">
                    <field name="code"/>
                    <field name="name"/>
                    <field name="type" invisible="1"/>
                    <field name="user_type" invisible="1"/>
                </tree>
            </field>
        </record>

        <record id="view_account_template_search" model="ir.ui.view">
            <field name="name">account.account.template.search</field>
            <field name="model">account.account.template</field>
            <field name="type">search</field>
            <field name="arch" type="xml">
                <search string="Search Account Templates">
                	<group>
                		<filter icon="terp-sale" string="Receivale Accounts" domain="[('type','=','receivable')]"/>
                     	<filter icon="terp-purchase" string="Payable Accounts" domain="[('type','=','payable')]"/>
                     	<separator orientation="vertical"/>
                     	<field name="code"/>
                        <field name="parent_id"/>
                        <field name="type"/>
                        <field name="user_type"/>
                	</group>
                	<newline/>
                	<group expand="0" string="Group By...">
                        <filter string="Internal Type" icon="terp-stock_effects-object-colorize" domain="[]" context="{'group_by':'type'}"/>
                        <filter string="Account Type" icon="terp-stock_symbol-selection" domain="[]" context="{'group_by':'user_type'}"/>
                   </group>
                </search>
            </field>
        </record>

        <record id="action_account_template_form" model="ir.actions.act_window">
            <field name="name">Account Templates</field>
            <field name="res_model">account.account.template</field>
            <field name="view_type">form</field>
            <field name="view_mode">tree,form,search</field>
        </record>


        <menuitem action="action_account_template_form" id="menu_action_account_template_form" parent="account_template_accounts"/>

        <!-- Chart of Accounts Templates -->

        <record id="view_account_chart_template_form" model="ir.ui.view">
            <field name="name">account.chart.template.form</field>
            <field name="model">account.chart.template</field>
            <field name="type">form</field>
            <field name="arch" type="xml">
                <form string="Chart of Accounts Template">
                	<group>
                    <field name="name"/>
                    <field name="account_root_id"/>
                    <field name="bank_account_view_id"/>
                    <field name="tax_code_root_id"/>
                    </group>
                    <field name="tax_template_ids" colspan="4" readonly="1" nolabel="1"/>
                    <separator string="Properties" colspan="4"/>
                    <group>
                    <field name="property_account_receivable"/>
                    <field name="property_account_payable"/>
                    <field name="property_account_expense_categ" />
                    <field name="property_account_income_categ"/>
                    <field name="property_account_expense"/>
                    <field name="property_account_income"/>
                    </group>
                </form>
            </field>
        </record>
        <record id="view_account_chart_template_seacrh" model="ir.ui.view">
            <field name="name">account.chart.template.search</field>
            <field name="model">account.chart.template</field>
            <field name="type">search</field>
            <field name="arch" type="xml">
                <search string="Search Chart of Account Templates">
                	  <group>
                	  	<field name="name"/>
    	                <field name="account_root_id"/>
	                    <field name="bank_account_view_id"/>
                	  </group>
                	  <newline/>
                      <group expand="0" string="Group By...">
                        <filter string="Root Account" icon="terp-folder-orange" domain="[]" context="{'group_by':'account_root_id'}"/>
                        <filter string="Bank Account" icon="terp-folder-blue" domain="[]" context="{'group_by':'bank_account_view_id'}"/>
                        <separator orientation="vertical"/>
                        <filter string="Receivable Account" icon="terp-sale" domain="[]" context="{'group_by':'property_account_receivable'}"/>
                        <filter string="Payable Account" icon="terp-purchase" domain="[]" context="{'group_by':'property_account_payable'}"/>
						<separator orientation="vertical"/>
                        <filter string="Income Account" icon="terp-sale" domain="[]" context="{'group_by':'property_account_income_categ'}"/>
                        <filter string="Expense Account" icon="terp-purchase" domain="[]" context="{'group_by':'property_account_expense_categ'}"/>
                      </group>
                </search>
            </field>
        </record>
        <record id="view_account_chart_template_tree" model="ir.ui.view">
            <field name="name">account.chart.template.tree</field>
            <field name="model">account.chart.template</field>
            <field name="type">tree</field>
            <field name="arch" type="xml">
                <tree string="Chart of Accounts Template">
                    <field name="name"/>
                    <field name="account_root_id"/>
                    <field name="tax_code_root_id"/>
                    <field name="bank_account_view_id"/>
                    <field name="property_account_receivable" invisible="1"/>
                    <field name="property_account_payable" invisible="1"/>
                    <field name="property_account_expense_categ" invisible="1"/>
                    <field name="property_account_income_categ" invisible="1"/>
                </tree>
            </field>
        </record>
        <record id="action_account_chart_template_form" model="ir.actions.act_window">
            <field name="name">Chart of Accounts Templates</field>
            <field name="res_model">account.chart.template</field>
            <field name="view_type">form</field>
            <field name="view_mode">tree,form,search</field>
        </record>

        <menuitem action="action_account_chart_template_form" id="menu_action_account_chart_template_form" parent="account_template_accounts"/>

        <!-- Account Tax Templates -->

        <record id="view_account_tax_template_form" model="ir.ui.view">
            <field name="name">account.tax.template.form</field>
            <field name="model">account.tax.template</field>
            <field name="type">form</field>
            <field name="arch" type="xml">
                <form string="Account Tax Template">
                    <group colspan="4">
                        <field name="name"/>
                        <field name="description"/>
                        <newline/>
                        <field name="chart_template_id"/>
                        <field name="tax_group"/>
                        <field name="type"/>
                        <field name="type_tax_use"/>
                    </group>
                    <notebook colspan="4">
                        <page string="Tax Definition">
                            <field name="applicable_type"/>
                            <field name="amount" attrs="{'readonly':[('type','=','none'),('type','=','code')]}"/>
                            <field groups="base.group_extended" name="include_base_amount"/>
                            <field groups="base.group_extended" name="domain"/>
                            <newline/>
                            <field name="account_collected_id"/>
                            <label colspan="2" nolabel="1" string="Keep empty to use the income account"/>
                            <field name="account_paid_id"/>
                            <label colspan="2" nolabel="1" string="Keep empty to use the expense account"/>
                            <field groups="base.group_extended" name="child_depend"/>
                            <field groups="base.group_extended" name="sequence"/>
                        </page>
                        <page string="Tax Declaration">
                            <separator colspan="4" string="Invoices"/>
                            <field name="base_code_id"/>
                            <field name="base_sign"/>
                            <field name="tax_code_id"/>
                            <field name="tax_sign"/>

                            <separator colspan="4" string="Credit Notes"/>
                            <field name="ref_base_code_id"/>
                            <field name="ref_base_sign"/>
                            <field name="ref_tax_code_id"/>
                            <field name="ref_tax_sign"/>
                        </page>
                        <page groups="base.group_extended" string="Special Computation">
                            <separator colspan="4" string="Compute Code (if type=code)"/>
                            <field colspan="4" name="python_compute" nolabel="1" attrs="{'readonly':[('type','!=','code')]}"/>
                            <separator colspan="4" string="Compute Code for Taxes included prices"/>
                            <field colspan="4" name="python_compute_inv" nolabel="1"/>
                            <separator colspan="4" string="Applicable Code (if type=code)"/>
                            <field colspan="4" name="python_applicable" nolabel="1" attrs="{'readonly':[('applicable_type','=','true')]}"/>
                        </page>
                    </notebook>
                </form>
            </field>
        </record>
        <record id="view_account_tax_template_tree" model="ir.ui.view">
            <field name="name">account.tax.template.tree</field>
            <field name="model">account.tax.template</field>
            <field name="type">tree</field>
            <field name="arch" type="xml">
                <tree string="Account Tax Template">
                    <field name="name" />
                    <field name="description"/>
                </tree>
            </field>
        </record>
        <record id="view_account_tax_template_search" model="ir.ui.view">
            <field name="name">account.tax.template.search</field>
            <field name="model">account.tax.template</field>
            <field name="type">search</field>
            <field name="arch" type="xml">
                <search string="Search Tax Templates">
                    <group col="10" colspan="4">
                        <filter icon="terp-sale" string="Sale" domain="[('type_tax_use','=','sale')]" help="Taxes used in Sales"/>
                        <filter icon="terp-purchase" string="Purchase" domain="[('type_tax_use','=','purchase')]" help="Taxes used in Purchases"/>
                        <separator orientation="vertical"/>
                        <filter icon="terp-folder-blue" string="Vat Taxes" domain="[('tax_group','=','vat')]" help="Vat Taxes"/>
                        <filter icon="terp-folder-yellow" string="Other Taxes" domain="[('tax_group','=','other')]" help="Other Taxes"/>
                        <separator orientation="vertical"/>
                        <field name="name"/>
                        <field name="description"/>
                        <field name="chart_template_id"/>
                    </group>
                </search>
            </field>
        </record>

        <record id="action_account_tax_template_form" model="ir.actions.act_window">
            <field name="name">Tax Templates</field>
            <field name="res_model">account.tax.template</field>
            <field name="view_type">form</field>
            <field name="view_mode">tree,form</field>
        </record>

        <menuitem action="action_account_tax_template_form" id="menu_action_account_tax_template_form" parent="account_template_taxes" sequence="13"/>

        <!-- Account Tax Code Templates -->
        <record id="view_tax_code_template_tree" model="ir.ui.view">
            <field name="name">account.tax.code.template.tree</field>
            <field name="model">account.tax.code.template</field>
            <field name="type">tree</field>
            <field name="field_parent">child_ids</field>
            <field name="arch" type="xml">
                <tree string="Account Tax Code Template" toolbar="1">
                    <field name="name"/>
                    <field name="code"/>
                    <field name="parent_id" invisible="1"/>
                </tree>
            </field>
        </record>

		<record id="view_tax_code_template_search" model="ir.ui.view">
            <field name="name">account.tax.code.template.search</field>
            <field name="model">account.tax.code.template</field>
            <field name="type">search</field>
            <field name="arch" type="xml">
                <search string="Search tax template">
                	<group>
	                	<field name="name"/>
	                    <field name="code"/>
	                    <field name="parent_id"/>
                    </group>
                    <newline/>
                    <group expand="0" string="Group By...">
                    	<filter string="Parent Code" icon="terp-folder-orange" domain="[]" context="{'group_by':'parent_id'}"/>
                    </group>
                </search>
            </field>
        </record>

        <record id="view_tax_code_template_form" model="ir.ui.view">
            <field name="name">account.tax.code.template.form</field>
            <field name="model">account.tax.code.template</field>
            <field name="type">form</field>
            <field name="arch" type="xml">
                <form string="Account Tax Code Template">
                    <field name="name" select="1"/>
                    <field name="code" select="1"/>
                    <field name="parent_id" select="1"/>
                    <field name="sign"/>
                    <newline/>
                    <separator string="Description" colspan="4"/>
                    <field colspan="4" name="info" nolabel="1"/>
                </form>
            </field>
        </record>

        <record id="action_account_tax_code_template_form" model="ir.actions.act_window">
            <field name="name">Tax Code Templates</field>
            <field name="res_model">account.tax.code.template</field>
            <field name="view_type">form</field>
            <field name="view_mode">tree,form,search</field>
        </record>
        <menuitem action="action_account_tax_code_template_form" id="menu_action_account_tax_code_template_form" parent="account_template_taxes" sequence="14"/>


        <!--  Wizard for Multi Charts of Accounts -->

        <record id="view_wizard_multi_chart" model="ir.ui.view">
            <field name="name">Generate Chart of Accounts from a Chart Template</field>
            <field name="model">wizard.multi.charts.accounts</field>
            <field name="type">form</field>
            <field name="inherit_id" ref="base.res_config_view_base"/>
            <field name="arch" type="xml">
              <data>
                <form position="attributes">
                  <attribute name="string">Generate Chart of Accounts from a Chart Template</attribute>
                </form>
                <separator string="title" position="attributes">
                <attribute name="string"
                       >Generate Chart of Accounts from a Chart Template</attribute>
                  </separator>
                  <xpath expr="//label[@string='description']" position="attributes">
                    <attribute name="string">This will automatically configure your chart of accounts, bank accounts, taxes and journals according to the selected template</attribute>
                    <attribute name="width">150</attribute>
                  </xpath>
                  <xpath expr='//separator[@string="vsep"]' position='attributes'>
                          <attribute name='rowspan'>15</attribute>
                          <attribute name='string'></attribute>
                  </xpath>
                <group string="res_config_contents" position="replace">
                  <field name="company_id"  widget="selection"
                         />
                  <field name ="code_digits" />
                  <field name="chart_template_id"/>
                  <field name ="seq_journal" />
                  <field colspan="4" mode="tree" name="bank_accounts_id"
                         nolabel="1" widget="one2many_list">
                    <form string="Bank Information">
                      <field name="acc_name"/>
                      <field name="account_type"/>
                      <field name="currency_id" widget="selection"/>
                    </form>
                    <tree editable="bottom" string="Bank Information">
                      <field name="acc_name"/>
                      <field name="account_type"/>
                      <field name="currency_id" widget="selection"/>
                    </tree>
                  </field>
                </group>
              </data>
            </field>
        </record>

        <record id="action_wizard_multi_chart" model="ir.actions.act_window">
            <field name="name">Generate Chart of Accounts from a Chart Template</field>
            <field name="type">ir.actions.act_window</field>
            <field name="res_model">wizard.multi.charts.accounts</field>
            <field name="view_id" ref="view_wizard_multi_chart"/>
            <field name="view_type">form</field>
            <field name="view_mode">form</field>
            <field name="target">new</field>
        </record>

        <menuitem parent="account.account_template_folder" action="action_wizard_multi_chart" id="menu_wizard"/>

        <record id="account_account_graph" model="ir.ui.view">
            <field name="name">account.account.graph</field>
            <field name="model">account.account</field>
            <field name="type">graph</field>
            <field name="arch" type="xml">
                <graph string="Account Statistics" type="bar">
                    <field name="name"/>
                    <field name="balance" operator="+"/>
                </graph>
            </field>
         </record>

         <!-- Fiscal Position Templates -->

        <record id="view_account_position_template_form" model="ir.ui.view">
            <field name="name">account.fiscal.position.template.form</field>
            <field name="model">account.fiscal.position.template</field>
            <field name="type">form</field>
            <field name="arch" type="xml">
                <form string="Fiscal Position Template">
                    <field name="name" select="1"/>
                    <field name="chart_template_id"/>
                    <newline/>
                    <field name="tax_ids" colspan="4" nolabel="1">
                        <tree string="Taxes Mapping" editable="bottom">
                            <field name="tax_src_id" domain="[('parent_id','=',False)]"/>
                            <field name="tax_dest_id" domain="[('parent_id','=',False)]"/>
                        </tree>
                        <form string="Taxes Mapping">
                            <field name="tax_src_id" domain="[('parent_id','=',False)]"/>
                            <field name="tax_dest_id" domain="[('parent_id','=',False)]"/>
                        </form>
                    </field>
                    <field name="account_ids" colspan="4" nolabel="1">
                        <tree string="Accounts Mapping" editable="bottom">
                            <field name="account_src_id"/>
                            <field name="account_dest_id"/>
                        </tree>
                        <form string="Accounts Mapping">
                            <field name="account_src_id"/>
                            <field name="account_dest_id"/>
                        </form>
                    </field>
                </form>
            </field>
        </record>
        <record id="view_account_position_template_tree" model="ir.ui.view">
            <field name="name">account.fiscal.position.template.tree</field>
            <field name="model">account.fiscal.position.template</field>
            <field name="type">tree</field>
            <field name="arch" type="xml">
                <tree string="Fiscal Position">
                    <field name="name"/>
                </tree>
            </field>
        </record>

        <record id="action_account_fiscal_position_template_form" model="ir.actions.act_window">
            <field name="name">Fiscal Position Templates</field>
            <field name="res_model">account.fiscal.position.template</field>
            <field name="view_type">form</field>
            <field name="view_mode">tree,form</field>
        </record>

        <menuitem
            action="action_account_fiscal_position_template_form"
            id="menu_action_account_fiscal_position_form_template"
            parent="account_template_folder" sequence="20"/>

    </data>
</openerp><|MERGE_RESOLUTION|>--- conflicted
+++ resolved
@@ -798,7 +798,7 @@
         <menuitem action="action_tax_form" id="menu_action_tax_form" parent="next_id_27"/>
 
 <!--       <wizard id="action_move_journal_line_form" menu="False" model="account.move.line" name="account.move.journal" string="Entries by Line"/-->
-        
+
         <record id="action_move_journal_line" model="ir.actions.act_window">
             <field name="name">Journal Entries</field>
             <field name="res_model">account.move</field>
@@ -807,12 +807,12 @@
             <field name="view_id" ref="view_move_tree"/>
             <field name="search_view_id" ref="view_account_move_filter"/>
         </record>
-        
+
         <menuitem
-            icon="STOCK_JUSTIFY_FILL" 
-            action="action_move_journal_line" 
-            id="menu_action_move_journal_line_form" 
-            parent="account.menu_finance_entries" 
+            icon="STOCK_JUSTIFY_FILL"
+            action="action_move_journal_line"
+            id="menu_action_move_journal_line_form"
+            parent="account.menu_finance_entries"
             sequence="5"/>
         <!--
     Entries lines
@@ -966,17 +966,9 @@
                         <field name="balance" string="Debit/Credit" select='1'/>
                     </group>
                     <newline/>
-<<<<<<< HEAD
-                    <group expand="0" string="Group By...">
-                    	<filter string="Account" context="{'group_by':'account_id'}" icon="terp-folder-blue"/>
-                    	<filter string="Journal" context="{'group_by':'journal_id'}" icon="terp-folder-orange"/>
-                    	<filter string="Partner" context="{'group_by':'partner_id'}" icon="terp-personal"/>
-                    	<filter string="state" context="{'group_by':'state'}"/>
-=======
                     <group col="10" colspan="4">
                         <field name="journal_id" widget="selection" context="{'journal_id':self, 'visible_id':self or 0}"/>
                         <field name="period_id" widget="selection" context="{'period_id':self}"/>
->>>>>>> bc227227
                     </group>
                 </search>
             </field>
@@ -1164,19 +1156,14 @@
         </record>
 
         <menuitem action="action_move_line_form_encode_by_move" id="menu_encode_entries_by_move" parent="menu_finance_entries"/>
-        
+
         <record id="action_account_moves_sale" model="ir.actions.act_window">
             <field name="name">Journal Items</field>
             <field name="res_model">account.move.line</field>
             <field name="view_type">form</field>
             <field name="view_mode">tree,form</field>
-<<<<<<< HEAD
-            <field name="view_id" ref="view_move_tree"/>
-            <field name="search_view_id" ref="view_account_move_filter"/>
-=======
             <field name="view_id" ref="view_move_line_tree"/>
             <field name="search_view_id" ref="view_account_move_line_filter"/>
->>>>>>> bc227227
             <field name="domain">[('journal_id.type', 'in', ['sale', 'sale_refund'])]</field>
         </record>
 
@@ -1187,13 +1174,8 @@
             <field name="res_model">account.move.line</field>
             <field name="view_type">form</field>
             <field name="view_mode">tree,form</field>
-<<<<<<< HEAD
-            <field name="view_id" ref="view_move_tree"/>
-            <field name="search_view_id" ref="view_account_move_filter"/>
-=======
             <field name="view_id" ref="view_move_line_tree"/>
             <field name="search_view_id" ref="view_account_move_line_filter"/>
->>>>>>> bc227227
             <field name="domain">[('journal_id.type', 'in', ['purchase', 'purchase_refund'])]</field>
         </record>
 
