# -*- coding: utf-8 -*-

from odoo import api, fields, models, _
from odoo.osv import expression
from odoo.tools import float_is_zero, pycompat
from odoo.tools import float_compare, float_round, float_repr
from odoo.tools.misc import formatLang
from odoo.exceptions import UserError, ValidationError

import time
import math

class AccountCashboxLine(models.Model):
    """ Cash Box Details """
    _name = 'account.cashbox.line'
    _description = 'CashBox Line'
    _rec_name = 'coin_value'
    _order = 'coin_value'

    @api.one
    @api.depends('coin_value', 'number')
    def _sub_total(self):
        """ Calculates Sub total"""
        self.subtotal = self.coin_value * self.number

    coin_value = fields.Float(string='Coin/Bill Value', required=True, digits=0)
    number = fields.Integer(string='Number of Coins/Bills', help='Opening Unit Numbers')
    subtotal = fields.Float(compute='_sub_total', string='Subtotal', digits=0, readonly=True)
    cashbox_id = fields.Many2one('account.bank.statement.cashbox', string="Cashbox")


class AccountBankStmtCashWizard(models.Model):
    """
    Account Bank Statement popup that allows entering cash details.
    """
    _name = 'account.bank.statement.cashbox'
    _description = 'Account Bank Statement Cashbox Details'

    cashbox_lines_ids = fields.One2many('account.cashbox.line', 'cashbox_id', string='Cashbox Lines')

    @api.multi
    def validate(self):
        bnk_stmt_id = self.env.context.get('bank_statement_id', False) or self.env.context.get('active_id', False)
        bnk_stmt = self.env['account.bank.statement'].browse(bnk_stmt_id)
        total = 0.0
        for lines in self.cashbox_lines_ids:
            total += lines.subtotal
        if self.env.context.get('balance', False) == 'start':
            #starting balance
            bnk_stmt.write({'balance_start': total, 'cashbox_start_id': self.id})
        else:
            #closing balance
            bnk_stmt.write({'balance_end_real': total, 'cashbox_end_id': self.id})
        return {'type': 'ir.actions.act_window_close'}


class AccountBankStmtCloseCheck(models.TransientModel):
    """
    Account Bank Statement wizard that check that closing balance is correct.
    """
    _name = 'account.bank.statement.closebalance'
    _description = 'Account Bank Statement closing balance'

    @api.multi
    def validate(self):
        bnk_stmt_id = self.env.context.get('active_id', False)
        if bnk_stmt_id:
            self.env['account.bank.statement'].browse(bnk_stmt_id).button_confirm_bank()
        return {'type': 'ir.actions.act_window_close'}


class AccountBankStatement(models.Model):

    @api.one
    @api.depends('line_ids', 'balance_start', 'line_ids.amount', 'balance_end_real')
    def _end_balance(self):
        self.total_entry_encoding = sum([line.amount for line in self.line_ids])
        self.balance_end = self.balance_start + self.total_entry_encoding
        self.difference = self.balance_end_real - self.balance_end

    @api.multi
    def _is_difference_zero(self):
        for bank_stmt in self:
            bank_stmt.is_difference_zero = float_is_zero(bank_stmt.difference, precision_digits=bank_stmt.currency_id.decimal_places)

    @api.one
    @api.depends('journal_id')
    def _compute_currency(self):
        self.currency_id = self.journal_id.currency_id or self.company_id.currency_id

    @api.one
    @api.depends('line_ids.journal_entry_ids')
    def _check_lines_reconciled(self):
        self.all_lines_reconciled = all([line.journal_entry_ids.ids or line.account_id.id for line in self.line_ids if not self.currency_id.is_zero(line.amount)])

    @api.depends('move_line_ids')
    def _get_move_line_count(self):
        for payment in self:
            payment.move_line_count = len(payment.move_line_ids)

    @api.model
    def _default_journal(self):
        journal_type = self.env.context.get('journal_type', False)
        company_id = self.env['res.company']._company_default_get('account.bank.statement').id
        if journal_type:
            journals = self.env['account.journal'].search([('type', '=', journal_type), ('company_id', '=', company_id)])
            if journals:
                return journals[0]
        return self.env['account.journal']

    @api.multi
    def _get_opening_balance(self, journal_id):
        last_bnk_stmt = self.search([('journal_id', '=', journal_id)], limit=1)
        if last_bnk_stmt:
            return last_bnk_stmt.balance_end
        return 0

    @api.multi
    def _set_opening_balance(self, journal_id):
        self.balance_start = self._get_opening_balance(journal_id)

    @api.model
    def _default_opening_balance(self):
        #Search last bank statement and set current opening balance as closing balance of previous one
        journal_id = self._context.get('default_journal_id', False) or self._context.get('journal_id', False)
        if journal_id:
            return self._get_opening_balance(journal_id)
        return 0

    _name = "account.bank.statement"
    _description = "Bank Statement"
    _order = "date desc, id desc"
    _inherit = ['mail.thread']

    name = fields.Char(string='Reference', states={'open': [('readonly', False)]}, copy=False, readonly=True)
    reference = fields.Char(string='External Reference', states={'open': [('readonly', False)]}, copy=False, readonly=True, help="Used to hold the reference of the external mean that created this statement (name of imported file, reference of online synchronization...)")
    date = fields.Date(required=True, states={'confirm': [('readonly', True)]}, index=True, copy=False, default=fields.Date.context_today)
    date_done = fields.Datetime(string="Closed On")
    balance_start = fields.Monetary(string='Starting Balance', states={'confirm': [('readonly', True)]}, default=_default_opening_balance)
    balance_end_real = fields.Monetary('Ending Balance', states={'confirm': [('readonly', True)]})
    state = fields.Selection([('open', 'New'), ('confirm', 'Validated')], string='Status', required=True, readonly=True, copy=False, default='open')
    currency_id = fields.Many2one('res.currency', compute='_compute_currency', oldname='currency', string="Currency")
    journal_id = fields.Many2one('account.journal', string='Journal', required=True, states={'confirm': [('readonly', True)]}, default=_default_journal)
    journal_type = fields.Selection(related='journal_id.type', help="Technical field used for usability purposes")
    company_id = fields.Many2one('res.company', related='journal_id.company_id', string='Company', store=True, readonly=True,
        default=lambda self: self.env['res.company']._company_default_get('account.bank.statement'))

    total_entry_encoding = fields.Monetary('Transactions Subtotal', compute='_end_balance', store=True, help="Total of transaction lines.")
    balance_end = fields.Monetary('Computed Balance', compute='_end_balance', store=True, help='Balance as calculated based on Opening Balance and transaction lines')
    difference = fields.Monetary(compute='_end_balance', store=True, help="Difference between the computed ending balance and the specified ending balance.")

    line_ids = fields.One2many('account.bank.statement.line', 'statement_id', string='Statement lines', states={'confirm': [('readonly', True)]}, copy=True)
    move_line_ids = fields.One2many('account.move.line', 'statement_id', string='Entry lines', states={'confirm': [('readonly', True)]})
    move_line_count = fields.Integer(compute="_get_move_line_count")

    all_lines_reconciled = fields.Boolean(compute='_check_lines_reconciled')
    user_id = fields.Many2one('res.users', string='Responsible', required=False, default=lambda self: self.env.user)
    cashbox_start_id = fields.Many2one('account.bank.statement.cashbox', string="Starting Cashbox")
    cashbox_end_id = fields.Many2one('account.bank.statement.cashbox', string="Ending Cashbox")
    is_difference_zero = fields.Boolean(compute='_is_difference_zero', string='Is zero', help="Check if difference is zero.")

    @api.onchange('journal_id')
    def onchange_journal_id(self):
        self._set_opening_balance(self.journal_id.id)

    @api.multi
    def _balance_check(self):
        for stmt in self:
            if not stmt.currency_id.is_zero(stmt.difference):
                if stmt.journal_type == 'cash':
                    if stmt.difference < 0.0:
                        account = stmt.journal_id.loss_account_id
                        name = _('Loss')
                    else:
                        # statement.difference > 0.0
                        account = stmt.journal_id.profit_account_id
                        name = _('Profit')
                    if not account:
                        raise UserError(_('There is no account defined on the journal %s for %s involved in a cash difference.') % (stmt.journal_id.name, name))

                    values = {
                        'statement_id': stmt.id,
                        'account_id': account.id,
                        'amount': stmt.difference,
                        'name': _("Cash difference observed during the counting (%s)") % name,
                    }
                    self.env['account.bank.statement.line'].create(values)
                else:
                    balance_end_real = formatLang(self.env, stmt.balance_end_real, currency_obj=stmt.currency_id)
                    balance_end = formatLang(self.env, stmt.balance_end, currency_obj=stmt.currency_id)
                    raise UserError(_('The ending balance is incorrect !\nThe expected balance (%s) is different from the computed one. (%s)')
                        % (balance_end_real, balance_end))
        return True

    @api.multi
    def unlink(self):
        for statement in self:
            if statement.state != 'open':
                raise UserError(_('In order to delete a bank statement, you must first cancel it to delete related journal items.'))
            # Explicitly unlink bank statement lines so it will check that the related journal entries have been deleted first
            statement.line_ids.unlink()
        return super(AccountBankStatement, self).unlink()

    @api.multi
    def open_cashbox_id(self):
        context = dict(self.env.context or {})
        if context.get('cashbox_id'):
            context['active_id'] = self.id
            return {
                'name': _('Cash Control'),
                'view_type': 'form',
                'view_mode': 'form',
                'res_model': 'account.bank.statement.cashbox',
                'view_id': self.env.ref('account.view_account_bnk_stmt_cashbox').id,
                'type': 'ir.actions.act_window',
                'res_id': self.env.context.get('cashbox_id'),
                'context': context,
                'target': 'new'
            }

    @api.multi
    def check_confirm_bank(self):
        if self.journal_type == 'cash' and not self.currency_id.is_zero(self.difference):
            action_rec = self.env['ir.model.data'].xmlid_to_object('account.action_view_account_bnk_stmt_check')
            if action_rec:
                action = action_rec.read([])[0]
                return action
        return self.button_confirm_bank()

    @api.multi
    def button_confirm_bank(self):
        self._balance_check()
        statements = self.filtered(lambda r: r.state == 'open')
        for statement in statements:
            moves = self.env['account.move']
            for st_line in statement.line_ids:
                if st_line.account_id and not st_line.journal_entry_ids.ids:
                    st_line.fast_counterpart_creation()
                elif not st_line.journal_entry_ids.ids and not statement.currency_id.is_zero(st_line.amount):
                    raise UserError(_('All the account entries lines must be processed in order to close the statement.'))
                for aml in st_line.journal_entry_ids:
                    moves |= aml.move_id
            if moves:
                moves.filtered(lambda m: m.state != 'posted').post()
            statement.message_post(body=_('Statement %s confirmed, journal items were created.') % (statement.name,))
        statements.link_bank_to_partner()
        statements.write({'state': 'confirm', 'date_done': time.strftime("%Y-%m-%d %H:%M:%S")})

    @api.multi
    def button_journal_entries(self):
        context = dict(self._context or {})
        context['journal_id'] = self.journal_id.id
        return {
            'name': _('Journal Entries'),
            'view_type': 'form',
            'view_mode': 'tree,form',
            'res_model': 'account.move',
            'view_id': False,
            'type': 'ir.actions.act_window',
            'domain': [('id', 'in', self.mapped('move_line_ids').mapped('move_id').ids)],
            'context': context,
        }

    @api.multi
    def button_open(self):
        """ Changes statement state to Running."""
        for statement in self:
            if not statement.name:
                context = {'ir_sequence_date': statement.date}
                if statement.journal_id.sequence_id:
                    st_number = statement.journal_id.sequence_id.with_context(**context).next_by_id()
                else:
                    SequenceObj = self.env['ir.sequence']
                    st_number = SequenceObj.with_context(**context).next_by_code('account.bank.statement')
                statement.name = st_number
            statement.state = 'open'

    @api.multi
    def reconciliation_widget_preprocess(self):
        """ Get statement lines of the specified statements or all unreconciled statement lines and try to automatically reconcile them / find them a partner.
            Return ids of statement lines left to reconcile and other data for the reconciliation widget.
        """
        statements = self
        # NB : The field account_id can be used at the statement line creation/import to avoid the reconciliation process on it later on,
        # this is why we filter out statements lines where account_id is set

        sql_query = """SELECT stl.id
                        FROM account_bank_statement_line stl
                        WHERE account_id IS NULL AND stl.amount != 0.0 AND not exists (select 1 from account_move_line aml where aml.statement_line_id = stl.id)
                            AND company_id = %s
                """
        params = (self.env.user.company_id.id,)
        if statements:
            sql_query += ' AND stl.statement_id IN %s'
            params += (tuple(statements.ids),)
        sql_query += ' ORDER BY stl.id'
        self.env.cr.execute(sql_query, params)
        st_lines_left = self.env['account.bank.statement.line'].browse([line.get('id') for line in self.env.cr.dictfetchall()])

        #try to assign partner to bank_statement_line
        stl_to_assign = st_lines_left.filtered(lambda stl: not stl.partner_id)
        refs = set(stl_to_assign.mapped('name'))
        if stl_to_assign and refs\
           and st_lines_left[0].journal_id.default_credit_account_id\
           and st_lines_left[0].journal_id.default_debit_account_id:

            sql_query = """SELECT aml.partner_id, aml.ref, stl.id
                            FROM account_move_line aml
                                JOIN account_account acc ON acc.id = aml.account_id
                                JOIN account_bank_statement_line stl ON aml.ref = stl.name
                            WHERE (aml.company_id = %s 
                                AND aml.partner_id IS NOT NULL) 
                                AND (
                                    (aml.statement_id IS NULL AND aml.account_id IN %s) 
                                    OR 
                                    (acc.internal_type IN ('payable', 'receivable') AND aml.reconciled = false)
                                    )
                                AND aml.ref IN %s
                                """
            params = (self.env.user.company_id.id, (st_lines_left[0].journal_id.default_credit_account_id.id, st_lines_left[0].journal_id.default_debit_account_id.id), tuple(refs))
            if statements:
                sql_query += 'AND stl.id IN %s'
                params += (tuple(stl_to_assign.ids),)
            self.env.cr.execute(sql_query, params)
            results = self.env.cr.dictfetchall()
            st_line = self.env['account.bank.statement.line']
            for line in results:
                st_line.browse(line.get('id')).write({'partner_id': line.get('partner_id')})

        return {
            'st_lines_ids': st_lines_left.ids,
            'notifications': [],
            'statement_name': len(statements) == 1 and statements[0].name or False,
            'journal_id': statements and statements[0].journal_id.id or False,
            'num_already_reconciled_lines': 0,
        }

    @api.multi
    def link_bank_to_partner(self):
        for statement in self:
            for st_line in statement.line_ids:
                if st_line.bank_account_id and st_line.partner_id and st_line.bank_account_id.partner_id != st_line.partner_id:
                    st_line.bank_account_id.partner_id = st_line.partner_id


class AccountBankStatementLine(models.Model):
    _name = "account.bank.statement.line"
    _description = "Bank Statement Line"
    _order = "statement_id desc, sequence, id desc"

    name = fields.Char(string='Label', required=True)
    date = fields.Date(required=True, default=lambda self: self._context.get('date', fields.Date.context_today(self)))
    amount = fields.Monetary(digits=0, currency_field='journal_currency_id')
    journal_currency_id = fields.Many2one('res.currency', related='statement_id.currency_id',
        help='Utility field to express amount currency', readonly=True)
    partner_id = fields.Many2one('res.partner', string='Partner')
    bank_account_id = fields.Many2one('res.partner.bank', string='Bank Account')
    account_id = fields.Many2one('account.account', string='Counterpart Account', domain=[('deprecated', '=', False)],
        help="This technical field can be used at the statement line creation/import time in order to avoid the reconciliation"
             " process on it later on. The statement line will simply create a counterpart on this account")
    statement_id = fields.Many2one('account.bank.statement', string='Statement', index=True, required=True, ondelete='cascade')
    journal_id = fields.Many2one('account.journal', related='statement_id.journal_id', string='Journal', store=True, readonly=True)
    partner_name = fields.Char(help="This field is used to record the third party name when importing bank statement in electronic format,"
             " when the partner doesn't exist yet in the database (or cannot be found).")
    ref = fields.Char(string='Reference')
    note = fields.Text(string='Notes')
    sequence = fields.Integer(index=True, help="Gives the sequence order when displaying a list of bank statement lines.", default=1)
    company_id = fields.Many2one('res.company', related='statement_id.company_id', string='Company', store=True, readonly=True)
    journal_entry_ids = fields.One2many('account.move.line', 'statement_line_id', 'Journal Items', copy=False, readonly=True)
    amount_currency = fields.Monetary(help="The amount expressed in an optional other currency if it is a multi-currency entry.")
    currency_id = fields.Many2one('res.currency', string='Currency', help="The optional other currency if it is a multi-currency entry.")
    state = fields.Selection(related='statement_id.state', string='Status', readonly=True)
    move_name = fields.Char(string='Journal Entry Name', readonly=True,
        default=False, copy=False,
        help="Technical field holding the number given to the journal entry, automatically set when the statement line is reconciled then stored to set the same number again if the line is cancelled, set to draft and re-processed again.")

    @api.one
    @api.constrains('amount')
    def _check_amount(self):
        # Allow to enter bank statement line with an amount of 0,
        # so that user can enter/import the exact bank statement they have received from their bank in Odoo
        if self.journal_id.type != 'bank' and self.currency_id.is_zero(self.amount):
            raise ValidationError(_('A Cash transaction can\'t have a 0 amount.'))

    @api.one
    @api.constrains('amount', 'amount_currency')
    def _check_amount_currency(self):
        if self.amount_currency != 0 and self.amount == 0:
            raise ValidationError(_('If "Amount Currency" is specified, then "Amount" must be as well.'))

    @api.model
    def create(self, vals):
        line = super(AccountBankStatementLine, self).create(vals)
        # The most awesome fix you will ever see is below.
        # Explanation: during a 'create', the 'convert_to_cache' method is not called. Moreover, at
        # that point 'journal_currency_id' is not yet known since it is a related field. It means
        # that the 'amount' field will not be properly rounded. The line below triggers a write on
        # the 'amount' field, which will trigger the 'convert_to_cache' method, and ultimately round
        # the field correctly.
        # This is obviously an awful workaround, but at the time of writing, the ORM does not
        # provide a clean mechanism to fix the issue.
        line.amount = line.amount
        return line

    @api.multi
    def unlink(self):
        for line in self:
            if line.journal_entry_ids.ids:
                raise UserError(_('In order to delete a bank statement line, you must first cancel it to delete related journal items.'))
        return super(AccountBankStatementLine, self).unlink()

    @api.multi
    def button_cancel_reconciliation(self):
        aml_to_unbind = self.env['account.move.line']
        aml_to_cancel = self.env['account.move.line']
        payment_to_unreconcile = self.env['account.payment']
        payment_to_cancel = self.env['account.payment']
        for st_line in self:
            aml_to_unbind |= st_line.journal_entry_ids
            for line in st_line.journal_entry_ids:
                payment_to_unreconcile |= line.payment_id
                if st_line.move_name and line.payment_id.payment_reference == st_line.move_name:
                    #there can be several moves linked to a statement line but maximum one created by the line itself
                    aml_to_cancel |= line
                    payment_to_cancel |= line.payment_id
        aml_to_unbind = aml_to_unbind - aml_to_cancel

        if aml_to_unbind:
            aml_to_unbind.write({'statement_line_id': False})

        payment_to_unreconcile = payment_to_unreconcile - payment_to_cancel
        if payment_to_unreconcile:
            payment_to_unreconcile.unreconcile()

        if aml_to_cancel:
            aml_to_cancel.remove_move_reconcile()
            moves_to_cancel = aml_to_cancel.mapped('move_id')
            moves_to_cancel.button_cancel()
            moves_to_cancel.unlink()
        if payment_to_cancel:
            payment_to_cancel.unlink()

    ####################################################
    # Reconciliation interface methods
    ####################################################
    @api.multi
    def reconciliation_widget_auto_reconcile(self, num_already_reconciled_lines):
        automatic_reconciliation_entries = self.env['account.bank.statement.line']
        unreconciled = self.env['account.bank.statement.line']
        for stl in self:
            res = stl.auto_reconcile()
            if res:
                automatic_reconciliation_entries += stl
            else:
                unreconciled += stl

        # Collect various informations for the reconciliation widget
        notifications = []
        num_auto_reconciled = len(automatic_reconciliation_entries)
        if num_auto_reconciled > 0:
            auto_reconciled_message = num_auto_reconciled > 1 \
                and _("%d transactions were automatically reconciled.") % num_auto_reconciled \
                or _("1 transaction was automatically reconciled.")
            notifications += [{
                'type': 'info',
                'message': auto_reconciled_message,
                'details': {
                    'name': _("Automatically reconciled items"),
                    'model': 'account.move',
                    'ids': automatic_reconciliation_entries.mapped('journal_entry_ids').mapped('move_id').ids
                }
            }]
        return {
            'st_lines_ids': unreconciled.ids,
            'notifications': notifications,
            'statement_name': False,
            'num_already_reconciled_lines': num_auto_reconciled + num_already_reconciled_lines,
        }

    @api.multi
    def get_data_for_reconciliation_widget(self, excluded_ids=None):
        """ Returns the data required to display a reconciliation widget, for each statement line in self """
        excluded_ids = excluded_ids or []
        ret = []

        for st_line in self:
            aml_recs = st_line.get_reconciliation_proposition(excluded_ids=excluded_ids)
            target_currency = st_line.currency_id or st_line.journal_id.currency_id or st_line.journal_id.company_id.currency_id
            rp = aml_recs.prepare_move_lines_for_reconciliation_widget(target_currency=target_currency, target_date=st_line.date)
            excluded_ids += [move_line['id'] for move_line in rp]
            ret.append({
                'st_line': st_line.get_statement_line_for_reconciliation_widget(),
                'reconciliation_proposition': rp
            })
        return ret

    def get_statement_line_for_reconciliation_widget(self):
        """ Returns the data required by the bank statement reconciliation widget to display a statement line """
        statement_currency = self.journal_id.currency_id or self.journal_id.company_id.currency_id
        if self.amount_currency and self.currency_id:
            amount = self.amount_currency
            amount_currency = self.amount
            amount_currency_str = formatLang(self.env, abs(amount_currency), currency_obj=statement_currency)
        else:
            amount = self.amount
            amount_currency = amount
            amount_currency_str = ""
        amount_str = formatLang(self.env, abs(amount), currency_obj=self.currency_id or statement_currency)

        data = {
            'id': self.id,
            'ref': self.ref,
            'note': self.note or "",
            'name': self.name,
            'date': self.date,
            'amount': amount,
            'amount_str': amount_str,  # Amount in the statement line currency
            'currency_id': self.currency_id.id or statement_currency.id,
            'partner_id': self.partner_id.id,
            'journal_id': self.journal_id.id,
            'statement_id': self.statement_id.id,
            'account_id': [self.journal_id.default_debit_account_id.id, self.journal_id.default_debit_account_id.display_name],
            'account_code': self.journal_id.default_debit_account_id.code,
            'account_name': self.journal_id.default_debit_account_id.name,
            'partner_name': self.partner_id.name,
            'communication_partner_name': self.partner_name,
            'amount_currency_str': amount_currency_str,  # Amount in the statement currency
            'amount_currency': amount_currency,  # Amount in the statement currency
            'has_no_partner': not self.partner_id.id,
        }
        if self.partner_id:
            if amount > 0:
                data['open_balance_account_id'] = self.partner_id.property_account_receivable_id.id
            else:
                data['open_balance_account_id'] = self.partner_id.property_account_payable_id.id

        return data

    @api.multi
    def get_move_lines_for_reconciliation_widget(self, partner_id=None, excluded_ids=None, str=False, offset=0, limit=None):
        """ Returns move lines for the bank statement reconciliation widget, formatted as a list of dicts
        """
        aml_recs = self.get_move_lines_for_reconciliation(partner_id=partner_id, excluded_ids=excluded_ids, str=str, offset=offset, limit=limit)
        target_currency = self.currency_id or self.journal_id.currency_id or self.journal_id.company_id.currency_id
        return aml_recs.prepare_move_lines_for_reconciliation_widget(target_currency=target_currency, target_date=self.date)

    ####################################################
    # Reconciliation methods
    ####################################################

    def get_move_lines_for_reconciliation(self, partner_id=None, excluded_ids=None, str=False, offset=0, limit=None, additional_domain=None, overlook_partner=False):
        """ Return account.move.line records which can be used for bank statement reconciliation.

            :param partner_id:
            :param excluded_ids:
            :param str:
            :param offset:
            :param limit:
            :param additional_domain:
            :param overlook_partner:
        """
        if partner_id is None:
            partner_id = self.partner_id.id

        # Blue lines = payment on bank account not assigned to a statement yet
        reconciliation_aml_accounts = [self.journal_id.default_credit_account_id.id, self.journal_id.default_debit_account_id.id]
        domain_reconciliation = ['&', '&', ('statement_line_id', '=', False), ('account_id', 'in', reconciliation_aml_accounts), ('payment_id','<>', False)]

        # Black lines = unreconciled & (not linked to a payment or open balance created by statement
        domain_matching = [('reconciled', '=', False)]
        if partner_id or overlook_partner:
            domain_matching = expression.AND([domain_matching, [('account_id.internal_type', 'in', ['payable', 'receivable'])]])
        else:
            # TODO : find out what use case this permits (match a check payment, registered on a journal whose account type is other instead of liquidity)
            domain_matching = expression.AND([domain_matching, [('account_id.reconcile', '=', True)]])

        # Let's add what applies to both
        domain = expression.OR([domain_reconciliation, domain_matching])
        if partner_id and not overlook_partner:
            domain = expression.AND([domain, [('partner_id', '=', partner_id)]])

        # Domain factorized for all reconciliation use cases
        if str:
            str_domain = self.env['account.move.line'].domain_move_lines_for_reconciliation(str=str)
            if not partner_id:
                str_domain = expression.OR([str_domain, [('partner_id.name', 'ilike', str)]])
            domain = expression.AND([domain, str_domain])
        if excluded_ids:
            domain = expression.AND([[('id', 'not in', excluded_ids)], domain])

        # Domain from caller
        if additional_domain is None:
            additional_domain = []
        else:
            additional_domain = expression.normalize_domain(additional_domain)
        domain = expression.AND([domain, additional_domain])

        return self.env['account.move.line'].search(domain, offset=offset, limit=limit, order="date_maturity desc, id desc")

    def _get_common_sql_query(self, overlook_partner = False, excluded_ids = None, split = False):
        acc_type = "acc.internal_type IN ('payable', 'receivable')" if (self.partner_id or overlook_partner) else "acc.reconcile = true"
        select_clause = "SELECT aml.id "
        from_clause = "FROM account_move_line aml JOIN account_account acc ON acc.id = aml.account_id "
        account_clause = ''
        if self.journal_id.default_credit_account_id and self.journal_id.default_debit_account_id:
            account_clause = "(aml.statement_id IS NULL AND aml.account_id IN %(account_payable_receivable)s AND aml.payment_id IS NOT NULL) OR"
        where_clause = """WHERE aml.company_id = %(company_id)s
                          AND (
                                    """ + account_clause + """
                                    ("""+acc_type+""" AND aml.reconciled = false)
                          )"""
        where_clause = where_clause + ' AND aml.partner_id = %(partner_id)s' if self.partner_id else where_clause
        where_clause = where_clause + ' AND aml.id NOT IN %(excluded_ids)s' if excluded_ids else where_clause
        if split:
            return select_clause, from_clause, where_clause
        return select_clause + from_clause + where_clause

    def get_reconciliation_proposition(self, excluded_ids=None):
        """ Returns move lines that constitute the best guess to reconcile a statement line
            Note: it only looks for move lines in the same currency as the statement line.
        """
        self.ensure_one()
        if not excluded_ids:
            excluded_ids = []
        amount = self.amount_currency or self.amount
        company_currency = self.journal_id.company_id.currency_id
        st_line_currency = self.currency_id or self.journal_id.currency_id
        currency = (st_line_currency and st_line_currency != company_currency) and st_line_currency.id or False
        precision = st_line_currency and st_line_currency.decimal_places or company_currency.decimal_places
        params = {'company_id': self.env.user.company_id.id,
                    'account_payable_receivable': (self.journal_id.default_credit_account_id.id, self.journal_id.default_debit_account_id.id),
                    'amount': float_repr(float_round(amount, precision_digits=precision), precision_digits=precision),
                    'partner_id': self.partner_id.id,
                    'excluded_ids': tuple(excluded_ids),
                    'ref': self.name,
                    }
        # Look for structured communication match
        if self.name:
            add_to_select = ", CASE WHEN aml.ref = %(ref)s THEN 1 ELSE 2 END as temp_field_order "
            add_to_from = " JOIN account_move m ON m.id = aml.move_id "
            select_clause, from_clause, where_clause = self._get_common_sql_query(overlook_partner=True, excluded_ids=excluded_ids, split=True)
            sql_query = select_clause + add_to_select + from_clause + add_to_from + where_clause
            sql_query += " AND (aml.ref= %(ref)s or m.name = %(ref)s) \
                    ORDER BY temp_field_order, date_maturity desc, aml.id desc"
            self.env.cr.execute(sql_query, params)
            results = self.env.cr.fetchone()
            if results:
                return self.env['account.move.line'].browse(results[0])

        # Look for a single move line with the same amount
        field = currency and 'amount_residual_currency' or 'amount_residual'
        liquidity_field = currency and 'amount_currency' or amount > 0 and 'debit' or 'credit'
        liquidity_amt_clause = currency and '%(amount)s::numeric' or 'abs(%(amount)s::numeric)'
        sql_query = self._get_common_sql_query(excluded_ids=excluded_ids) + \
                " AND ("+field+" = %(amount)s::numeric OR (acc.internal_type = 'liquidity' AND "+liquidity_field+" = " + liquidity_amt_clause + ")) \
                ORDER BY date_maturity desc, aml.id desc LIMIT 1"
        self.env.cr.execute(sql_query, params)
        results = self.env.cr.fetchone()
        if results:
            return self.env['account.move.line'].browse(results[0])

        return self.env['account.move.line']

    def _get_move_lines_for_auto_reconcile(self):
        """ Returns the move lines that the method auto_reconcile can use to try to reconcile the statement line """
        pass

    @api.multi
    def auto_reconcile(self):
        """ Try to automatically reconcile the statement.line ; return the counterpart journal entry/ies if the automatic reconciliation succeeded, False otherwise.
            TODO : this method could be greatly improved and made extensible
        """
        self.ensure_one()
        match_recs = self.env['account.move.line']

        amount = self.amount_currency or self.amount
        company_currency = self.journal_id.company_id.currency_id
        st_line_currency = self.currency_id or self.journal_id.currency_id
        currency = (st_line_currency and st_line_currency != company_currency) and st_line_currency.id or False
        precision = st_line_currency and st_line_currency.decimal_places or company_currency.decimal_places
        params = {'company_id': self.env.user.company_id.id,
                    'account_payable_receivable': (self.journal_id.default_credit_account_id.id, self.journal_id.default_debit_account_id.id),
                    'amount': float_round(amount, precision_digits=precision),
                    'partner_id': self.partner_id.id,
                    'ref': self.name,
                    }
        field = currency and 'amount_residual_currency' or 'amount_residual'
        liquidity_field = currency and 'amount_currency' or amount > 0 and 'debit' or 'credit'
        # Look for structured communication match
        if self.name:
            sql_query = self._get_common_sql_query() + \
                " AND aml.ref = %(ref)s AND ("+field+" = %(amount)s OR (acc.internal_type = 'liquidity' AND "+liquidity_field+" = %(amount)s)) \
                ORDER BY date_maturity asc, aml.id asc"
            self.env.cr.execute(sql_query, params)
            match_recs = self.env.cr.dictfetchall()
            if len(match_recs) > 1:
                return False

        # Look for a single move line with the same partner, the same amount
        if not match_recs:
            if self.partner_id:
                sql_query = self._get_common_sql_query() + \
                " AND ("+field+" = %(amount)s OR (acc.internal_type = 'liquidity' AND "+liquidity_field+" = %(amount)s)) \
                ORDER BY date_maturity asc, aml.id asc"
                self.env.cr.execute(sql_query, params)
                match_recs = self.env.cr.dictfetchall()
                if len(match_recs) > 1:
                    return False

        if not match_recs:
            return False

        match_recs = self.env['account.move.line'].browse([aml.get('id') for aml in match_recs])
        # Now reconcile
        counterpart_aml_dicts = []
        payment_aml_rec = self.env['account.move.line']
        for aml in match_recs:
            if aml.account_id.internal_type == 'liquidity':
                payment_aml_rec = (payment_aml_rec | aml)
            else:
                amount = aml.currency_id and aml.amount_residual_currency or aml.amount_residual
                counterpart_aml_dicts.append({
                    'name': aml.name if aml.name != '/' else aml.move_id.name,
                    'debit': amount < 0 and -amount or 0,
                    'credit': amount > 0 and amount or 0,
                    'move_line': aml
                })

        try:
            with self._cr.savepoint():
                counterpart = self.process_reconciliation(counterpart_aml_dicts=counterpart_aml_dicts, payment_aml_rec=payment_aml_rec)
            return counterpart
        except UserError:
            # A configuration / business logic error that makes it impossible to auto-reconcile should not be raised
            # since automatic reconciliation is just an amenity and the user will get the same exception when manually
            # reconciling. Other types of exception are (hopefully) programmation errors and should cause a stacktrace.
            self.invalidate_cache()
            self.env['account.move'].invalidate_cache()
            self.env['account.move.line'].invalidate_cache()
            return False

    def _prepare_reconciliation_move(self, move_ref):
        """ Prepare the dict of values to create the move from a statement line. This method may be overridden to adapt domain logic
            through model inheritance (make sure to call super() to establish a clean extension chain).

           :param char move_ref: will be used as the reference of the generated account move
           :return: dict of value to create() the account.move
        """
        ref = move_ref or ''
        if self.ref:
            ref = move_ref + ' - ' + self.ref if move_ref else self.ref
        data = {
            'journal_id': self.statement_id.journal_id.id,
            'date': self.date,
            'ref': ref,
        }
        if self.move_name:
            data.update(name=self.move_name)
        return data

    def _prepare_reconciliation_move_line(self, move, amount):
        """ Prepare the dict of values to balance the move.

            :param recordset move: the account.move to link the move line
            :param float amount: the amount of transaction that wasn't already reconciled
        """
        company_currency = self.journal_id.company_id.currency_id
        statement_currency = self.journal_id.currency_id or company_currency
        st_line_currency = self.currency_id or statement_currency
        amount_currency = False
        st_line_currency_rate = self.currency_id and (self.amount_currency / self.amount) or False
        # We have several use case here to compure the currency and amount currency of counterpart line to balance the move:
        if st_line_currency != company_currency and st_line_currency == statement_currency:
            # company in currency A, statement in currency B and transaction in currency B
            # counterpart line must have currency B and correct amount is inverse of already existing lines
            amount_currency = -sum([x.amount_currency for x in move.line_ids])
        elif st_line_currency != company_currency and statement_currency == company_currency:
            # company in currency A, statement in currency A and transaction in currency B
            # counterpart line must have currency B and correct amount is inverse of already existing lines
            amount_currency = -sum([x.amount_currency for x in move.line_ids])
        elif st_line_currency != company_currency and st_line_currency != statement_currency:
            # company in currency A, statement in currency B and transaction in currency C
            # counterpart line must have currency B and use rate between B and C to compute correct amount
            amount_currency = -sum([x.amount_currency for x in move.line_ids])/st_line_currency_rate
        elif st_line_currency == company_currency and statement_currency != company_currency:
            # company in currency A, statement in currency B and transaction in currency A
            # counterpart line must have currency B and amount is computed using the rate between A and B
            amount_currency = amount/st_line_currency_rate
        
        # last case is company in currency A, statement in currency A and transaction in currency A
        # and in this case counterpart line does not need any second currency nor amount_currency

        return {
            'name': self.name,
            'move_id': move.id,
            'partner_id': self.partner_id and self.partner_id.id or False,
            'account_id': amount >= 0 \
                and self.statement_id.journal_id.default_credit_account_id.id \
                or self.statement_id.journal_id.default_debit_account_id.id,
            'credit': amount < 0 and -amount or 0.0,
            'debit': amount > 0 and amount or 0.0,
            'statement_line_id': self.id,
            'currency_id': statement_currency != company_currency and statement_currency.id or (st_line_currency != company_currency and st_line_currency.id or False),
            'amount_currency': amount_currency,
        }

    @api.multi
    def process_reconciliations(self, data):
        """ Handles data sent from the bank statement reconciliation widget (and can otherwise serve as an old-API bridge)

            :param list of dicts data: must contains the keys 'counterpart_aml_dicts', 'payment_aml_ids' and 'new_aml_dicts',
                whose value is the same as described in process_reconciliation except that ids are used instead of recordsets.
        """
        AccountMoveLine = self.env['account.move.line']
<<<<<<< HEAD
        for st_line, datum in pycompat.izip(self, data):
=======
        ctx = dict(self._context, force_price_include=False)
        for st_line, datum in zip(self, data):
>>>>>>> 7bfde6e0
            payment_aml_rec = AccountMoveLine.browse(datum.get('payment_aml_ids', []))
            for aml_dict in datum.get('counterpart_aml_dicts', []):
                aml_dict['move_line'] = AccountMoveLine.browse(aml_dict['counterpart_aml_id'])
                del aml_dict['counterpart_aml_id']
            if datum.get('partner_id') is not None:
                st_line.write({'partner_id': datum['partner_id']})
            st_line.with_context(ctx).process_reconciliation(datum.get('counterpart_aml_dicts', []), payment_aml_rec, datum.get('new_aml_dicts', []))

    def fast_counterpart_creation(self):
        for st_line in self:
            # Technical functionality to automatically reconcile by creating a new move line
            vals = {
                'name': st_line.name,
                'debit': st_line.amount < 0 and -st_line.amount or 0.0,
                'credit': st_line.amount > 0 and st_line.amount or 0.0,
                'account_id': st_line.account_id.id,
            }
            st_line.process_reconciliation(new_aml_dicts=[vals])

    def _get_communication(self, payment_method_id):
        return self.name or ''

    def process_reconciliation(self, counterpart_aml_dicts=None, payment_aml_rec=None, new_aml_dicts=None):
        """ Match statement lines with existing payments (eg. checks) and/or payables/receivables (eg. invoices and credit notes) and/or new move lines (eg. write-offs).
            If any new journal item needs to be created (via new_aml_dicts or counterpart_aml_dicts), a new journal entry will be created and will contain those
            items, as well as a journal item for the bank statement line.
            Finally, mark the statement line as reconciled by putting the matched moves ids in the column journal_entry_ids.

            :param self: browse collection of records that are supposed to have no accounting entries already linked.
            :param (list of dicts) counterpart_aml_dicts: move lines to create to reconcile with existing payables/receivables.
                The expected keys are :
                - 'name'
                - 'debit'
                - 'credit'
                - 'move_line'
                    # The move line to reconcile (partially if specified debit/credit is lower than move line's credit/debit)

            :param (list of recordsets) payment_aml_rec: recordset move lines representing existing payments (which are already fully reconciled)

            :param (list of dicts) new_aml_dicts: move lines to create. The expected keys are :
                - 'name'
                - 'debit'
                - 'credit'
                - 'account_id'
                - (optional) 'tax_ids'
                - (optional) Other account.move.line fields like analytic_account_id or analytics_id

            :returns: The journal entries with which the transaction was matched. If there was at least an entry in counterpart_aml_dicts or new_aml_dicts, this list contains
                the move created by the reconciliation, containing entries for the statement.line (1), the counterpart move lines (0..*) and the new move lines (0..*).
        """
        counterpart_aml_dicts = counterpart_aml_dicts or []
        payment_aml_rec = payment_aml_rec or self.env['account.move.line']
        new_aml_dicts = new_aml_dicts or []

        aml_obj = self.env['account.move.line']

        company_currency = self.journal_id.company_id.currency_id
        statement_currency = self.journal_id.currency_id or company_currency
        st_line_currency = self.currency_id or statement_currency

        counterpart_moves = self.env['account.move']

        # Check and prepare received data
        if any(rec.statement_id for rec in payment_aml_rec):
            raise UserError(_('A selected move line was already reconciled.'))
        for aml_dict in counterpart_aml_dicts:
            if aml_dict['move_line'].reconciled:
                raise UserError(_('A selected move line was already reconciled.'))
            if isinstance(aml_dict['move_line'], pycompat.integer_types):
                aml_dict['move_line'] = aml_obj.browse(aml_dict['move_line'])
        for aml_dict in (counterpart_aml_dicts + new_aml_dicts):
            if aml_dict.get('tax_ids') and isinstance(aml_dict['tax_ids'][0], pycompat.integer_types):
                # Transform the value in the format required for One2many and Many2many fields
                aml_dict['tax_ids'] = [(4, id, None) for id in aml_dict['tax_ids']]
        if any(line.journal_entry_ids for line in self):
            raise UserError(_('A selected statement line was already reconciled with an account move.'))

        # Fully reconciled moves are just linked to the bank statement
        total = self.amount
        for aml_rec in payment_aml_rec:
            total -= aml_rec.debit - aml_rec.credit
            aml_rec.write({'statement_line_id': self.id})
            counterpart_moves = (counterpart_moves | aml_rec.move_id)

        # Create move line(s). Either matching an existing journal entry (eg. invoice), in which
        # case we reconcile the existing and the new move lines together, or being a write-off.
        if counterpart_aml_dicts or new_aml_dicts:
            st_line_currency = self.currency_id or statement_currency
            st_line_currency_rate = self.currency_id and (self.amount_currency / self.amount) or False

            # Create the move
            self.sequence = self.statement_id.line_ids.ids.index(self.id) + 1
            move_vals = self._prepare_reconciliation_move(self.statement_id.name)
            move = self.env['account.move'].create(move_vals)
            counterpart_moves = (counterpart_moves | move)

            # Create The payment
            payment = self.env['account.payment']
            if abs(total)>0.00001:
                partner_id = self.partner_id and self.partner_id.id or False
                partner_type = False
                if partner_id:
                    if total < 0:
                        partner_type = 'supplier'
                    else:
                        partner_type = 'customer'

                payment_methods = (total>0) and self.journal_id.inbound_payment_method_ids or self.journal_id.outbound_payment_method_ids
                currency = self.journal_id.currency_id or self.company_id.currency_id
                payment = self.env['account.payment'].create({
                    'payment_method_id': payment_methods and payment_methods[0].id or False,
                    'payment_type': total >0 and 'inbound' or 'outbound',
                    'partner_id': self.partner_id and self.partner_id.id or False,
                    'partner_type': partner_type,
                    'journal_id': self.statement_id.journal_id.id,
                    'payment_date': self.date,
                    'state': 'reconciled',
                    'currency_id': currency.id,
                    'amount': abs(total),
                    'communication': self._get_communication(payment_methods[0] if payment_methods else False),
                    'name': self.statement_id.name,
                })

            # Complete dicts to create both counterpart move lines and write-offs
            to_create = (counterpart_aml_dicts + new_aml_dicts)
            ctx = dict(self._context, date=self.date)
            for aml_dict in to_create:
                aml_dict['move_id'] = move.id
                aml_dict['partner_id'] = self.partner_id.id
                aml_dict['statement_line_id'] = self.id
                if st_line_currency.id != company_currency.id:
                    aml_dict['amount_currency'] = aml_dict['debit'] - aml_dict['credit']
                    aml_dict['currency_id'] = st_line_currency.id
                    if self.currency_id and statement_currency.id == company_currency.id and st_line_currency_rate:
                        # Statement is in company currency but the transaction is in foreign currency
                        aml_dict['debit'] = company_currency.round(aml_dict['debit'] / st_line_currency_rate)
                        aml_dict['credit'] = company_currency.round(aml_dict['credit'] / st_line_currency_rate)
                    elif self.currency_id and st_line_currency_rate:
                        # Statement is in foreign currency and the transaction is in another one
                        aml_dict['debit'] = statement_currency.with_context(ctx).compute(aml_dict['debit'] / st_line_currency_rate, company_currency)
                        aml_dict['credit'] = statement_currency.with_context(ctx).compute(aml_dict['credit'] / st_line_currency_rate, company_currency)
                    else:
                        # Statement is in foreign currency and no extra currency is given for the transaction
                        aml_dict['debit'] = st_line_currency.with_context(ctx).compute(aml_dict['debit'], company_currency)
                        aml_dict['credit'] = st_line_currency.with_context(ctx).compute(aml_dict['credit'], company_currency)
                elif statement_currency.id != company_currency.id:
                    # Statement is in foreign currency but the transaction is in company currency
                    prorata_factor = (aml_dict['debit'] - aml_dict['credit']) / self.amount_currency
                    aml_dict['amount_currency'] = prorata_factor * self.amount
                    aml_dict['currency_id'] = statement_currency.id

            # Create write-offs
            # When we register a payment on an invoice, the write-off line contains the amount
            # currency if all related invoices have the same currency. We apply the same logic in
            # the manual reconciliation.
            counterpart_aml = self.env['account.move.line']
            for aml_dict in counterpart_aml_dicts:
                counterpart_aml |= aml_dict.get('move_line', self.env['account.move.line'])
            new_aml_currency = False
            if counterpart_aml\
                    and len(counterpart_aml.mapped('currency_id')) == 1\
                    and counterpart_aml[0].currency_id\
                    and counterpart_aml[0].currency_id != company_currency:
                new_aml_currency = counterpart_aml[0].currency_id
            for aml_dict in new_aml_dicts:
                aml_dict['payment_id'] = payment and payment.id or False
                if new_aml_currency and not aml_dict.get('currency_id'):
                    aml_dict['currency_id'] = new_aml_currency.id
                    aml_dict['amount_currency'] = company_currency.with_context(ctx).compute(aml_dict['debit'] - aml_dict['credit'], new_aml_currency)
                aml_obj.with_context(check_move_validity=False, apply_taxes=True).create(aml_dict)

            # Create counterpart move lines and reconcile them
            for aml_dict in counterpart_aml_dicts:
                if aml_dict['move_line'].partner_id.id:
                    aml_dict['partner_id'] = aml_dict['move_line'].partner_id.id
                aml_dict['account_id'] = aml_dict['move_line'].account_id.id
                aml_dict['payment_id'] = payment and payment.id or False

                counterpart_move_line = aml_dict.pop('move_line')
                if counterpart_move_line.currency_id and counterpart_move_line.currency_id != company_currency and not aml_dict.get('currency_id'):
                    aml_dict['currency_id'] = counterpart_move_line.currency_id.id
                    aml_dict['amount_currency'] = company_currency.with_context(ctx).compute(aml_dict['debit'] - aml_dict['credit'], counterpart_move_line.currency_id)
                new_aml = aml_obj.with_context(check_move_validity=False).create(aml_dict)

                (new_aml | counterpart_move_line).reconcile()

            # Balance the move
            st_line_amount = -sum([x.balance for x in move.line_ids])
            aml_dict = self._prepare_reconciliation_move_line(move, st_line_amount)
            aml_dict['payment_id'] = payment and payment.id or False
            aml_obj.with_context(check_move_validity=False).create(aml_dict)

            move.post()
            #record the move name on the statement line to be able to retrieve it in case of unreconciliation
            self.write({'move_name': move.name})
            payment and payment.write({'payment_reference': move.name})
        elif self.move_name:
            raise UserError(_('Operation not allowed. Since your statement line already received a number, you cannot reconcile it entirely with existing journal entries otherwise it would make a gap in the numbering. You should book an entry and make a regular revert of it in case you want to cancel it.'))
        counterpart_moves.assert_balanced()
        return counterpart_moves<|MERGE_RESOLUTION|>--- conflicted
+++ resolved
@@ -812,12 +812,8 @@
                 whose value is the same as described in process_reconciliation except that ids are used instead of recordsets.
         """
         AccountMoveLine = self.env['account.move.line']
-<<<<<<< HEAD
+        ctx = dict(self._context, force_price_include=False)
         for st_line, datum in pycompat.izip(self, data):
-=======
-        ctx = dict(self._context, force_price_include=False)
-        for st_line, datum in zip(self, data):
->>>>>>> 7bfde6e0
             payment_aml_rec = AccountMoveLine.browse(datum.get('payment_aml_ids', []))
             for aml_dict in datum.get('counterpart_aml_dicts', []):
                 aml_dict['move_line'] = AccountMoveLine.browse(aml_dict['counterpart_aml_id'])
