# -*- coding: utf-8 -*-

<<<<<<< HEAD
from odoo import api, fields, models, _
from odoo.osv import expression
from odoo.tools import float_is_zero
from odoo.tools import float_compare, float_round
from odoo.tools.misc import formatLang
from odoo.exceptions import UserError, ValidationError
=======
from openerp import api, fields, models, _
from openerp.osv import expression
from openerp.tools import float_is_zero
from openerp.tools import float_compare, float_round, float_repr
from openerp.tools.misc import formatLang
from openerp.exceptions import UserError, ValidationError
>>>>>>> 7b0a1e40

import time
import math

class AccountCashboxLine(models.Model):
    """ Cash Box Details """
    _name = 'account.cashbox.line'
    _description = 'CashBox Line'
    _rec_name = 'coin_value'
    _order = 'coin_value'

    @api.one
    @api.depends('coin_value', 'number')
    def _sub_total(self):
        """ Calculates Sub total"""
        self.subtotal = self.coin_value * self.number

    coin_value = fields.Float(string='Coin/Bill Value', required=True, digits=0)
    number = fields.Integer(string='Number of Coins/Bills', help='Opening Unit Numbers')
    subtotal = fields.Float(compute='_sub_total', string='Subtotal', digits=0, readonly=True)
    cashbox_id = fields.Many2one('account.bank.statement.cashbox', string="Cashbox")


class AccountBankStmtCashWizard(models.Model):
    """
    Account Bank Statement popup that allows entering cash details.
    """
    _name = 'account.bank.statement.cashbox'
    _description = 'Account Bank Statement Cashbox Details'

    cashbox_lines_ids = fields.One2many('account.cashbox.line', 'cashbox_id', string='Cashbox Lines')

    @api.multi
    def validate(self):
        bnk_stmt_id = self.env.context.get('bank_statement_id', False) or self.env.context.get('active_id', False)
        bnk_stmt = self.env['account.bank.statement'].browse(bnk_stmt_id)
        total = 0.0
        for lines in self.cashbox_lines_ids:
            total += lines.subtotal
        if self.env.context.get('balance', False) == 'start':
            #starting balance
            bnk_stmt.write({'balance_start': total, 'cashbox_start_id': self.id})
        else:
            #closing balance
            bnk_stmt.write({'balance_end_real': total, 'cashbox_end_id': self.id})
        return {'type': 'ir.actions.act_window_close'}


class AccountBankStmtCloseCheck(models.TransientModel):
    """
    Account Bank Statement wizard that check that closing balance is correct.
    """
    _name = 'account.bank.statement.closebalance'
    _description = 'Account Bank Statement closing balance'

    @api.multi
    def validate(self):
        bnk_stmt_id = self.env.context.get('active_id', False)
        if bnk_stmt_id:
            self.env['account.bank.statement'].browse(bnk_stmt_id).button_confirm_bank()
        return {'type': 'ir.actions.act_window_close'}


class AccountBankStatement(models.Model):

    @api.one
    @api.depends('line_ids', 'balance_start', 'line_ids.amount', 'balance_end_real')
    def _end_balance(self):
        self.total_entry_encoding = sum([line.amount for line in self.line_ids])
        self.balance_end = self.balance_start + self.total_entry_encoding
        self.difference = self.balance_end_real - self.balance_end

    @api.multi
    def _is_difference_zero(self):
        for bank_stmt in self:
            bank_stmt.is_difference_zero = float_is_zero(bank_stmt.difference, precision_digits=bank_stmt.currency_id.decimal_places)

    @api.one
    @api.depends('journal_id')
    def _compute_currency(self):
        self.currency_id = self.journal_id.currency_id or self.company_id.currency_id

    @api.one
    @api.depends('line_ids.journal_entry_ids')
    def _check_lines_reconciled(self):
        self.all_lines_reconciled = all([line.journal_entry_ids.ids or line.account_id.id for line in self.line_ids])

    @api.model
    def _default_journal(self):
        journal_type = self.env.context.get('journal_type', False)
        company_id = self.env['res.company']._company_default_get('account.bank.statement').id
        if journal_type:
            journals = self.env['account.journal'].search([('type', '=', journal_type), ('company_id', '=', company_id)])
            if journals:
                return journals[0]
        return self.env['account.journal']

    @api.multi
    def _get_opening_balance(self, journal_id):
        last_bnk_stmt = self.search([('journal_id', '=', journal_id)], limit=1)
        if last_bnk_stmt:
            return last_bnk_stmt.balance_end
        return 0

    @api.multi
    def _set_opening_balance(self, journal_id):
        self.balance_start = self._get_opening_balance(journal_id)

    @api.model
    def _default_opening_balance(self):
        #Search last bank statement and set current opening balance as closing balance of previous one
        journal_id = self._context.get('default_journal_id', False) or self._context.get('journal_id', False)
        if journal_id:
            return self._get_opening_balance(journal_id)
        return 0

    _name = "account.bank.statement"
    _description = "Bank Statement"
    _order = "date desc, id desc"
    _inherit = ['mail.thread']

    name = fields.Char(string='Reference', states={'open': [('readonly', False)]}, copy=False, readonly=True)
    reference = fields.Char(string='External Reference', states={'open': [('readonly', False)]}, copy=False, readonly=True, help="Used to hold the reference of the external mean that created this statement (name of imported file, reference of online synchronization...)")
    date = fields.Date(required=True, states={'confirm': [('readonly', True)]}, index=True, copy=False, default=fields.Date.context_today)
    date_done = fields.Datetime(string="Closed On")
    balance_start = fields.Monetary(string='Starting Balance', states={'confirm': [('readonly', True)]}, default=_default_opening_balance)
    balance_end_real = fields.Monetary('Ending Balance', states={'confirm': [('readonly', True)]})
    state = fields.Selection([('open', 'New'), ('confirm', 'Validated')], string='Status', required=True, readonly=True, copy=False, default='open')
    currency_id = fields.Many2one('res.currency', compute='_compute_currency', oldname='currency', string="Currency")
    journal_id = fields.Many2one('account.journal', string='Journal', required=True, states={'confirm': [('readonly', True)]}, default=_default_journal)
    journal_type = fields.Selection(related='journal_id.type', help="Technical field used for usability purposes")
    company_id = fields.Many2one('res.company', related='journal_id.company_id', string='Company', store=True, readonly=True,
        default=lambda self: self.env['res.company']._company_default_get('account.bank.statement'))

    total_entry_encoding = fields.Monetary('Transactions Subtotal', compute='_end_balance', store=True, help="Total of transaction lines.")
    balance_end = fields.Monetary('Computed Balance', compute='_end_balance', store=True, help='Balance as calculated based on Opening Balance and transaction lines')
    difference = fields.Monetary(compute='_end_balance', store=True, help="Difference between the computed ending balance and the specified ending balance.")

    line_ids = fields.One2many('account.bank.statement.line', 'statement_id', string='Statement lines', states={'confirm': [('readonly', True)]}, copy=True)
    move_line_ids = fields.One2many('account.move.line', 'statement_id', string='Entry lines', states={'confirm': [('readonly', True)]})
    all_lines_reconciled = fields.Boolean(compute='_check_lines_reconciled')
    user_id = fields.Many2one('res.users', string='Responsible', required=False, default=lambda self: self.env.user)
    cashbox_start_id = fields.Many2one('account.bank.statement.cashbox', string="Starting Cashbox")
    cashbox_end_id = fields.Many2one('account.bank.statement.cashbox', string="Ending Cashbox")
    is_difference_zero = fields.Boolean(compute='_is_difference_zero', string='Is zero', help="Check if difference is zero.")

    @api.onchange('journal_id')
    def onchange_journal_id(self):
        self._set_opening_balance(self.journal_id.id)

    @api.multi
    def _balance_check(self):
        for stmt in self:
            if not stmt.currency_id.is_zero(stmt.difference):
                if stmt.journal_type == 'cash':
                    if stmt.difference < 0.0:
                        account = stmt.journal_id.loss_account_id
                        name = _('Loss')
                    else:
                        # statement.difference > 0.0
                        account = stmt.journal_id.profit_account_id
                        name = _('Profit')
                    if not account:
                        raise UserError(_('There is no account defined on the journal %s for %s involved in a cash difference.') % (stmt.journal_id.name, name))

                    values = {
                        'statement_id': stmt.id,
                        'account_id': account.id,
                        'amount': stmt.difference,
                        'name': _("Cash difference observed during the counting (%s)") % name,
                    }
                    self.env['account.bank.statement.line'].create(values)
                else:
                    balance_end_real = formatLang(self.env, stmt.balance_end_real, currency_obj=stmt.currency_id)
                    balance_end = formatLang(self.env, stmt.balance_end, currency_obj=stmt.currency_id)
                    raise UserError(_('The ending balance is incorrect !\nThe expected balance (%s) is different from the computed one. (%s)')
                        % (balance_end_real, balance_end))
        return True

    @api.multi
    def unlink(self):
        for statement in self:
            if statement.state != 'open':
                raise UserError(_('In order to delete a bank statement, you must first cancel it to delete related journal items.'))
            # Explicitly unlink bank statement lines so it will check that the related journal entries have been deleted first
            statement.line_ids.unlink()
        return super(AccountBankStatement, self).unlink()

    @api.multi
    def open_cashbox_id(self):
        context = dict(self.env.context or {})
        if context.get('cashbox_id'):
            context['active_id'] = self.id
            return {
                'name': _('Cash Control'),
                'view_type': 'form',
                'view_mode': 'form',
                'res_model': 'account.bank.statement.cashbox',
                'view_id': self.env.ref('account.view_account_bnk_stmt_cashbox').id,
                'type': 'ir.actions.act_window',
                'res_id': self.env.context.get('cashbox_id'),
                'context': context,
                'target': 'new'
            }

    @api.multi
    def button_cancel(self):
        for statement in self:
            if any(line.journal_entry_ids.ids for line in statement.line_ids):
                raise UserError(_('A statement cannot be canceled when its lines are reconciled.'))
        self.state = 'open'

    @api.multi
    def check_confirm_bank(self):
        if self.journal_type == 'cash' and not self.currency_id.is_zero(self.difference):
            action_rec = self.env['ir.model.data'].xmlid_to_object('account.action_view_account_bnk_stmt_check')
            if action_rec:
                action = action_rec.read([])[0]
                return action
        return self.button_confirm_bank()

    @api.multi
    def button_confirm_bank(self):
        self._balance_check()
        statements = self.filtered(lambda r: r.state == 'open')
        for statement in statements:
            moves = self.env['account.move']
            for st_line in statement.line_ids:
                if st_line.account_id and not st_line.journal_entry_ids.ids:
                    st_line.fast_counterpart_creation()
                elif not st_line.journal_entry_ids.ids:
                    raise UserError(_('All the account entries lines must be processed in order to close the statement.'))
                moves = (moves | st_line.journal_entry_ids)
            if moves:
                moves.post()
            statement.message_post(body=_('Statement %s confirmed, journal items were created.') % (statement.name,))
        statements.link_bank_to_partner()
        statements.write({'state': 'confirm', 'date_done': time.strftime("%Y-%m-%d %H:%M:%S")})

    @api.multi
    def button_journal_entries(self):
        context = dict(self._context or {})
        context['journal_id'] = self.journal_id.id
        return {
            'name': _('Journal Entries'),
            'view_type': 'form',
            'view_mode': 'tree,form',
            'res_model': 'account.move',
            'view_id': False,
            'type': 'ir.actions.act_window',
            'domain': [('id', 'in', self.mapped('move_line_ids').mapped('move_id').ids)],
            'context': context,
        }

    @api.multi
    def button_open(self):
        """ Changes statement state to Running."""
        for statement in self:
            if not statement.name:
                context = {'ir_sequence_date': statement.date}
                if statement.journal_id.sequence_id:
                    st_number = statement.journal_id.sequence_id.with_context(**context).next_by_id()
                else:
                    SequenceObj = self.env['ir.sequence']
                    st_number = SequenceObj.with_context(**context).next_by_code('account.bank.statement')
                statement.name = st_number
            statement.state = 'open'

    @api.multi
    def reconciliation_widget_preprocess(self):
        """ Get statement lines of the specified statements or all unreconciled statement lines and try to automatically reconcile them / find them a partner.
            Return ids of statement lines left to reconcile and other data for the reconciliation widget.
        """
        statements = self
        bsl_obj = self.env['account.bank.statement.line']
        # NB : The field account_id can be used at the statement line creation/import to avoid the reconciliation process on it later on,
        # this is why we filter out statements lines where account_id is set

        sql_query = """SELECT stl.id 
                        FROM account_bank_statement_line stl  
                        WHERE account_id IS NULL AND not exists (select 1 from account_move m where m.statement_line_id = stl.id)
                            AND company_id = %s
                """
        params = (self.env.user.company_id.id,)
        if statements:
            sql_query += ' AND stl.statement_id IN %s'
            params += (tuple(statements.ids),)
        sql_query += ' ORDER BY stl.id'
        self.env.cr.execute(sql_query, params)
        st_lines_left = self.env['account.bank.statement.line'].browse([line.get('id') for line in self.env.cr.dictfetchall()])

        #try to assign partner to bank_statement_line
        stl_to_assign_partner = [stl.id for stl in st_lines_left if not stl.partner_id]
        refs = list(set([st.name for st in st_lines_left if not stl.partner_id]))
        if st_lines_left and stl_to_assign_partner and refs:
            sql_query = """SELECT aml.partner_id, aml.ref, stl.id
                            FROM account_move_line aml
                                JOIN account_account acc ON acc.id = aml.account_id
                                JOIN account_bank_statement_line stl ON aml.ref = stl.name
                            WHERE (aml.company_id = %s 
                                AND aml.partner_id IS NOT NULL) 
                                AND (
                                    (aml.statement_id IS NULL AND aml.account_id IN %s) 
                                    OR 
                                    (acc.internal_type IN ('payable', 'receivable') AND aml.reconciled = false)
                                    )
                                AND aml.ref IN %s
                                """
            params = (self.env.user.company_id.id, (st_lines_left[0].journal_id.default_credit_account_id.id, st_lines_left[0].journal_id.default_debit_account_id.id), tuple(refs))
            if statements:
                sql_query += 'AND stl.id IN %s'
                params += (tuple(stl_to_assign_partner),)
            self.env.cr.execute(sql_query, params)
            results = self.env.cr.dictfetchall()
            st_line = self.env['account.bank.statement.line']
            for line in results:
                st_line.browse(line.get('id')).write({'partner_id': line.get('partner_id')})

        return {
            'st_lines_ids': st_lines_left.ids,
            'notifications': [],
            'statement_name': len(statements) == 1 and statements[0].name or False,
            'num_already_reconciled_lines': 0,
        }

    @api.multi
    def link_bank_to_partner(self):
        for statement in self:
            for st_line in statement.line_ids:
                if st_line.bank_account_id and st_line.partner_id and st_line.bank_account_id.partner_id != st_line.partner_id:
                    st_line.bank_account_id.partner_id = st_line.partner_id


class AccountBankStatementLine(models.Model):
    _name = "account.bank.statement.line"
    _description = "Bank Statement Line"
    _order = "statement_id desc, sequence, id desc"
    _inherit = ['ir.needaction_mixin']

    name = fields.Char(string='Label', required=True)
    date = fields.Date(required=True, default=lambda self: self._context.get('date', fields.Date.context_today(self)))
    amount = fields.Monetary(digits=0, currency_field='journal_currency_id')
    journal_currency_id = fields.Many2one('res.currency', related='statement_id.currency_id',
        help='Utility field to express amount currency', readonly=True)
    partner_id = fields.Many2one('res.partner', string='Partner')
    bank_account_id = fields.Many2one('res.partner.bank', string='Bank Account')
    account_id = fields.Many2one('account.account', string='Counterpart Account', domain=[('deprecated', '=', False)],
        help="This technical field can be used at the statement line creation/import time in order to avoid the reconciliation"
             " process on it later on. The statement line will simply create a counterpart on this account")
    statement_id = fields.Many2one('account.bank.statement', string='Statement', index=True, required=True, ondelete='cascade')
    journal_id = fields.Many2one('account.journal', related='statement_id.journal_id', string='Journal', store=True, readonly=True)
    partner_name = fields.Char(help="This field is used to record the third party name when importing bank statement in electronic format,"
             " when the partner doesn't exist yet in the database (or cannot be found).")
    ref = fields.Char(string='Reference')
    note = fields.Text(string='Notes')
    sequence = fields.Integer(index=True, help="Gives the sequence order when displaying a list of bank statement lines.", default=1)
    company_id = fields.Many2one('res.company', related='statement_id.company_id', string='Company', store=True, readonly=True)
    journal_entry_ids = fields.One2many('account.move', 'statement_line_id', 'Journal Entries', copy=False, readonly=True)
    amount_currency = fields.Monetary(help="The amount expressed in an optional other currency if it is a multi-currency entry.")
    currency_id = fields.Many2one('res.currency', string='Currency', help="The optional other currency if it is a multi-currency entry.")
    state = fields.Selection(related='statement_id.state' , string='Status', readonly=True)
    move_name = fields.Char(string='Journal Entry Name', readonly=True,
        default=False, copy=False,
        help="Technical field holding the number given to the journal entry, automatically set when the statement line is reconciled then stored to set the same number again if the line is cancelled, set to draft and re-processed again.")

    @api.one
    @api.constrains('amount')
    def _check_amount(self):
        # This constraint could possibly underline flaws in bank statement import (eg. inability to
        # support hacks such as using dummy transactions to give additional informations)
        if self.amount == 0:
            raise ValidationError(_('A transaction can\'t have a 0 amount.'))

    @api.one
    @api.constrains('amount', 'amount_currency')
    def _check_amount_currency(self):
        if self.amount_currency != 0 and self.amount == 0:
            raise ValidationError(_('If "Amount Currency" is specified, then "Amount" must be as well.'))

    @api.model
    def create(self, vals):
        line = super(AccountBankStatementLine, self).create(vals)
        # The most awesome fix you will ever see is below.
        # Explanation: during a 'create', the 'convert_to_cache' method is not called. Moreover, at
        # that point 'journal_currency_id' is not yet known since it is a related field. It means
        # that the 'amount' field will not be properly rounded. The line below triggers a write on
        # the 'amount' field, which will trigger the 'convert_to_cache' method, and ultimately round
        # the field correctly.
        # This is obviously an awful workaround, but at the time of writing, the ORM does not
        # provide a clean mechanism to fix the issue.
        line.amount = line.amount
        return line

    @api.multi
    def unlink(self):
        for line in self:
            if line.journal_entry_ids.ids:
                raise UserError(_('In order to delete a bank statement line, you must first cancel it to delete related journal items.'))
        return super(AccountBankStatementLine, self).unlink()

    @api.model
    def _needaction_domain_get(self):
        return [('journal_entry_ids', '=', False), ('account_id', '=', False)]

    @api.multi
    def button_cancel_reconciliation(self):
        moves_to_cancel = self.env['account.move']
        payment_to_unreconcile = self.env['account.payment']
        payment_to_cancel = self.env['account.payment']
        for st_line in self:
            moves_to_unbind = st_line.journal_entry_ids
            for move in st_line.journal_entry_ids:
                for line in move.line_ids:
                    payment_to_unreconcile |= line.payment_id
                    if st_line.move_name and line.payment_id.payment_reference == st_line.move_name:
                        #there can be several moves linked to a statement line but maximum one created by the line itself
                        moves_to_cancel |= move
                        payment_to_cancel |= line.payment_id

            moves_to_unbind = moves_to_unbind - moves_to_cancel

            if moves_to_unbind:
                moves_to_unbind.write({'statement_line_id': False})
                for move in moves_to_unbind:
                    move.line_ids.filtered(lambda x: x.statement_id == st_line.statement_id).write({'statement_id': False})

        payment_to_unreconcile = payment_to_unreconcile - payment_to_cancel
        if payment_to_unreconcile:
            payment_to_unreconcile.unreconcile()

        if moves_to_cancel:
            for move in moves_to_cancel:
                move.line_ids.remove_move_reconcile()
            moves_to_cancel.button_cancel()
            moves_to_cancel.unlink()
        if payment_to_cancel:
            payment_to_cancel.unlink()

    ####################################################
    # Reconciliation interface methods
    ####################################################
    @api.multi
    def reconciliation_widget_auto_reconcile(self, num_already_reconciled_lines):
        automatic_reconciliation_entries = self.env['account.bank.statement.line']
        unreconciled = self.env['account.bank.statement.line']
        for stl in self:
            res = stl.auto_reconcile()
            if res:
                automatic_reconciliation_entries += stl
            else:
                unreconciled += stl

        # Collect various informations for the reconciliation widget
        notifications = []
        num_auto_reconciled = len(automatic_reconciliation_entries)
        if num_auto_reconciled > 0:
            auto_reconciled_message = num_auto_reconciled > 1 \
                and _("%d transactions were automatically reconciled.") % num_auto_reconciled \
                or _("1 transaction was automatically reconciled.")
            notifications += [{
                'type': 'info',
                'message': auto_reconciled_message,
                'details': {
                    'name': _("Automatically reconciled items"),
                    'model': 'account.move',
                    'ids': automatic_reconciliation_entries.mapped('journal_entry_ids').ids
                }
            }]
        return {
            'st_lines_ids': unreconciled.ids,
            'notifications': notifications,
            'statement_name': False,
            'num_already_reconciled_lines': num_auto_reconciled + num_already_reconciled_lines,
        }

    @api.multi
    def get_data_for_reconciliation_widget(self, excluded_ids=None):
        """ Returns the data required to display a reconciliation widget, for each statement line in self """
        excluded_ids = excluded_ids or []
        ret = []

        for st_line in self:
            aml_recs = st_line.get_reconciliation_proposition(excluded_ids=excluded_ids)
            target_currency = st_line.currency_id or st_line.journal_id.currency_id or st_line.journal_id.company_id.currency_id
            rp = aml_recs.prepare_move_lines_for_reconciliation_widget(target_currency=target_currency, target_date=st_line.date)
            excluded_ids += [move_line['id'] for move_line in rp]
            ret.append({
                'st_line': st_line.get_statement_line_for_reconciliation_widget(),
                'reconciliation_proposition': rp
            })

        return ret

    def get_statement_line_for_reconciliation_widget(self):
        """ Returns the data required by the bank statement reconciliation widget to display a statement line """
        statement_currency = self.journal_id.currency_id or self.journal_id.company_id.currency_id
        if self.amount_currency and self.currency_id:
            amount = self.amount_currency
            amount_currency = self.amount
            amount_currency_str = amount_currency > 0 and amount_currency or -amount_currency
            amount_currency_str = formatLang(self.env, amount_currency_str, currency_obj=statement_currency)
        else:
            amount = self.amount
            amount_currency_str = ""
        amount_str = formatLang(self.env, abs(amount), currency_obj=self.currency_id or statement_currency)

        data = {
            'id': self.id,
            'ref': self.ref,
            'note': self.note or "",
            'name': self.name,
            'date': self.date,
            'amount': amount,
            'amount_str': amount_str,  # Amount in the statement line currency
            'currency_id': self.currency_id.id or statement_currency.id,
            'partner_id': self.partner_id.id,
            'journal_id': self.journal_id.id,
            'statement_id': self.statement_id.id,
            'account_code': self.journal_id.default_debit_account_id.code,
            'account_name': self.journal_id.default_debit_account_id.name,
            'partner_name': self.partner_id.name,
            'communication_partner_name': self.partner_name,
            'amount_currency_str': amount_currency_str,  # Amount in the statement currency
            'has_no_partner': not self.partner_id.id,
        }
        if self.partner_id:
            if amount > 0:
                data['open_balance_account_id'] = self.partner_id.property_account_receivable_id.id
            else:
                data['open_balance_account_id'] = self.partner_id.property_account_payable_id.id

        return data

    @api.multi
    def get_move_lines_for_reconciliation_widget(self, excluded_ids=None, str=False, offset=0, limit=None):
        """ Returns move lines for the bank statement reconciliation widget, formatted as a list of dicts
        """
        aml_recs = self.get_move_lines_for_reconciliation(excluded_ids=excluded_ids, str=str, offset=offset, limit=limit)
        target_currency = self.currency_id or self.journal_id.currency_id or self.journal_id.company_id.currency_id
        return aml_recs.prepare_move_lines_for_reconciliation_widget(target_currency=target_currency, target_date=self.date)

    ####################################################
    # Reconciliation methods
    ####################################################

    def get_move_lines_for_reconciliation(self, excluded_ids=None, str=False, offset=0, limit=None, additional_domain=None, overlook_partner=False):
        """ Return account.move.line records which can be used for bank statement reconciliation.

            :param excluded_ids:
            :param str:
            :param offset:
            :param limit:
            :param additional_domain:
            :param overlook_partner:
        """
        # Blue lines = payment on bank account not assigned to a statement yet
        reconciliation_aml_accounts = [self.journal_id.default_credit_account_id.id, self.journal_id.default_debit_account_id.id]
        domain_reconciliation = ['&', '&', ('statement_id', '=', False), ('account_id', 'in', reconciliation_aml_accounts), ('payment_id','<>', False)]

        # Black lines = unreconciled & (not linked to a payment or open balance created by statement
        domain_matching = [('reconciled', '=', False)]
        if self.partner_id.id or overlook_partner:
            domain_matching = expression.AND([domain_matching, [('account_id.internal_type', 'in', ['payable', 'receivable'])]])
        else:
            # TODO : find out what use case this permits (match a check payment, registered on a journal whose account type is other instead of liquidity)
            domain_matching = expression.AND([domain_matching, [('account_id.reconcile', '=', True)]])

        # Let's add what applies to both
        domain = expression.OR([domain_reconciliation, domain_matching])
        if self.partner_id.id and not overlook_partner:
            domain = expression.AND([domain, [('partner_id', '=', self.partner_id.id)]])

        # Domain factorized for all reconciliation use cases
        ctx = dict(self._context or {})
        ctx['bank_statement_line'] = self
        generic_domain = self.env['account.move.line'].with_context(ctx).domain_move_lines_for_reconciliation(excluded_ids=excluded_ids, str=str)
        domain = expression.AND([domain, generic_domain])

        # Domain from caller
        if additional_domain is None:
            additional_domain = []
        else:
            additional_domain = expression.normalize_domain(additional_domain)
        domain = expression.AND([domain, additional_domain])

        return self.env['account.move.line'].search(domain, offset=offset, limit=limit, order="date_maturity asc, id asc")

    def _get_common_sql_query(self, overlook_partner = False, excluded_ids = None, split = False):
        acc_type = "acc.internal_type IN ('payable', 'receivable')" if (self.partner_id or overlook_partner) else "acc.reconcile = true"
        select_clause = "SELECT aml.id "
        from_clause = "FROM account_move_line aml JOIN account_account acc ON acc.id = aml.account_id "
        where_clause = """WHERE aml.company_id = %(company_id)s  
                                AND (
                                        (aml.statement_id IS NULL AND aml.account_id IN %(account_payable_receivable)s 
                                        AND aml.payment_id IS NOT NULL) 
                                    OR 
                                        ("""+acc_type+""" AND aml.reconciled = false)
                                    )"""
        where_clause = where_clause + ' AND aml.partner_id = %(partner_id)s' if self.partner_id else where_clause
        where_clause = where_clause + ' AND aml.id NOT IN %(excluded_ids)s' if excluded_ids else where_clause
        if split:
            return select_clause, from_clause, where_clause
        return select_clause + from_clause + where_clause

    def get_reconciliation_proposition(self, excluded_ids=None):
        """ Returns move lines that constitute the best guess to reconcile a statement line
            Note: it only looks for move lines in the same currency as the statement line.
        """
        self.ensure_one()
        if not excluded_ids:
            excluded_ids = []
        amount = self.amount_currency or self.amount
        company_currency = self.journal_id.company_id.currency_id
        st_line_currency = self.currency_id or self.journal_id.currency_id
        currency = (st_line_currency and st_line_currency != company_currency) and st_line_currency.id or False
        precision = st_line_currency and st_line_currency.decimal_places or company_currency.decimal_places
        params = {'company_id': self.env.user.company_id.id,
                    'account_payable_receivable': (self.journal_id.default_credit_account_id.id, self.journal_id.default_debit_account_id.id),
                    'amount': float_repr(float_round(amount, precision_digits=precision), precision_digits=precision),
                    'partner_id': self.partner_id.id,
                    'excluded_ids': tuple(excluded_ids),
                    'ref': self.name,
                    }
        # Look for structured communication match
        if self.name:
            add_to_select = ", CASE WHEN aml.ref = %(ref)s THEN 1 ELSE 2 END as temp_field_order "
            add_to_from = " JOIN account_move m ON m.id = aml.move_id "
            select_clause, from_clause, where_clause = self._get_common_sql_query(overlook_partner=True, excluded_ids=excluded_ids, split=True)
            sql_query = select_clause + add_to_select + from_clause + add_to_from + where_clause
            sql_query += " AND (aml.ref= %(ref)s or m.name = %(ref)s) \
                    ORDER BY temp_field_order, date_maturity asc, aml.id asc"
            self.env.cr.execute(sql_query, params)
            results = self.env.cr.fetchone()
            if results:
                return self.env['account.move.line'].browse(results[0])

        # Look for a single move line with the same amount
        field = currency and 'amount_residual_currency' or 'amount_residual'
        liquidity_field = currency and 'amount_currency' or amount > 0 and 'debit' or 'credit'
        liquidity_amt_clause = currency and '%(amount)s::numeric' or 'abs(%(amount)s::numeric)'
        sql_query = self._get_common_sql_query(excluded_ids=excluded_ids) + \
                " AND ("+field+" = %(amount)s::numeric OR (acc.internal_type = 'liquidity' AND "+liquidity_field+" = " + liquidity_amt_clause + ")) \
                ORDER BY date_maturity asc, aml.id asc LIMIT 1"
        self.env.cr.execute(sql_query, params)
        results = self.env.cr.fetchone()
        if results:
            return self.env['account.move.line'].browse(results[0])

        return self.env['account.move.line']

    def _get_move_lines_for_auto_reconcile(self):
        """ Returns the move lines that the method auto_reconcile can use to try to reconcile the statement line """
        pass

    @api.multi
    def auto_reconcile(self):
        """ Try to automatically reconcile the statement.line ; return the counterpart journal entry/ies if the automatic reconciliation succeeded, False otherwise.
            TODO : this method could be greatly improved and made extensible
        """
        self.ensure_one()
        match_recs = self.env['account.move.line']

        amount = self.amount_currency or self.amount
        company_currency = self.journal_id.company_id.currency_id
        st_line_currency = self.currency_id or self.journal_id.currency_id
        currency = (st_line_currency and st_line_currency != company_currency) and st_line_currency.id or False
        precision = st_line_currency and st_line_currency.decimal_places or company_currency.decimal_places
        params = {'company_id': self.env.user.company_id.id,
                    'account_payable_receivable': (self.journal_id.default_credit_account_id.id, self.journal_id.default_debit_account_id.id),
                    'amount': float_round(amount, precision_digits=precision),
                    'partner_id': self.partner_id.id,
                    'ref': self.name,
                    }
        field = currency and 'amount_residual_currency' or 'amount_residual'
        liquidity_field = currency and 'amount_currency' or amount > 0 and 'debit' or 'credit'
        # Look for structured communication match
        if self.name:
            sql_query = self._get_common_sql_query() + \
                " AND aml.ref = %(ref)s AND ("+field+" = %(amount)s OR (acc.internal_type = 'liquidity' AND "+liquidity_field+" = %(amount)s)) \
                ORDER BY date_maturity asc, aml.id asc"
            self.env.cr.execute(sql_query, params)
            match_recs = self.env.cr.dictfetchall()
            if len(match_recs) > 1:
                return False

        # Look for a single move line with the same partner, the same amount
        if not match_recs:
            if self.partner_id:
                sql_query = self._get_common_sql_query() + \
                " AND ("+field+" = %(amount)s OR (acc.internal_type = 'liquidity' AND "+liquidity_field+" = %(amount)s)) \
                ORDER BY date_maturity asc, aml.id asc"
                self.env.cr.execute(sql_query, params)
                match_recs = self.env.cr.dictfetchall()
                if len(match_recs) > 1:
                    return False

        if not match_recs:
            return False

        match_recs = self.env['account.move.line'].browse([aml.get('id') for aml in match_recs])
        # Now reconcile
        counterpart_aml_dicts = []
        payment_aml_rec = self.env['account.move.line']
        for aml in match_recs:
            if aml.account_id.internal_type == 'liquidity':
                payment_aml_rec = (payment_aml_rec | aml)
            else:
                amount = aml.currency_id and aml.amount_residual_currency or aml.amount_residual
                counterpart_aml_dicts.append({
                    'name': aml.name if aml.name != '/' else aml.move_id.name,
                    'debit': amount < 0 and -amount or 0,
                    'credit': amount > 0 and amount or 0,
                    'move_line': aml
                })

        try:
            with self._cr.savepoint():
                counterpart = self.process_reconciliation(counterpart_aml_dicts=counterpart_aml_dicts, payment_aml_rec=payment_aml_rec)
            return counterpart
        except UserError:
            # A configuration / business logic error that makes it impossible to auto-reconcile should not be raised
            # since automatic reconciliation is just an amenity and the user will get the same exception when manually
            # reconciling. Other types of exception are (hopefully) programmation errors and should cause a stacktrace.
            self.invalidate_cache()
            self.env['account.move'].invalidate_cache()
            self.env['account.move.line'].invalidate_cache()
            return False

    def _prepare_reconciliation_move(self, move_ref):
        """ Prepare the dict of values to create the move from a statement line. This method may be overridden to adapt domain logic
            through model inheritance (make sure to call super() to establish a clean extension chain).

           :param char move_ref: will be used as the reference of the generated account move
           :return: dict of value to create() the account.move
        """
        ref = move_ref or ''
        if self.ref:
            ref = move_ref + ' - ' + self.ref if move_ref else self.ref
        data = {
            'statement_line_id': self.id,
            'journal_id': self.statement_id.journal_id.id,
            'date': self.date,
            'ref': ref,
        }
        if self.move_name:
            data.update(name=self.move_name)
        return data

    def _prepare_reconciliation_move_line(self, move, amount):
        """ Prepare the dict of values to balance the move.

            :param recordset move: the account.move to link the move line
            :param float amount: the amount of transaction that wasn't already reconciled
        """
        company_currency = self.journal_id.company_id.currency_id
        statement_currency = self.journal_id.currency_id or company_currency
        st_line_currency = self.currency_id or statement_currency
        amount_currency = False
        st_line_currency_rate = self.currency_id and (self.amount_currency / self.amount) or False
        # We have several use case here to compure the currency and amount currency of counterpart line to balance the move:
        if st_line_currency != company_currency and st_line_currency == statement_currency:
            # company in currency A, statement in currency B and transaction in currency B
            # counterpart line must have currency B and correct amount is inverse of already existing lines
            amount_currency = -sum([x.amount_currency for x in move.line_ids])
        elif st_line_currency != company_currency and statement_currency == company_currency:
            # company in currency A, statement in currency A and transaction in currency B
            # counterpart line must have currency B and correct amount is inverse of already existing lines
            amount_currency = -sum([x.amount_currency for x in move.line_ids])
        elif st_line_currency != company_currency and st_line_currency != statement_currency:
            # company in currency A, statement in currency B and transaction in currency C
            # counterpart line must have currency B and use rate between B and C to compute correct amount
            amount_currency = -sum([x.amount_currency for x in move.line_ids])/st_line_currency_rate
        elif st_line_currency == company_currency and statement_currency != company_currency:
            # company in currency A, statement in currency B and transaction in currency A
            # counterpart line must have currency B and amount is computed using the rate between A and B
            amount_currency = amount/st_line_currency_rate
        
        # last case is company in currency A, statement in currency A and transaction in currency A
        # and in this case counterpart line does not need any second currency nor amount_currency

        return {
            'name': self.name,
            'move_id': move.id,
            'partner_id': self.partner_id and self.partner_id.id or False,
            'account_id': amount >= 0 \
                and self.statement_id.journal_id.default_credit_account_id.id \
                or self.statement_id.journal_id.default_debit_account_id.id,
            'credit': amount < 0 and -amount or 0.0,
            'debit': amount > 0 and amount or 0.0,
            'statement_id': self.statement_id.id,
            'currency_id': statement_currency != company_currency and statement_currency.id or (st_line_currency != company_currency and st_line_currency.id or False),
            'amount_currency': amount_currency,
        }

    @api.multi
    def process_reconciliations(self, data):
        """ Handles data sent from the bank statement reconciliation widget (and can otherwise serve as an old-API bridge)

            :param list of dicts data: must contains the keys 'counterpart_aml_dicts', 'payment_aml_ids' and 'new_aml_dicts',
                whose value is the same as described in process_reconciliation except that ids are used instead of recordsets.
        """
        AccountMoveLine = self.env['account.move.line']
        for st_line, datum in zip(self, data):
            payment_aml_rec = AccountMoveLine.browse(datum.get('payment_aml_ids', []))
            for aml_dict in datum.get('counterpart_aml_dicts', []):
                aml_dict['move_line'] = AccountMoveLine.browse(aml_dict['counterpart_aml_id'])
                del aml_dict['counterpart_aml_id']
            st_line.process_reconciliation(datum.get('counterpart_aml_dicts', []), payment_aml_rec, datum.get('new_aml_dicts', []))

    def fast_counterpart_creation(self):
        for st_line in self:
            # Technical functionality to automatically reconcile by creating a new move line
            vals = {
                'name': st_line.name,
                'debit': st_line.amount < 0 and -st_line.amount or 0.0,
                'credit': st_line.amount > 0 and st_line.amount or 0.0,
                'account_id': st_line.account_id.id,
            }
            st_line.process_reconciliation(new_aml_dicts=[vals])

    def process_reconciliation(self, counterpart_aml_dicts=None, payment_aml_rec=None, new_aml_dicts=None):
        """ Match statement lines with existing payments (eg. checks) and/or payables/receivables (eg. invoices and refunds) and/or new move lines (eg. write-offs).
            If any new journal item needs to be created (via new_aml_dicts or counterpart_aml_dicts), a new journal entry will be created and will contain those
            items, as well as a journal item for the bank statement line.
            Finally, mark the statement line as reconciled by putting the matched moves ids in the column journal_entry_ids.

            :param self: browse collection of records that are supposed to have no accounting entries already linked.
            :param (list of dicts) counterpart_aml_dicts: move lines to create to reconcile with existing payables/receivables.
                The expected keys are :
                - 'name'
                - 'debit'
                - 'credit'
                - 'move_line'
                    # The move line to reconcile (partially if specified debit/credit is lower than move line's credit/debit)

            :param (list of recordsets) payment_aml_rec: recordset move lines representing existing payments (which are already fully reconciled)

            :param (list of dicts) new_aml_dicts: move lines to create. The expected keys are :
                - 'name'
                - 'debit'
                - 'credit'
                - 'account_id'
                - (optional) 'tax_ids'
                - (optional) Other account.move.line fields like analytic_account_id or analytics_id

            :returns: The journal entries with which the transaction was matched. If there was at least an entry in counterpart_aml_dicts or new_aml_dicts, this list contains
                the move created by the reconciliation, containing entries for the statement.line (1), the counterpart move lines (0..*) and the new move lines (0..*).
        """
        counterpart_aml_dicts = counterpart_aml_dicts or []
        payment_aml_rec = payment_aml_rec or self.env['account.move.line']
        new_aml_dicts = new_aml_dicts or []

        aml_obj = self.env['account.move.line']

        company_currency = self.journal_id.company_id.currency_id
        statement_currency = self.journal_id.currency_id or company_currency
        st_line_currency = self.currency_id or statement_currency

        counterpart_moves = self.env['account.move']

        # Check and prepare received data
        if any(rec.statement_id for rec in payment_aml_rec):
            raise UserError(_('A selected move line was already reconciled.'))
        for aml_dict in counterpart_aml_dicts:
            if aml_dict['move_line'].reconciled:
                raise UserError(_('A selected move line was already reconciled.'))
            if isinstance(aml_dict['move_line'], (int, long)):
                aml_dict['move_line'] = aml_obj.browse(aml_dict['move_line'])
        for aml_dict in (counterpart_aml_dicts + new_aml_dicts):
            if aml_dict.get('tax_ids') and aml_dict['tax_ids'] and isinstance(aml_dict['tax_ids'][0], (int, long)):
                # Transform the value in the format required for One2many and Many2many fields
                aml_dict['tax_ids'] = map(lambda id: (4, id, None), aml_dict['tax_ids'])
        if any(line.journal_entry_ids for line in self):
            raise UserError(_('A selected statement line was already reconciled with an account move.'))

        # Fully reconciled moves are just linked to the bank statement
        total = self.amount
        for aml_rec in payment_aml_rec:
            total -= aml_rec.debit-aml_rec.credit
            aml_rec.write({'statement_id': self.statement_id.id})
            aml_rec.move_id.write({'statement_line_id': self.id})
            counterpart_moves = (counterpart_moves | aml_rec.move_id)

        # Create move line(s). Either matching an existing journal entry (eg. invoice), in which
        # case we reconcile the existing and the new move lines together, or being a write-off.
        if counterpart_aml_dicts or new_aml_dicts:
            st_line_currency = self.currency_id or statement_currency
            st_line_currency_rate = self.currency_id and (self.amount_currency / self.amount) or False

            # Create the move
            self.sequence = self.statement_id.line_ids.ids.index(self.id) + 1
            move_vals = self._prepare_reconciliation_move(self.statement_id.name)
            move = self.env['account.move'].create(move_vals)
            counterpart_moves = (counterpart_moves | move)

            # Create The payment
            payment = False
            if abs(total)>0.00001:
                partner_id = self.partner_id and self.partner_id.id or False
                partner_type = False
                if partner_id:
                    if total < 0:
                        partner_type = 'supplier'
                    else:
                        partner_type = 'customer'

                payment_methods = (total>0) and self.journal_id.inbound_payment_method_ids or self.journal_id.outbound_payment_method_ids
                currency = self.journal_id.currency_id or self.company_id.currency_id
                payment = self.env['account.payment'].create({
                    'payment_method_id': payment_methods and payment_methods[0].id or False,
                    'payment_type': total >0 and 'inbound' or 'outbound',
                    'partner_id': self.partner_id and self.partner_id.id or False,
                    'partner_type': partner_type,
                    'journal_id': self.statement_id.journal_id.id,
                    'payment_date': self.date,
                    'state': 'reconciled',
                    'currency_id': currency.id,
                    'amount': abs(total),
                    'communication': self.name or '',
                    'name': self.statement_id.name,
                })

            # Complete dicts to create both counterpart move lines and write-offs
            to_create = (counterpart_aml_dicts + new_aml_dicts)
            ctx = dict(self._context, date=self.date)
            for aml_dict in to_create:
                aml_dict['move_id'] = move.id
                aml_dict['partner_id'] = self.partner_id.id
                aml_dict['statement_id'] = self.statement_id.id
                if st_line_currency.id != company_currency.id:
                    aml_dict['amount_currency'] = aml_dict['debit'] - aml_dict['credit']
                    aml_dict['currency_id'] = st_line_currency.id
                    if self.currency_id and statement_currency.id == company_currency.id and st_line_currency_rate:
                        # Statement is in company currency but the transaction is in foreign currency
                        aml_dict['debit'] = company_currency.round(aml_dict['debit'] / st_line_currency_rate)
                        aml_dict['credit'] = company_currency.round(aml_dict['credit'] / st_line_currency_rate)
                    elif self.currency_id and st_line_currency_rate:
                        # Statement is in foreign currency and the transaction is in another one
                        aml_dict['debit'] = statement_currency.with_context(ctx).compute(aml_dict['debit'] / st_line_currency_rate, company_currency)
                        aml_dict['credit'] = statement_currency.with_context(ctx).compute(aml_dict['credit'] / st_line_currency_rate, company_currency)
                    else:
                        # Statement is in foreign currency and no extra currency is given for the transaction
                        aml_dict['debit'] = st_line_currency.with_context(ctx).compute(aml_dict['debit'], company_currency)
                        aml_dict['credit'] = st_line_currency.with_context(ctx).compute(aml_dict['credit'], company_currency)
                elif statement_currency.id != company_currency.id:
                    # Statement is in foreign currency but the transaction is in company currency
                    prorata_factor = (aml_dict['debit'] - aml_dict['credit']) / self.amount_currency
                    aml_dict['amount_currency'] = prorata_factor * self.amount
                    aml_dict['currency_id'] = statement_currency.id

            # Create write-offs
            # When we register a payment on an invoice, the write-off line contains the amount
            # currency if all related invoices have the same currency. We apply the same logic in
            # the manual reconciliation.
            counterpart_aml = self.env['account.move.line']
            for aml_dict in counterpart_aml_dicts:
                counterpart_aml |= aml_dict.get('move_line', self.env['account.move.line'])
            new_aml_currency = False
            if counterpart_aml\
                    and len(counterpart_aml.mapped('currency_id')) == 1\
                    and counterpart_aml[0].currency_id\
                    and counterpart_aml[0].currency_id != company_currency:
                new_aml_currency = counterpart_aml[0].currency_id
            for aml_dict in new_aml_dicts:
                aml_dict['payment_id'] = payment and payment.id or False
                if new_aml_currency and not aml_dict.get('currency_id'):
                    aml_dict['currency_id'] = new_aml_currency.id
                    aml_dict['amount_currency'] = company_currency.with_context(ctx).compute(aml_dict['debit'] - aml_dict['credit'], new_aml_currency)
                aml_obj.with_context(check_move_validity=False, apply_taxes=True).create(aml_dict)

            # Create counterpart move lines and reconcile them
            for aml_dict in counterpart_aml_dicts:
                if aml_dict['move_line'].partner_id.id:
                    aml_dict['partner_id'] = aml_dict['move_line'].partner_id.id
                aml_dict['account_id'] = aml_dict['move_line'].account_id.id
                aml_dict['payment_id'] = payment and payment.id or False

                counterpart_move_line = aml_dict.pop('move_line')
                if counterpart_move_line.currency_id and counterpart_move_line.currency_id != company_currency and not aml_dict.get('currency_id'):
                    aml_dict['currency_id'] = counterpart_move_line.currency_id.id
                    aml_dict['amount_currency'] = company_currency.with_context(ctx).compute(aml_dict['debit'] - aml_dict['credit'], counterpart_move_line.currency_id)
                new_aml = aml_obj.with_context(check_move_validity=False).create(aml_dict)

                (new_aml | counterpart_move_line).reconcile()

            # Balance the move
            st_line_amount = -sum([x.balance for x in move.line_ids])
            aml_dict = self._prepare_reconciliation_move_line(move, st_line_amount)
            aml_dict['payment_id'] = payment and payment.id or False
            aml_obj.with_context(check_move_validity=False).create(aml_dict)

            move.post()
            #record the move name on the statement line to be able to retrieve it in case of unreconciliation
            self.write({'move_name': move.name})
            payment.write({'payment_reference': move.name})
        elif self.move_name:
            raise UserError(_('Operation not allowed. Since your statement line already received a number, you cannot reconcile it entirely with existing journal entries otherwise it would make a gap in the numbering. You should book an entry and make a regular revert of it in case you want to cancel it.'))
        counterpart_moves.assert_balanced()
        return counterpart_moves<|MERGE_RESOLUTION|>--- conflicted
+++ resolved
@@ -1,20 +1,11 @@
 # -*- coding: utf-8 -*-
 
-<<<<<<< HEAD
 from odoo import api, fields, models, _
 from odoo.osv import expression
 from odoo.tools import float_is_zero
-from odoo.tools import float_compare, float_round
+from odoo.tools import float_compare, float_round, float_repr
 from odoo.tools.misc import formatLang
 from odoo.exceptions import UserError, ValidationError
-=======
-from openerp import api, fields, models, _
-from openerp.osv import expression
-from openerp.tools import float_is_zero
-from openerp.tools import float_compare, float_round, float_repr
-from openerp.tools.misc import formatLang
-from openerp.exceptions import UserError, ValidationError
->>>>>>> 7b0a1e40
 
 import time
 import math
