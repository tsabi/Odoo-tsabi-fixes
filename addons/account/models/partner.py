# -*- coding: utf-8 -*-

from ast import literal_eval
from operator import itemgetter
import time

from odoo import api, fields, models, _
from odoo.tools import DEFAULT_SERVER_DATETIME_FORMAT
from odoo.exceptions import ValidationError
from odoo.addons.base.models.res_partner import WARNING_MESSAGE, WARNING_HELP

class AccountFiscalPosition(models.Model):
    _name = 'account.fiscal.position'
    _description = 'Fiscal Position'
    _order = 'sequence'

    sequence = fields.Integer()
    name = fields.Char(string='Fiscal Position', required=True)
    active = fields.Boolean(default=True,
        help="By unchecking the active field, you may hide a fiscal position without deleting it.")
    company_id = fields.Many2one('res.company', string='Company')
    account_ids = fields.One2many('account.fiscal.position.account', 'position_id', string='Account Mapping', copy=True)
    tax_ids = fields.One2many('account.fiscal.position.tax', 'position_id', string='Tax Mapping', copy=True)
    note = fields.Text('Notes', translate=True, help="Legal mentions that have to be printed on the invoices.")
    auto_apply = fields.Boolean(string='Detect Automatically', help="Apply automatically this fiscal position.")
    vat_required = fields.Boolean(string='VAT required', help="Apply only if partner has a VAT number.")
    country_id = fields.Many2one('res.country', string='Country',
        help="Apply only if delivery or invoicing country match.")
    country_group_id = fields.Many2one('res.country.group', string='Country Group',
        help="Apply only if delivery or invoicing country match the group.")
    state_ids = fields.Many2many('res.country.state', string='Federal States')
    zip_from = fields.Integer(string='Zip Range From', default=0)
    zip_to = fields.Integer(string='Zip Range To', default=0)
    # To be used in hiding the 'Federal States' field('attrs' in view side) when selected 'Country' has 0 states.
    states_count = fields.Integer(compute='_compute_states_count')

    @api.one
    def _compute_states_count(self):
        self.states_count = len(self.country_id.state_ids)

    @api.one
    @api.constrains('zip_from', 'zip_to')
    def _check_zip(self):
        if self.zip_from > self.zip_to:
            raise ValidationError(_('Invalid "Zip Range", please configure it properly.'))
        return True

    @api.model     # noqa
    def map_tax(self, taxes, product=None, partner=None):
        result = self.env['account.tax'].browse()
        for tax in taxes:
            tax_count = 0
            for t in self.tax_ids:
                if t.tax_src_id == tax:
                    tax_count += 1
                    if t.tax_dest_id:
                        result |= t.tax_dest_id
            if not tax_count:
                result |= tax
        return result

    @api.model
    def map_account(self, account):
        for pos in self.account_ids:
            if pos.account_src_id == account:
                return pos.account_dest_id
        return account

    @api.model
    def map_accounts(self, accounts):
        """ Receive a dictionary having accounts in values and try to replace those accounts accordingly to the fiscal position.
        """
        ref_dict = {}
        for line in self.account_ids:
            ref_dict[line.account_src_id] = line.account_dest_id
        for key, acc in accounts.items():
            if acc in ref_dict:
                accounts[key] = ref_dict[acc]
        return accounts

    @api.onchange('country_id')
    def _onchange_country_id(self):
        if self.country_id:
            self.zip_from = self.zip_to = self.country_group_id = False
            self.state_ids = [(5,)]
            self.states_count = len(self.country_id.state_ids)

    @api.onchange('country_group_id')
    def _onchange_country_group_id(self):
        if self.country_group_id:
            self.zip_from = self.zip_to = self.country_id = False
            self.state_ids = [(5,)]

    @api.model
    def _get_fpos_by_region(self, country_id=False, state_id=False, zipcode=False, vat_required=False):
        if not country_id:
            return False
        base_domain = [('auto_apply', '=', True), ('vat_required', '=', vat_required)]
        if self.env.context.get('force_company'):
            base_domain.append(('company_id', '=', self.env.context.get('force_company')))
        null_state_dom = state_domain = [('state_ids', '=', False)]
        null_zip_dom = zip_domain = [('zip_from', '=', 0), ('zip_to', '=', 0)]
        null_country_dom = [('country_id', '=', False), ('country_group_id', '=', False)]

        if zipcode and zipcode.isdigit():
            zipcode = int(zipcode)
            zip_domain = [('zip_from', '<=', zipcode), ('zip_to', '>=', zipcode)]
        else:
            zipcode = 0

        if state_id:
            state_domain = [('state_ids', '=', state_id)]

        domain_country = base_domain + [('country_id', '=', country_id)]
        domain_group = base_domain + [('country_group_id.country_ids', '=', country_id)]

        # Build domain to search records with exact matching criteria
        fpos = self.search(domain_country + state_domain + zip_domain, limit=1)
        # return records that fit the most the criteria, and fallback on less specific fiscal positions if any can be found
        if not fpos and state_id:
            fpos = self.search(domain_country + null_state_dom + zip_domain, limit=1)
        if not fpos and zipcode:
            fpos = self.search(domain_country + state_domain + null_zip_dom, limit=1)
        if not fpos and state_id and zipcode:
            fpos = self.search(domain_country + null_state_dom + null_zip_dom, limit=1)

        # fallback: country group with no state/zip range
        if not fpos:
            fpos = self.search(domain_group + null_state_dom + null_zip_dom, limit=1)

        if not fpos:
            # Fallback on catchall (no country, no group)
            fpos = self.search(base_domain + null_country_dom, limit=1)
        return fpos or False

    @api.model
    def get_fiscal_position(self, partner_id, delivery_id=None):
        if not partner_id:
            return False
        # This can be easily overridden to apply more complex fiscal rules
        PartnerObj = self.env['res.partner']
        partner = PartnerObj.browse(partner_id)

        # if no delivery use invoicing
        if delivery_id:
            delivery = PartnerObj.browse(delivery_id)
        else:
            delivery = partner

        # partner manually set fiscal position always win
        if delivery.property_account_position_id or partner.property_account_position_id:
            return delivery.property_account_position_id.id or partner.property_account_position_id.id

        # First search only matching VAT positions
        vat_required = bool(partner.vat)
        fp = self._get_fpos_by_region(delivery.country_id.id, delivery.state_id.id, delivery.zip, vat_required)

        # Then if VAT required found no match, try positions that do not require it
        if not fp and vat_required:
            fp = self._get_fpos_by_region(delivery.country_id.id, delivery.state_id.id, delivery.zip, False)

        return fp.id if fp else False


class AccountFiscalPositionTax(models.Model):
    _name = 'account.fiscal.position.tax'
    _description = 'Taxes Fiscal Position'
    _rec_name = 'position_id'

    position_id = fields.Many2one('account.fiscal.position', string='Fiscal Position',
        required=True, ondelete='cascade')
    tax_src_id = fields.Many2one('account.tax', string='Tax on Product', required=True)
    tax_dest_id = fields.Many2one('account.tax', string='Tax to Apply')

    _sql_constraints = [
        ('tax_src_dest_uniq',
         'unique (position_id,tax_src_id,tax_dest_id)',
         'A tax fiscal position could be defined only once time on same taxes.')
    ]


class AccountFiscalPositionAccount(models.Model):
    _name = 'account.fiscal.position.account'
    _description = 'Accounts Fiscal Position'
    _rec_name = 'position_id'

    position_id = fields.Many2one('account.fiscal.position', string='Fiscal Position',
        required=True, ondelete='cascade')
    account_src_id = fields.Many2one('account.account', string='Account on Product',
        domain=[('deprecated', '=', False)], required=True)
    account_dest_id = fields.Many2one('account.account', string='Account to Use Instead',
        domain=[('deprecated', '=', False)], required=True)

    _sql_constraints = [
        ('account_src_dest_uniq',
         'unique (position_id,account_src_id,account_dest_id)',
         'An account fiscal position could be defined only once time on same accounts.')
    ]


class ResPartner(models.Model):
    _name = 'res.partner'
    _inherit = 'res.partner'

    @api.multi
    def _credit_debit_get(self):
        tables, where_clause, where_params = self.env['account.move.line']._query_get()
        where_params = [tuple(self.ids)] + where_params
        if where_clause:
            where_clause = 'AND ' + where_clause
        self._cr.execute("""SELECT account_move_line.partner_id, act.type, SUM(account_move_line.amount_residual)
                      FROM account_move_line
                      LEFT JOIN account_account a ON (account_move_line.account_id=a.id)
                      LEFT JOIN account_account_type act ON (a.user_type_id=act.id)
                      WHERE act.type IN ('receivable','payable')
                      AND account_move_line.partner_id IN %s
                      AND account_move_line.reconciled IS FALSE
                      """ + where_clause + """
                      GROUP BY account_move_line.partner_id, act.type
                      """, where_params)
        for pid, type, val in self._cr.fetchall():
            partner = self.browse(pid)
            if type == 'receivable':
                partner.credit = val
            elif type == 'payable':
                partner.debit = -val

    @api.multi
    def _asset_difference_search(self, account_type, operator, operand):
        if operator not in ('<', '=', '>', '>=', '<='):
            return []
        if type(operand) not in (float, int):
            return []
        sign = 1
        if account_type == 'payable':
            sign = -1
        res = self._cr.execute('''
            SELECT partner.id
            FROM res_partner partner
            LEFT JOIN account_move_line aml ON aml.partner_id = partner.id
            RIGHT JOIN account_account acc ON aml.account_id = acc.id
            WHERE acc.internal_type = %s
              AND NOT acc.deprecated
            GROUP BY partner.id
            HAVING %s * COALESCE(SUM(aml.amount_residual), 0) ''' + operator + ''' %s''', (account_type, sign, operand))
        res = self._cr.fetchall()
        if not res:
            return [('id', '=', '0')]
        return [('id', 'in', [r[0] for r in res])]

    @api.model
    def _credit_search(self, operator, operand):
        return self._asset_difference_search('receivable', operator, operand)

    @api.model
    def _debit_search(self, operator, operand):
        return self._asset_difference_search('payable', operator, operand)

    @api.multi
    def _invoice_total(self):
        account_invoice_report = self.env['account.invoice.report']
        if not self.ids:
            self.total_invoiced = 0.0
            return True

        user_currency_id = self.env.user.company_id.currency_id.id
        all_partners_and_children = {}
        all_partner_ids = []
        for partner in self:
            # price_total is in the company currency
            all_partners_and_children[partner] = self.with_context(active_test=False).search([('id', 'child_of', partner.id)]).ids
            all_partner_ids += all_partners_and_children[partner]

        # searching account.invoice.report via the ORM is comparatively expensive
        # (generates queries "id in []" forcing to build the full table).
        # In simple cases where all invoices are in the same currency than the user's company
        # access directly these elements

        # generate where clause to include multicompany rules
        where_query = account_invoice_report._where_calc([
            ('partner_id', 'in', all_partner_ids), ('state', 'not in', ['draft', 'cancel']),
            ('type', 'in', ('out_invoice', 'out_refund'))
        ])
        account_invoice_report._apply_ir_rules(where_query, 'read')
        from_clause, where_clause, where_clause_params = where_query.get_sql()

        # price_total is in the company currency
        query = """
                  SELECT SUM(price_total) as total, partner_id
                    FROM account_invoice_report account_invoice_report
                   WHERE %s
                   GROUP BY partner_id
                """ % where_clause
        self.env.cr.execute(query, where_clause_params)
        price_totals = self.env.cr.dictfetchall()
        for partner, child_ids in all_partners_and_children.items():
            partner.total_invoiced = sum(price['total'] for price in price_totals if price['partner_id'] in child_ids)

    @api.multi
    def _compute_journal_item_count(self):
        AccountMoveLine = self.env['account.move.line']
        for partner in self:
            partner.journal_item_count = AccountMoveLine.search_count([('partner_id', '=', partner.id)])

    @api.multi
    def _compute_contracts_count(self):
        AccountAnalyticAccount = self.env['account.analytic.account']
        for partner in self:
            partner.contracts_count = AccountAnalyticAccount.search_count([('partner_id', '=', partner.id)])

    def get_followup_lines_domain(self, date, overdue_only=False, only_unblocked=False):
        domain = [('reconciled', '=', False), ('account_id.deprecated', '=', False), ('account_id.internal_type', '=', 'receivable'), '|', ('debit', '!=', 0), ('credit', '!=', 0), ('company_id', '=', self.env.user.company_id.id)]
        if only_unblocked:
            domain += [('blocked', '=', False)]
        if self.ids:
            if 'exclude_given_ids' in self._context:
                domain += [('partner_id', 'not in', self.ids)]
            else:
                domain += [('partner_id', 'in', self.ids)]
        #adding the overdue lines
        overdue_domain = ['|', '&', ('date_maturity', '!=', False), ('date_maturity', '<', date), '&', ('date_maturity', '=', False), ('date', '<', date)]
        if overdue_only:
            domain += overdue_domain
        return domain

    @api.one
    def _compute_has_unreconciled_entries(self):
        # Avoid useless work if has_unreconciled_entries is not relevant for this partner
        if not self.active or not self.is_company and self.parent_id:
            return
        self.env.cr.execute(
            """ SELECT 1 FROM(
                    SELECT
                        p.last_time_entries_checked AS last_time_entries_checked,
                        MAX(l.write_date) AS max_date
                    FROM
                        account_move_line l
                        RIGHT JOIN account_account a ON (a.id = l.account_id)
                        RIGHT JOIN res_partner p ON (l.partner_id = p.id)
                    WHERE
                        p.id = %s
                        AND EXISTS (
                            SELECT 1
                            FROM account_move_line l
                            WHERE l.account_id = a.id
                            AND l.partner_id = p.id
                            AND l.amount_residual > 0
                        )
                        AND EXISTS (
                            SELECT 1
                            FROM account_move_line l
                            WHERE l.account_id = a.id
                            AND l.partner_id = p.id
                            AND l.amount_residual < 0
                        )
                    GROUP BY p.last_time_entries_checked
                ) as s
                WHERE (last_time_entries_checked IS NULL OR max_date > last_time_entries_checked)
            """, (self.id,))
        self.has_unreconciled_entries = self.env.cr.rowcount == 1

    @api.multi
    def mark_as_reconciled(self):
        self.env['account.partial.reconcile'].check_access_rights('write')
        return self.sudo().with_context(company_id=self.env.user.company_id.id).write({'last_time_entries_checked': time.strftime(DEFAULT_SERVER_DATETIME_FORMAT)})

    @api.one
    def _get_company_currency(self):
        if self.company_id:
            self.currency_id = self.sudo().company_id.currency_id
        else:
            self.currency_id = self.env.user.company_id.currency_id

    credit = fields.Monetary(compute='_credit_debit_get', search=_credit_search,
        string='Total Receivable', help="Total amount this customer owes you.")
    debit = fields.Monetary(compute='_credit_debit_get', search=_debit_search, string='Total Payable',
        help="Total amount you have to pay to this vendor.")
    debit_limit = fields.Monetary('Payable Limit')
    total_invoiced = fields.Monetary(compute='_invoice_total', string="Total Invoiced",
        groups='account.group_account_invoice')
    currency_id = fields.Many2one('res.currency', compute='_get_company_currency', readonly=True,
        string="Currency", help='Utility field to express amount currency')
    contracts_count = fields.Integer(compute='_compute_contracts_count', string="Contracts Count", type='integer')
    journal_item_count = fields.Integer(compute='_compute_journal_item_count', string="Journal Items", type="integer")
    property_account_payable_id = fields.Many2one('account.account', company_dependent=True,
        string="Account Payable", oldname="property_account_payable",
        domain="[('internal_type', '=', 'payable'), ('deprecated', '=', False)]",
        help="This account will be used instead of the default one as the payable account for the current partner",
        required=True)
    property_account_receivable_id = fields.Many2one('account.account', company_dependent=True,
        string="Account Receivable", oldname="property_account_receivable",
        domain="[('internal_type', '=', 'receivable'), ('deprecated', '=', False)]",
        help="This account will be used instead of the default one as the receivable account for the current partner",
        required=True)
    property_account_position_id = fields.Many2one('account.fiscal.position', company_dependent=True,
        string="Fiscal Position",
        help="The fiscal position will determine taxes and accounts used for the partner.", oldname="property_account_position",
        domain="[('company_id', 'in', [company_id, False])]")
    property_payment_term_id = fields.Many2one('account.payment.term', company_dependent=True,
        string='Customer Payment Terms',
        help="This payment term will be used instead of the default one for sales orders and customer invoices", oldname="property_payment_term")
    property_supplier_payment_term_id = fields.Many2one('account.payment.term', company_dependent=True,
         string='Vendor Payment Terms',
         help="This payment term will be used instead of the default one for purchase orders and vendor bills", oldname="property_supplier_payment_term")
    ref_company_ids = fields.One2many('res.company', 'partner_id',
        string='Companies that refers to partner', oldname="ref_companies")
    has_unreconciled_entries = fields.Boolean(compute='_compute_has_unreconciled_entries',
        help="The partner has at least one unreconciled debit and credit since last time the invoices & payments matching was performed.")
    last_time_entries_checked = fields.Datetime(oldname='last_reconciliation_date',
        string='Latest Invoices & Payments Matching Date', readonly=True, copy=False,
        help='Last time the invoices & payments matching was performed for this partner. '
             'It is set either if there\'s not at least an unreconciled debit and an unreconciled credit '
             'or if you click the "Done" button.')
    invoice_ids = fields.One2many('account.invoice', 'partner_id', string='Invoices', readonly=True, copy=False)
    contract_ids = fields.One2many('account.analytic.account', 'partner_id', string='Contracts', readonly=True)
    bank_account_count = fields.Integer(compute='_compute_bank_count', string="Bank")
    trust = fields.Selection([('good', 'Good Debtor'), ('normal', 'Normal Debtor'), ('bad', 'Bad Debtor')], string='Degree of trust you have in this debtor', default='normal', company_dependent=True)
    invoice_warn = fields.Selection(WARNING_MESSAGE, 'Invoice', help=WARNING_HELP, default="no-message")
    invoice_warn_msg = fields.Text('Message for Invoice')

    @api.multi
    def _compute_bank_count(self):
        bank_data = self.env['res.partner.bank'].read_group([('partner_id', 'in', self.ids)], ['partner_id'], ['partner_id'])
        mapped_data = dict([(bank['partner_id'][0], bank['partner_id_count']) for bank in bank_data])
        for partner in self:
            partner.bank_account_count = mapped_data.get(partner.id, 0)

    def _find_accounting_partner(self, partner):
        ''' Find the partner for which the accounting entries will be created '''
        return partner.commercial_partner_id

    @api.model
    def _commercial_fields(self):
        return super(ResPartner, self)._commercial_fields() + \
            ['debit_limit', 'property_account_payable_id', 'property_account_receivable_id', 'property_account_position_id',
             'property_payment_term_id', 'property_supplier_payment_term_id', 'last_time_entries_checked']

    @api.multi
    def action_view_partner_invoices(self):
        self.ensure_one()
        action = self.env.ref('account.action_invoice_refund_out_tree').read()[0]
        action['domain'] = literal_eval(action['domain'])
        action['domain'].append(('partner_id', 'child_of', self.id))
        return action

<<<<<<< HEAD
    def can_edit_vat(self):
        can_edit_vat = super(ResPartner, self).can_edit_vat()
        if not can_edit_vat:
            return can_edit_vat
        Invoice = self.env['account.invoice']
        has_invoice = Invoice.search([
            ('type', 'in', ['out_invoice', 'out_refund']),
            ('partner_id', 'child_of', self.commercial_partner_id.id),
            ('state', 'not in', ['draft', 'cancel'])
        ], limit=1)
        return can_edit_vat and not (bool(has_invoice))
=======
    @api.onchange('company_id')
    def _onchange_company_id(self):
        if self.company_id:
            return {'domain': {'property_account_position_id': [('company_id', 'in', [self.company_id.id, False])]}}
>>>>>>> 90f8f17f
<|MERGE_RESOLUTION|>--- conflicted
+++ resolved
@@ -443,7 +443,11 @@
         action['domain'].append(('partner_id', 'child_of', self.id))
         return action
 
-<<<<<<< HEAD
+    @api.onchange('company_id')
+    def _onchange_company_id(self):
+        if self.company_id:
+            return {'domain': {'property_account_position_id': [('company_id', 'in', [self.company_id.id, False])]}}
+
     def can_edit_vat(self):
         can_edit_vat = super(ResPartner, self).can_edit_vat()
         if not can_edit_vat:
@@ -454,10 +458,4 @@
             ('partner_id', 'child_of', self.commercial_partner_id.id),
             ('state', 'not in', ['draft', 'cancel'])
         ], limit=1)
-        return can_edit_vat and not (bool(has_invoice))
-=======
-    @api.onchange('company_id')
-    def _onchange_company_id(self):
-        if self.company_id:
-            return {'domain': {'property_account_position_id': [('company_id', 'in', [self.company_id.id, False])]}}
->>>>>>> 90f8f17f
+        return can_edit_vat and not (bool(has_invoice))