import json
from datetime import datetime, timedelta

from babel.dates import format_datetime, format_date

from odoo import models, api, _, fields
from odoo.release import version
from odoo.tools import DEFAULT_SERVER_DATE_FORMAT as DF
from odoo.tools.misc import formatLang

class account_journal(models.Model):
    _inherit = "account.journal"

    @api.one
    def _kanban_dashboard(self):
        self.kanban_dashboard = json.dumps(self.get_journal_dashboard_datas())

    @api.one
    def _kanban_dashboard_graph(self):
        if (self.type in ['sale', 'purchase']):
            self.kanban_dashboard_graph = json.dumps(self.get_bar_graph_datas())
        elif (self.type in ['cash', 'bank']):
            self.kanban_dashboard_graph = json.dumps(self.get_line_graph_datas())

    kanban_dashboard = fields.Text(compute='_kanban_dashboard')
    kanban_dashboard_graph = fields.Text(compute='_kanban_dashboard_graph')
    show_on_dashboard = fields.Boolean(string='Show journal on dashboard', help="Whether this journal should be displayed on the dashboard or not", default=True)
    color = fields.Integer("Color Index", default=0)
    account_setup_bank_data_done = fields.Boolean(string='Bank setup marked as done', related='company_id.account_setup_bank_data_done', help="Technical field used in the special view for the setup bar step.")

    def _graph_title_and_key(self):
        if self.type == 'sale':
            return ['', _('Sales: Untaxed Total')]
        elif self.type == 'purchase':
            return ['', _('Purchase: Untaxed Total')]
        elif self.type == 'cash':
            return ['', _('Cash: Balance')]
        elif self.type == 'bank':
            return ['', _('Bank: Balance')]

    # Below method is used to get data of bank and cash statemens
    @api.multi
    def get_line_graph_datas(self):
        """Computes the data used to display the graph for bank and cash journals in the accounting dashboard"""

        def build_graph_data(date, amount):
            #display date in locale format
            name = format_date(date, 'd LLLL Y', locale=locale)
            short_name = format_date(date, 'd MMM', locale=locale)
            return {'x':short_name,'y': amount, 'name':name}

        self.ensure_one()
        BankStatement = self.env['account.bank.statement']
        data = []
        today = datetime.today()
        last_month = today + timedelta(days=-30)
        locale = self._context.get('lang') or 'en_US'

        #starting point of the graph is the last statement
        last_stmt = BankStatement.search([('journal_id', '=', self.id), ('date', '<=', today.strftime(DF))], order='date desc, id desc', limit=1)
        if not last_stmt:
            last_stmt = BankStatement.search([('journal_id', '=', self.id), ('date', '<=', last_month.strftime(DF))], order='date desc, id desc', limit=1)
        last_balance = last_stmt and last_stmt.balance_end_real or 0
        data.append(build_graph_data(today, last_balance))

        #then we subtract the total amount of bank statement lines per day to get the previous points
        #(graph is drawn backward)
        date = today
        amount = last_balance
        query = """SELECT l.date, sum(l.amount) as amount
                        FROM account_bank_statement_line l
                        RIGHT JOIN account_bank_statement st ON l.statement_id = st.id
                        WHERE st.journal_id = %s
                          AND l.date > %s
                          AND l.date <= %s
                        GROUP BY l.date
                        ORDER BY l.date desc
                        """
        self.env.cr.execute(query, (self.id, last_month, today))
        for val in self.env.cr.dictfetchall():
            date = datetime.strptime(val['date'], DF)
            if val['date'] != today.strftime(DF):  # make sure the last point in the graph is today
                data[:0] = [build_graph_data(date, amount)]
            amount -= val['amount']

        # make sure the graph starts 1 month ago
        if date.strftime(DF) != last_month.strftime(DF):
            data[:0] = [build_graph_data(last_month, amount)]

        [graph_title, graph_key] = self._graph_title_and_key()
        color = '#875A7B' if 'e' in version else '#7c7bad'
        return [{'values': data, 'title': graph_title, 'key': graph_key, 'area': True, 'color': color}]

    @api.multi
    def get_bar_graph_datas(self):
        data = []
        today = datetime.strptime(fields.Date.context_today(self), DF)
        data.append({'label': _('Past'), 'value':0.0, 'type': 'past'})
        day_of_week = int(format_datetime(today, 'e', locale=self._context.get('lang') or 'en_US'))
        first_day_of_week = today + timedelta(days=-day_of_week+1)
        for i in range(-1,4):
            if i==0:
                label = _('This Week')
            elif i==3:
                label = _('Future')
            else:
                start_week = first_day_of_week + timedelta(days=i*7)
                end_week = start_week + timedelta(days=6)
                if start_week.month == end_week.month:
                    label = str(start_week.day) + '-' +str(end_week.day)+ ' ' + format_date(end_week, 'MMM', locale=self._context.get('lang') or 'en_US')
                else:
                    label = format_date(start_week, 'd MMM', locale=self._context.get('lang') or 'en_US')+'-'+format_date(end_week, 'd MMM', locale=self._context.get('lang') or 'en_US')
            data.append({'label':label,'value':0.0, 'type': 'past' if i<0 else 'future'})

        # Build SQL query to find amount aggregated by week
        (select_sql_clause, query_args) = self._get_bar_graph_select_query()
        query = ''
        start_date = (first_day_of_week + timedelta(days=-7))
        for i in range(0,6):
            if i == 0:
                query += "("+select_sql_clause+" and date < '"+start_date.strftime(DF)+"')"
            elif i == 5:
                query += " UNION ALL ("+select_sql_clause+" and date >= '"+start_date.strftime(DF)+"')"
            else:
                next_date = start_date + timedelta(days=7)
                query += " UNION ALL ("+select_sql_clause+" and date >= '"+start_date.strftime(DF)+"' and date < '"+next_date.strftime(DF)+"')"
                start_date = next_date

        self.env.cr.execute(query, query_args)
        query_results = self.env.cr.dictfetchall()
        for index in range(0, len(query_results)):
            if query_results[index].get('aggr_date') != None:
                data[index]['value'] = query_results[index].get('total')

        [graph_title, graph_key] = self._graph_title_and_key()
        return [{'values': data, 'title': graph_title, 'key': graph_key}]

    def _get_bar_graph_select_query(self):
        """
        Returns a tuple containing the base SELECT SQL query used to gather
        the bar graph's data as its first element, and the arguments dictionary
        for it as its second.
        """
        return ("""SELECT sum(residual_company_signed) as total, min(date) as aggr_date
               FROM account_invoice
               WHERE journal_id = %(journal_id)s and state = 'open'""", {'journal_id':self.id})

    @api.multi
    def get_journal_dashboard_datas(self):
        currency = self.currency_id or self.company_id.currency_id
        number_to_reconcile = last_balance = account_sum = 0
        title = ''
        number_draft = number_waiting = number_late = 0
        sum_draft = sum_waiting = sum_late = 0.0
        if self.type in ['bank', 'cash']:
            last_bank_stmt = self.env['account.bank.statement'].search([('journal_id', 'in', self.ids)], order="date desc, id desc", limit=1)
            last_balance = last_bank_stmt and last_bank_stmt[0].balance_end or 0
            #Get the number of items to reconcile for that bank journal
            self.env.cr.execute("""SELECT COUNT(DISTINCT(line.id))
                            FROM account_bank_statement_line AS line
                            LEFT JOIN account_bank_statement AS st
                            ON line.statement_id = st.id
                            WHERE st.journal_id IN %s AND st.state = 'open' AND line.amount != 0.0
                            AND not exists (select 1 from account_move_line aml where aml.statement_line_id = line.id)
                        """, (tuple(self.ids),))
            number_to_reconcile = self.env.cr.fetchone()[0]
            # optimization to read sum of balance from account_move_line
            account_ids = tuple(ac for ac in [self.default_debit_account_id.id, self.default_credit_account_id.id] if ac)
            if account_ids:
                amount_field = 'aml.balance' if (not self.currency_id or self.currency_id == self.company_id.currency_id) else 'aml.amount_currency'
                query = """SELECT sum(%s) FROM account_move_line aml
                           LEFT JOIN account_move move ON aml.move_id = move.id
                           WHERE aml.account_id in %%s
                           AND move.date <= %%s AND move.state = 'posted';""" % (amount_field,)
                self.env.cr.execute(query, (account_ids, fields.Date.today(),))
                query_results = self.env.cr.dictfetchall()
                if query_results and query_results[0].get('sum') != None:
                    account_sum = query_results[0].get('sum')
        #TODO need to check if all invoices are in the same currency than the journal!!!!
        elif self.type in ['sale', 'purchase']:
            title = _('Bills to pay') if self.type == 'purchase' else _('Invoices owed to you')

            (query, query_args) = self._get_open_bills_to_pay_query()
            self.env.cr.execute(query, query_args)
            query_results_to_pay = self.env.cr.dictfetchall()

            (query, query_args) = self._get_draft_bills_query()
            self.env.cr.execute(query, query_args)
            query_results_drafts = self.env.cr.dictfetchall()

            today = datetime.today()
            query = """SELECT amount_total, currency_id AS currency, type FROM account_invoice WHERE journal_id = %s AND date <= %s AND state = 'open';"""
            self.env.cr.execute(query, (self.id, today))
            late_query_results = self.env.cr.dictfetchall()
            (number_waiting, sum_waiting) = self._count_results_and_sum_amounts(query_results_to_pay, currency)
            (number_draft, sum_draft) = self._count_results_and_sum_amounts(query_results_drafts, currency)
            (number_late, sum_late) = self._count_results_and_sum_amounts(late_query_results, currency)

        difference = currency.round(last_balance-account_sum) + 0.0
        return {
            'number_to_reconcile': number_to_reconcile,
            'account_balance': formatLang(self.env, currency.round(account_sum) + 0.0, currency_obj=currency),
            'last_balance': formatLang(self.env, currency.round(last_balance) + 0.0, currency_obj=currency),
            'difference': formatLang(self.env, difference, currency_obj=currency) if difference else False,
            'number_draft': number_draft,
            'number_waiting': number_waiting,
            'number_late': number_late,
            'sum_draft': formatLang(self.env, currency.round(sum_draft) + 0.0, currency_obj=currency),
            'sum_waiting': formatLang(self.env, currency.round(sum_waiting) + 0.0, currency_obj=currency),
            'sum_late': formatLang(self.env, currency.round(sum_late) + 0.0, currency_obj=currency),
            'currency_id': currency.id,
            'bank_statements_source': self.bank_statements_source,
            'title': title,
        }

    def _get_open_bills_to_pay_query(self):
        """
        Returns a tuple containing the SQL query used to gather the open bills
        data as its first element, and the arguments dictionary to use to run
        it as its second.
        """
<<<<<<< HEAD
        return ("""SELECT state, residual_signed as amount_total, currency_id AS currency
=======
        return ("""SELECT state, amount_total, currency_id AS currency, type
>>>>>>> b33d5af4
                  FROM account_invoice
                  WHERE journal_id = %(journal_id)s AND state = 'open';""", {'journal_id':self.id})

    def _get_draft_bills_query(self):
        """
        Returns a tuple containing as its first element the SQL query used to
        gather the bills in draft state data, and the arguments
        dictionary to use to run it as its second.
        """
        return ("""SELECT state, amount_total, currency_id AS currency, type
                  FROM account_invoice
                  WHERE journal_id = %(journal_id)s AND state = 'draft';""", {'journal_id':self.id})

    def _count_results_and_sum_amounts(self, results_dict, target_currency):
        """ Loops on a query result to count the total number of invoices and sum
        their amount_total field (expressed in the given target currency).
        """
        rslt_count = 0
        rslt_sum = 0.0
        for result in results_dict:
            cur = self.env['res.currency'].browse(result.get('currency'))
            rslt_count += 1

            type_factor = result.get('type') in ('in_refund', 'out_refund') and -1 or 1
            rslt_sum += type_factor * cur.compute(result.get('amount_total'), target_currency)
        return (rslt_count, rslt_sum)

    @api.multi
    def action_create_new(self):
        ctx = self._context.copy()
        model = 'account.invoice'
        if self.type == 'sale':
            ctx.update({'journal_type': self.type, 'default_type': 'out_invoice', 'type': 'out_invoice', 'default_journal_id': self.id})
            if ctx.get('refund'):
                ctx.update({'default_type':'out_refund', 'type':'out_refund'})
            view_id = self.env.ref('account.invoice_form').id
        elif self.type == 'purchase':
            ctx.update({'journal_type': self.type, 'default_type': 'in_invoice', 'type': 'in_invoice', 'default_journal_id': self.id})
            if ctx.get('refund'):
                ctx.update({'default_type': 'in_refund', 'type': 'in_refund'})
            view_id = self.env.ref('account.invoice_supplier_form').id
        else:
            ctx.update({'default_journal_id': self.id, 'view_no_maturity': True})
            view_id = self.env.ref('account.view_move_form').id
            model = 'account.move'
        return {
            'name': _('Create invoice/bill'),
            'type': 'ir.actions.act_window',
            'view_type': 'form',
            'view_mode': 'form',
            'res_model': model,
            'view_id': view_id,
            'context': ctx,
        }

    @api.multi
    def create_cash_statement(self):
        ctx = self._context.copy()
        ctx.update({'journal_id': self.id, 'default_journal_id': self.id, 'default_journal_type': 'cash'})
        return {
            'name': _('Create cash statement'),
            'type': 'ir.actions.act_window',
            'view_type': 'form',
            'view_mode': 'form',
            'res_model': 'account.bank.statement',
            'context': ctx,
        }

    @api.multi
    def action_open_reconcile(self):
        if self.type in ['bank', 'cash']:
            # Open reconciliation view for bank statements belonging to this journal
            bank_stmt = self.env['account.bank.statement'].search([('journal_id', 'in', self.ids)])
            return {
                'type': 'ir.actions.client',
                'tag': 'bank_statement_reconciliation_view',
                'context': {'statement_ids': bank_stmt.ids, 'company_ids': self.mapped('company_id').ids},
            }
        else:
            # Open reconciliation view for customers/suppliers
            action_context = {'show_mode_selector': False, 'company_ids': self.mapped('company_id').ids}
            if self.type == 'sale':
                action_context.update({'mode': 'customers'})
            elif self.type == 'purchase':
                action_context.update({'mode': 'suppliers'})
            return {
                'type': 'ir.actions.client',
                'tag': 'manual_reconciliation_view',
                'context': action_context,
            }

    @api.multi
    def open_action(self):
        """return action based on type for related journals"""
        action_name = self._context.get('action_name', False)
        if not action_name:
            if self.type == 'bank':
                action_name = 'action_bank_statement_tree'
            elif self.type == 'cash':
                action_name = 'action_view_bank_statement_tree'
            elif self.type == 'sale':
                action_name = 'action_invoice_tree1'
            elif self.type == 'purchase':
                action_name = 'action_invoice_tree2'
            else:
                action_name = 'action_move_journal_line'

        _journal_invoice_type_map = {
            ('sale', None): 'out_invoice',
            ('purchase', None): 'in_invoice',
            ('sale', 'refund'): 'out_refund',
            ('purchase', 'refund'): 'in_refund',
            ('bank', None): 'bank',
            ('cash', None): 'cash',
            ('general', None): 'general',
        }
        invoice_type = _journal_invoice_type_map[(self.type, self._context.get('invoice_type'))]

        ctx = self._context.copy()
        ctx.pop('group_by', None)
        ctx.update({
            'journal_type': self.type,
            'default_journal_id': self.id,
            'default_type': invoice_type,
            'type': invoice_type
        })

        [action] = self.env.ref('account.%s' % action_name).read()
        if not self.env.context.get('use_domain'):
            ctx['search_default_journal_id'] = self.id
        action['context'] = ctx
        action['domain'] = self._context.get('use_domain', [])
        account_invoice_filter = self.env.ref('account.view_account_invoice_filter', False)
        if action_name in ['action_invoice_tree1', 'action_invoice_tree2']:
            action['search_view_id'] = account_invoice_filter and account_invoice_filter.id or False
        if action_name in ['action_bank_statement_tree', 'action_view_bank_statement_tree']:
            action['views'] = False
            action['view_id'] = False
        return action

    @api.multi
    def open_spend_money(self):
        return self.open_payments_action('outbound')

    @api.multi
    def open_collect_money(self):
        return self.open_payments_action('inbound')

    @api.multi
    def open_transfer_money(self):
        return self.open_payments_action('transfer')

    @api.multi
    def open_payments_action(self, payment_type):
        ctx = self._context.copy()
        ctx.update({
            'default_payment_type': payment_type,
            'default_journal_id': self.id
        })
        ctx.pop('group_by', None)
        action_rec = self.env['ir.model.data'].xmlid_to_object('account.action_account_payments')
        if action_rec:
            action = action_rec.read([])[0]
            action['context'] = ctx
            action['domain'] = [('journal_id','=',self.id),('payment_type','=',payment_type)]
            return action

    @api.multi
    def open_action_with_context(self):
        action_name = self.env.context.get('action_name', False)
        if not action_name:
            return False
        ctx = dict(self.env.context, default_journal_id=self.id)
        if ctx.get('search_default_journal', False):
            ctx.update(search_default_journal_id=self.id)
        ctx.pop('group_by', None)
        ir_model_obj = self.env['ir.model.data']
        model, action_id = ir_model_obj.get_object_reference('account', action_name)
        [action] = self.env[model].browse(action_id).read()
        action['context'] = ctx
        if ctx.get('use_domain', False):
            action['domain'] = ['|', ('journal_id', '=', self.id), ('journal_id', '=', False)]
            action['name'] += ' for journal ' + self.name
        return action

    @api.multi
    def create_bank_statement(self):
        """return action to create a bank statements. This button should be called only on journals with type =='bank'"""
        self.bank_statements_source = 'manual'
        action = self.env.ref('account.action_bank_statement_tree').read()[0]
        action.update({
            'views': [[False, 'form']],
            'context': "{'default_journal_id': " + str(self.id) + "}",
        })
        return action

    #####################
    # Setup Steps Stuff #
    #####################
    @api.model
    def retrieve_account_dashboard_setup_bar(self):
        """ Returns the data used by the setup bar on the Accounting app dashboard."""
        company = self.env.user.company_id
        return {
            'show_setup_bar': not company.account_setup_bar_closed,
            'company': company.account_setup_company_data_done,
            'bank': company.account_setup_bank_data_done,
            'fiscal_year': company.account_setup_fy_data_done,
            'chart_of_accounts': company.account_setup_coa_done,
            'initial_balance': company.opening_move_posted(),
        }

    def mark_bank_setup_as_done_action(self):
        """ Marks the 'bank setup' step as done in the setup bar and in the company."""
        self.company_id.account_setup_bank_data_done = True

    def unmark_bank_setup_as_done_action(self):
        """ Marks the 'bank setup' step as not done in the setup bar and in the company."""
        self.company_id.account_setup_bank_data_done = False<|MERGE_RESOLUTION|>--- conflicted
+++ resolved
@@ -219,11 +219,7 @@
         data as its first element, and the arguments dictionary to use to run
         it as its second.
         """
-<<<<<<< HEAD
-        return ("""SELECT state, residual_signed as amount_total, currency_id AS currency
-=======
-        return ("""SELECT state, amount_total, currency_id AS currency, type
->>>>>>> b33d5af4
+        return ("""SELECT state, residual_signed as amount_total, currency_id AS currency, type
                   FROM account_invoice
                   WHERE journal_id = %(journal_id)s AND state = 'open';""", {'journal_id':self.id})
 
