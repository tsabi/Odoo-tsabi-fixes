# -*- coding: utf-8 -*-

import json
import re
import uuid
from functools import partial

from lxml import etree
from dateutil.relativedelta import relativedelta
from werkzeug.urls import url_encode

from odoo import api, exceptions, fields, models, _
from odoo.tools import float_is_zero, float_compare, pycompat
from odoo.tools.misc import formatLang

from odoo.exceptions import AccessError, UserError, RedirectWarning, ValidationError, Warning

from odoo.addons import decimal_precision as dp
import logging

_logger = logging.getLogger(__name__)

# mapping invoice type to journal type
TYPE2JOURNAL = {
    'out_invoice': 'sale',
    'in_invoice': 'purchase',
    'out_refund': 'sale',
    'in_refund': 'purchase',
}

# mapping invoice type to refund type
TYPE2REFUND = {
    'out_invoice': 'out_refund',        # Customer Invoice
    'in_invoice': 'in_refund',          # Vendor Bill
    'out_refund': 'out_invoice',        # Customer Credit Note
    'in_refund': 'in_invoice',          # Vendor Credit Note
}

MAGIC_COLUMNS = ('id', 'create_uid', 'create_date', 'write_uid', 'write_date')


class AccountInvoice(models.Model):
    _name = "account.invoice"
    _inherit = ['mail.thread', 'mail.activity.mixin', 'portal.mixin']
    _description = "Invoice"
    _order = "date_invoice desc, number desc, id desc"

    def _get_default_access_token(self):
        return str(uuid.uuid4())

    @api.one
    @api.depends('invoice_line_ids.price_subtotal', 'tax_line_ids.amount', 'tax_line_ids.amount_rounding',
                 'currency_id', 'company_id', 'date_invoice', 'type')
    def _compute_amount(self):
        round_curr = self.currency_id.round
        self.amount_untaxed = sum(line.price_subtotal for line in self.invoice_line_ids)
        self.amount_tax = sum(round_curr(line.amount_total) for line in self.tax_line_ids)
        self.amount_total = self.amount_untaxed + self.amount_tax
        amount_total_company_signed = self.amount_total
        amount_untaxed_signed = self.amount_untaxed
        if self.currency_id and self.company_id and self.currency_id != self.company_id.currency_id:
            currency_id = self.currency_id.with_context(date=self.date_invoice)
            amount_total_company_signed = currency_id.compute(self.amount_total, self.company_id.currency_id)
            amount_untaxed_signed = currency_id.compute(self.amount_untaxed, self.company_id.currency_id)
        sign = self.type in ['in_refund', 'out_refund'] and -1 or 1
        self.amount_total_company_signed = amount_total_company_signed * sign
        self.amount_total_signed = self.amount_total * sign
        self.amount_untaxed_signed = amount_untaxed_signed * sign

    @api.onchange('amount_total')
    def _onchange_amount_total(self):
        for inv in self:
            if float_compare(inv.amount_total, 0.0, precision_rounding=inv.currency_id.rounding) == -1:
                raise Warning(_('You cannot validate an invoice with a negative total amount. You should create a credit note instead.'))

    @api.model
    def _default_journal(self):
        if self._context.get('default_journal_id', False):
            return self.env['account.journal'].browse(self._context.get('default_journal_id'))
        inv_type = self._context.get('type', 'out_invoice')
        inv_types = inv_type if isinstance(inv_type, list) else [inv_type]
        company_id = self._context.get('company_id', self.env.user.company_id.id)
        domain = [
            ('type', 'in', [TYPE2JOURNAL[ty] for ty in inv_types if ty in TYPE2JOURNAL]),
            ('company_id', '=', company_id),
        ]
        return self.env['account.journal'].search(domain, limit=1)

    @api.model
    def _default_currency(self):
        journal = self._default_journal()
        return journal.currency_id or journal.company_id.currency_id or self.env.user.company_id.currency_id

    @api.model
    def _get_reference_type(self):
        return [('none', _('Free Reference'))]

    @api.one
    @api.depends(
        'state', 'currency_id', 'invoice_line_ids.price_subtotal',
        'move_id.line_ids.amount_residual',
        'move_id.line_ids.currency_id')
    def _compute_residual(self):
        residual = 0.0
        residual_company_signed = 0.0
        sign = self.type in ['in_refund', 'out_refund'] and -1 or 1
        for line in self.sudo().move_id.line_ids:
            if line.account_id == self.account_id:
                residual_company_signed += line.amount_residual
                if line.currency_id == self.currency_id:
                    residual += line.amount_residual_currency if line.currency_id else line.amount_residual
                else:
                    from_currency = (line.currency_id and line.currency_id.with_context(date=line.date)) or line.company_id.currency_id.with_context(date=line.date)
                    residual += from_currency.compute(line.amount_residual, self.currency_id)
        self.residual_company_signed = abs(residual_company_signed) * sign
        self.residual_signed = abs(residual) * sign
        self.residual = abs(residual)
        digits_rounding_precision = self.currency_id.rounding
        if float_is_zero(self.residual, precision_rounding=digits_rounding_precision):
            self.reconciled = True
        else:
            self.reconciled = False

    @api.one
    def _get_outstanding_info_JSON(self):
        self.outstanding_credits_debits_widget = json.dumps(False)
        if self.state == 'open':
            domain = [('account_id', '=', self.account_id.id), ('partner_id', '=', self.env['res.partner']._find_accounting_partner(self.partner_id).id), ('reconciled', '=', False), '|', ('amount_residual', '!=', 0.0), ('amount_residual_currency', '!=', 0.0)]
            if self.type in ('out_invoice', 'in_refund'):
                domain.extend([('credit', '>', 0), ('debit', '=', 0)])
                type_payment = _('Outstanding credits')
            else:
                domain.extend([('credit', '=', 0), ('debit', '>', 0)])
                type_payment = _('Outstanding debits')
            info = {'title': '', 'outstanding': True, 'content': [], 'invoice_id': self.id}
            lines = self.env['account.move.line'].search(domain)
            currency_id = self.currency_id
            if len(lines) != 0:
                for line in lines:
                    # get the outstanding residual value in invoice currency
                    if line.currency_id and line.currency_id == self.currency_id:
                        amount_to_show = abs(line.amount_residual_currency)
                    else:
                        amount_to_show = line.company_id.currency_id.with_context(date=line.date).compute(abs(line.amount_residual), self.currency_id)
                    if float_is_zero(amount_to_show, precision_rounding=self.currency_id.rounding):
                        continue
                    if line.ref :
                        title = '%s : %s' % (line.move_id.name, line.ref)
                    else:
                        title = line.move_id.name
                    info['content'].append({
                        'journal_name': line.ref or line.move_id.name,
                        'title': title,
                        'amount': amount_to_show,
                        'currency': currency_id.symbol,
                        'id': line.id,
                        'position': currency_id.position,
                        'digits': [69, self.currency_id.decimal_places],
                    })
                info['title'] = type_payment
                self.outstanding_credits_debits_widget = json.dumps(info)
                self.has_outstanding = True

    @api.model
    def _get_payments_vals(self):
        if not self.payment_move_line_ids:
            return []
        payment_vals = []
        currency_id = self.currency_id
        for payment in self.payment_move_line_ids:
            payment_currency_id = False
            if self.type in ('out_invoice', 'in_refund'):
                amount = sum([p.amount for p in payment.matched_debit_ids if p.debit_move_id in self.move_id.line_ids])
                amount_currency = sum(
                    [p.amount_currency for p in payment.matched_debit_ids if p.debit_move_id in self.move_id.line_ids])
                if payment.matched_debit_ids:
                    payment_currency_id = all([p.currency_id == payment.matched_debit_ids[0].currency_id for p in
                                               payment.matched_debit_ids]) and payment.matched_debit_ids[
                                              0].currency_id or False
            elif self.type in ('in_invoice', 'out_refund'):
                amount = sum(
                    [p.amount for p in payment.matched_credit_ids if p.credit_move_id in self.move_id.line_ids])
                amount_currency = sum([p.amount_currency for p in payment.matched_credit_ids if
                                       p.credit_move_id in self.move_id.line_ids])
                if payment.matched_credit_ids:
                    payment_currency_id = all([p.currency_id == payment.matched_credit_ids[0].currency_id for p in
                                               payment.matched_credit_ids]) and payment.matched_credit_ids[
                                              0].currency_id or False
            # get the payment value in invoice currency
            if payment_currency_id and payment_currency_id == self.currency_id:
                amount_to_show = amount_currency
            else:
                amount_to_show = payment.company_id.currency_id.with_context(date=self.date).compute(amount,
                                                                                                        self.currency_id)
            if float_is_zero(amount_to_show, precision_rounding=self.currency_id.rounding):
                continue
            payment_ref = payment.move_id.name
            if payment.move_id.ref:
                payment_ref += ' (' + payment.move_id.ref + ')'
            payment_vals.append({
                'name': payment.name,
                'journal_name': payment.journal_id.name,
                'amount': amount_to_show,
                'currency': currency_id.symbol,
                'digits': [69, currency_id.decimal_places],
                'position': currency_id.position,
                'date': payment.date,
                'payment_id': payment.id,
                'account_payment_id': payment.payment_id.id,
                'invoice_id': payment.invoice_id.id,
                'move_id': payment.move_id.id,
                'ref': payment_ref,
            })
        return payment_vals

    @api.one
    @api.depends('payment_move_line_ids.amount_residual')
    def _get_payment_info_JSON(self):
        self.payments_widget = json.dumps(False)
        if self.payment_move_line_ids:
            info = {'title': _('Less Payment'), 'outstanding': False, 'content': self._get_payments_vals()}
            self.payments_widget = json.dumps(info)

    @api.one
    @api.depends('move_id.line_ids.amount_residual')
    def _compute_payments(self):
        payment_lines = set()
        for line in self.move_id.line_ids.filtered(lambda l: l.account_id.id == self.account_id.id):
            payment_lines.update(line.mapped('matched_credit_ids.credit_move_id.id'))
            payment_lines.update(line.mapped('matched_debit_ids.debit_move_id.id'))
        self.payment_move_line_ids = self.env['account.move.line'].browse(list(payment_lines)).sorted()

    name = fields.Char(string='Reference/Description', index=True,
        readonly=True, states={'draft': [('readonly', False)]}, copy=False, help='The name that will be used on account move lines')

    origin = fields.Char(string='Source Document',
        help="Reference of the document that produced this invoice.",
        readonly=True, states={'draft': [('readonly', False)]})
    type = fields.Selection([
            ('out_invoice','Customer Invoice'),
            ('in_invoice','Vendor Bill'),
            ('out_refund','Customer Credit Note'),
            ('in_refund','Vendor Credit Note'),
        ], readonly=True, index=True, change_default=True,
        default=lambda self: self._context.get('type', 'out_invoice'),
        track_visibility='always')
    access_token = fields.Char(
        'Security Token', copy=False,
        default=_get_default_access_token)

    refund_invoice_id = fields.Many2one('account.invoice', string="Invoice for which this invoice is the credit note")
    number = fields.Char(related='move_id.name', store=True, readonly=True, copy=False)
    move_name = fields.Char(string='Journal Entry Name', readonly=False,
        default=False, copy=False,
        help="Technical field holding the number given to the invoice, automatically set when the invoice is validated then stored to set the same number again if the invoice is cancelled, set to draft and re-validated.")
    reference = fields.Char(string='Vendor Reference', copy=False,
        help="The partner reference of this invoice.", readonly=True, states={'draft': [('readonly', False)]})
    reference_type = fields.Selection('_get_reference_type', string='Payment Reference',
        required=True, readonly=True, states={'draft': [('readonly', False)]},
        default='none')
    comment = fields.Text('Additional Information', readonly=True, states={'draft': [('readonly', False)]})

    state = fields.Selection([
            ('draft','Draft'),
            ('open', 'Open'),
            ('paid', 'Paid'),
            ('cancel', 'Cancelled'),
        ], string='Status', index=True, readonly=True, default='draft',
        track_visibility='onchange', copy=False,
        help=" * The 'Draft' status is used when a user is encoding a new and unconfirmed Invoice.\n"
             " * The 'Open' status is used when user creates invoice, an invoice number is generated. It stays in the open status till the user pays the invoice.\n"
             " * The 'Paid' status is set automatically when the invoice is paid. Its related journal entries may or may not be reconciled.\n"
             " * The 'Cancelled' status is used when user cancel invoice.")
    sent = fields.Boolean(readonly=True, default=False, copy=False,
        help="It indicates that the invoice has been sent.")
    date_invoice = fields.Date(string='Invoice Date',
        readonly=True, states={'draft': [('readonly', False)]}, index=True,
        help="Keep empty to use the current date", copy=False)
    date_due = fields.Date(string='Due Date',
        readonly=True, states={'draft': [('readonly', False)]}, index=True, copy=False,
        help="If you use payment terms, the due date will be computed automatically at the generation "
             "of accounting entries. The Payment terms may compute several due dates, for example 50% "
             "now and 50% in one month, but if you want to force a due date, make sure that the payment "
             "term is not set on the invoice. If you keep the Payment terms and the due date empty, it "
             "means direct payment.")
    partner_id = fields.Many2one('res.partner', string='Partner', change_default=True,
        required=True, readonly=True, states={'draft': [('readonly', False)]},
        track_visibility='always')
    payment_term_id = fields.Many2one('account.payment.term', string='Payment Terms', oldname='payment_term',
        readonly=True, states={'draft': [('readonly', False)]},
        help="If you use payment terms, the due date will be computed automatically at the generation "
             "of accounting entries. If you keep the payment terms and the due date empty, it means direct payment. "
             "The payment terms may compute several due dates, for example 50% now, 50% in one month.")
    date = fields.Date(string='Accounting Date',
        copy=False,
        help="Keep empty to use the invoice date.",
        readonly=True, states={'draft': [('readonly', False)]})

    account_id = fields.Many2one('account.account', string='Account',
        required=True, readonly=True, states={'draft': [('readonly', False)]},
        domain=[('deprecated', '=', False)], help="The partner account used for this invoice.")
    invoice_line_ids = fields.One2many('account.invoice.line', 'invoice_id', string='Invoice Lines', oldname='invoice_line',
        readonly=True, states={'draft': [('readonly', False)]}, copy=True)
    tax_line_ids = fields.One2many('account.invoice.tax', 'invoice_id', string='Tax Lines', oldname='tax_line',
        readonly=True, states={'draft': [('readonly', False)]}, copy=True)
    refund_invoice_ids = fields.One2many('account.invoice', 'refund_invoice_id', string='Refund Invoices', readonly=True)
    move_id = fields.Many2one('account.move', string='Journal Entry',
        readonly=True, index=True, ondelete='restrict', copy=False,
        help="Link to the automatically generated Journal Items.")

    amount_untaxed = fields.Monetary(string='Untaxed Amount',
        store=True, readonly=True, compute='_compute_amount', track_visibility='always')
    amount_untaxed_signed = fields.Monetary(string='Untaxed Amount in Company Currency', currency_field='company_currency_id',
        store=True, readonly=True, compute='_compute_amount')
    amount_tax = fields.Monetary(string='Tax',
        store=True, readonly=True, compute='_compute_amount')
    amount_total = fields.Monetary(string='Total',
        store=True, readonly=True, compute='_compute_amount')
    amount_total_signed = fields.Monetary(string='Total in Invoice Currency', currency_field='currency_id',
        store=True, readonly=True, compute='_compute_amount',
        help="Total amount in the currency of the invoice, negative for credit notes.")
    amount_total_company_signed = fields.Monetary(string='Total in Company Currency', currency_field='company_currency_id',
        store=True, readonly=True, compute='_compute_amount',
        help="Total amount in the currency of the company, negative for credit notes.")
    currency_id = fields.Many2one('res.currency', string='Currency',
        required=True, readonly=True, states={'draft': [('readonly', False)]},
        default=_default_currency, track_visibility='always')
    company_currency_id = fields.Many2one('res.currency', related='company_id.currency_id', string="Company Currency", readonly=True)
    journal_id = fields.Many2one('account.journal', string='Journal',
        required=True, readonly=True, states={'draft': [('readonly', False)]},
        default=_default_journal,
        domain="[('type', 'in', {'out_invoice': ['sale'], 'out_refund': ['sale'], 'in_refund': ['purchase'], 'in_invoice': ['purchase']}.get(type, [])), ('company_id', '=', company_id)]")
    company_id = fields.Many2one('res.company', string='Company', change_default=True,
        required=True, readonly=True, states={'draft': [('readonly', False)]},
        default=lambda self: self.env['res.company']._company_default_get('account.invoice'))

    reconciled = fields.Boolean(string='Paid/Reconciled', store=True, readonly=True, compute='_compute_residual',
        help="It indicates that the invoice has been paid and the journal entry of the invoice has been reconciled with one or several journal entries of payment.")
    partner_bank_id = fields.Many2one('res.partner.bank', string='Bank Account',
        help='Bank Account Number to which the invoice will be paid. A Company bank account if this is a Customer Invoice or Vendor Credit Note, otherwise a Partner bank account number.',
        readonly=True, states={'draft': [('readonly', False)]}) #Default value computed in default_get for out_invoices

    residual = fields.Monetary(string='Amount Due',
        compute='_compute_residual', store=True, help="Remaining amount due.")
    residual_signed = fields.Monetary(string='Amount Due in Invoice Currency', currency_field='currency_id',
        compute='_compute_residual', store=True, help="Remaining amount due in the currency of the invoice.")
    residual_company_signed = fields.Monetary(string='Amount Due in Company Currency', currency_field='company_currency_id',
        compute='_compute_residual', store=True, help="Remaining amount due in the currency of the company.")
    payment_ids = fields.Many2many('account.payment', 'account_invoice_payment_rel', 'invoice_id', 'payment_id', string="Payments", copy=False, readonly=True)
    payment_move_line_ids = fields.Many2many('account.move.line', string='Payment Move Lines', compute='_compute_payments', store=True)
    user_id = fields.Many2one('res.users', string='Salesperson', track_visibility='onchange',
        readonly=True, states={'draft': [('readonly', False)]},
        default=lambda self: self.env.user, copy=False)
    fiscal_position_id = fields.Many2one('account.fiscal.position', string='Fiscal Position', oldname='fiscal_position',
        readonly=True, states={'draft': [('readonly', False)]})
    commercial_partner_id = fields.Many2one('res.partner', string='Commercial Entity', compute_sudo=True,
        related='partner_id.commercial_partner_id', store=True, readonly=True,
        help="The commercial entity that will be used on Journal Entries for this invoice")

    outstanding_credits_debits_widget = fields.Text(compute='_get_outstanding_info_JSON', groups="account.group_account_invoice")
    payments_widget = fields.Text(compute='_get_payment_info_JSON', groups="account.group_account_invoice")
    has_outstanding = fields.Boolean(compute='_get_outstanding_info_JSON', groups="account.group_account_invoice")
    cash_rounding_id = fields.Many2one('account.cash.rounding', string='Cash Rounding Method',
        readonly=True, states={'draft': [('readonly', False)]},
        help='Defines the smallest coinage of the currency that can be used to pay by cash.')

    #fields use to set the sequence, on the first invoice of the journal
    sequence_number_next = fields.Char(string='Next Number', compute="_get_sequence_number_next", inverse="_set_sequence_next")
    sequence_number_next_prefix = fields.Char(string='Next Number', compute="_get_sequence_prefix")

    _sql_constraints = [
        ('number_uniq', 'unique(number, company_id, journal_id, type)', 'Invoice Number must be unique per Company!'),
    ]

    def _get_seq_number_next_stuff(self):
        self.ensure_one()
        journal_sequence = self.journal_id.sequence_id
        if self.journal_id.refund_sequence:
            domain = [('type', '=', self.type)]
            journal_sequence = self.type in ['in_refund', 'out_refund'] and self.journal_id.refund_sequence_id or self.journal_id.sequence_id
        elif self.type in ['in_invoice', 'in_refund']:
            domain = [('type', 'in', ['in_invoice', 'in_refund'])]
        else:
            domain = [('type', 'in', ['out_invoice', 'out_refund'])]
        if self.id:
            domain += [('id', '<>', self.id)]
        domain += [('journal_id', '=', self.journal_id.id), ('state', 'not in', ['draft', 'cancel'])]
        return journal_sequence, domain

    def _compute_portal_url(self):
        super(AccountInvoice, self)._compute_portal_url()
        for order in self:
            order.portal_url = '/my/invoices/%s' % (order.id)

    @api.depends('state', 'journal_id', 'date_invoice')
    def _get_sequence_prefix(self):
        """ computes the prefix of the number that will be assigned to the first invoice/bill/refund of a journal, in order to
        let the user manually change it.
        """
        if not self.env.user._is_system():
            for invoice in self:
                invoice.sequence_number_next_prefix = False
                invoice.sequence_number_next = ''
            return
        for invoice in self:
            journal_sequence, domain = invoice._get_seq_number_next_stuff()
            if (invoice.state == 'draft') and not self.search(domain, limit=1):
                prefix, dummy = journal_sequence.with_context(ir_sequence_date=invoice.date_invoice,
                                                              ir_sequence_date_range=invoice.date_invoice)._get_prefix_suffix()
                invoice.sequence_number_next_prefix = prefix
            else:
                invoice.sequence_number_next_prefix = False

    @api.depends('state', 'journal_id')
    def _get_sequence_number_next(self):
        """ computes the number that will be assigned to the first invoice/bill/refund of a journal, in order to
        let the user manually change it.
        """
        for invoice in self:
            journal_sequence, domain = invoice._get_seq_number_next_stuff()
            if (invoice.state == 'draft') and not self.search(domain, limit=1):
                number_next = journal_sequence._get_current_sequence().number_next_actual
                invoice.sequence_number_next = '%%0%sd' % journal_sequence.padding % number_next
            else:
                invoice.sequence_number_next = ''

    @api.multi
    def _set_sequence_next(self):
        ''' Set the number_next on the sequence related to the invoice/bill/refund'''
        self.ensure_one()
        journal_sequence, domain = self._get_seq_number_next_stuff()
        if not self.env.user._is_admin() or not self.sequence_number_next or self.search_count(domain):
            return
        nxt = re.sub("[^0-9]", '', self.sequence_number_next)
        result = re.match("(0*)([0-9]+)", nxt)
        if result and journal_sequence:
            # use _get_current_sequence to manage the date range sequences
            sequence = journal_sequence._get_current_sequence()
            sequence.number_next = int(result.group(2))

    @api.multi
    def _get_printed_report_name(self):
        self.ensure_one()
        return  self.type == 'out_invoice' and self.state == 'draft' and _('Draft Invoice') or \
                self.type == 'out_invoice' and self.state in ('open','paid') and _('Invoice - %s') % (self.number) or \
                self.type == 'out_refund' and self.state == 'draft' and _('Credit Note') or \
                self.type == 'out_refund' and _('Credit Note - %s') % (self.number) or \
                self.type == 'in_invoice' and self.state == 'draft' and _('Vendor Bill') or \
                self.type == 'in_invoice' and self.state in ('open','paid') and _('Vendor Bill - %s') % (self.number) or \
                self.type == 'in_refund' and self.state == 'draft' and _('Vendor Credit Note') or \
                self.type == 'in_refund' and _('Vendor Credit Note - %s') % (self.number)

    @api.model
    def create(self, vals):
        if not vals.get('journal_id') and vals.get('type'):
            vals['journal_id'] = self.with_context(type=vals.get('type'))._default_journal().id

        onchanges = {
            '_onchange_partner_id': ['account_id', 'payment_term_id', 'fiscal_position_id', 'partner_bank_id'],
            '_onchange_journal_id': ['currency_id'],
        }
        for onchange_method, changed_fields in onchanges.items():
            if any(f not in vals for f in changed_fields):
                invoice = self.new(vals)
                getattr(invoice, onchange_method)()
                for field in changed_fields:
                    if field not in vals and invoice[field]:
                        vals[field] = invoice._fields[field].convert_to_write(invoice[field], invoice)
        if not vals.get('account_id',False):
            raise UserError(_('Configuration error!\nCould not find any account to create the invoice, are you sure you have a chart of account installed?'))

        invoice = super(AccountInvoice, self.with_context(mail_create_nolog=True)).create(vals)

        if any(line.invoice_line_tax_ids for line in invoice.invoice_line_ids) and not invoice.tax_line_ids:
            invoice.compute_taxes()

        return invoice

    @api.multi
    def _write(self, vals):
        pre_not_reconciled = self.filtered(lambda invoice: not invoice.reconciled)
        pre_reconciled = self - pre_not_reconciled
        res = super(AccountInvoice, self)._write(vals)
        reconciled = self.filtered(lambda invoice: invoice.reconciled)
        not_reconciled = self - reconciled
        (reconciled & pre_reconciled).filtered(lambda invoice: invoice.state == 'open').action_invoice_paid()
        (not_reconciled & pre_not_reconciled).filtered(lambda invoice: invoice.state == 'paid').action_invoice_re_open()
        return res

    @api.model
    def default_get(self,default_fields):
        """ Compute default partner_bank_id field for 'out_invoice' type,
        using the default values computed for the other fields.
        """
        res = super(AccountInvoice, self).default_get(default_fields)

        if not res.get('type', False) == 'out_invoice' or not 'company_id' in res:
            return res

        company = self.env['res.company'].browse(res['company_id'])
        if company.partner_id:
            partner_bank_result = self.env['res.partner.bank'].search([('partner_id', '=', company.partner_id.id)], limit=1)
            if partner_bank_result:
                res['partner_bank_id'] = partner_bank_result.id
        return res

    @api.model
    def fields_view_get(self, view_id=None, view_type='form', toolbar=False, submenu=False):
        def get_view_id(xid, name):
            try:
                return self.env.ref('account.' + xid)
            except ValueError:
                view = self.env['ir.ui.view'].search([('name', '=', name)], limit=1)
                if not view:
                    return False
                return view.id

        context = self._context
        if context.get('active_model') == 'res.partner' and context.get('active_ids'):
            partner = self.env['res.partner'].browse(context['active_ids'])[0]
            if not view_type:
                view_id = get_view_id('invoice_tree', 'account.invoice.tree')
                view_type = 'tree'
            elif view_type == 'form':
                if partner.supplier and not partner.customer:
                    view_id = get_view_id('invoice_supplier_form', 'account.invoice.supplier.form').id
                elif partner.customer and not partner.supplier:
                    view_id = get_view_id('invoice_form', 'account.invoice.form').id
        return super(AccountInvoice, self).fields_view_get(view_id=view_id, view_type=view_type, toolbar=toolbar, submenu=submenu)

    @api.model_cr_context
    def _init_column(self, column_name):
        """ Initialize the value of the given column for existing rows.

            Overridden here because we need to generate different access tokens
            and by default _init_column calls the default method once and applies
            it for every record.
        """
        if column_name != 'access_token':
            super(AccountInvoice, self)._init_column(column_name)
        else:
            query = """UPDATE %(table_name)s
                          SET %(column_name)s = md5(md5(random()::varchar || id::varchar) || clock_timestamp()::varchar)::uuid::varchar
                        WHERE %(column_name)s IS NULL
                    """ % {'table_name': self._table, 'column_name': column_name}
            self.env.cr.execute(query)

    def _generate_access_token(self):
        for invoice in self:
            invoice.access_token = self._get_default_access_token()

    @api.multi
    def invoice_print(self):
        """ Print the invoice and mark it as sent, so that we can see more
            easily the next step of the workflow
        """
        self.ensure_one()
        self.sent = True
        if self.user_has_groups('account.group_account_invoice'):
            return self.env.ref('account.account_invoices').report_action(self)
        else:
            return self.env.ref('account.account_invoices_without_payment').report_action(self)

    @api.multi
    def action_invoice_sent(self):
        """ Open a window to compose an email, with the edi invoice template
            message loaded by default
        """
        self.ensure_one()
        template = self.env.ref('account.email_template_edi_invoice', False)
        compose_form = self.env.ref('mail.email_compose_message_wizard_form', False)
        ctx = dict(
            default_model='account.invoice',
            default_res_id=self.id,
            default_use_template=bool(template),
            default_template_id=template and template.id or False,
            default_composition_mode='comment',
            mark_invoice_as_sent=True,
            custom_layout="account.mail_template_data_notification_email_account_invoice",
            force_email=True
        )
        return {
            'name': _('Compose Email'),
            'type': 'ir.actions.act_window',
            'view_type': 'form',
            'view_mode': 'form',
            'res_model': 'mail.compose.message',
            'views': [(compose_form.id, 'form')],
            'view_id': compose_form.id,
            'target': 'new',
            'context': ctx,
        }

    @api.multi
    def compute_taxes(self):
        """Function used in other module to compute the taxes on a fresh invoice created (onchanges did not applied)"""
        account_invoice_tax = self.env['account.invoice.tax']
        ctx = dict(self._context)
        for invoice in self:
            # Delete non-manual tax lines
            self._cr.execute("DELETE FROM account_invoice_tax WHERE invoice_id=%s AND manual is False", (invoice.id,))
            if self._cr.rowcount:
                self.invalidate_cache()

            # Generate one tax line per tax, however many invoice lines it's applied to
            tax_grouped = invoice.get_taxes_values()

            # Create new tax lines
            for tax in tax_grouped.values():
                account_invoice_tax.create(tax)

        # dummy write on self to trigger recomputations
        return self.with_context(ctx).write({'invoice_line_ids': []})

    @api.multi
    def unlink(self):
        for invoice in self:
            if invoice.state not in ('draft', 'cancel'):
                raise UserError(_('You cannot delete an invoice which is not draft or cancelled. You should create a credit note instead.'))
            elif invoice.move_name:
                raise UserError(_('You cannot delete an invoice after it has been validated (and received a number). You can set it back to "Draft" state and modify its content, then re-confirm it.'))
        return super(AccountInvoice, self).unlink()

    @api.onchange('invoice_line_ids')
    def _onchange_invoice_line_ids(self):
        taxes_grouped = self.get_taxes_values()
        tax_lines = self.tax_line_ids.filtered('manual')
        for tax in taxes_grouped.values():
            tax_lines += tax_lines.new(tax)
        self.tax_line_ids = tax_lines
        return

    @api.onchange('partner_id', 'company_id')
    def _onchange_partner_id(self):
        account_id = False
        payment_term_id = False
        fiscal_position = False
        bank_id = False
        warning = {}
        domain = {}
        company_id = self.company_id.id
        p = self.partner_id if not company_id else self.partner_id.with_context(force_company=company_id)
        type = self.type
        if p:
            rec_account = p.property_account_receivable_id
            pay_account = p.property_account_payable_id
            if not rec_account and not pay_account:
                action = self.env.ref('account.action_account_config')
                msg = _('Cannot find a chart of accounts for this company, You should configure it. \nPlease go to Account Configuration.')
                raise RedirectWarning(msg, action.id, _('Go to the configuration panel'))

            if type in ('out_invoice', 'out_refund'):
                account_id = rec_account.id
                payment_term_id = p.property_payment_term_id.id
            else:
                account_id = pay_account.id
                payment_term_id = p.property_supplier_payment_term_id.id

            delivery_partner_id = self.get_delivery_partner_id()
            fiscal_position = self.env['account.fiscal.position'].get_fiscal_position(self.partner_id.id, delivery_id=delivery_partner_id)

            # If partner has no warning, check its company
            if p.invoice_warn == 'no-message' and p.parent_id:
                p = p.parent_id
            if p.invoice_warn != 'no-message':
                # Block if partner only has warning but parent company is blocked
                if p.invoice_warn != 'block' and p.parent_id and p.parent_id.invoice_warn == 'block':
                    p = p.parent_id
                warning = {
                    'title': _("Warning for %s") % p.name,
                    'message': p.invoice_warn_msg
                    }
                if p.invoice_warn == 'block':
                    self.partner_id = False

        self.account_id = account_id
        self.payment_term_id = payment_term_id
        self.date_due = False
        self.fiscal_position_id = fiscal_position

        if type in ('in_invoice', 'out_refund'):
            bank_ids = p.commercial_partner_id.bank_ids
            bank_id = bank_ids[0].id if bank_ids else False
            self.partner_bank_id = bank_id
            domain = {'partner_bank_id': [('id', 'in', bank_ids.ids)]}

        res = {}
        if warning:
            res['warning'] = warning
        if domain:
            res['domain'] = domain
        return res

    @api.multi
    def get_delivery_partner_id(self):
        self.ensure_one()
        return self.partner_id.address_get(['delivery'])['delivery']

    @api.onchange('journal_id')
    def _onchange_journal_id(self):
        if self.journal_id:
            self.currency_id = self.journal_id.currency_id.id or self.journal_id.company_id.currency_id.id

    @api.onchange('payment_term_id', 'date_invoice')
    def _onchange_payment_term_date_invoice(self):
        date_invoice = self.date_invoice
        if not date_invoice:
            date_invoice = fields.Date.context_today(self)
        if self.payment_term_id:
            pterm = self.payment_term_id
            pterm_list = pterm.with_context(currency_id=self.company_id.currency_id.id).compute(value=1, date_ref=date_invoice)[0]
            self.date_due = max(line[0] for line in pterm_list)
        elif self.date_due and (date_invoice > self.date_due):
            self.date_due = date_invoice

    @api.onchange('cash_rounding_id', 'invoice_line_ids', 'tax_line_ids')
    def _onchange_cash_rounding(self):
        # Drop previous cash rounding lines
        lines_to_remove = self.invoice_line_ids.filtered(lambda l: l.is_rounding_line)
        if lines_to_remove:
            self.invoice_line_ids -= lines_to_remove

        # Clear previous rounded amounts
        for tax_line in self.tax_line_ids:
            if tax_line.amount_rounding != 0.0:
                tax_line.amount_rounding = 0.0

        if self.cash_rounding_id and self.type in ('out_invoice', 'out_refund'):
            rounding_amount = self.cash_rounding_id.compute_difference(self.currency_id, self.amount_total)
            if not self.currency_id.is_zero(rounding_amount):
                if self.cash_rounding_id.strategy == 'biggest_tax':
                    # Search for the biggest tax line and add the rounding amount to it.
                    # If no tax found, an error will be raised by the _check_cash_rounding method.
                    if not self.tax_line_ids:
                        return
                    biggest_tax_line = None
                    for tax_line in self.tax_line_ids:
                        if not biggest_tax_line or tax_line.amount > biggest_tax_line.amount:
                            biggest_tax_line = tax_line
                    biggest_tax_line.amount_rounding += rounding_amount
                elif self.cash_rounding_id.strategy == 'add_invoice_line':
                    # Create a new invoice line to perform the rounding
                    rounding_line = self.env['account.invoice.line'].new({
                        'name': self.cash_rounding_id.name,
                        'invoice_id': self.id,
                        'account_id': self.cash_rounding_id.account_id.id,
                        'price_unit': rounding_amount,
                        'quantity': 1,
                        'is_rounding_line': True,
                        'sequence': 9999  # always last line
                    })

                    # To be able to call this onchange manually from the tests,
                    # ensure the inverse field is updated on account.invoice.
                    if not rounding_line in self.invoice_line_ids:
                        self.invoice_line_ids += rounding_line

    @api.multi
    def action_invoice_draft(self):
        if self.filtered(lambda inv: inv.state != 'cancel'):
            raise UserError(_("Invoice must be cancelled in order to reset it to draft."))
        # go from canceled state to draft state
        self.write({'state': 'draft', 'date': False})
        # Delete former printed invoice
        try:
            report_invoice = self.env['ir.actions.report']._get_report_from_name('account.report_invoice')
        except IndexError:
            report_invoice = False
        if report_invoice and report_invoice.attachment:
            for invoice in self:
                with invoice.env.do_in_draft():
                    invoice.number, invoice.state = invoice.move_name, 'open'
                    attachment = self.env.ref('account.account_invoices').retrieve_attachment(invoice)
                if attachment:
                    attachment.unlink()
        return True

    @api.multi
    def action_invoice_open(self):
        # lots of duplicate calls to action_invoice_open, so we remove those already open
        to_open_invoices = self.filtered(lambda inv: inv.state != 'open')
        if to_open_invoices.filtered(lambda inv: inv.state != 'draft'):
            raise UserError(_("Invoice must be in draft state in order to validate it."))
        if to_open_invoices.filtered(lambda inv: float_compare(inv.amount_total, 0.0, precision_rounding=inv.currency_id.rounding) == -1):
            raise UserError(_("You cannot validate an invoice with a negative total amount. You should create a credit note instead."))
        to_open_invoices.action_date_assign()
        to_open_invoices.action_move_create()
        return to_open_invoices.invoice_validate()

    @api.multi
    def action_invoice_paid(self):
        # lots of duplicate calls to action_invoice_paid, so we remove those already paid
        to_pay_invoices = self.filtered(lambda inv: inv.state != 'paid')
        if to_pay_invoices.filtered(lambda inv: inv.state != 'open'):
            raise UserError(_('Invoice must be validated in order to set it to register payment.'))
        if to_pay_invoices.filtered(lambda inv: not inv.reconciled):
            raise UserError(_('You cannot pay an invoice which is partially paid. You need to reconcile payment entries first.'))
        return to_pay_invoices.write({'state': 'paid'})

    @api.multi
    def action_invoice_re_open(self):
        if self.filtered(lambda inv: inv.state != 'paid'):
            raise UserError(_('Invoice must be paid in order to set it to register payment.'))
        return self.write({'state': 'open'})

    @api.multi
    def action_invoice_cancel(self):
        if self.filtered(lambda inv: inv.state not in ['draft', 'open']):
            raise UserError(_("Invoice must be in draft or open state in order to be cancelled."))
        return self.action_cancel()

    @api.multi
    def _notification_recipients(self, message, groups):
        groups = super(AccountInvoice, self)._notification_recipients(message, groups)

        for group_name, group_method, group_data in groups:
            if group_name == 'customer':
                continue
            group_data['has_button_access'] = True

        return groups

    @api.multi
    def get_access_action(self, access_uid=None):
        """ Instead of the classic form view, redirect to the online invoice for portal users. """
        self.ensure_one()
        user, record = self.env.user, self
        if access_uid:
            user = self.env['res.users'].sudo().browse(access_uid)
            record = self.sudo(user)

        if user.share or self.env.context.get('force_website'):
            try:
                record.check_access_rule('read')
            except exceptions.AccessError:
                if self.env.context.get('force_website'):
                    return {
                        'type': 'ir.actions.act_url',
                        'url': '/my/invoices/%s' % self.id,
                        'target': 'self',
                        'res_id': self.id,
                    }
                else:
                    pass
            else:
                return {
                    'type': 'ir.actions.act_url',
                    'url': '/my/invoices/%s?access_token=%s' % (self.id, self.access_token),
                    'target': 'self',
                    'res_id': self.id,
                }
        return super(AccountInvoice, self).get_access_action(access_uid)

    def get_mail_url(self):
        return self.get_share_url()

    @api.multi
    def get_formview_id(self, access_uid=None):
        """ Update form view id of action to open the invoice """
        if self.type in ('in_invoice', 'in_refund'):
            return self.env.ref('account.invoice_supplier_form').id
        else:
            return self.env.ref('account.invoice_form').id

    def _prepare_tax_line_vals(self, line, tax):
        """ Prepare values to create an account.invoice.tax line

        The line parameter is an account.invoice.line, and the
        tax parameter is the output of account.tax.compute_all().
        """
        vals = {
            'invoice_id': self.id,
            'name': tax['name'],
            'tax_id': tax['id'],
            'amount': tax['amount'],
            'base': tax['base'],
            'manual': False,
            'sequence': tax['sequence'],
            'account_analytic_id': tax['analytic'] and line.account_analytic_id.id or False,
            'account_id': self.type in ('out_invoice', 'in_invoice') and (tax['account_id'] or line.account_id.id) or (tax['refund_account_id'] or line.account_id.id),
        }

        # If the taxes generate moves on the same financial account as the invoice line,
        # propagate the analytic account from the invoice line to the tax line.
        # This is necessary in situations were (part of) the taxes cannot be reclaimed,
        # to ensure the tax move is allocated to the proper analytic account.
        if not vals.get('account_analytic_id') and line.account_analytic_id and vals['account_id'] == line.account_id.id:
            vals['account_analytic_id'] = line.account_analytic_id.id

        return vals

    @api.multi
    def get_taxes_values(self):
        tax_grouped = {}
        round_curr = self.currency_id.round
        for line in self.invoice_line_ids:
            price_unit = line.price_unit * (1 - (line.discount or 0.0) / 100.0)
            taxes = line.invoice_line_tax_ids.compute_all(price_unit, self.currency_id, line.quantity, line.product_id, self.partner_id)['taxes']
            for tax in taxes:
                val = self._prepare_tax_line_vals(line, tax)
                key = self.env['account.tax'].browse(tax['id']).get_grouping_key(val)

                if key not in tax_grouped:
                    tax_grouped[key] = val
                    tax_grouped[key]['base'] = round_curr(val['base'])
                else:
                    tax_grouped[key]['amount'] += val['amount']
                    tax_grouped[key]['base'] += round_curr(val['base'])
        return tax_grouped

    @api.multi
    def register_payment(self, payment_line, writeoff_acc_id=False, writeoff_journal_id=False):
        """ Reconcile payable/receivable lines from the invoice with payment_line """
        line_to_reconcile = self.env['account.move.line']
        for inv in self:
            line_to_reconcile += inv.move_id.line_ids.filtered(lambda r: not r.reconciled and r.account_id.internal_type in ('payable', 'receivable'))
        return (line_to_reconcile + payment_line).reconcile(writeoff_acc_id, writeoff_journal_id)

    @api.multi
    def assign_outstanding_credit(self, credit_aml_id):
        self.ensure_one()
        credit_aml = self.env['account.move.line'].browse(credit_aml_id)
        if not credit_aml.currency_id and self.currency_id != self.company_id.currency_id:
            credit_aml.with_context(allow_amount_currency=True, check_move_validity=False).write({
                'amount_currency': self.company_id.currency_id.with_context(date=credit_aml.date).compute(credit_aml.balance, self.currency_id),
                'currency_id': self.currency_id.id})
        if credit_aml.payment_id:
            credit_aml.payment_id.write({'invoice_ids': [(4, self.id, None)]})
        return self.register_payment(credit_aml)

    @api.multi
    def action_date_assign(self):
        for inv in self:
            # Here the onchange will automatically write to the database
            inv._onchange_payment_term_date_invoice()
        return True

    @api.multi
    def finalize_invoice_move_lines(self, move_lines):
        """ finalize_invoice_move_lines(move_lines) -> move_lines

            Hook method to be overridden in additional modules to verify and
            possibly alter the move lines to be created by an invoice, for
            special cases.
            :param move_lines: list of dictionaries with the account.move.lines (as for create())
            :return: the (possibly updated) final move_lines to create for this invoice
        """
        return move_lines

    @api.multi
    def compute_invoice_totals(self, company_currency, invoice_move_lines):
        total = 0
        total_currency = 0
        for line in invoice_move_lines:
            if self.currency_id != company_currency:
                currency = self.currency_id.with_context(date=self._get_currency_rate_date() or fields.Date.context_today(self))
                if not (line.get('currency_id') and line.get('amount_currency')):
                    line['currency_id'] = currency.id
                    line['amount_currency'] = currency.round(line['price'])
                    line['price'] = currency.compute(line['price'], company_currency)
            else:
                line['currency_id'] = False
                line['amount_currency'] = False
                line['price'] = self.currency_id.round(line['price'])
            if self.type in ('out_invoice', 'in_refund'):
                total += line['price']
                total_currency += line['amount_currency'] or line['price']
                line['price'] = - line['price']
            else:
                total -= line['price']
                total_currency -= line['amount_currency'] or line['price']
        return total, total_currency, invoice_move_lines

    @api.model
    def invoice_line_move_line_get(self):
        res = []
        for line in self.invoice_line_ids:
            if line.quantity==0:
                continue
            tax_ids = []
            for tax in line.invoice_line_tax_ids:
                tax_ids.append((4, tax.id, None))
                for child in tax.children_tax_ids:
                    if child.type_tax_use != 'none':
                        tax_ids.append((4, child.id, None))
            analytic_tag_ids = [(4, analytic_tag.id, None) for analytic_tag in line.analytic_tag_ids]

            move_line_dict = {
                'invl_id': line.id,
                'type': 'src',
                'name': line.name.split('\n')[0][:64],
                'price_unit': line.price_unit,
                'quantity': line.quantity,
                'price': line.price_subtotal,
                'account_id': line.account_id.id,
                'product_id': line.product_id.id,
                'uom_id': line.uom_id.id,
                'account_analytic_id': line.account_analytic_id.id,
                'tax_ids': tax_ids,
                'invoice_id': self.id,
                'analytic_tag_ids': analytic_tag_ids
            }
            res.append(move_line_dict)
        return res

    @api.model
    def tax_line_move_line_get(self):
        res = []
        # keep track of taxes already processed
        done_taxes = []
        # loop the invoice.tax.line in reversal sequence
        for tax_line in sorted(self.tax_line_ids, key=lambda x: -x.sequence):
            if tax_line.amount_total:
                tax = tax_line.tax_id
                if tax.amount_type == "group":
                    for child_tax in tax.children_tax_ids:
                        done_taxes.append(child_tax.id)
                res.append({
                    'invoice_tax_line_id': tax_line.id,
                    'tax_line_id': tax_line.tax_id.id,
                    'type': 'tax',
                    'name': tax_line.name,
                    'price_unit': tax_line.amount_total,
                    'quantity': 1,
                    'price': tax_line.amount_total,
                    'account_id': tax_line.account_id.id,
                    'account_analytic_id': tax_line.account_analytic_id.id,
                    'invoice_id': self.id,
                    'tax_ids': [(6, 0, list(done_taxes))] if tax_line.tax_id.include_base_amount else []
                })
                done_taxes.append(tax.id)
        return res

    def inv_line_characteristic_hashcode(self, invoice_line):
        """Overridable hashcode generation for invoice lines. Lines having the same hashcode
        will be grouped together if the journal has the 'group line' option. Of course a module
        can add fields to invoice lines that would need to be tested too before merging lines
        or not."""
        return "%s-%s-%s-%s-%s-%s-%s" % (
            invoice_line['account_id'],
            invoice_line.get('tax_ids', 'False'),
            invoice_line.get('tax_line_id', 'False'),
            invoice_line.get('product_id', 'False'),
            invoice_line.get('analytic_account_id', 'False'),
            invoice_line.get('date_maturity', 'False'),
            invoice_line.get('analytic_tag_ids', 'False'),
        )

    def group_lines(self, iml, line):
        """Merge account move lines (and hence analytic lines) if invoice line hashcodes are equals"""
        if self.journal_id.group_invoice_lines:
            line2 = {}
            for x, y, l in line:
                tmp = self.inv_line_characteristic_hashcode(l)
                if tmp in line2:
                    am = line2[tmp]['debit'] - line2[tmp]['credit'] + (l['debit'] - l['credit'])
                    line2[tmp]['debit'] = (am > 0) and am or 0.0
                    line2[tmp]['credit'] = (am < 0) and -am or 0.0
                    line2[tmp]['amount_currency'] += l['amount_currency']
                    line2[tmp]['analytic_line_ids'] += l['analytic_line_ids']
                    qty = l.get('quantity')
                    if qty:
                        line2[tmp]['quantity'] = line2[tmp].get('quantity', 0.0) + qty
                else:
                    line2[tmp] = l
            line = []
            for key, val in line2.items():
                line.append((0, 0, val))
        return line

    @api.multi
    def action_move_create(self):
        """ Creates invoice related analytics and financial move lines """
        account_move = self.env['account.move']

        for inv in self:
            if not inv.journal_id.sequence_id:
                raise UserError(_('Please define sequence on the journal related to this invoice.'))
            if not inv.invoice_line_ids:
                raise UserError(_('Please create some invoice lines.'))
            if inv.move_id:
                continue

            ctx = dict(self._context, lang=inv.partner_id.lang)

            if not inv.date_invoice:
                inv.with_context(ctx).write({'date_invoice': fields.Date.context_today(self)})
            if not inv.date_due:
                inv.with_context(ctx).write({'date_due': inv.date_invoice})
            company_currency = inv.company_id.currency_id

            # create move lines (one per invoice line + eventual taxes and analytic lines)
            iml = inv.invoice_line_move_line_get()
            iml += inv.tax_line_move_line_get()

            diff_currency = inv.currency_id != company_currency
            # create one move line for the total and possibly adjust the other lines amount
            total, total_currency, iml = inv.with_context(ctx).compute_invoice_totals(company_currency, iml)

            name = inv.name or '/'
            if inv.payment_term_id:
                totlines = inv.with_context(ctx).payment_term_id.with_context(currency_id=company_currency.id).compute(total, inv.date_invoice)[0]
                res_amount_currency = total_currency
                ctx['date'] = inv._get_currency_rate_date()
                for i, t in enumerate(totlines):
                    if inv.currency_id != company_currency:
                        amount_currency = company_currency.with_context(ctx).compute(t[1], inv.currency_id)
                    else:
                        amount_currency = False

                    # last line: add the diff
                    res_amount_currency -= amount_currency or 0
                    if i + 1 == len(totlines):
                        amount_currency += res_amount_currency

                    iml.append({
                        'type': 'dest',
                        'name': name,
                        'price': t[1],
                        'account_id': inv.account_id.id,
                        'date_maturity': t[0],
                        'amount_currency': diff_currency and amount_currency,
                        'currency_id': diff_currency and inv.currency_id.id,
                        'invoice_id': inv.id
                    })
            else:
                iml.append({
                    'type': 'dest',
                    'name': name,
                    'price': total,
                    'account_id': inv.account_id.id,
                    'date_maturity': inv.date_due,
                    'amount_currency': diff_currency and total_currency,
                    'currency_id': diff_currency and inv.currency_id.id,
                    'invoice_id': inv.id
                })
            part = self.env['res.partner']._find_accounting_partner(inv.partner_id)
            line = [(0, 0, self.line_get_convert(l, part.id)) for l in iml]
            line = inv.group_lines(iml, line)

            journal = inv.journal_id.with_context(ctx)
            line = inv.finalize_invoice_move_lines(line)

            date = inv.date or inv.date_invoice
            move_vals = {
                'ref': inv.reference,
                'line_ids': line,
                'journal_id': journal.id,
                'date': date,
                'narration': inv.comment,
            }
            ctx['company_id'] = inv.company_id.id
            ctx['invoice'] = inv
            ctx_nolang = ctx.copy()
            ctx_nolang.pop('lang', None)
            move = account_move.with_context(ctx_nolang).create(move_vals)
            # Pass invoice in context in method post: used if you want to get the same
            # account move reference when creating the same invoice after a cancelled one:
            move.post()
            # make the invoice point to that move
            vals = {
                'move_id': move.id,
                'date': date,
                'move_name': move.name,
            }
            inv.with_context(ctx).write(vals)
        return True

    @api.constrains('cash_rounding_id', 'tax_line_ids')
    def _check_cash_rounding(self):
        for inv in self:
            if inv.cash_rounding_id:
                rounding_amount = inv.cash_rounding_id.compute_difference(inv.currency_id, inv.amount_total)
                if rounding_amount != 0.0:
                    raise UserError(_('The cash rounding cannot be computed because the difference must '
                                      'be added on the biggest tax found and no tax are specified.\n'
                                      'Please set up a tax or change the cash rounding method.'))

    @api.multi
    def _check_duplicate_supplier_reference(self):
        for invoice in self:
            # refuse to validate a vendor bill/credit note if there already exists one with the same reference for the same partner,
            # because it's probably a double encoding of the same bill/credit note
            if invoice.type in ('in_invoice', 'in_refund') and invoice.reference:
                if self.search([('type', '=', invoice.type), ('reference', '=', invoice.reference), ('company_id', '=', invoice.company_id.id), ('commercial_partner_id', '=', invoice.commercial_partner_id.id), ('id', '!=', invoice.id)]):
                    raise UserError(_("Duplicated vendor reference detected. You probably encoded twice the same vendor bill/credit note."))

    @api.multi
    def invoice_validate(self):
        for invoice in self.filtered(lambda invoice: invoice.partner_id not in invoice.message_partner_ids):
            invoice.message_subscribe([invoice.partner_id.id])
        self._check_duplicate_supplier_reference()
        return self.write({'state': 'open'})

    @api.model
    def line_get_convert(self, line, part):
        return self.env['product.product']._convert_prepared_anglosaxon_line(line, part)

    @api.multi
    def action_cancel(self):
        moves = self.env['account.move']
        for inv in self:
            if inv.move_id:
                moves += inv.move_id
            if inv.payment_move_line_ids:
                raise UserError(_('You cannot cancel an invoice which is partially paid. You need to unreconcile related payment entries first.'))

        # First, set the invoices as cancelled and detach the move ids
        self.write({'state': 'cancel', 'move_id': False})
        if moves:
            # second, invalidate the move(s)
            moves.button_cancel()
            # delete the move this invoice was pointing to
            # Note that the corresponding move_lines and move_reconciles
            # will be automatically deleted too
            moves.unlink()
        return True

    ###################

    @api.multi
    def name_get(self):
        TYPES = {
            'out_invoice': _('Invoice'),
            'in_invoice': _('Vendor Bill'),
            'out_refund': _('Credit Note'),
            'in_refund': _('Vendor Credit note'),
        }
        result = []
        for inv in self:
            result.append((inv.id, "%s %s" % (inv.number or TYPES[inv.type], inv.name or '')))
        return result

    @api.model
    def name_search(self, name, args=None, operator='ilike', limit=100):
        args = args or []
        recs = self.browse()
        if name:
            recs = self.search([('number', '=', name)] + args, limit=limit)
        if not recs:
            recs = self.search([('name', operator, name)] + args, limit=limit)
        return recs.name_get()

    @api.model
    def _refund_cleanup_lines(self, lines):
        """ Convert records to dict of values suitable for one2many line creation

            :param recordset lines: records to convert
            :return: list of command tuple for one2many line creation [(0, 0, dict of valueis), ...]
        """
        result = []
        for line in lines:
            values = {}
            for name, field in line._fields.items():
                if name in MAGIC_COLUMNS:
                    continue
                elif field.type == 'many2one':
                    values[name] = line[name].id
                elif field.type not in ['many2many', 'one2many']:
                    values[name] = line[name]
                elif name == 'invoice_line_tax_ids':
                    values[name] = [(6, 0, line[name].ids)]
                elif name == 'analytic_tag_ids':
                    values[name] = [(6, 0, line[name].ids)]
            result.append((0, 0, values))
        return result

    @api.model
<<<<<<< HEAD
=======
    def _refund_tax_lines_account_change(self, lines, taxes_to_change):
        # Let's change the account on tax lines when
        # @param {list} lines: a list of orm commands
        # @param {dict} taxes_to_change
        #   key: tax ID, value: refund account

        if not taxes_to_change:
            return lines

        for line in lines:
            if isinstance(line[2], dict) and line[2]['tax_id'] in taxes_to_change:
                line[2]['account_id'] = taxes_to_change[line[2]['tax_id']]
        return lines

>>>>>>> 788684a5
    def _get_refund_common_fields(self):
        return ['partner_id', 'payment_term_id', 'account_id', 'currency_id', 'journal_id']

    @api.model
    def _get_refund_prepare_fields(self):
        return ['name', 'reference', 'comment', 'date_due']

    @api.model
    def _get_refund_modify_read_fields(self):
        read_fields = ['type', 'number', 'invoice_line_ids', 'tax_line_ids',
                       'date', 'partner_insite', 'partner_contact', 'partner_ref']
        return self._get_refund_common_fields() + self._get_refund_prepare_fields() + read_fields

    @api.model
    def _get_refund_copy_fields(self):
        copy_fields = ['company_id', 'user_id', 'fiscal_position_id']
        return self._get_refund_common_fields() + self._get_refund_prepare_fields() + copy_fields

    def _get_currency_rate_date(self):
        return self.date or self.date_invoice

    @api.model
    def _prepare_refund(self, invoice, date_invoice=None, date=None, description=None, journal_id=None):
        """ Prepare the dict of values to create the new credit note from the invoice.
            This method may be overridden to implement custom
            credit note generation (making sure to call super() to establish
            a clean extension chain).

            :param record invoice: invoice as credit note
            :param string date_invoice: credit note creation date from the wizard
            :param integer date: force date from the wizard
            :param string description: description of the credit note from the wizard
            :param integer journal_id: account.journal from the wizard
            :return: dict of value to create() the credit note
        """
        values = {}
        for field in self._get_refund_copy_fields():
            if invoice._fields[field].type == 'many2one':
                values[field] = invoice[field].id
            else:
                values[field] = invoice[field] or False

        values['invoice_line_ids'] = self._refund_cleanup_lines(invoice.invoice_line_ids)

        tax_lines = invoice.tax_line_ids
        taxes_to_change = {
            line.tax_id.id: line.tax_id.refund_account_id.id
            for line in tax_lines.filtered(lambda l: l.tax_id.refund_account_id != l.tax_id.account_id)
        }
        cleaned_tax_lines = self._refund_cleanup_lines(tax_lines)
        values['tax_line_ids'] = self._refund_tax_lines_account_change(cleaned_tax_lines, taxes_to_change)

        if journal_id:
            journal = self.env['account.journal'].browse(journal_id)
        elif invoice['type'] == 'in_invoice':
            journal = self.env['account.journal'].search([('type', '=', 'purchase')], limit=1)
        else:
            journal = self.env['account.journal'].search([('type', '=', 'sale')], limit=1)
        values['journal_id'] = journal.id

        values['type'] = TYPE2REFUND[invoice['type']]
        values['date_invoice'] = date_invoice or fields.Date.context_today(invoice)
        values['state'] = 'draft'
        values['number'] = False
        values['origin'] = invoice.number
        values['payment_term_id'] = False
        values['refund_invoice_id'] = invoice.id

        if date:
            values['date'] = date
        if description:
            values['name'] = description
        return values

    @api.multi
    @api.returns('self')
    def refund(self, date_invoice=None, date=None, description=None, journal_id=None):
        new_invoices = self.browse()
        for invoice in self:
            # create the new invoice
            values = self._prepare_refund(invoice, date_invoice=date_invoice, date=date,
                                    description=description, journal_id=journal_id)
            refund_invoice = self.create(values)
            invoice_type = {'out_invoice': ('customer invoices credit note'),
                'in_invoice': ('vendor bill credit note')}
            message = _("This %s has been created from: <a href=# data-oe-model=account.invoice data-oe-id=%d>%s</a>") % (invoice_type[invoice.type], invoice.id, invoice.number)
            refund_invoice.message_post(body=message)
            new_invoices += refund_invoice
        return new_invoices

    def _prepare_payment_vals(self, pay_journal, pay_amount=None, date=None, writeoff_acc=None, communication=None):
        payment_type = self.type in ('out_invoice', 'in_refund') and 'inbound' or 'outbound'
        if payment_type == 'inbound':
            payment_method = self.env.ref('account.account_payment_method_manual_in')
            journal_payment_methods = pay_journal.inbound_payment_method_ids
        else:
            payment_method = self.env.ref('account.account_payment_method_manual_out')
            journal_payment_methods = pay_journal.outbound_payment_method_ids

        if not communication:
            communication = self.type in ('in_invoice', 'in_refund') and self.reference or self.number
            if self.origin:
                communication = '%s (%s)' % (communication, self.origin)

        payment_vals = {
            'invoice_ids': [(6, 0, self.ids)],
            'amount': pay_amount or self.residual,
            'payment_date': date or fields.Date.context_today(self),
            'communication': communication,
            'partner_id': self.partner_id.id,
            'partner_type': self.type in ('out_invoice', 'out_refund') and 'customer' or 'supplier',
            'journal_id': pay_journal.id,
            'payment_type': payment_type,
            'payment_method_id': payment_method.id,
            'payment_difference_handling': writeoff_acc and 'reconcile' or 'open',
            'writeoff_account_id': writeoff_acc and writeoff_acc.id or False,
        }
        return payment_vals

    @api.multi
    def pay_and_reconcile(self, pay_journal, pay_amount=None, date=None, writeoff_acc=None):
        """ Create and post an account.payment for the invoice self, which creates a journal entry that reconciles the invoice.

            :param pay_journal: journal in which the payment entry will be created
            :param pay_amount: amount of the payment to register, defaults to the residual of the invoice
            :param date: payment date, defaults to fields.Date.context_today(self)
            :param writeoff_acc: account in which to create a writeoff if pay_amount < self.residual, so that the invoice is fully paid
        """
        if isinstance(pay_journal, pycompat.integer_types):
            pay_journal = self.env['account.journal'].browse([pay_journal])
        assert len(self) == 1, "Can only pay one invoice at a time."

        payment_vals = self._prepare_payment_vals(pay_journal, pay_amount=pay_amount, date=date, writeoff_acc=writeoff_acc)
        payment = self.env['account.payment'].create(payment_vals)
        payment.post()

        return True

    @api.multi
    def _track_subtype(self, init_values):
        self.ensure_one()
        if 'state' in init_values and self.state == 'paid' and self.type in ('out_invoice', 'out_refund'):
            return 'account.mt_invoice_paid'
        elif 'state' in init_values and self.state == 'open' and self.type in ('out_invoice', 'out_refund'):
            return 'account.mt_invoice_validated'
        elif 'state' in init_values and self.state == 'draft' and self.type in ('out_invoice', 'out_refund'):
            return 'account.mt_invoice_created'
        return super(AccountInvoice, self)._track_subtype(init_values)

    @api.multi
    def _get_tax_amount_by_group(self):
        self.ensure_one()
        currency = self.currency_id or self.company_id.currency_id
        fmt = partial(formatLang, self.with_context(lang=self.partner_id.lang).env, currency_obj=currency)
        res = {}
        for line in self.tax_line_ids:
            res.setdefault(line.tax_id.tax_group_id, {'base': 0.0, 'amount': 0.0})
            res[line.tax_id.tax_group_id]['amount'] += line.amount_total
            res[line.tax_id.tax_group_id]['base'] += line.base
        res = sorted(res.items(), key=lambda l: l[0].sequence)
        res = [(
            r[0].name, r[1]['amount'], r[1]['base'],
            fmt(r[1]['amount']), fmt(r[1]['base']),
        ) for r in res]
        return res


class AccountInvoiceLine(models.Model):
    _name = "account.invoice.line"
    _description = "Invoice Line"
    _order = "invoice_id,sequence,id"

    @api.one
    @api.depends('price_unit', 'discount', 'invoice_line_tax_ids', 'quantity',
        'product_id', 'invoice_id.partner_id', 'invoice_id.currency_id', 'invoice_id.company_id',
        'invoice_id.date_invoice', 'invoice_id.date')
    def _compute_price(self):
        currency = self.invoice_id and self.invoice_id.currency_id or None
        price = self.price_unit * (1 - (self.discount or 0.0) / 100.0)
        taxes = False
        if self.invoice_line_tax_ids:
            taxes = self.invoice_line_tax_ids.compute_all(price, currency, self.quantity, product=self.product_id, partner=self.invoice_id.partner_id)
        self.price_subtotal = price_subtotal_signed = taxes['total_excluded'] if taxes else self.quantity * price
        self.price_total = taxes['total_included'] if taxes else self.price_subtotal
        if self.invoice_id.currency_id and self.invoice_id.currency_id != self.invoice_id.company_id.currency_id:
            price_subtotal_signed = self.invoice_id.currency_id.with_context(date=self.invoice_id._get_currency_rate_date()).compute(price_subtotal_signed, self.invoice_id.company_id.currency_id)
        sign = self.invoice_id.type in ['in_refund', 'out_refund'] and -1 or 1
        self.price_subtotal_signed = price_subtotal_signed * sign

    @api.model
    def _default_account(self):
        if self._context.get('journal_id'):
            journal = self.env['account.journal'].browse(self._context.get('journal_id'))
            if self._context.get('type') in ('out_invoice', 'in_refund'):
                return journal.default_credit_account_id.id
            return journal.default_debit_account_id.id

    name = fields.Text(string='Description', required=True)
    origin = fields.Char(string='Source Document',
        help="Reference of the document that produced this invoice.")
    sequence = fields.Integer(default=10,
        help="Gives the sequence of this line when displaying the invoice.")
    invoice_id = fields.Many2one('account.invoice', string='Invoice Reference',
        ondelete='cascade', index=True)
    invoice_type = fields.Selection(related='invoice_id.type', readonly=True)
    uom_id = fields.Many2one('product.uom', string='Unit of Measure',
        ondelete='set null', index=True, oldname='uos_id')
    product_id = fields.Many2one('product.product', string='Product',
        ondelete='restrict', index=True)
    product_image = fields.Binary('Product Image', related="product_id.image", store=False, readonly=True)
    account_id = fields.Many2one('account.account', string='Account',
        required=True, domain=[('deprecated', '=', False)],
        default=_default_account,
        help="The income or expense account related to the selected product.")
    price_unit = fields.Float(string='Unit Price', required=True, digits=dp.get_precision('Product Price'))
    price_subtotal = fields.Monetary(string='Amount',
        store=True, readonly=True, compute='_compute_price', help="Total amount without taxes")
    price_total = fields.Monetary(string='Amount',
        store=True, readonly=True, compute='_compute_price', help="Total amount with taxes")
    price_subtotal_signed = fields.Monetary(string='Amount Signed', currency_field='company_currency_id',
        store=True, readonly=True, compute='_compute_price',
        help="Total amount in the currency of the company, negative for credit note.")
    quantity = fields.Float(string='Quantity', digits=dp.get_precision('Product Unit of Measure'),
        required=True, default=1)
    discount = fields.Float(string='Discount (%)', digits=dp.get_precision('Discount'),
        default=0.0)
    invoice_line_tax_ids = fields.Many2many('account.tax',
        'account_invoice_line_tax', 'invoice_line_id', 'tax_id',
        string='Taxes', domain=[('type_tax_use','!=','none'), '|', ('active', '=', False), ('active', '=', True)], oldname='invoice_line_tax_id')
    account_analytic_id = fields.Many2one('account.analytic.account',
        string='Analytic Account')
    analytic_tag_ids = fields.Many2many('account.analytic.tag', string='Analytic Tags')
    company_id = fields.Many2one('res.company', string='Company',
        related='invoice_id.company_id', store=True, readonly=True, related_sudo=False)
    partner_id = fields.Many2one('res.partner', string='Partner',
        related='invoice_id.partner_id', store=True, readonly=True, related_sudo=False)
    currency_id = fields.Many2one('res.currency', related='invoice_id.currency_id', store=True, related_sudo=False)
    company_currency_id = fields.Many2one('res.currency', related='invoice_id.company_currency_id', readonly=True, related_sudo=False)
    is_rounding_line = fields.Boolean(string='Rounding Line', help='Is a rounding line in case of cash rounding.')

    @api.model
    def fields_view_get(self, view_id=None, view_type='form', toolbar=False, submenu=False):
        res = super(AccountInvoiceLine, self).fields_view_get(
            view_id=view_id, view_type=view_type, toolbar=toolbar, submenu=submenu)
        if self._context.get('type'):
            doc = etree.XML(res['arch'])
            for node in doc.xpath("//field[@name='product_id']"):
                if self._context['type'] in ('in_invoice', 'in_refund'):
                    # Hack to fix the stable version 8.0 -> saas-12
                    # purchase_ok will be moved from purchase to product in master #13271
                    if 'purchase_ok' in self.env['product.template']._fields:
                        node.set('domain', "[('purchase_ok', '=', True)]")
                else:
                    node.set('domain', "[('sale_ok', '=', True)]")
            res['arch'] = etree.tostring(doc, encoding='unicode')
        return res

    @api.v8
    def get_invoice_line_account(self, type, product, fpos, company):
        accounts = product.product_tmpl_id.get_product_accounts(fpos)
        if type in ('out_invoice', 'out_refund'):
            return accounts['income']
        return accounts['expense']

    def _set_currency(self):
        company = self.invoice_id.company_id
        currency = self.invoice_id.currency_id
        if company and currency:
            if company.currency_id != currency:
                self.price_unit = self.price_unit * currency.with_context(dict(self._context or {}, date=self.invoice_id.date_invoice)).rate

    def _set_taxes(self):
        """ Used in on_change to set taxes and price."""
        if self.invoice_id.type in ('out_invoice', 'out_refund'):
            taxes = self.product_id.taxes_id or self.account_id.tax_ids
        else:
            taxes = self.product_id.supplier_taxes_id or self.account_id.tax_ids

        # Keep only taxes of the company
        company_id = self.company_id or self.env.user.company_id
        taxes = taxes.filtered(lambda r: r.company_id == company_id)

        self.invoice_line_tax_ids = fp_taxes = self.invoice_id.fiscal_position_id.map_tax(taxes, self.product_id, self.invoice_id.partner_id)

        fix_price = self.env['account.tax']._fix_tax_included_price
        if self.invoice_id.type in ('in_invoice', 'in_refund'):
            prec = self.env['decimal.precision'].precision_get('Product Price')
            if not self.price_unit or float_compare(self.price_unit, self.product_id.standard_price, precision_digits=prec) == 0:
                self.price_unit = fix_price(self.product_id.standard_price, taxes, fp_taxes)
                self._set_currency()
        else:
            self.price_unit = fix_price(self.product_id.lst_price, taxes, fp_taxes)
            self._set_currency()

    @api.onchange('product_id')
    def _onchange_product_id(self):
        domain = {}
        if not self.invoice_id:
            return

        part = self.invoice_id.partner_id
        fpos = self.invoice_id.fiscal_position_id
        company = self.invoice_id.company_id
        currency = self.invoice_id.currency_id
        type = self.invoice_id.type

        if not part:
            warning = {
                    'title': _('Warning!'),
                    'message': _('You must first select a partner!'),
                }
            return {'warning': warning}

        if not self.product_id:
            if type not in ('in_invoice', 'in_refund'):
                self.price_unit = 0.0
            domain['uom_id'] = []
        else:
            if part.lang:
                product = self.product_id.with_context(lang=part.lang)
            else:
                product = self.product_id

            self.name = product.partner_ref
            account = self.get_invoice_line_account(type, product, fpos, company)
            if account:
                self.account_id = account.id
            self._set_taxes()

            if type in ('in_invoice', 'in_refund'):
                if product.description_purchase:
                    self.name += '\n' + product.description_purchase
            else:
                if product.description_sale:
                    self.name += '\n' + product.description_sale

            if not self.uom_id or product.uom_id.category_id.id != self.uom_id.category_id.id:
                self.uom_id = product.uom_id.id
            domain['uom_id'] = [('category_id', '=', product.uom_id.category_id.id)]

            if company and currency:

                if self.uom_id and self.uom_id.id != product.uom_id.id:
                    self.price_unit = product.uom_id._compute_price(self.price_unit, self.uom_id)
        return {'domain': domain}

    @api.onchange('account_id')
    def _onchange_account_id(self):
        if not self.account_id:
            return
        if not self.product_id:
            fpos = self.invoice_id.fiscal_position_id
            self.invoice_line_tax_ids = fpos.map_tax(self.account_id.tax_ids, partner=self.partner_id).ids
        elif not self.price_unit:
            self._set_taxes()

    @api.onchange('uom_id')
    def _onchange_uom_id(self):
        warning = {}
        result = {}
        if not self.uom_id:
            self.price_unit = 0.0
        if self.product_id and self.uom_id:
            if self.product_id.uom_id.category_id.id != self.uom_id.category_id.id:
                warning = {
                    'title': _('Warning!'),
                    'message': _('The selected unit of measure is not compatible with the unit of measure of the product.'),
                }
                self.uom_id = self.product_id.uom_id.id
        if warning:
            result['warning'] = warning
        return result

    def _set_additional_fields(self, invoice):
        """ Some modules, such as Purchase, provide a feature to add automatically pre-filled
            invoice lines. However, these modules might not be aware of extra fields which are
            added by extensions of the accounting module.
            This method is intended to be overridden by these extensions, so that any new field can
            easily be auto-filled as well.
            :param invoice : account.invoice corresponding record
            :rtype line : account.invoice.line record
        """
        pass

    @api.multi
    def unlink(self):
        if self.filtered(lambda r: r.invoice_id and r.invoice_id.state != 'draft'):
            raise UserError(_('You can only delete an invoice line if the invoice is in draft state.'))
        return super(AccountInvoiceLine, self).unlink()

class AccountInvoiceTax(models.Model):
    _name = "account.invoice.tax"
    _description = "Invoice Tax"
    _order = 'sequence'

    @api.depends('invoice_id.invoice_line_ids')
    def _compute_base_amount(self):
        tax_grouped = {}
        for invoice in self.mapped('invoice_id'):
            tax_grouped[invoice.id] = invoice.get_taxes_values()
        for tax in self:
            tax.base = 0.0
            if tax.tax_id:
                key = tax.tax_id.get_grouping_key({
                    'tax_id': tax.tax_id.id,
                    'account_id': tax.account_id.id,
                    'account_analytic_id': tax.account_analytic_id.id,
                })
                if tax.invoice_id and key in tax_grouped[tax.invoice_id.id]:
                    tax.base = tax_grouped[tax.invoice_id.id][key]['base']
                else:
                    _logger.warning('Tax Base Amount not computable probably due to a change in an underlying tax (%s).', tax.tax_id.name)

    invoice_id = fields.Many2one('account.invoice', string='Invoice', ondelete='cascade', index=True)
    name = fields.Char(string='Tax Description', required=True)
    tax_id = fields.Many2one('account.tax', string='Tax', ondelete='restrict')
    account_id = fields.Many2one('account.account', string='Tax Account', required=True, domain=[('deprecated', '=', False)])
    account_analytic_id = fields.Many2one('account.analytic.account', string='Analytic account')
    amount = fields.Monetary()
    amount_rounding = fields.Monetary()
    amount_total = fields.Monetary(string="Amount", compute='_compute_amount_total')
    manual = fields.Boolean(default=True)
    sequence = fields.Integer(help="Gives the sequence order when displaying a list of invoice tax.")
    company_id = fields.Many2one('res.company', string='Company', related='account_id.company_id', store=True, readonly=True)
    currency_id = fields.Many2one('res.currency', related='invoice_id.currency_id', store=True, readonly=True)
    base = fields.Monetary(string='Base', compute='_compute_base_amount', store=True)

    @api.depends('amount', 'amount_rounding')
    def _compute_amount_total(self):
        for tax_line in self:
            tax_line.amount_total = tax_line.amount + tax_line.amount_rounding


class AccountPaymentTerm(models.Model):
    _name = "account.payment.term"
    _description = "Payment Terms"
    _order = "sequence, id"

    def _default_line_ids(self):
        return [(0, 0, {'value': 'balance', 'value_amount': 0.0, 'sequence': 9, 'days': 0, 'option': 'day_after_invoice_date'})]

    name = fields.Char(string='Payment Terms', translate=True, required=True)
    active = fields.Boolean(default=True, help="If the active field is set to False, it will allow you to hide the payment terms without removing it.")
    note = fields.Text(string='Description on the Invoice', translate=True)
    line_ids = fields.One2many('account.payment.term.line', 'payment_id', string='Terms', copy=True, default=_default_line_ids)
    company_id = fields.Many2one('res.company', string='Company', required=True, default=lambda self: self.env.user.company_id)
    sequence = fields.Integer(required=True, default=10)

    @api.constrains('line_ids')
    @api.one
    def _check_lines(self):
        payment_term_lines = self.line_ids.sorted()
        if payment_term_lines and payment_term_lines[-1].value != 'balance':
            raise ValidationError(_('A Payment Terms should have its last line of type Balance.'))
        lines = self.line_ids.filtered(lambda r: r.value == 'balance')
        if len(lines) > 1:
            raise ValidationError(_('A Payment Terms should have only one line of type Balance.'))

    @api.one
    def compute(self, value, date_ref=False):
        date_ref = date_ref or fields.Date.today()
        amount = value
        sign = value < 0 and -1 or 1
        result = []
        if self.env.context.get('currency_id'):
            currency = self.env['res.currency'].browse(self.env.context['currency_id'])
        else:
            currency = self.env.user.company_id.currency_id
        for line in self.line_ids:
            if line.value == 'fixed':
                amt = sign * currency.round(line.value_amount)
            elif line.value == 'percent':
                amt = currency.round(value * (line.value_amount / 100.0))
            elif line.value == 'balance':
                amt = currency.round(amount)
            if amt:
                next_date = fields.Date.from_string(date_ref)
                if line.option == 'day_after_invoice_date':
                    next_date += relativedelta(days=line.days)
                elif line.option == 'fix_day_following_month':
                    next_first_date = next_date + relativedelta(day=1, months=1)  # Getting 1st of next month
                    next_date = next_first_date + relativedelta(days=line.days - 1)
                elif line.option == 'last_day_following_month':
                    next_date += relativedelta(day=31, months=1)  # Getting last day of next month
                elif line.option == 'last_day_current_month':
                    next_date += relativedelta(day=31, months=0)  # Getting last day of next month
                result.append((fields.Date.to_string(next_date), amt))
                amount -= amt
        amount = sum(amt for _, amt in result)
        dist = currency.round(value - amount)
        if dist:
            last_date = result and result[-1][0] or fields.Date.today()
            result.append((last_date, dist))
        return result

    @api.multi
    def unlink(self):
        property_recs = self.env['ir.property'].search([('value_reference', 'in', ['account.payment.term,%s'%payment_term.id for payment_term in self])])
        property_recs.unlink()
        return super(AccountPaymentTerm, self).unlink()


class AccountPaymentTermLine(models.Model):
    _name = "account.payment.term.line"
    _description = "Payment Terms Line"
    _order = "sequence, id"

    value = fields.Selection([
            ('balance', 'Balance'),
            ('percent', 'Percent'),
            ('fixed', 'Fixed Amount')
        ], string='Type', required=True, default='balance',
        help="Select here the kind of valuation related to this payment terms line.")
    value_amount = fields.Float(string='Value', digits=dp.get_precision('Payment Terms'), help="For percent enter a ratio between 0-100.")
    days = fields.Integer(string='Number of Days', required=True, default=0)
    option = fields.Selection([
            ('day_after_invoice_date', 'Day(s) after the invoice date'),
            ('fix_day_following_month', 'Day(s) after the end of the invoice month (Net EOM)'),
            ('last_day_following_month', 'Last day of following month'),
            ('last_day_current_month', 'Last day of current month'),
        ],
        default='day_after_invoice_date', required=True, string='Options'
        )
    payment_id = fields.Many2one('account.payment.term', string='Payment Terms', required=True, index=True, ondelete='cascade')
    sequence = fields.Integer(default=10, help="Gives the sequence order when displaying a list of payment terms lines.")

    @api.one
    @api.constrains('value', 'value_amount')
    def _check_percent(self):
        if self.value == 'percent' and (self.value_amount < 0.0 or self.value_amount > 100.0):
            raise ValidationError(_('Percentages for Payment Terms Line must be between 0 and 100.'))

    @api.onchange('option')
    def _onchange_option(self):
        if self.option in ('last_day_current_month', 'last_day_following_month'):
            self.days = 0


class MailComposeMessage(models.TransientModel):
    _inherit = 'mail.compose.message'

    @api.multi
    def send_mail(self, auto_commit=False):
        context = self._context
        if context.get('default_model') == 'account.invoice' and \
                context.get('default_res_id') and context.get('mark_invoice_as_sent'):
            invoice = self.env['account.invoice'].browse(context['default_res_id'])
            if not invoice.sent:
                invoice.sent = True
            self = self.with_context(mail_post_autofollow=True)
        return super(MailComposeMessage, self).send_mail(auto_commit=auto_commit)<|MERGE_RESOLUTION|>--- conflicted
+++ resolved
@@ -1266,8 +1266,6 @@
         return result
 
     @api.model
-<<<<<<< HEAD
-=======
     def _refund_tax_lines_account_change(self, lines, taxes_to_change):
         # Let's change the account on tax lines when
         # @param {list} lines: a list of orm commands
@@ -1282,7 +1280,6 @@
                 line[2]['account_id'] = taxes_to_change[line[2]['tax_id']]
         return lines
 
->>>>>>> 788684a5
     def _get_refund_common_fields(self):
         return ['partner_id', 'payment_term_id', 'account_id', 'currency_id', 'journal_id']
 
