--- conflicted
+++ resolved
@@ -1221,11 +1221,7 @@
         period = period_obj.browse(cr, uid, period_id, context=context)
         for (state,) in result:
             if state == 'done':
-<<<<<<< HEAD
-                raise UserError(_('You can not add/modify entries in a closed period %s of journal %s.' % (period.name,journal.name)))
-=======
-                raise osv.except_osv(_('Error!'), _('You can not add/modify entries in a closed period %s of journal %s.') % (period.name,journal.name))
->>>>>>> 33a8989d
+                raise UserError(_('You can not add/modify entries in a closed period %s of journal %s.') % (period.name,journal.name))
         if not result:
             jour_period_obj.create(cr, uid, {
                 'name': (journal.code or journal.name)+':'+(period.name or ''),
