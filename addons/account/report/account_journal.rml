--- conflicted
+++ resolved
@@ -240,11 +240,7 @@
      <para style="P9">
       <font color="white"> </font>
     </para>
-<<<<<<< HEAD
-    <blockTable colWidths="45.0,65.0,50.0,50.0,130.0,70.0,70.0,70.0" style="Table1" repeatRows="1">[[  display_currency(data) == False or removeParentNode('blockTable') ]]
-=======
     <blockTable colWidths="45.0,65.0,50.0,50.0,100.0,80.0,80.0,80.0" style="Table1" repeatRows="1">[[  display_currency(data) == False or removeParentNode('blockTable') ]]
->>>>>>> 5421e2b3
       <tr>
         <td><para style="P10a">Date</para></td>
         <td><para style="P10">Entry No</para></td>
@@ -278,11 +274,7 @@
       </tr>
     </blockTable>
 
-<<<<<<< HEAD
-    <blockTable colWidths="45.0,60.0,50.0,50.0,65.0,70.0,70.0,70.0,70.0" style="Table1" repeatRows="1">[[ display_currency(data)  or removeParentNode('blockTable') ]]
-=======
     <blockTable colWidths="45.0,55.0,50.0,50.0,65.0,62.5,62.5,80.0,80.0" style="Table1" repeatRows="1">[[ display_currency(data)  or removeParentNode('blockTable') ]]
->>>>>>> 5421e2b3
       <tr>
         <td><para style="P10a">Date</para></td>
         <td><para style="P10">Entry No</para></td>
