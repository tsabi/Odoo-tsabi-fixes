# -*- encoding: utf-8 -*-
##############################################################################
#
# Copyright (c) 2004-2008 TINY SPRL. (http://tiny.be) All Rights Reserved.
#
# $Id$
#
# WARNING: This program as such is intended to be used by professional
# programmers who take the whole responsability of assessing all potential
# consequences resulting from its eventual inadequacies and bugs
# End users who are looking for a ready-to-use solution with commercial
# garantees and support are strongly adviced to contract a Free Software
# Service Company
#
# This program is Free Software; you can redistribute it and/or
# modify it under the terms of the GNU General Public License
# as published by the Free Software Foundation; either version 2
# of the License, or (at your option) any later version.
#
# This program is distributed in the hope that it will be useful,
# but WITHOUT ANY WARRANTY; without even the implied warranty of
# MERCHANTABILITY or FITNESS FOR A PARTICULAR PURPOSE.  See the
# GNU General Public License for more details.
#
# You should have received a copy of the GNU General Public License
# along with this program; if not, write to the Free Software
# Foundation, Inc., 59 Temple Place - Suite 330, Boston, MA  02111-1307, USA.
#
##############################################################################
import time
import netsvc
from osv import fields, osv

from tools.misc import currency
from tools.translate import _

import mx.DateTime
from mx.DateTime import RelativeDateTime, now, DateTime, localtime


class account_payment_term(osv.osv):
    _name = "account.payment.term"
    _description = "Payment Term"
    _columns = {
        'name': fields.char('Payment Term', size=32, translate=True),
        'active': fields.boolean('Active'),
        'note': fields.text('Description', translate=True),
        'line_ids': fields.one2many('account.payment.term.line', 'payment_id', 'Terms'),
    }
    _defaults = {
        'active': lambda *a: 1,
    }
    _order = "name"
    def compute(self, cr, uid, id, value, date_ref=False, context={}):
        if not date_ref:
            date_ref = now().strftime('%Y-%m-%d')
        pt = self.browse(cr, uid, id, context)
        amount = value
        result = []
        for line in pt.line_ids:
            if line.value=='fixed':
                amt = round(line.value_amount, 2)
            elif line.value=='procent':
                amt = round(value * line.value_amount, 2)
            elif line.value=='balance':
                amt = round(amount, 2)
            if amt:
                next_date = mx.DateTime.strptime(date_ref, '%Y-%m-%d') + RelativeDateTime(days=line.days)
                if line.condition == 'end of month':
                    next_date += RelativeDateTime(day=-1)
                result.append( (next_date.strftime('%Y-%m-%d'), amt) )
                amount -= amt
        return result

account_payment_term()

class account_payment_term_line(osv.osv):
    _name = "account.payment.term.line"
    _description = "Payment Term Line"
    _columns = {
        'name': fields.char('Line Name', size=32,required=True),
        'sequence': fields.integer('Sequence', required=True, help="The sequence field is used to order the payment term lines from the lowest sequences to the higher ones"),
        'value': fields.selection([('procent','Percent'),('balance','Balance'),('fixed','Fixed Amount')], 'Value',required=True),
        'value_amount': fields.float('Value Amount'),
        'days': fields.integer('Number of Days',required=True),
        'condition': fields.selection([('net days','Net Days'),('end of month','End of Month')], 'Condition', required=True, help="The payment delay condition id a number of days expressed in 2 ways: net days or end of the month. The 'net days' condition implies that the paiment arrive after 'Number of Days' calendar days. The 'end of the month' condition requires that the paiement arrives before the end of the month that is that is after 'Number of Days' calendar days."),
        'payment_id': fields.many2one('account.payment.term','Payment Term', required=True, select=True),
    }
    _defaults = {
        'value': lambda *a: 'balance',
        'sequence': lambda *a: 5,
        'condition': lambda *a: 'net days',
    }
    _order = "sequence"
account_payment_term_line()


class account_account_type(osv.osv):
    _name = "account.account.type"
    _description = "Account Type"
    _columns = {
        'name': fields.char('Acc. Type Name', size=64, required=True, translate=True),
        'code': fields.char('Code', size=32, required=True),
        'sequence': fields.integer('Sequence', help="Gives the sequence order when displaying a list of account types."),
        'code_from': fields.char('Code From', size=10, help="Gives the range of account code available for this type of account. These fields are given for information and are not used in any constraint."),
        'code_to': fields.char('Code To', size=10, help="Gives the range of account code available for this type of account. These fields are just given for information and are not used in any constraint."),
        'partner_account': fields.boolean('Partner account'),
        'close_method': fields.selection([('none','None'), ('balance','Balance'), ('detail','Detail'),('unreconciled','Unreconciled')], 'Deferral Method', required=True),
    }
    _defaults = {
        'close_method': lambda *a: 'none',
        'sequence': lambda *a: 5,
    }
    _order = "sequence"
account_account_type()

def _code_get(self, cr, uid, context={}):
    acc_type_obj = self.pool.get('account.account.type')
    ids = acc_type_obj.search(cr, uid, [])
    res = acc_type_obj.read(cr, uid, ids, ['code', 'name'], context)
    return [(r['code'], r['name']) for r in res]

#----------------------------------------------------------
# Accounts
#----------------------------------------------------------

class account_tax(osv.osv):
    _name = 'account.tax'
account_tax()

class account_account(osv.osv):
<<<<<<< HEAD
    _order = "code"
    _name = "account.account"
    _description = "Account"

    def search(self, cr, uid, args, offset=0, limit=None, order=None,
            context=None, count=False):
        if context is None:
            context = {}
        pos = 0
        while pos<len(args):
            if args[pos][0]=='journal_id':
                if not args[pos][2]:
                    del args[pos]
                    continue
                jour = self.pool.get('account.journal').browse(cr, uid, args[pos][2])
                if (not (jour.account_control_ids or jour.type_control_ids)) or not args[pos][2]:
                    del args[pos]
                    continue
                ids3 = map(lambda x: x.code, jour.type_control_ids)
                ids1 = super(account_account,self).search(cr, uid, [('type','in',ids3)])
                ids1 += map(lambda x: x.id, jour.account_control_ids)
                args[pos] = ('id','in',ids1)
            pos+=1
        return super(account_account,self).search(cr, uid, args, offset, limit,
                order, context=context, count=count)

    def _credit(self, cr, uid, ids, field_name, arg, context={}):
        acc_set = ",".join(map(str, ids))
        query = self.pool.get('account.move.line')._query_get(cr, uid, context=context)
        cr.execute(("SELECT a.id, " \
                    "SUM(COALESCE(l.credit * a.sign, 0)) " \
                "FROM account_account a " \
                    "LEFT JOIN account_move_line l " \
                    "ON (a.id = l.account_id) " \
                "WHERE a.type != 'view' " \
                    "AND a.id IN (%s) " \
                    "AND " + query + " " \
                    "AND a.active " \
                "GROUP BY a.id") % (acc_set, ))
        res2 = cr.fetchall()
        res = {}
        for id in ids:
            res[id] = 0.0
        for account_id, sum in res2:
            res[account_id] += sum
        return res

    def _debit(self, cr, uid, ids, field_name, arg, context={}):
        acc_set = ",".join(map(str, ids))
        query = self.pool.get('account.move.line')._query_get(cr, uid, context=context)
        cr.execute(("SELECT a.id, " \
                    "SUM(COALESCE(l.debit * a.sign, 0)) " \
                "FROM account_account a " \
                    "LEFT JOIN account_move_line l " \
                    "ON (a.id = l.account_id) " \
                "WHERE a.type != 'view' " \
                    "AND a.id IN (%s) " \
                    "AND " + query + " " \
                    "AND a.active " \
                "GROUP BY a.id") % (acc_set, ))
        res2 = cr.fetchall()
        res = {}
        for id in ids:
            res[id] = 0.0
        for account_id, sum in res2:
            res[account_id] += sum
        return res

    def _balance(self, cr, uid, ids, field_name, arg, context={}):
        ids2 = self.search(cr, uid, [('parent_id', 'child_of', ids)])
        ids2 = {}.fromkeys(ids + ids2).keys()
        acc_set = ",".join(map(str, ids2))
        query = self.pool.get('account.move.line')._query_get(cr, uid,
                context=context)
        cr.execute(("SELECT a.id, " \
                    "SUM((COALESCE(l.debit, 0) - COALESCE(l.credit, 0))) " \
                "FROM account_account a " \
                    "LEFT JOIN account_move_line l " \
                    "ON (a.id=l.account_id) " \
                "WHERE a.type != 'view' " \
                    "AND a.id IN (%s) " \
                    "AND " + query + " " \
                    "AND a.active " \
                "GROUP BY a.id") % (acc_set, ))
        res = {}
        for account_id, sum in cr.fetchall():
            res[account_id] = round(sum,2)
        cr.execute("SELECT a.id, a.company_id " \
                "FROM account_account a " \
                "WHERE id IN (%s)" % acc_set)
        resc = dict(cr.fetchall())
        cr.execute("SELECT id, currency_id FROM res_company")
        rescur = dict(cr.fetchall())

        for id in ids:
            ids3 = self.search(cr, uid, [('parent_id', 'child_of', [id])])
            to_currency_id = rescur[resc[id]]
            for idx in ids3:
                if idx <> id:
                    res.setdefault(id, 0.0)
                    if resc[idx]<>resc[id] and resc[idx] and resc[id]:
                        from_currency_id = rescur[resc[idx]]
                        res[id] += self.pool.get('res.currency').compute(cr,
                                uid, from_currency_id, to_currency_id,
                                res.get(idx, 0.0), context=context)
                    else:
                        res[id] += res.get(idx, 0.0)
        for id in ids:
            res[id] = round(res.get(id,0.0), 2)
        return res

    def _get_company_currency(self, cr, uid, ids, field_name, arg, context={}):
        result = {}
        for rec in self.browse(cr, uid, ids, context):
            result[rec.id] = (rec.company_id.currency_id.id,rec.company_id.currency_id.code)
        return result

    _columns = {
        'name': fields.char('Name', size=128, required=True, select=True),
        'sign': fields.selection([(-1, 'Negative'), (1, 'Positive')], 'Sign', required=True, help='Allows to change the displayed amount of the balance to see positive results instead of negative ones in expenses accounts'),
        'currency_id': fields.many2one('res.currency', 'Secondary Currency', help="Force all moves for this account to have this secondary currency."),
        'code': fields.char('Code', size=64),
        'type': fields.selection(_code_get, 'Account Type', required=True),
        'parent_id': fields.many2many('account.account', 'account_account_rel', 'child_id', 'parent_id', 'Parents'),
        'child_id': fields.many2many('account.account', 'account_account_rel', 'parent_id', 'child_id', 'Children'),
        'balance': fields.function(_balance, digits=(16,2), method=True, string='Balance'),
        'credit': fields.function(_credit, digits=(16,2), method=True, string='Credit'),
        'debit': fields.function(_debit, digits=(16,2), method=True, string='Debit'),
        'reconcile': fields.boolean('Reconcile', help="Check this account if the user can make a reconciliation of the entries in this account."),
        'shortcut': fields.char('Shortcut', size=12),
        'close_method': fields.selection([('none','None'), ('balance','Balance'), ('detail','Detail'),('unreconciled','Unreconciled')], 'Deferral Method', required=True, help="Tell Tiny ERP how to process the entries of this account when you close a fiscal year. None removes all entries to start with an empty account for the new fiscal year. Balance creates only one entry to keep the balance for the new fiscal year. Detail keeps the detail of all entries of the preceeding years. Unreconciled keeps the detail of unreconciled entries only."),
        'tax_ids': fields.many2many('account.tax', 'account_account_tax_default_rel',
            'account_id','tax_id', 'Default Taxes'),
        'note': fields.text('Note'),
        'company_currency_id': fields.function(_get_company_currency, method=True, type='many2one', relation='res.currency', string='Company Currency'),
        'company_id': fields.many2one('res.company', 'Company', required=True),
        'active': fields.boolean('Active', select=2),
    }

    def _default_company(self, cr, uid, context={}):
        user = self.pool.get('res.users').browse(cr, uid, uid, context=context)
        if user.company_id:
            return user.company_id.id
        return self.pool.get('res.company').search(cr, uid, [('parent_id', '=', False)])[0]

    _defaults = {
        'sign': lambda *a: 1,
        'type' : lambda *a :'view',
        'reconcile': lambda *a: False,
        'close_method': lambda *a: 'balance',
        'company_id': _default_company,
        'active': lambda *a: True,
    }

    def _check_recursion(self, cr, uid, ids):
        level = 100
        while len(ids):
            cr.execute('select distinct parent_id from account_account_rel where child_id in ('+','.join(map(str,ids))+')')
            ids = filter(None, map(lambda x:x[0], cr.fetchall()))
            if not level:
                return False
            level -= 1
        return True

    _constraints = [
        (_check_recursion, 'Error ! You can not create recursive accounts.', ['parent_id'])
    ]
    def name_search(self, cr, user, name, args=None, operator='ilike', context=None, limit=80):
        if not args:
            args=[]
        if not context:
            context = {}
        args = args[:]
        ids = []
        try:
            if name and str(name).startswith('partner:'):
                part_id = int(name.split(':')[1])
                part = self.pool.get('res.partner').browse(cr, user, part_id, context)
                args += [('id','in', (part.property_account_payable.id, part.property_account_receivable.id))]
                name = False
            if name and str(name).startswith('type:'):
                type = name.split(':')[1]
                args += [('type','=', type)]
                name = False
        except:
            pass
        if name:
            ids = self.search(cr, user, [('code','=like',name+"%")]+ args, limit=limit)
            if not ids:
                ids = self.search(cr, user, [('shortcut','=',name)]+ args, limit=limit)
            if not ids:
                ids = self.search(cr, user, [('name',operator,name)]+ args, limit=limit)
        else:
            ids = self.search(cr, user, args, context=context, limit=limit)
        return self.name_get(cr, user, ids, context=context)

    def name_get(self, cr, uid, ids, context={}):
        if not len(ids):
            return []
        reads = self.read(cr, uid, ids, ['name','code'], context)
        res = []
        for record in reads:
            name = record['name']
            if record['code']:
                name = record['code']+' - '+name
            res.append((record['id'],name ))
        return res

    def copy(self, cr, uid, id, default=None, context={}):
        account = self.browse(cr, uid, id, context=context)
        new_child_ids = []
        default['parent_id'] = False
        if account:
            for child in account.child_id:
                new_child_ids.append(self.copy(cr, uid, child.id, default, context=context))
            default['child_id'] = [(6, 0, new_child_ids)]
        else:
            default['child_id'] = False
        return super(account_account, self).copy(cr, uid, id, default, context=context)

    def write(self, cr, uid, ids, vals, context=None):
        if not context:
            context={}
        if 'active' in vals and not vals['active']:
            line_obj = self.pool.get('account.move.line')
            account_ids = self.search(cr, uid, [('parent_id', 'child_of', ids)])
            if line_obj.search(cr, uid, [('account_id', 'in', account_ids)]):
                vals=vals.copy()
                del vals['active']
        return super(account_account, self).write(cr, uid, ids, vals, context=context)
=======
	_order = "code"
	_name = "account.account"
	_description = "Account"

	def search(self, cr, uid, args, offset=0, limit=None, order=None,
			context=None, count=False):
		if context is None:
			context = {}
		pos = 0
		while pos<len(args):
			if args[pos][0]=='journal_id':
				if not args[pos][2]:
					del args[pos]
					continue
				jour = self.pool.get('account.journal').browse(cr, uid, args[pos][2])
				if (not (jour.account_control_ids or jour.type_control_ids)) or not args[pos][2]:
					del args[pos]
					continue
				ids3 = map(lambda x: x.code, jour.type_control_ids)
				ids1 = super(account_account,self).search(cr, uid, [('type','in',ids3)])
				ids1 += map(lambda x: x.id, jour.account_control_ids)
				args[pos] = ('id','in',ids1)
			pos+=1
		return super(account_account,self).search(cr, uid, args, offset, limit,
				order, context=context, count=count)

	def _credit(self, cr, uid, ids, field_name, arg, context={}):
		acc_set = ",".join(map(str, ids))
		query = self.pool.get('account.move.line')._query_get(cr, uid, context=context)
		cr.execute(("SELECT a.id, " \
					"SUM(COALESCE(l.credit * a.sign, 0)) " \
				"FROM account_account a " \
					"LEFT JOIN account_move_line l " \
					"ON (a.id = l.account_id) " \
				"WHERE a.type != 'view' " \
					"AND a.id IN (%s) " \
					"AND " + query + " " \
					"AND a.active " \
				"GROUP BY a.id") % (acc_set, ))
		res2 = cr.fetchall()
		res = {}
		for id in ids:
			res[id] = 0.0
		for account_id, sum in res2:
			res[account_id] += sum
		return res

	def _debit(self, cr, uid, ids, field_name, arg, context={}):
		acc_set = ",".join(map(str, ids))
		query = self.pool.get('account.move.line')._query_get(cr, uid, context=context)
		cr.execute(("SELECT a.id, " \
					"SUM(COALESCE(l.debit * a.sign, 0)) " \
				"FROM account_account a " \
					"LEFT JOIN account_move_line l " \
					"ON (a.id = l.account_id) " \
				"WHERE a.type != 'view' " \
					"AND a.id IN (%s) " \
					"AND " + query + " " \
					"AND a.active " \
				"GROUP BY a.id") % (acc_set, ))
		res2 = cr.fetchall()
		res = {}
		for id in ids:
			res[id] = 0.0
		for account_id, sum in res2:
			res[account_id] += sum
		return res

	def _balance(self, cr, uid, ids, field_name, arg, context={}):
		ids2 = self.search(cr, uid, [('parent_id', 'child_of', ids)])
		ids2 = {}.fromkeys(ids + ids2).keys()
		acc_set = ",".join(map(str, ids2))
		query = self.pool.get('account.move.line')._query_get(cr, uid,
				context=context)
		cr.execute(("SELECT a.id, " \
					"SUM((COALESCE(l.debit, 0) - COALESCE(l.credit, 0))) " \
				"FROM account_account a " \
					"LEFT JOIN account_move_line l " \
					"ON (a.id=l.account_id) " \
				"WHERE a.type != 'view' " \
					"AND a.id IN (%s) " \
					"AND " + query + " " \
					"AND a.active " \
				"GROUP BY a.id") % (acc_set, ))
		res = {}
		for account_id, sum in cr.fetchall():
			res[account_id] = round(sum,2)
		cr.execute("SELECT a.id, a.company_id " \
				"FROM account_account a " \
				"WHERE id IN (%s)" % acc_set)
		resc = dict(cr.fetchall())
		cr.execute("SELECT id, currency_id FROM res_company")
		rescur = dict(cr.fetchall())

		for id in ids:
			ids3 = self.search(cr, uid, [('parent_id', 'child_of', [id])])
			to_currency_id = rescur[resc[id]]
			for idx in ids3:
				if idx <> id:
					res.setdefault(id, 0.0)
					if resc[idx]<>resc[id] and resc[idx] and resc[id]:
						from_currency_id = rescur[resc[idx]]
						res[id] += self.pool.get('res.currency').compute(cr,
								uid, from_currency_id, to_currency_id,
								res.get(idx, 0.0), context=context)
					else:
						res[id] += res.get(idx, 0.0)
		for id in ids:
			res[id] = round(res.get(id,0.0), 2)
		return res

	def _get_company_currency(self, cr, uid, ids, field_name, arg, context={}):
		result = {}
		for rec in self.browse(cr, uid, ids, context):
			result[rec.id] = (rec.company_id.currency_id.id,rec.company_id.currency_id.code)
		return result

	def _get_child_ids(self, cr, uid, ids, field_name, arg, context={}):
		result={}
		for record in self.browse(cr, uid, ids, context):
			if record.child_parent_ids:
				result[record.id]=[x.id for x in record.child_parent_ids]
			else:
				result[record.id]=[]

			if record.child_consol_ids:
				for acc in record.child_consol_ids:
					result[record.id].append(acc.id)

		return result

	_columns = {
		'name': fields.char('Name', size=128, required=True, select=True),
		'sign': fields.selection([(-1, 'Negative'), (1, 'Positive')], 'Sign', required=True, help='Allows to change the displayed amount of the balance to see positive results instead of negative ones in expenses accounts'),
		'currency_id': fields.many2one('res.currency', 'Secondary Currency', help="Force all moves for this account to have this secondary currency."),
		'code': fields.char('Code', size=64),
		'type': fields.selection(_code_get, 'Account Type', required=True),
#		'parent_id': fields.many2many('account.account', 'account_account_rel', 'child_id', 'parent_id', 'Parents'),
		'parent_id': fields.many2one('account.account','Parent'),
		'child_parent_ids':fields.one2many('account.account','parent_id','Children'),
		'child_consol_ids':fields.many2many('account.account', 'account_account_consol_rel', 'child_id', 'parent_id', 'Consolidated Children',domain=[('type','=','root'), ('type', '=', 'consolidation')]),
#		'child_id': fields.many2many('account.account', 'account_account_rel', 'parent_id', 'child_id', 'Children'),
		'child_id': fields.function(_get_child_ids, method=True, type='many2many',relation="account.account",string="Children Accounts"),
		'balance': fields.function(_balance, digits=(16,2), method=True, string='Balance'),
		'credit': fields.function(_credit, digits=(16,2), method=True, string='Credit'),
		'debit': fields.function(_debit, digits=(16,2), method=True, string='Debit'),
		'reconcile': fields.boolean('Reconcile', help="Check this account if the user can make a reconciliation of the entries in this account."),
		'shortcut': fields.char('Shortcut', size=12),
		'close_method': fields.selection([('none','None'), ('balance','Balance'), ('detail','Detail'),('unreconciled','Unreconciled')], 'Deferral Method', required=True, help="Tell Tiny ERP how to process the entries of this account when you close a fiscal year. None removes all entries to start with an empty account for the new fiscal year. Balance creates only one entry to keep the balance for the new fiscal year. Detail keeps the detail of all entries of the preceeding years. Unreconciled keeps the detail of unreconciled entries only."),
		'tax_ids': fields.many2many('account.tax', 'account_account_tax_default_rel',
			'account_id','tax_id', 'Default Taxes'),
		'note': fields.text('Note'),
		'company_currency_id': fields.function(_get_company_currency, method=True, type='many2one', relation='res.currency', string='Company Currency'),
		'company_id': fields.many2one('res.company', 'Company', required=True),
		'active': fields.boolean('Active', select=2),
	}

	def _default_company(self, cr, uid, context={}):
		user = self.pool.get('res.users').browse(cr, uid, uid, context=context)
		if user.company_id:
			return user.company_id.id
		return self.pool.get('res.company').search(cr, uid, [('parent_id', '=', False)])[0]

	_defaults = {
		'sign': lambda *a: 1,
		'type' : lambda *a :'view',
		'reconcile': lambda *a: False,
		'close_method': lambda *a: 'balance',
		'company_id': _default_company,
		'active': lambda *a: True,
	}

#	def _check_recursion(self, cr, uid, ids):
#		level = 100
#		while len(ids):
#			cr.execute('select distinct parent_id from account_account_rel where child_id in ('+','.join(map(str,ids))+')')
#			ids = filter(None, map(lambda x:x[0], cr.fetchall()))
#			if not level:
#				return False
#			level -= 1
#		return True

	def _check_recursion(self, cr, uid, ids):
		obj_self=self.browse(cr,uid,ids[0])
		p_id=obj_self.parent_id and obj_self.parent_id.id

		if (obj_self in obj_self.child_consol_ids) or (p_id and (p_id is obj_self.id)):
			return False

		while(ids):
			cr.execute('select distinct child_id from account_account_consol_rel where parent_id in ('+','.join(map(str,ids))+')')
			child_ids = filter(None, map(lambda x:x[0], cr.fetchall()))
			c_ids=child_ids
			if (p_id and (p_id in c_ids)) or (obj_self.id in c_ids):
				return False
			while len(c_ids):
				s_ids=self.search(cr,uid,[('parent_id','in',c_ids)])
				if p_id and (p_id in s_ids):
					return False
				c_ids=s_ids
			ids=child_ids
		return True

	_constraints = [
		(_check_recursion, 'Error ! You can not create recursive accounts.', ['parent_id'])
	]
	def name_search(self, cr, user, name, args=None, operator='ilike', context=None, limit=80):
		if not args:
			args=[]
		if not context:
			context = {}
		args = args[:]
		ids = []
		try:
			if name and str(name).startswith('partner:'):
				part_id = int(name.split(':')[1])
				part = self.pool.get('res.partner').browse(cr, user, part_id, context)
				args += [('id','in', (part.property_account_payable.id, part.property_account_receivable.id))]
				name = False
			if name and str(name).startswith('type:'):
				type = name.split(':')[1]
				args += [('type','=', type)]
				name = False
		except:
			pass
		if name:
			ids = self.search(cr, user, [('code','=like',name+"%")]+ args, limit=limit)
			if not ids:
				ids = self.search(cr, user, [('shortcut','=',name)]+ args, limit=limit)
			if not ids:
				ids = self.search(cr, user, [('name',operator,name)]+ args, limit=limit)
		else:
			ids = self.search(cr, user, args, context=context, limit=limit)
		return self.name_get(cr, user, ids, context=context)

	def name_get(self, cr, uid, ids, context={}):
		if not len(ids):
			return []
		reads = self.read(cr, uid, ids, ['name','code'], context)
		res = []
		for record in reads:
			name = record['name']
			if record['code']:
				name = record['code']+' - '+name
			res.append((record['id'],name ))
		return res

	def copy(self, cr, uid, id, default=None, context={}):
		account = self.browse(cr, uid, id, context=context)
		new_child_ids = []
		default['parent_id'] = False
		if account:
			for child in account.child_id:
				new_child_ids.append(self.copy(cr, uid, child.id, default, context=context))
			default['child_id'] = [(6, 0, new_child_ids)]
		else:
			default['child_id'] = False
		return super(account_account, self).copy(cr, uid, id, default, context=context)

	def write(self, cr, uid, ids, vals, context=None):
		if not context:
			context={}
		if 'active' in vals and not vals['active']:
			line_obj = self.pool.get('account.move.line')
			account_ids = self.search(cr, uid, [('parent_id', 'child_of', ids)])
			if line_obj.search(cr, uid, [('account_id', 'in', account_ids)]):
				vals=vals.copy()
				del vals['active']
		return super(account_account, self).write(cr, uid, ids, vals, context=context)
>>>>>>> 9381f308
account_account()

class account_journal_view(osv.osv):
    _name = "account.journal.view"
    _description = "Journal View"
    _columns = {
        'name': fields.char('Journal View', size=64, required=True),
        'columns_id': fields.one2many('account.journal.column', 'view_id', 'Columns')
    }
    _order = "name"
account_journal_view()


class account_journal_column(osv.osv):
    def _col_get(self, cr, user, context={}):
        result = []
        cols = self.pool.get('account.move.line')._columns
        for col in cols:
            result.append( (col, cols[col].string) )
        result.sort()
        return result
    _name = "account.journal.column"
    _description = "Journal Column"
    _columns = {
        'name': fields.char('Column Name', size=64, required=True),
        'field': fields.selection(_col_get, 'Field Name', method=True, required=True, size=32),
        'view_id': fields.many2one('account.journal.view', 'Journal View', select=True),
        'sequence': fields.integer('Sequence'),
        'required': fields.boolean('Required'),
        'readonly': fields.boolean('Readonly'),
    }
    _order = "sequence"
account_journal_column()

class account_journal(osv.osv):
    _name = "account.journal"
    _description = "Journal"
    _columns = {
        'name': fields.char('Journal Name', size=64, required=True, translate=True),
        'code': fields.char('Code', size=16),
        'type': fields.selection([('sale','Sale'), ('purchase','Purchase'), ('cash','Cash'), ('general','General'), ('situation','Situation')], 'Type', size=32, required=True),

        'type_control_ids': fields.many2many('account.account.type', 'account_journal_type_rel', 'journal_id','type_id', 'Type Controls', domain=[('code','<>','view'), ('code', '<>', 'closed')]),
        'account_control_ids': fields.many2many('account.account', 'account_account_type_rel', 'journal_id','account_id', 'Account', domain=[('type','<>','view'), ('type', '<>', 'closed')]),

        'active': fields.boolean('Active'),
        'view_id': fields.many2one('account.journal.view', 'View', required=True, help="Gives the view used when writing or browsing entries in this journal. The view tell Tiny ERP which fields should be visible, required or readonly and in which order. You can create your own view for a faster encoding in each journal."),
        'default_credit_account_id': fields.many2one('account.account', 'Default Credit Account'),
        'default_debit_account_id': fields.many2one('account.account', 'Default Debit Account'),
        'centralisation': fields.boolean('Centralised counterpart', help="Check this box if you want that each entry doesn't create a counterpart but share the same counterpart for each entry of this journal."),
        'update_posted': fields.boolean('Allow Cancelling Entries'),
        'sequence_id': fields.many2one('ir.sequence', 'Entry Sequence', help="The sequence gives the display order for a list of journals", required=True),
        'user_id': fields.many2one('res.users', 'User', help="The responsible user of this journal"),
        'groups_id': fields.many2many('res.groups', 'account_journal_group_rel', 'journal_id', 'group_id', 'Groups'),
        'currency': fields.many2one('res.currency', 'Currency', help='The currency used to enter statement'),
    }
    _defaults = {
        'active': lambda *a: 1,
        'user_id': lambda self,cr,uid,context: uid,
    }
    def create(self, cr, uid, vals, context={}):
        journal_id = super(osv.osv, self).create(cr, uid, vals, context)
#       journal_name = self.browse(cr, uid, [journal_id])[0].code
#       periods = self.pool.get('account.period')
#       ids = periods.search(cr, uid, [('date_stop','>=',time.strftime('%Y-%m-%d'))])
#       for period in periods.browse(cr, uid, ids):
#           self.pool.get('account.journal.period').create(cr, uid, {
#               'name': (journal_name or '')+':'+(period.code or ''),
#               'journal_id': journal_id,
#               'period_id': period.id
#           })
        return journal_id
    def name_search(self, cr, user, name, args=None, operator='ilike', context=None, limit=80):
        if not args:
            args=[]
        if not context:
            context={}
        ids = []
        if name:
            ids = self.search(cr, user, [('code','ilike',name)]+ args, limit=limit)
        if not ids:
            ids = self.search(cr, user, [('name',operator,name)]+ args, limit=limit)
        return self.name_get(cr, user, ids, context=context)
account_journal()

class account_fiscalyear(osv.osv):
    _name = "account.fiscalyear"
    _description = "Fiscal Year"
    _columns = {
        'name': fields.char('Fiscal Year', size=64, required=True),
        'code': fields.char('Code', size=6, required=True),
        'date_start': fields.date('Start date', required=True),
        'date_stop': fields.date('End date', required=True),
        'period_ids': fields.one2many('account.period', 'fiscalyear_id', 'Periods'),
        'state': fields.selection([('draft','Draft'), ('done','Done')], 'State', redonly=True),
    }

    _defaults = {
        'state': lambda *a: 'draft',
    }
    _order = "date_start"
    def create_period3(self,cr, uid, ids, context={}):
        return self.create_period(cr, uid, ids, context, 3)

    def create_period(self,cr, uid, ids, context={}, interval=1):
        for fy in self.browse(cr, uid, ids, context):
            dt = fy.date_start
            ds = mx.DateTime.strptime(fy.date_start, '%Y-%m-%d')
            while ds.strftime('%Y-%m-%d')<fy.date_stop:
                de = ds + RelativeDateTime(months=interval, days=-1)
                self.pool.get('account.period').create(cr, uid, {
                    'name': ds.strftime('%d/%m') + ' - '+de.strftime('%d/%m'),
                    'code': ds.strftime('%d/%m') + '-'+de.strftime('%d/%m'),
                    'date_start': ds.strftime('%Y-%m-%d'),
                    'date_stop': de.strftime('%Y-%m-%d'),
                    'fiscalyear_id': fy.id,
                })
                ds = ds + RelativeDateTime(months=interval)
        return True

    def find(self, cr, uid, dt=None, exception=True, context={}):
        if not dt:
            dt = time.strftime('%Y-%m-%d')
        ids = self.search(cr, uid, [('date_start', '<=', dt), ('date_stop', '>=', dt)])
        if not ids:
            if exception:
                raise osv.except_osv(_('Error !'), _('No fiscal year defined for this date !\nPlease create one.'))
            else:
                return False
        return ids[0]
account_fiscalyear()

class account_period(osv.osv):
    _name = "account.period"
    _description = "Account period"
    _columns = {
        'name': fields.char('Period Name', size=64, required=True),
        'code': fields.char('Code', size=12),
        'date_start': fields.date('Start of period', required=True, states={'done':[('readonly',True)]}),
        'date_stop': fields.date('End of period', required=True, states={'done':[('readonly',True)]}),
        'fiscalyear_id': fields.many2one('account.fiscalyear', 'Fiscal Year', required=True, states={'done':[('readonly',True)]}, select=True),
        'state': fields.selection([('draft','Draft'), ('done','Done')], 'State', readonly=True)
    }
    _defaults = {
        'state': lambda *a: 'draft',
    }
    _order = "date_start"
    def next(self, cr, uid, period, step, context={}):
        ids = self.search(cr, uid, [('date_start','>',period.date_start)])
        if len(ids)>=step:
            return ids[step-1]
        return False

    def find(self, cr, uid, dt=None, context={}):
        if not dt:
            dt = time.strftime('%Y-%m-%d')
#CHECKME: shouldn't we check the state of the period?
        ids = self.search(cr, uid, [('date_start','<=',dt),('date_stop','>=',dt)])
        if not ids:
            raise osv.except_osv(_('Error !'), _('No period defined for this date !\nPlease create a fiscal year.'))
        return ids
account_period()

class account_journal_period(osv.osv):
    _name = "account.journal.period"
    _description = "Journal - Period"

    def _icon_get(self, cr, uid, ids, field_name, arg=None, context={}):
        result = {}.fromkeys(ids, 'STOCK_NEW')
        for r in self.read(cr, uid, ids, ['state']):
            result[r['id']] = {
                'draft': 'STOCK_NEW',
                'printed': 'STOCK_PRINT_PREVIEW',
                'done': 'STOCK_DIALOG_AUTHENTICATION',
            }.get(r['state'], 'STOCK_NEW')
        return result

    _columns = {
        'name': fields.char('Journal-Period Name', size=64, required=True),
        'journal_id': fields.many2one('account.journal', 'Journal', required=True, ondelete="cascade"),
        'period_id': fields.many2one('account.period', 'Period', required=True, ondelete="cascade"),
        'icon': fields.function(_icon_get, method=True, string='Icon', type='string'),
        'active': fields.boolean('Active', required=True),
        'state': fields.selection([('draft','Draft'), ('printed','Printed'), ('done','Done')], 'State', required=True, readonly=True)
    }

    def _check(self, cr, uid, ids, context={}):
        for obj in self.browse(cr, uid, ids, context):
            cr.execute('select * from account_move_line where journal_id=%d and period_id=%d limit 1', (obj.journal_id.id, obj.period_id.id))
            res = cr.fetchall()
            if res:
                raise osv.except_osv(_('Error !'), _('You can not modify/delete a journal with entries for this period !'))
        return True

    def write(self, cr, uid, ids, vals, context={}):
        self._check(cr, uid, ids, context)
        return super(account_journal_period, self).write(cr, uid, ids, vals, context)

    def create(self, cr, uid, vals, context={}):
        period_id=vals.get('period_id',False)
        if period_id:
            period = self.pool.get('account.period').browse(cr, uid,period_id)
            vals['state']=period.state
        return super(account_journal_period, self).create(cr, uid, vals, context)

    def unlink(self, cr, uid, ids, context={}):
        self._check(cr, uid, ids, context)
        return super(account_journal_period, self).unlink(cr, uid, ids, context)

    _defaults = {
        'state': lambda *a: 'draft',
        'active': lambda *a: True,
    }
    _order = "period_id"

account_journal_period()

class account_fiscalyear(osv.osv):
    _inherit = "account.fiscalyear"
    _description = "Fiscal Year"
    _columns = {
        'start_journal_period_id':fields.many2one('account.journal.period','New Entries Journal'),
        'end_journal_period_id':fields.many2one('account.journal.period','End of Year Entries Journal', readonly=True),
    }

account_fiscalyear()
#----------------------------------------------------------
# Entries
#----------------------------------------------------------
class account_move(osv.osv):
    _name = "account.move"
    _description = "Account Entry"

    def name_get(self, cursor, user, ids, context=None):
        if not len(ids):
            return []
        res=[]
        data_move = self.pool.get('account.move').browse(cursor,user,ids)
        for move in data_move:
            if move.state=='draft':
                name = '*' + move.name
            else:
                name = move.name
            res.append((move.id, name))
        return res


    def _get_period(self, cr, uid, context):
        periods = self.pool.get('account.period').find(cr, uid)
        if periods:
            return periods[0]
        else:
            return False
    _columns = {
        'name': fields.char('Entry Name', size=64, required=True),
        'ref': fields.char('Ref', size=64),
        'period_id': fields.many2one('account.period', 'Period', required=True, states={'posted':[('readonly',True)]}),
        'journal_id': fields.many2one('account.journal', 'Journal', required=True, states={'posted':[('readonly',True)]}),
        'state': fields.selection([('draft','Draft'), ('posted','Posted')], 'State', required=True, readonly=True),
        'line_id': fields.one2many('account.move.line', 'move_id', 'Entries', states={'posted':[('readonly',True)]}),
    }
    _defaults = {
        'state': lambda *a: 'draft',
        'period_id': _get_period,
    }

    def _check_centralisation(self, cursor, user, ids):
        for move in self.browse(cursor, user, ids):
            if move.journal_id.centralisation:
                move_ids = self.search(cursor, user, [
                    ('period_id', '=', move.period_id.id),
                    ('journal_id', '=', move.journal_id.id),
                    ])
                if len(move_ids) > 1:
                    return False
        return True

    def _check_period_journal(self, cursor, user, ids):
        for move in self.browse(cursor, user, ids):
            for line in move.line_id:
                if line.period_id.id != move.period_id.id:
                    return False
                if line.journal_id.id != move.journal_id.id:
                    return False
        return True

    _constraints = [
        (_check_centralisation,
            'You can not create more than one move per period on centralized journal',
            ['journal_id']),
        (_check_period_journal,
            'You can not create entries on different period/journal in the same move',
            ['line_id']),
    ]
    def post(self, cr, uid, ids, context=None):
        if self.validate(cr, uid, ids, context) and len(ids):
            cr.execute('update account_move set state=%s where id in ('+','.join(map(str,ids))+')', ('posted',))
        else:
            raise osv.except_osv(_('Integrity Error !'), _('You can not validate a non balanced entry !'))
        return True

    def button_validate(self, cursor, user, ids, context=None):
        return self.post(cursor, user, ids, context=context)

    def button_cancel(self, cr, uid, ids, context={}):
        for line in self.browse(cr, uid, ids, context):
            if not line.journal_id.update_posted:
                raise osv.except_osv(_('Error !'), _('You can not modify a posted entry of this journal !'))
        if len(ids):
            cr.execute('update account_move set state=%s where id in ('+','.join(map(str,ids))+')', ('draft',))
        return True

    def write(self, cr, uid, ids, vals, context={}):
        c = context.copy()
        c['novalidate'] = True
        result = super(osv.osv, self).write(cr, uid, ids, vals, c)
        self.validate(cr, uid, ids, context)
        return result

    #
    # TODO: Check if period is closed !
    #
    def create(self, cr, uid, vals, context={}):
        if 'line_id' in vals:
            if 'journal_id' in vals:
                for l in vals['line_id']:
                    if not l[0]:
                        l[2]['journal_id'] = vals['journal_id']
                context['journal_id'] = vals['journal_id']
            if 'period_id' in vals:
                for l in vals['line_id']:
                    if not l[0]:
                        l[2]['period_id'] = vals['period_id']
                context['period_id'] = vals['period_id']
            else:
                default_period = self._get_period(cr, uid, context)
                for l in vals['line_id']:
                    if not l[0]:
                        l[2]['period_id'] = default_period
                context['period_id'] = default_period

        if not 'name' in vals:
            journal = self.pool.get('account.journal').browse(cr, uid, context.get('journal_id', vals.get('journal_id', False)))
            if journal.sequence_id:
                vals['name'] = self.pool.get('ir.sequence').get_id(cr, uid, journal.sequence_id.id)
            else:
                raise osv.except_osv(_('Error'), _('No sequence defined in the journal !'))
        if 'line_id' in vals:
            c = context.copy()
            c['novalidate'] = True
            result = super(account_move, self).create(cr, uid, vals, c)
            self.validate(cr, uid, [result], context)
        else:
            result = super(account_move, self).create(cr, uid, vals, context)
        return result

    def unlink(self, cr, uid, ids, context={}, check=True):
        toremove = []
        for move in self.browse(cr, uid, ids, context):
            if move['state'] <> 'draft':
                raise osv.except_osv(_('UserError'),
                        _('You can not delete posted movement: "%s"!') % \
                                move['name'])
            line_ids = map(lambda x: x.id, move.line_id)
            context['journal_id'] = move.journal_id.id
            context['period_id'] = move.period_id.id
            self.pool.get('account.move.line')._update_check(cr, uid, line_ids, context)
            toremove.append(move.id)
        result = super(account_move, self).unlink(cr, uid, toremove, context)
        return result

    def _compute_balance(self, cr, uid, id, context={}):
        move = self.browse(cr, uid, [id])[0]
        amount = 0
        for line in move.line_id:
            amount+= (line.debit - line.credit)
        return amount

    def _centralise(self, cr, uid, move, mode):
        if mode=='credit':
            account_id = move.journal_id.default_debit_account_id.id
            mode2 = 'debit'
            if not account_id:
                raise osv.except_osv(_('UserError'),
                        _('There is no default default debit account defined \n' \
                                'on journal "%s"') % move.journal_id.name)
        else:
            account_id = move.journal_id.default_credit_account_id.id
            mode2 = 'credit'
            if not account_id:
                raise osv.except_osv(_('UserError'),
                        _('There is no default default credit account defined \n' \
                                'on journal "%s"') % move.journal_id.name)

        # find the first line of this move with the current mode
        # or create it if it doesn't exist
        cr.execute('select id from account_move_line where move_id=%d and centralisation=%s limit 1', (move.id, mode))
        res = cr.fetchone()
        if res:
            line_id = res[0]
        else:
            line_id = self.pool.get('account.move.line').create(cr, uid, {
                'name': 'Centralisation '+mode,
                'centralisation': mode,
                'account_id': account_id,
                'move_id': move.id,
                'journal_id': move.journal_id.id,
                'period_id': move.period_id.id,
                'date': move.period_id.date_stop,
                'debit': 0.0,
                'credit': 0.0,
            }, {'journal_id': move.journal_id.id, 'period_id': move.period_id.id})

        # find the first line of this move with the other mode
        # so that we can exclude it from our calculation
        cr.execute('select id from account_move_line where move_id=%d and centralisation=%s limit 1', (move.id, mode2))
        res = cr.fetchone()
        if res:
            line_id2 = res[0]
        else:
            line_id2 = 0

        cr.execute('select sum('+mode+') from account_move_line where move_id=%d and id<>%d', (move.id, line_id2))
        result = cr.fetchone()[0] or 0.0
        cr.execute('update account_move_line set '+mode2+'=%f where id=%d', (result, line_id))
        return True

    #
    # Validate a balanced move. If it is a centralised journal, create a move.
    #
    def validate(self, cr, uid, ids, context={}):
        ok = True
        for move in self.browse(cr, uid, ids, context):
            journal = move.journal_id
            amount = 0
            line_ids = []
            line_draft_ids = []
            company_id=None
            for line in move.line_id:
                amount += line.debit - line.credit
                line_ids.append(line.id)
                if line.state=='draft':
                    line_draft_ids.append(line.id)

                if not company_id:
                    company_id = line.account_id.company_id.id
                if not company_id == line.account_id.company_id.id:
                    raise osv.except_osv(_('Error'), _('Couldn\'t create move between different companies'))

                if line.account_id.currency_id:
                    if line.account_id.currency_id.id != line.currency_id.id and (line.account_id.currency_id.id != line.account_id.company_id.currency_id.id or line.currency_id):
                            raise osv.except_osv(_('Error'), _('Couldn\'t create move with currency different than the secondary currency of the account'))

            if abs(amount) < 0.0001:
                if not len(line_draft_ids):
                    continue
                self.pool.get('account.move.line').write(cr, uid, line_draft_ids, {
                    'journal_id': move.journal_id.id,
                    'period_id': move.period_id.id,
                    'state': 'valid'
                }, context, check=False)
                todo = []
                account = {}
                account2 = {}
                if journal.type not in ('purchase','sale'):
                    continue

                for line in move.line_id:
                    if move.journal_id.type == 'sale':
                        if line.debit:
                            field_base = 'ref_'
                            key = 'account_paid_id'
                        else:
                            field_base = ''
                            key = 'account_collected_id'
                    else:
                        if line.debit:
                            field_base = ''
                            key = 'account_collected_id'
                        else:
                            field_base = 'ref_'
                            key = 'account_paid_id'
                    if line.account_id.tax_ids:
                        code = amount = False
                        for tax in line.account_id.tax_ids:
                            if tax.tax_code_id:
                                acc = getattr(tax, key).id
                                account[acc] = (getattr(tax,
                                    field_base + 'tax_code_id').id,
                                    getattr(tax, field_base + 'tax_sign'))
                                account2[(acc,getattr(tax,
                                    field_base + 'tax_code_id').id)] = (getattr(tax,
                                        field_base + 'tax_code_id').id,
                                        getattr(tax, field_base + 'tax_sign'))
                                code = getattr(tax, field_base + 'base_code_id').id
                                amount = getattr(tax, field_base+'base_sign') * \
                                        (line.debit + line.credit)
                                break
                        if code and not (line.tax_code_id or line.tax_amount):
                            self.pool.get('account.move.line').write(cr, uid,
                                    [line.id], {
                                'tax_code_id': code,
                                'tax_amount': amount
                            }, context=context, check=False)
                    else:
                        todo.append(line)
                for line in todo:
                    code = amount = 0
                    key = (line.account_id.id, line.tax_code_id.id)
                    if key in account2:
                        code = account2[key][0]
                        amount = account2[key][1] * (line.debit + line.credit)
                    elif line.account_id.id in account:
                        code = account[line.account_id.id][0]
                        amount = account[line.account_id.id][1] * (line.debit + line.credit)
                    if (code or amount) and not (line.tax_code_id or line.tax_amount):
                        self.pool.get('account.move.line').write(cr, uid, [line.id], {
                            'tax_code_id': code,
                            'tax_amount': amount
                        }, context, check=False)
                #
                # Compute VAT
                #
                continue
            if journal.centralisation:
                self._centralise(cr, uid, move, 'debit')
                self._centralise(cr, uid, move, 'credit')
                self.pool.get('account.move.line').write(cr, uid, line_draft_ids, {
                    'state': 'valid'
                }, context, check=False)
                continue
            else:
                self.pool.get('account.move.line').write(cr, uid, line_ids, {
                    'journal_id': move.journal_id.id,
                    'period_id': move.period_id.id,
                    #'tax_code_id': False,
                    #'tax_amount': False,
                    'state': 'draft'
                }, context, check=False)
                ok = False
        return ok
account_move()

class account_move_reconcile(osv.osv):
    _name = "account.move.reconcile"
    _description = "Account Reconciliation"
    _columns = {
        'name': fields.char('Name', size=64, required=True),
        'type': fields.char('Type', size=16, required=True),
        'line_id': fields.one2many('account.move.line', 'reconcile_id', 'Entry lines'),
        'line_partial_ids': fields.one2many('account.move.line', 'reconcile_partial_id', 'Partial Entry lines'),
        'create_date': fields.date('Creation date', readonly=True),
    }
    _defaults = {
        'name': lambda self,cr,uid,ctx={}: self.pool.get('ir.sequence').get(cr, uid, 'account.reconcile') or '/',
    }
    def reconcile_partial_check(self, cr, uid, ids, type='auto', context={}):
        for rec in self.pool.get('account.move.reconcile').browse(cr, uid, ids):
            total = 0.0
            for line in rec.line_partial_ids:
                total += (line.debit or 0.0) - (line.credit or 0.0)
            if not total:
                self.write(cr,uid, map(lambda x: x.id, rec.line_partial_ids), {'reconcile_id': rec.id })
                for line in rec.line_partial_ids:
                    total += (line.debit or 0.0) - (line.credit or 0.0)
        return True
    def name_get(self, cr, uid, ids, context=None):
        result = {}
        for r in self.browse(cr, uid, ids, context):
            total = reduce(lambda y,t: (t.debit or 0.0) - (t.credit or 0.0) + y, r.line_partial_ids, 0.0)
            if total:
                result[r.id] = '%s (%.2f)' % (r.name, total)
            else:
                result[r.id] = r.name
        return result
account_move_reconcile()

#----------------------------------------------------------
# Tax
#----------------------------------------------------------
"""
a documenter
child_depend: la taxe depend des taxes filles
"""
class account_tax_code(osv.osv):
    """
    A code for the tax object.

    This code is used for some tax declarations.
    """
    def _sum(self, cr, uid, ids, name, args, context, where =''):
        ids2 = self.search(cr, uid, [('parent_id', 'child_of', ids)])
        acc_set = ",".join(map(str, ids2))
        if context.get('based_on', 'invoices') == 'payments':
            cr.execute('SELECT line.tax_code_id, sum(line.tax_amount) \
                    FROM account_move_line AS line, \
                        account_move AS move \
                        LEFT JOIN account_invoice invoice ON \
                            (invoice.move_id = move.id) \
                    WHERE line.tax_code_id in ('+acc_set+') '+where+' \
                        AND move.id = line.move_id \
                        AND ((invoice.state = \'paid\') \
                            OR (invoice.id IS NULL)) \
                    GROUP BY line.tax_code_id')
        else:
            cr.execute('SELECT line.tax_code_id, sum(line.tax_amount) \
                    FROM account_move_line AS line \
                    WHERE line.tax_code_id in ('+acc_set+') '+where+' \
                    GROUP BY line.tax_code_id')
        res=dict(cr.fetchall())
        for record in self.browse(cr, uid, ids, context):
            def _rec_get(record):
                amount = res.get(record.id, 0.0)
                for rec in record.child_ids:
                    amount += _rec_get(rec) * rec.sign
                return amount
            res[record.id] = round(_rec_get(record), 2)
        return res

    def _sum_period(self, cr, uid, ids, name, args, context):
        if not 'period_id' in context:
            period_id = self.pool.get('account.period').find(cr, uid)
            if not len(period_id):
                return dict.fromkeys(ids, 0.0)
            period_id = period_id[0]
        else:
            period_id = context['period_id']
        return self._sum(cr, uid, ids, name, args, context,
                where=' and line.period_id='+str(period_id))

    _name = 'account.tax.code'
    _description = 'Tax Code'
    _columns = {
        'name': fields.char('Tax Case Name', size=64, required=True),
        'code': fields.char('Case Code', size=16),
        'info': fields.text('Description'),
        'sum': fields.function(_sum, method=True, string="Year Sum"),
        'sum_period': fields.function(_sum_period, method=True, string="Period Sum"),
        'parent_id': fields.many2one('account.tax.code', 'Parent Code', select=True),
        'child_ids': fields.one2many('account.tax.code', 'parent_id', 'Childs Codes'),
        'line_ids': fields.one2many('account.move.line', 'tax_code_id', 'Lines'),
        'company_id': fields.many2one('res.company', 'Company', required=True),
        'sign': fields.float('Sign for parent', required=True),
    }

    def name_get(self, cr, uid, ids, context=None):
        if not len(ids):
            return []
        if isinstance(ids, (int, long)):
            ids = [ids]
        reads = self.read(cr, uid, ids, ['name','code'], context, load='_classic_write')
        return [(x['id'], (x['code'] and x['code'] + ' - ' or '') + x['name']) \
                for x in reads]

    def _default_company(self, cr, uid, context={}):
        user = self.pool.get('res.users').browse(cr, uid, uid, context=context)
        if user.company_id:
            return user.company_id.id
        return self.pool.get('res.company').search(cr, uid, [('parent_id', '=', False)])[0]
    _defaults = {
        'company_id': _default_company,
        'sign': lambda *args: 1.0,
    }
    def _check_recursion(self, cr, uid, ids):
        level = 100
        while len(ids):
            cr.execute('select distinct parent_id from account_tax_code where id in ('+','.join(map(str,ids))+')')
            ids = filter(None, map(lambda x:x[0], cr.fetchall()))
            if not level:
                return False
            level -= 1
        return True

    _constraints = [
        (_check_recursion, 'Error ! You can not create recursive accounts.', ['parent_id'])
    ]
    _order = 'code,name'
account_tax_code()

class account_tax(osv.osv):
    """
    A tax object.

    Type: percent, fixed, none, code
        PERCENT: tax = price * amount
        FIXED: tax = price + amount
        NONE: no tax line
        CODE: execute python code. localcontext = {'price_unit':pu, 'address':address_object}
            return result in the context
            Ex: result=round(price_unit*0.21,4)
    """
    _name = 'account.tax'
    _description = 'Tax'
    _columns = {
        'name': fields.char('Tax Name', size=64, required=True, help="This name will be used to be displayed on reports"),
        'sequence': fields.integer('Sequence', required=True, help="The sequence field is used to order the taxes lines from the lowest sequences to the higher ones. The order is important if you have a tax that have several tax childs. In this case, the evaluation order is important."),
        'amount': fields.float('Amount', required=True, digits=(14,4)),
        'active': fields.boolean('Active'),
        'type': fields.selection( [('percent','Percent'), ('fixed','Fixed'), ('none','None'), ('code','Python Code')], 'Tax Type', required=True),
        'applicable_type': fields.selection( [('true','True'), ('code','Python Code')], 'Applicable Type', required=True),
        'domain':fields.char('Domain', size=32, help="This field is only used if you develop your own module allowing developpers to create specific taxes in a custom domain."),
        'account_collected_id':fields.many2one('account.account', 'Invoice Tax Account'),
        'account_paid_id':fields.many2one('account.account', 'Refund Tax Account'),
        'parent_id':fields.many2one('account.tax', 'Parent Tax Account', select=True),
        'child_ids':fields.one2many('account.tax', 'parent_id', 'Childs Tax Account'),
        'child_depend':fields.boolean('Tax on Childs', help="Indicate if the tax computation is based on the value computed for the computation of child taxes or based on the total amount."),
        'python_compute':fields.text('Python Code'),
        'python_compute_inv':fields.text('Python Code (reverse)'),
        'python_applicable':fields.text('Python Code'),
        'tax_group': fields.selection([('vat','VAT'),('other','Other')], 'Tax Group', help="If a default tax if given in the partner it only override taxes from account (or product) of the same group."),

        #
        # Fields used for the VAT declaration
        #
        'base_code_id': fields.many2one('account.tax.code', 'Base Code', help="Use this code for the VAT declaration."),
        'tax_code_id': fields.many2one('account.tax.code', 'Tax Code', help="Use this code for the VAT declaration."),
        'base_sign': fields.float('Base Code Sign', help="Usualy 1 or -1."),
        'tax_sign': fields.float('Tax Code Sign', help="Usualy 1 or -1."),

        # Same fields for refund invoices

        'ref_base_code_id': fields.many2one('account.tax.code', 'Base Code', help="Use this code for the VAT declaration."),
        'ref_tax_code_id': fields.many2one('account.tax.code', 'Tax Code', help="Use this code for the VAT declaration."),
        'ref_base_sign': fields.float('Base Code Sign', help="Usualy 1 or -1."),
        'ref_tax_sign': fields.float('Tax Code Sign', help="Usualy 1 or -1."),
        'include_base_amount': fields.boolean('Include in base amount', help="Indicate if the amount of tax must be included in the base amount for the computation of the next taxes"),
        'company_id': fields.many2one('res.company', 'Company', required=True),
        'description': fields.char('Internal Name', 32),
    }

    def name_get(self, cr, uid, ids, context={}):
        if not len(ids):
            return []
        res = []
        for record in self.read(cr, uid, ids, ['description','name'], context):
            name = record['description'] and record['description'] or record['name']
            res.append((record['id'],name ))
        return res

    def _default_company(self, cr, uid, context={}):
        user = self.pool.get('res.users').browse(cr, uid, uid, context=context)
        if user.company_id:
            return user.company_id.id
        return self.pool.get('res.company').search(cr, uid, [('parent_id', '=', False)])[0]
    _defaults = {
        'python_compute': lambda *a: '''# price_unit\n# address : res.partner.address object or False\n# product : product.product object or None\n# partner : res.partner object or None\n\nresult = price_unit * 0.10''',
        'python_compute_inv': lambda *a: '''# price_unit\n# address : res.partner.address object or False\n# product : product.product object or False\n\nresult = price_unit * 0.10''',
        'applicable_type': lambda *a: 'true',
        'type': lambda *a: 'percent',
        'amount': lambda *a: 0,
        'active': lambda *a: 1,
        'sequence': lambda *a: 1,
        'tax_group': lambda *a: 'vat',
        'ref_tax_sign': lambda *a: 1,
        'ref_base_sign': lambda *a: 1,
        'tax_sign': lambda *a: 1,
        'base_sign': lambda *a: 1,
        'include_base_amount': lambda *a: False,
        'company_id': _default_company,
    }
    _order = 'sequence'

    def _applicable(self, cr, uid, taxes, price_unit, address_id=None, product=None, partner=None):
        res = []
        for tax in taxes:
            if tax.applicable_type=='code':
                localdict = {'price_unit':price_unit, 'address':self.pool.get('res.partner.address').browse(cr, uid, address_id), 'product':product, 'partner':partner}
                exec tax.python_applicable in localdict
                if localdict.get('result', False):
                    res.append(tax)
            else:
                res.append(tax)
        return res

    def _unit_compute(self, cr, uid, taxes, price_unit, address_id=None, product=None, partner=None):
        taxes = self._applicable(cr, uid, taxes, price_unit, address_id, product, partner)

        res = []
        cur_price_unit=price_unit
        for tax in taxes:
            # we compute the amount for the current tax object and append it to the result

            if tax.type=='percent':
                amount = cur_price_unit * tax.amount
                res.append({'id':tax.id,
                            'name':tax.name,
                            'amount':amount,
                            'account_collected_id':tax.account_collected_id.id,
                            'account_paid_id':tax.account_paid_id.id,
                            'base_code_id': tax.base_code_id.id,
                            'ref_base_code_id': tax.ref_base_code_id.id,
                            'sequence': tax.sequence,
                            'base_sign': tax.base_sign,
                            'tax_sign': tax.tax_sign,
                            'ref_base_sign': tax.ref_base_sign,
                            'ref_tax_sign': tax.ref_tax_sign,
                            'price_unit': cur_price_unit,
                            'tax_code_id': tax.tax_code_id.id,
                            'ref_tax_code_id': tax.ref_tax_code_id.id,
                            })

            elif tax.type=='fixed':
                res.append({'id':tax.id,
                            'name':tax.name,
                            'amount':tax.amount,
                            'account_collected_id':tax.account_collected_id.id,
                            'account_paid_id':tax.account_paid_id.id,
                            'base_code_id': tax.base_code_id.id,
                            'ref_base_code_id': tax.ref_base_code_id.id,
                            'sequence': tax.sequence,
                            'base_sign': tax.base_sign,
                            'tax_sign': tax.tax_sign,
                            'ref_base_sign': tax.ref_base_sign,
                            'ref_tax_sign': tax.ref_tax_sign,
                            'price_unit': 1,
                            'tax_code_id': tax.tax_code_id.id,
                            'ref_tax_code_id': tax.ref_tax_code_id.id,})
            elif tax.type=='code':
                address = address_id and self.pool.get('res.partner.address').browse(cr, uid, address_id) or None
                localdict = {'price_unit':cur_price_unit, 'address':address, 'product':product, 'partner':partner}
                exec tax.python_compute in localdict
                amount = localdict['result']
                res.append({
                    'id': tax.id,
                    'name': tax.name,
                    'amount': amount,
                    'account_collected_id': tax.account_collected_id.id,
                    'account_paid_id': tax.account_paid_id.id,
                    'base_code_id': tax.base_code_id.id,
                    'ref_base_code_id': tax.ref_base_code_id.id,
                    'sequence': tax.sequence,
                    'base_sign': tax.base_sign,
                    'tax_sign': tax.tax_sign,
                    'ref_base_sign': tax.ref_base_sign,
                    'ref_tax_sign': tax.ref_tax_sign,
                    'price_unit': cur_price_unit,
                    'tax_code_id': tax.tax_code_id.id,
                    'ref_tax_code_id': tax.ref_tax_code_id.id,
                })
            amount2 = res[-1]['amount']
            if len(tax.child_ids):
                if tax.child_depend:
                    del res[-1]
                amount = amount2
                child_tax = self._unit_compute(cr, uid, tax.child_ids, amount, address_id, product, partner)
                res.extend(child_tax)
            if tax.include_base_amount:
                cur_price_unit+=amount2
        return res

    def compute(self, cr, uid, taxes, price_unit, quantity, address_id=None, product=None, partner=None):

        """
        Compute tax values for given PRICE_UNIT, QUANTITY and a buyer/seller ADDRESS_ID.

        RETURN:
            [ tax ]
            tax = {'name':'', 'amount':0.0, 'account_collected_id':1, 'account_paid_id':2}
            one tax for each tax id in IDS and their childs
        """
        res = self._unit_compute(cr, uid, taxes, price_unit, address_id, product, partner)
        for r in res:
            r['amount'] *= quantity
        return res

    def _unit_compute_inv(self, cr, uid, taxes, price_unit, address_id=None, product=None, partner=None):
        taxes = self._applicable(cr, uid, taxes, price_unit, address_id, product, partner)

        res = []
        taxes.reverse()
        cur_price_unit=price_unit
        for tax in taxes:
            # we compute the amount for the current tax object and append it to the result

            if tax.type=='percent':
                amount = cur_price_unit - (cur_price_unit / (1 + tax.amount))
                res.append({'id':tax.id,
                            'name':tax.name,
                            'amount':amount,
                            'account_collected_id':tax.account_collected_id.id,
                            'account_paid_id':tax.account_paid_id.id,
                            'base_code_id': tax.base_code_id.id,
                            'ref_base_code_id': tax.ref_base_code_id.id,
                            'sequence': tax.sequence,
                            'base_sign': tax.base_sign,
                            'tax_sign': tax.tax_sign,
                            'ref_base_sign': tax.ref_base_sign,
                            'ref_tax_sign': tax.ref_tax_sign,
                            'price_unit': cur_price_unit - amount,
                            'tax_code_id': tax.tax_code_id.id,
                            'ref_tax_code_id': tax.ref_tax_code_id.id,})

            elif tax.type=='fixed':
                res.append({'id':tax.id,
                            'name':tax.name,
                            'amount':tax.amount,
                            'account_collected_id':tax.account_collected_id.id,
                            'account_paid_id':tax.account_paid_id.id,
                            'base_code_id': tax.base_code_id.id,
                            'ref_base_code_id': tax.ref_base_code_id.id,
                            'sequence': tax.sequence,
                            'base_sign': tax.base_sign,
                            'tax_sign': tax.tax_sign,
                            'ref_base_sign': tax.ref_base_sign,
                            'ref_tax_sign': tax.ref_tax_sign,
                            'price_unit': 1,
                            'tax_code_id': tax.tax_code_id.id,
                            'ref_tax_code_id': tax.ref_tax_code_id.id,})

            elif tax.type=='code':
                address = address_id and self.pool.get('res.partner.address').browse(cr, uid, address_id) or None
                localdict = {'price_unit':cur_price_unit, 'address':address, 'product':product, 'partner':partner}
                exec tax.python_compute_inv in localdict
                amount = localdict['result']
                res.append({
                    'id': tax.id,
                    'name': tax.name,
                    'amount': amount,
                    'account_collected_id': tax.account_collected_id.id,
                    'account_paid_id': tax.account_paid_id.id,
                    'base_code_id': tax.base_code_id.id,
                    'ref_base_code_id': tax.ref_base_code_id.id,
                    'sequence': tax.sequence,
                    'base_sign': tax.base_sign,
                    'tax_sign': tax.tax_sign,
                    'ref_base_sign': tax.ref_base_sign,
                    'ref_tax_sign': tax.ref_tax_sign,
                    'price_unit': cur_price_unit - amount,
                    'tax_code_id': tax.tax_code_id.id,
                    'ref_tax_code_id': tax.ref_tax_code_id.id,
                })

            amount2 = res[-1]['amount']
            if len(tax.child_ids):
                if tax.child_depend:
                    del res[-1]
                    amount = price_unit
                else:
                    amount = amount2
            for t in tax.child_ids:
                parent_tax = self._unit_compute_inv(cr, uid, [t], amount, address_id, product, partner)
                res.extend(parent_tax)
            if tax.include_base_amount:
                cur_price_unit-=amount
        taxes.reverse()
        return res

    def compute_inv(self, cr, uid, taxes, price_unit, quantity, address_id=None, product=None, partner=None):
        """
        Compute tax values for given PRICE_UNIT, QUANTITY and a buyer/seller ADDRESS_ID.
        Price Unit is a VAT included price

        RETURN:
            [ tax ]
            tax = {'name':'', 'amount':0.0, 'account_collected_id':1, 'account_paid_id':2}
            one tax for each tax id in IDS and their childs
        """
        res = self._unit_compute_inv(cr, uid, taxes, price_unit, address_id, product, partner=None)
        for r in res:
            r['amount'] *= quantity
        return res
account_tax()

# ---------------------------------------------------------
# Budgets
# ---------------------------------------------------------

class account_budget_post(osv.osv):
    _name = 'account.budget.post'
    _description = 'Budget item'
    _columns = {
        'code': fields.char('Code', size=64, required=True),
        'name': fields.char('Name', size=256, required=True),
        'dotation_ids': fields.one2many('account.budget.post.dotation', 'post_id', 'Expenses'),
        'account_ids': fields.many2many('account.account', 'account_budget_rel', 'budget_id', 'account_id', 'Accounts'),
    }
    _defaults = {
    }

    def spread(self, cr, uid, ids, fiscalyear_id=False, amount=0.0):
        dobj = self.pool.get('account.budget.post.dotation')
        for o in self.browse(cr, uid, ids):
            # delete dotations for this post
            dobj.unlink(cr, uid, dobj.search(cr, uid, [('post_id','=',o.id)]))

            # create one dotation per period in the fiscal year, and spread the total amount/quantity over those dotations
            fy = self.pool.get('account.fiscalyear').browse(cr, uid, [fiscalyear_id])[0]
            num = len(fy.period_ids)
            for p in fy.period_ids:
                dobj.create(cr, uid, {'post_id': o.id, 'period_id': p.id, 'amount': amount/num})
        return True
account_budget_post()

class account_budget_post_dotation(osv.osv):
    _name = 'account.budget.post.dotation'
    _description = "Budget item endowment"
    _columns = {
        'name': fields.char('Name', size=64),
        'post_id': fields.many2one('account.budget.post', 'Item', select=True),
        'period_id': fields.many2one('account.period', 'Period'),
#       'quantity': fields.float('Quantity', digits=(16,2)),
        'amount': fields.float('Amount', digits=(16,2)),
    }
account_budget_post_dotation()


# ---------------------------------------------------------
# Account Entries Models
# ---------------------------------------------------------

class account_model(osv.osv):
    _name = "account.model"
    _description = "Account Model"
    _columns = {
        'name': fields.char('Model Name', size=64, required=True, help="This is a model for recurring accounting entries"),
        'ref': fields.char('Ref', size=64),
        'journal_id': fields.many2one('account.journal', 'Journal', required=True),
        'lines_id': fields.one2many('account.model.line', 'model_id', 'Model Entries'),
        'legend' :fields.text('Legend',readonly=True,size=100),
    }

    _defaults = {
        'legend':lambda *a:'''You can specify year, month and date in the name of the model using the following labels:\n\n%(year)s : To Specify Year \n%(month)s : To Specify Month \n%(date)s : Current Date\n\ne.g. My model on %(date)s''',
    }

account_model()

class account_model_line(osv.osv):
    _name = "account.model.line"
    _description = "Account Model Entries"
    _columns = {
        'name': fields.char('Name', size=64, required=True),
        'sequence': fields.integer('Sequence', required=True, help="The sequence field is used to order the resources from the lowest sequences to the higher ones"),
        'quantity': fields.float('Quantity', digits=(16,2), help="The optionnal quantity on entries"),
        'debit': fields.float('Debit', digits=(16,2)),
        'credit': fields.float('Credit', digits=(16,2)),

        'account_id': fields.many2one('account.account', 'Account', required=True, ondelete="cascade"),

        'model_id': fields.many2one('account.model', 'Model', required=True, ondelete="cascade", select=True),

        'ref': fields.char('Ref.', size=16),

        'amount_currency': fields.float('Amount Currency', help="The amount expressed in an optionnal other currency."),
        'currency_id': fields.many2one('res.currency', 'Currency'),

        'partner_id': fields.many2one('res.partner', 'Partner Ref.'),
        'date_maturity': fields.selection([('today','Date of the day'), ('partner','Partner Payment Term')], 'Maturity date', help="The maturity date of the generated entries for this model. You can chosse between the date of the creation action or the the date of the creation of the entries plus the partner payment terms."),
        'date': fields.selection([('today','Date of the day'), ('partner','Partner Payment Term')], 'Current Date', required=True, help="The date of the generated entries"),
    }
    _defaults = {
        'date': lambda *a: 'today'
    }
    _order = 'sequence'
    _sql_constraints = [
        ('credit_debit1', 'CHECK (credit*debit=0)',  'Wrong credit or debit value in model !'),
        ('credit_debit2', 'CHECK (credit+debit>=0)', 'Wrong credit or debit value in model !'),
    ]
account_model_line()

# ---------------------------------------------------------
# Account Subscription
# ---------------------------------------------------------


class account_subscription(osv.osv):
    _name = "account.subscription"
    _description = "Account Subscription"
    _columns = {
        'name': fields.char('Name', size=64, required=True),
        'ref': fields.char('Ref.', size=16),
        'model_id': fields.many2one('account.model', 'Model', required=True),

        'date_start': fields.date('Starting date', required=True),
        'period_total': fields.integer('Number of period', required=True),
        'period_nbr': fields.integer('Period', required=True),
        'period_type': fields.selection([('day','days'),('month','month'),('year','year')], 'Period Type', required=True),
        'state': fields.selection([('draft','Draft'),('running','Running'),('done','Done')], 'State', required=True, readonly=True),

        'lines_id': fields.one2many('account.subscription.line', 'subscription_id', 'Subscription Lines')
    }
    _defaults = {
        'date_start': lambda *a: time.strftime('%Y-%m-%d'),
        'period_type': lambda *a: 'month',
        'period_total': lambda *a: 12,
        'period_nbr': lambda *a: 1,
        'state': lambda *a: 'draft',
    }
    def state_draft(self, cr, uid, ids, context={}):
        self.write(cr, uid, ids, {'state':'draft'})
        return False

    def check(self, cr, uid, ids, context={}):
        todone = []
        for sub in self.browse(cr, uid, ids, context):
            ok = True
            for line in sub.lines_id:
                if not line.move_id.id:
                    ok = False
                    break
            if ok:
                todone.append(sub.id)
        if len(todone):
            self.write(cr, uid, todone, {'state':'done'})
        return False

    def remove_line(self, cr, uid, ids, context={}):
        toremove = []
        for sub in self.browse(cr, uid, ids, context):
            for line in sub.lines_id:
                if not line.move_id.id:
                    toremove.append(line.id)
        if len(toremove):
            self.pool.get('account.subscription.line').unlink(cr, uid, toremove)
        self.write(cr, uid, ids, {'state':'draft'})
        return False

    def compute(self, cr, uid, ids, context={}):
        for sub in self.browse(cr, uid, ids, context):
            ds = sub.date_start
            for i in range(sub.period_total):
                self.pool.get('account.subscription.line').create(cr, uid, {
                    'date': ds,
                    'subscription_id': sub.id,
                })
                if sub.period_type=='day':
                    ds = (mx.DateTime.strptime(ds, '%Y-%m-%d') + RelativeDateTime(days=sub.period_nbr)).strftime('%Y-%m-%d')
                if sub.period_type=='month':
                    ds = (mx.DateTime.strptime(ds, '%Y-%m-%d') + RelativeDateTime(months=sub.period_nbr)).strftime('%Y-%m-%d')
                if sub.period_type=='year':
                    ds = (mx.DateTime.strptime(ds, '%Y-%m-%d') + RelativeDateTime(years=sub.period_nbr)).strftime('%Y-%m-%d')
        self.write(cr, uid, ids, {'state':'running'})
        return True
account_subscription()

class account_subscription_line(osv.osv):
    _name = "account.subscription.line"
    _description = "Account Subscription Line"
    _columns = {
        'subscription_id': fields.many2one('account.subscription', 'Subscription', required=True, select=True),
        'date': fields.date('Date', required=True),
        'move_id': fields.many2one('account.move', 'Entry'),
    }
    _defaults = {
    }
    def move_create(self, cr, uid, ids, context={}):
        tocheck = {}
        for line in self.browse(cr, uid, ids, context):
            datas = {
                'date': line.date,
            }
            ids = self.pool.get('account.model').generate(cr, uid, [line.subscription_id.model_id.id], datas, context)
            tocheck[line.subscription_id.id] = True
            self.write(cr, uid, [line.id], {'move_id':ids[0]})
        if tocheck:
            self.pool.get('account.subscription').check(cr, uid, tocheck.keys(), context)
        return True
    _rec_name = 'date'
account_subscription_line()


class account_config_fiscalyear(osv.osv_memory):
    _name = 'account.config.fiscalyear'
    _columns = {
        'name':fields.char('Name', required=True,size=64),
        'code':fields.char('Code', required=True,size=64),
        'date1': fields.date('Starting Date', required=True),
        'date2': fields.date('Ending Date', required=True),
    }
    _defaults = {
        'code': lambda *a: time.strftime('%Y'),
        'date1': lambda *a: time.strftime('%Y-01-01'),
        'date2': lambda *a: time.strftime('%Y-12-31'),
    }
    def action_cancel(self,cr,uid,ids,conect=None):
        return {
                'view_type': 'form',
                "view_mode": 'form',
                'res_model': 'ir.module.module.configuration.wizard',
                'type': 'ir.actions.act_window',
                'target':'new',
        }
    def action_create(self, cr, uid,ids, context=None):
        res=self.read(cr,uid,ids)[0]
        if 'date1' in res and 'date2' in res:
            res_obj = self.pool.get('account.fiscalyear')
            start_date=res['date1']
            end_date=res['date2']
            name=res['name']#DateTime.strptime(start_date, '%Y-%m-%d').strftime('%m.%Y') + '-' + DateTime.strptime(end_date, '%Y-%m-%d').strftime('%m.%Y')
            vals={
                'name':name,
                'code':name,
                'date_start':start_date,
                'date_stop':end_date,
            }
            new_id=res_obj.create(cr, uid, vals, context=context)
            res_obj.create_period(cr,uid,[new_id])
        return {
                'view_type': 'form',
                "view_mode": 'form',
                'res_model': 'ir.module.module.configuration.wizard',
                'type': 'ir.actions.act_window',
                'target':'new',
        }

account_config_fiscalyear()



class account_config_journal_bank_accounts(osv.osv_memory):
    _name='account.config.journal.bank.account'
    _columns = {
        'name':fields.char('Journal Name', size=64),
        'lines_id': fields.one2many('account.config.journal.bank.account.line', 'journal_id', 'Journal Lines'),
    }

    def action_cancel(self,cr,uid,ids,conect=None):
        return {
                'view_type': 'form',
                "view_mode": 'form',
                'res_model': 'ir.module.module.configuration.wizard',
                'type': 'ir.actions.act_window',
                'target':'new',
        }

    def action_create(self, cr, uid, ids, context=None):
        config_res=self.read(cr,uid,ids)[0]
        res_obj = self.pool.get('account.journal')
        line_obj=self.pool.get('account.config.journal.bank.account.line')
        if 'lines_id' in config_res and config_res['lines_id']:
            lines=line_obj.read(cr,uid,config_res['lines_id'])
            for res in lines:
                sequence_ids=self.pool.get('ir.sequence').search(cr,uid,[('name','=','Account Journal')])
                if 'name' in res and 'bank_account_id' in res and 'view_id'  in res and sequence_ids and len(sequence_ids):
                    vals={
                          'name':res['name'],
                          'type':'cash',
                          'view_id':res['view_id'],
                          'default_credit_account_id':res['bank_account_id'],
                          'default_debit_account_id':res['bank_account_id'],
                          'sequence_id':sequence_ids[0]
                          }
                    res_obj.create(cr, uid, vals, context=context)
        return {
                'view_type': 'form',
                "view_mode": 'form',
                'res_model': 'ir.module.module.configuration.wizard',
                'type': 'ir.actions.act_window',
                'target':'new',
            }

account_config_journal_bank_accounts()

class account_config_journal_bank_accounts_line(osv.osv_memory):
    _name='account.config.journal.bank.account.line'
    def _journal_view_get(self, cr, uid, context={}):
        journal_obj = self.pool.get('account.journal.view')
        ids = journal_obj.search(cr, uid, [])
        res = journal_obj.read(cr, uid, ids, ['id', 'name'], context)
        return [(r['id'], r['name']) for r in res]
    _columns = {
        'name':fields.char('Journal Name', size=64,required=True),
        'bank_account_id':fields.many2one('account.account', 'Bank Account', required=True, domain=[('type','=','cash')]),
        'view_id':fields.selection(_journal_view_get, 'Journal View', required=True),
        'journal_id':fields.many2one('account.config.journal.bank.account', 'Journal', required=True),
    }
account_config_journal_bank_accounts_line()

#  ----------------------------------------------
#   Account Templates : Account, Tax and charts.
#  ----------------------------------------------

class account_tax_template(osv.osv):
    _name = 'account.tax.template'
account_tax()

class account_account_template(osv.osv):
    _name='account.account.template'
    _description ='Templates for Accounts'
    _order = "code"
    _columns = {
        'name': fields.char('Name', size=128, required=True, select=True),
        'sign': fields.selection([(-1, 'Negative'), (1, 'Positive')], 'Sign', required=True, help='Allows to change the displayed amount of the balance to see positive results instead of negative ones in expenses accounts.'),
        'currency_id': fields.many2one('res.currency', 'Secondary Currency', help="Force all moves for this account to have this secondary currency."),
        'code': fields.char('Code', size=64),
        'type': fields.selection(_code_get, 'Account Type', required=True),
        'reconcile': fields.boolean('Reconcile', help="Check this option if the user can make a reconciliation of the entries in this account."),
        'shortcut': fields.char('Shortcut', size=12),
        'note': fields.text('Note'),
    }

    _defaults = {
        'sign': lambda *a: 1,
        'reconcile': lambda *a: False,
        'type' : lambda *a :'view',
    }

    def _check_recursion(self, cr, uid, ids):
        level = 100
        while len(ids):
            cr.execute('select distinct parent_id from account_account_template_rel where child_id in ('+','.join(map(str,ids))+')')
            ids = filter(None, map(lambda x:x[0], cr.fetchall()))
            if not level:
                return False
            level -= 1
        return True

    _constraints = [
        (_check_recursion, 'Error ! You can not create recursive accounts.', ['parent_id'])
    ]


    def name_get(self, cr, uid, ids, context={}):
        if not len(ids):
            return []
        reads = self.read(cr, uid, ids, ['name','code'], context)
        res = []
        for record in reads:
            name = record['name']
            if record['code']:
                name = record['code']+' - '+name
            res.append((record['id'],name ))
        return res


account_account_template()

class account_tax_template(osv.osv):

    _name = 'account.tax.template'
    _description = 'Templates for Taxes'

    _columns = {
        'name': fields.char('Tax Name', size=64, required=True),
        'sequence': fields.integer('Sequence', required=True, help="The sequence field is used to order the taxes lines from the lowest sequences to the higher ones. The order is important if you have a tax that have several tax children. In this case, the evaluation order is important."),
#       'amount': fields.float('Amount', required=True, digits=(14,4)),
#       'type': fields.selection( [('percent','Percent'), ('fixed','Fixed'), ('none','None'), ('code','Python Code')], 'Tax Type', required=True),
        'type': fields.selection( [('percent','Percent'), ('fixed','Fixed'), ('none','None')],'Tax Type', required=True),
#       'applicable_type': fields.selection( [('true','True'), ('code','Python Code')], 'Applicable Type', required=True),
        'domain':fields.char('Domain', size=32, help="This field is only used if you develop your own module allowing developers to create specific taxes in a custom domain."),
#       'account_collected_id':fields.many2one('account.account.template', 'Invoice Tax Account'),
#       'account_paid_id':fields.many2one('account.account.template', 'Refund Tax Account'),
#       'parent_id':fields.many2one('account.tax.template', 'Parent Tax Account', select=True),
#       'child_ids':fields.one2many('account.tax.template', 'parent_id', 'Childs Tax Account'),
#       'child_depend':fields.boolean('Tax on Childs', help="Indicate if the tax computation is based on the value computed for the computation of child taxes or based on the total amount."),
#       'python_compute':fields.text('Python Code'),
#       'python_compute_inv':fields.text('Python Code (reverse)'),
#       'python_applicable':fields.text('Python Code'),
        'tax_group': fields.selection([('vat','VAT'),('other','Other')], 'Tax Group', help="If a default tax if given in the partner it only override taxes from account (or product) of the same group."),

        #
        # Fields used for the VAT declaration
        #
#       'base_code_id': fields.many2one('account.tax.code', 'Base Code', help="Use this code for the VAT declaration."),
#       'tax_code_id': fields.many2one('account.tax.code', 'Tax Code', help="Use this code for the VAT declaration."),
#       'base_sign': fields.float('Base Code Sign', help="Usually 1 or -1."),
#       'tax_sign': fields.float('Tax Code Sign', help="Usually 1 or -1."),

        # Same fields for refund invoices

#       'ref_base_code_id': fields.many2one('account.tax.code', 'Base Code', help="Use this code for the VAT declaration."),
#       'ref_tax_code_id': fields.many2one('account.tax.code', 'Tax Code', help="Use this code for the VAT declaration."),
#       'ref_base_sign': fields.float('Base Code Sign', help="Usually 1 or -1."),
#       'ref_tax_sign': fields.float('Tax Code Sign', help="Usually 1 or -1."),
#       'include_base_amount': fields.boolean('Include in base amount', help="Indicate if the amount of tax must be included in the base amount for the computation of the next taxes."),
        'description': fields.char('Internal Name', size=32),
    }

    def name_get(self, cr, uid, ids, context={}):
        if not len(ids):
            return []
        res = []
        for record in self.read(cr, uid, ids, ['description','name'], context):
            name = record['description'] and record['description'] or record['name']
            res.append((record['id'],name ))
        return res

    _defaults = {
#       'python_compute': lambda *a: '''# price_unit\n# address : res.partner.address object or False\n# product : product.product object or None\n# partner : res.partner object or None\n\nresult = price_unit * 0.10''',
#       'python_compute_inv': lambda *a: '''# price_unit\n# address : res.partner.address object or False\n# product : product.product object or False\n\nresult = price_unit * 0.10''',
#       'applicable_type': lambda *a: 'true',
        'type': lambda *a: 'percent',
#       'amount': lambda *a: 0,
        'sequence': lambda *a: 1,
        'tax_group': lambda *a: 'vat',
#       'ref_tax_sign': lambda *a: 1,
#       'ref_base_sign': lambda *a: 1,
#       'tax_sign': lambda *a: 1,
#       'base_sign': lambda *a: 1,
#       'include_base_amount': lambda *a: False,
#       'company_id': _default_company,
    }
    _order = 'sequence'


account_tax_template()

class account_chart_template(osv.osv):
    _name="account.chart.template"
    _description= "Templates for Account Chart"

    _columns={
        'name': fields.char('Name', size=64, required=True),
        'account_root_id': fields.many2one('account.account.template','Root Account',required=True),
        'bank_account_view_id': fields.many2one('account.account.template','Bank Account',required=True),
        'property_receivable_id': fields.many2one('account.account.template','Receivable Account'),
        'property_payable_id': fields.many2one('account.account.template','Payable Account'),
        'property_account_expense_categ_id': fields.many2one('account.account.template','Expense Category Account'),
        'property_account_income_categ_id': fields.many2one('account.account.template','Income Category Account'),
    }

account_chart_template()

# vim:expandtab:smartindent:tabstop=4:softtabstop=4:shiftwidth=4:
<|MERGE_RESOLUTION|>--- conflicted
+++ resolved
@@ -129,7 +129,6 @@
 account_tax()
 
 class account_account(osv.osv):
-<<<<<<< HEAD
     _order = "code"
     _name = "account.account"
     _description = "Account"
@@ -247,14 +246,33 @@
             result[rec.id] = (rec.company_id.currency_id.id,rec.company_id.currency_id.code)
         return result
 
+    def _get_child_ids(self, cr, uid, ids, field_name, arg, context={}):
+        result={}
+        for record in self.browse(cr, uid, ids, context):
+            if record.child_parent_ids:
+                result[record.id]=[x.id for x in record.child_parent_ids]
+            else:
+                result[record.id]=[]
+
+            if record.child_consol_ids:
+                for acc in record.child_consol_ids:
+                    result[record.id].append(acc.id)
+
+        return result
+
     _columns = {
         'name': fields.char('Name', size=128, required=True, select=True),
         'sign': fields.selection([(-1, 'Negative'), (1, 'Positive')], 'Sign', required=True, help='Allows to change the displayed amount of the balance to see positive results instead of negative ones in expenses accounts'),
         'currency_id': fields.many2one('res.currency', 'Secondary Currency', help="Force all moves for this account to have this secondary currency."),
         'code': fields.char('Code', size=64),
         'type': fields.selection(_code_get, 'Account Type', required=True),
-        'parent_id': fields.many2many('account.account', 'account_account_rel', 'child_id', 'parent_id', 'Parents'),
-        'child_id': fields.many2many('account.account', 'account_account_rel', 'parent_id', 'child_id', 'Children'),
+#        'parent_id': fields.many2many('account.account', 'account_account_rel', 'child_id', 'parent_id', 'Parents'),
+        'parent_id': fields.many2one('account.account','Parent'),
+        'child_parent_ids':fields.one2many('account.account','parent_id','Children'),
+        'child_consol_ids':fields.many2many('account.account', 'account_account_consol_rel', 'child_id', 'parent_id', 'Consolidated Children',domain=[('type','=','root'), ('type', '=', 'consolidation')]),
+        'child_id': fields.function(_get_child_ids, method=True, type='many2many',relation="account.account",string="Children Accounts"),
+
+#        'child_id': fields.many2many('account.account', 'account_account_rel', 'parent_id', 'child_id', 'Children'),
         'balance': fields.function(_balance, digits=(16,2), method=True, string='Balance'),
         'credit': fields.function(_credit, digits=(16,2), method=True, string='Credit'),
         'debit': fields.function(_debit, digits=(16,2), method=True, string='Debit'),
@@ -284,15 +302,37 @@
         'active': lambda *a: True,
     }
 
+#    def _check_recursion(self, cr, uid, ids):
+#        level = 100
+#        while len(ids):
+#            cr.execute('select distinct parent_id from account_account_rel where child_id in ('+','.join(map(str,ids))+')')
+#            ids = filter(None, map(lambda x:x[0], cr.fetchall()))
+#            if not level:
+#                return False
+#            level -= 1
+#        return True
+
     def _check_recursion(self, cr, uid, ids):
-        level = 100
-        while len(ids):
-            cr.execute('select distinct parent_id from account_account_rel where child_id in ('+','.join(map(str,ids))+')')
-            ids = filter(None, map(lambda x:x[0], cr.fetchall()))
-            if not level:
+        obj_self=self.browse(cr,uid,ids[0])
+        p_id=obj_self.parent_id and obj_self.parent_id.id
+
+        if (obj_self in obj_self.child_consol_ids) or (p_id and (p_id is obj_self.id)):
+            return False
+
+        while(ids):
+            cr.execute('select distinct child_id from account_account_consol_rel where parent_id in ('+','.join(map(str,ids))+')')
+            child_ids = filter(None, map(lambda x:x[0], cr.fetchall()))
+            c_ids=child_ids
+            if (p_id and (p_id in c_ids)) or (obj_self.id in c_ids):
                 return False
-            level -= 1
+            while len(c_ids):
+                s_ids=self.search(cr,uid,[('parent_id','in',c_ids)])
+                if p_id and (p_id in s_ids):
+                    return False
+                c_ids=s_ids
+            ids=child_ids
         return True
+
 
     _constraints = [
         (_check_recursion, 'Error ! You can not create recursive accounts.', ['parent_id'])
@@ -360,277 +400,6 @@
                 vals=vals.copy()
                 del vals['active']
         return super(account_account, self).write(cr, uid, ids, vals, context=context)
-=======
-	_order = "code"
-	_name = "account.account"
-	_description = "Account"
-
-	def search(self, cr, uid, args, offset=0, limit=None, order=None,
-			context=None, count=False):
-		if context is None:
-			context = {}
-		pos = 0
-		while pos<len(args):
-			if args[pos][0]=='journal_id':
-				if not args[pos][2]:
-					del args[pos]
-					continue
-				jour = self.pool.get('account.journal').browse(cr, uid, args[pos][2])
-				if (not (jour.account_control_ids or jour.type_control_ids)) or not args[pos][2]:
-					del args[pos]
-					continue
-				ids3 = map(lambda x: x.code, jour.type_control_ids)
-				ids1 = super(account_account,self).search(cr, uid, [('type','in',ids3)])
-				ids1 += map(lambda x: x.id, jour.account_control_ids)
-				args[pos] = ('id','in',ids1)
-			pos+=1
-		return super(account_account,self).search(cr, uid, args, offset, limit,
-				order, context=context, count=count)
-
-	def _credit(self, cr, uid, ids, field_name, arg, context={}):
-		acc_set = ",".join(map(str, ids))
-		query = self.pool.get('account.move.line')._query_get(cr, uid, context=context)
-		cr.execute(("SELECT a.id, " \
-					"SUM(COALESCE(l.credit * a.sign, 0)) " \
-				"FROM account_account a " \
-					"LEFT JOIN account_move_line l " \
-					"ON (a.id = l.account_id) " \
-				"WHERE a.type != 'view' " \
-					"AND a.id IN (%s) " \
-					"AND " + query + " " \
-					"AND a.active " \
-				"GROUP BY a.id") % (acc_set, ))
-		res2 = cr.fetchall()
-		res = {}
-		for id in ids:
-			res[id] = 0.0
-		for account_id, sum in res2:
-			res[account_id] += sum
-		return res
-
-	def _debit(self, cr, uid, ids, field_name, arg, context={}):
-		acc_set = ",".join(map(str, ids))
-		query = self.pool.get('account.move.line')._query_get(cr, uid, context=context)
-		cr.execute(("SELECT a.id, " \
-					"SUM(COALESCE(l.debit * a.sign, 0)) " \
-				"FROM account_account a " \
-					"LEFT JOIN account_move_line l " \
-					"ON (a.id = l.account_id) " \
-				"WHERE a.type != 'view' " \
-					"AND a.id IN (%s) " \
-					"AND " + query + " " \
-					"AND a.active " \
-				"GROUP BY a.id") % (acc_set, ))
-		res2 = cr.fetchall()
-		res = {}
-		for id in ids:
-			res[id] = 0.0
-		for account_id, sum in res2:
-			res[account_id] += sum
-		return res
-
-	def _balance(self, cr, uid, ids, field_name, arg, context={}):
-		ids2 = self.search(cr, uid, [('parent_id', 'child_of', ids)])
-		ids2 = {}.fromkeys(ids + ids2).keys()
-		acc_set = ",".join(map(str, ids2))
-		query = self.pool.get('account.move.line')._query_get(cr, uid,
-				context=context)
-		cr.execute(("SELECT a.id, " \
-					"SUM((COALESCE(l.debit, 0) - COALESCE(l.credit, 0))) " \
-				"FROM account_account a " \
-					"LEFT JOIN account_move_line l " \
-					"ON (a.id=l.account_id) " \
-				"WHERE a.type != 'view' " \
-					"AND a.id IN (%s) " \
-					"AND " + query + " " \
-					"AND a.active " \
-				"GROUP BY a.id") % (acc_set, ))
-		res = {}
-		for account_id, sum in cr.fetchall():
-			res[account_id] = round(sum,2)
-		cr.execute("SELECT a.id, a.company_id " \
-				"FROM account_account a " \
-				"WHERE id IN (%s)" % acc_set)
-		resc = dict(cr.fetchall())
-		cr.execute("SELECT id, currency_id FROM res_company")
-		rescur = dict(cr.fetchall())
-
-		for id in ids:
-			ids3 = self.search(cr, uid, [('parent_id', 'child_of', [id])])
-			to_currency_id = rescur[resc[id]]
-			for idx in ids3:
-				if idx <> id:
-					res.setdefault(id, 0.0)
-					if resc[idx]<>resc[id] and resc[idx] and resc[id]:
-						from_currency_id = rescur[resc[idx]]
-						res[id] += self.pool.get('res.currency').compute(cr,
-								uid, from_currency_id, to_currency_id,
-								res.get(idx, 0.0), context=context)
-					else:
-						res[id] += res.get(idx, 0.0)
-		for id in ids:
-			res[id] = round(res.get(id,0.0), 2)
-		return res
-
-	def _get_company_currency(self, cr, uid, ids, field_name, arg, context={}):
-		result = {}
-		for rec in self.browse(cr, uid, ids, context):
-			result[rec.id] = (rec.company_id.currency_id.id,rec.company_id.currency_id.code)
-		return result
-
-	def _get_child_ids(self, cr, uid, ids, field_name, arg, context={}):
-		result={}
-		for record in self.browse(cr, uid, ids, context):
-			if record.child_parent_ids:
-				result[record.id]=[x.id for x in record.child_parent_ids]
-			else:
-				result[record.id]=[]
-
-			if record.child_consol_ids:
-				for acc in record.child_consol_ids:
-					result[record.id].append(acc.id)
-
-		return result
-
-	_columns = {
-		'name': fields.char('Name', size=128, required=True, select=True),
-		'sign': fields.selection([(-1, 'Negative'), (1, 'Positive')], 'Sign', required=True, help='Allows to change the displayed amount of the balance to see positive results instead of negative ones in expenses accounts'),
-		'currency_id': fields.many2one('res.currency', 'Secondary Currency', help="Force all moves for this account to have this secondary currency."),
-		'code': fields.char('Code', size=64),
-		'type': fields.selection(_code_get, 'Account Type', required=True),
-#		'parent_id': fields.many2many('account.account', 'account_account_rel', 'child_id', 'parent_id', 'Parents'),
-		'parent_id': fields.many2one('account.account','Parent'),
-		'child_parent_ids':fields.one2many('account.account','parent_id','Children'),
-		'child_consol_ids':fields.many2many('account.account', 'account_account_consol_rel', 'child_id', 'parent_id', 'Consolidated Children',domain=[('type','=','root'), ('type', '=', 'consolidation')]),
-#		'child_id': fields.many2many('account.account', 'account_account_rel', 'parent_id', 'child_id', 'Children'),
-		'child_id': fields.function(_get_child_ids, method=True, type='many2many',relation="account.account",string="Children Accounts"),
-		'balance': fields.function(_balance, digits=(16,2), method=True, string='Balance'),
-		'credit': fields.function(_credit, digits=(16,2), method=True, string='Credit'),
-		'debit': fields.function(_debit, digits=(16,2), method=True, string='Debit'),
-		'reconcile': fields.boolean('Reconcile', help="Check this account if the user can make a reconciliation of the entries in this account."),
-		'shortcut': fields.char('Shortcut', size=12),
-		'close_method': fields.selection([('none','None'), ('balance','Balance'), ('detail','Detail'),('unreconciled','Unreconciled')], 'Deferral Method', required=True, help="Tell Tiny ERP how to process the entries of this account when you close a fiscal year. None removes all entries to start with an empty account for the new fiscal year. Balance creates only one entry to keep the balance for the new fiscal year. Detail keeps the detail of all entries of the preceeding years. Unreconciled keeps the detail of unreconciled entries only."),
-		'tax_ids': fields.many2many('account.tax', 'account_account_tax_default_rel',
-			'account_id','tax_id', 'Default Taxes'),
-		'note': fields.text('Note'),
-		'company_currency_id': fields.function(_get_company_currency, method=True, type='many2one', relation='res.currency', string='Company Currency'),
-		'company_id': fields.many2one('res.company', 'Company', required=True),
-		'active': fields.boolean('Active', select=2),
-	}
-
-	def _default_company(self, cr, uid, context={}):
-		user = self.pool.get('res.users').browse(cr, uid, uid, context=context)
-		if user.company_id:
-			return user.company_id.id
-		return self.pool.get('res.company').search(cr, uid, [('parent_id', '=', False)])[0]
-
-	_defaults = {
-		'sign': lambda *a: 1,
-		'type' : lambda *a :'view',
-		'reconcile': lambda *a: False,
-		'close_method': lambda *a: 'balance',
-		'company_id': _default_company,
-		'active': lambda *a: True,
-	}
-
-#	def _check_recursion(self, cr, uid, ids):
-#		level = 100
-#		while len(ids):
-#			cr.execute('select distinct parent_id from account_account_rel where child_id in ('+','.join(map(str,ids))+')')
-#			ids = filter(None, map(lambda x:x[0], cr.fetchall()))
-#			if not level:
-#				return False
-#			level -= 1
-#		return True
-
-	def _check_recursion(self, cr, uid, ids):
-		obj_self=self.browse(cr,uid,ids[0])
-		p_id=obj_self.parent_id and obj_self.parent_id.id
-
-		if (obj_self in obj_self.child_consol_ids) or (p_id and (p_id is obj_self.id)):
-			return False
-
-		while(ids):
-			cr.execute('select distinct child_id from account_account_consol_rel where parent_id in ('+','.join(map(str,ids))+')')
-			child_ids = filter(None, map(lambda x:x[0], cr.fetchall()))
-			c_ids=child_ids
-			if (p_id and (p_id in c_ids)) or (obj_self.id in c_ids):
-				return False
-			while len(c_ids):
-				s_ids=self.search(cr,uid,[('parent_id','in',c_ids)])
-				if p_id and (p_id in s_ids):
-					return False
-				c_ids=s_ids
-			ids=child_ids
-		return True
-
-	_constraints = [
-		(_check_recursion, 'Error ! You can not create recursive accounts.', ['parent_id'])
-	]
-	def name_search(self, cr, user, name, args=None, operator='ilike', context=None, limit=80):
-		if not args:
-			args=[]
-		if not context:
-			context = {}
-		args = args[:]
-		ids = []
-		try:
-			if name and str(name).startswith('partner:'):
-				part_id = int(name.split(':')[1])
-				part = self.pool.get('res.partner').browse(cr, user, part_id, context)
-				args += [('id','in', (part.property_account_payable.id, part.property_account_receivable.id))]
-				name = False
-			if name and str(name).startswith('type:'):
-				type = name.split(':')[1]
-				args += [('type','=', type)]
-				name = False
-		except:
-			pass
-		if name:
-			ids = self.search(cr, user, [('code','=like',name+"%")]+ args, limit=limit)
-			if not ids:
-				ids = self.search(cr, user, [('shortcut','=',name)]+ args, limit=limit)
-			if not ids:
-				ids = self.search(cr, user, [('name',operator,name)]+ args, limit=limit)
-		else:
-			ids = self.search(cr, user, args, context=context, limit=limit)
-		return self.name_get(cr, user, ids, context=context)
-
-	def name_get(self, cr, uid, ids, context={}):
-		if not len(ids):
-			return []
-		reads = self.read(cr, uid, ids, ['name','code'], context)
-		res = []
-		for record in reads:
-			name = record['name']
-			if record['code']:
-				name = record['code']+' - '+name
-			res.append((record['id'],name ))
-		return res
-
-	def copy(self, cr, uid, id, default=None, context={}):
-		account = self.browse(cr, uid, id, context=context)
-		new_child_ids = []
-		default['parent_id'] = False
-		if account:
-			for child in account.child_id:
-				new_child_ids.append(self.copy(cr, uid, child.id, default, context=context))
-			default['child_id'] = [(6, 0, new_child_ids)]
-		else:
-			default['child_id'] = False
-		return super(account_account, self).copy(cr, uid, id, default, context=context)
-
-	def write(self, cr, uid, ids, vals, context=None):
-		if not context:
-			context={}
-		if 'active' in vals and not vals['active']:
-			line_obj = self.pool.get('account.move.line')
-			account_ids = self.search(cr, uid, [('parent_id', 'child_of', ids)])
-			if line_obj.search(cr, uid, [('account_id', 'in', account_ids)]):
-				vals=vals.copy()
-				del vals['active']
-		return super(account_account, self).write(cr, uid, ids, vals, context=context)
->>>>>>> 9381f308
 account_account()
 
 class account_journal_view(osv.osv):
