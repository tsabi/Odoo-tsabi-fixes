# -*- coding: utf-8 -*-
##############################################################################
#
#    OpenERP, Open Source Management Solution
#    Copyright (C) 2004-2010 Tiny SPRL (<http://tiny.be>).
#
#    This program is free software: you can redistribute it and/or modify
#    it under the terms of the GNU Affero General Public License as
#    published by the Free Software Foundation, either version 3 of the
#    License, or (at your option) any later version.
#
#    This program is distributed in the hope that it will be useful,
#    but WITHOUT ANY WARRANTY; without even the implied warranty of
#    MERCHANTABILITY or FITNESS FOR A PARTICULAR PURPOSE.  See the
#    GNU Affero General Public License for more details.
#
#    You should have received a copy of the GNU Affero General Public License
#    along with this program.  If not, see <http://www.gnu.org/licenses/>.
#
##############################################################################

import logging
from datetime import datetime
from dateutil.relativedelta import relativedelta
from operator import itemgetter
import time

import openerp
from openerp import SUPERUSER_ID, api
from openerp import tools
from openerp.osv import fields, osv, expression
from openerp.tools.translate import _
from openerp.tools.float_utils import float_round as round
<<<<<<< HEAD
from openerp.exceptions import UserError
=======
from openerp.tools.safe_eval import safe_eval as eval
>>>>>>> 26e77423

import openerp.addons.decimal_precision as dp

_logger = logging.getLogger(__name__)

def check_cycle(self, cr, uid, ids, context=None):
    """ climbs the ``self._table.parent_id`` chains for 100 levels or
    until it can't find any more parent(s)

    Returns true if it runs out of parents (no cycle), false if
    it can recurse 100 times without ending all chains
    """
    level = 100
    while len(ids):
        cr.execute('SELECT DISTINCT parent_id '\
                    'FROM '+self._table+' '\
                    'WHERE id IN %s '\
                    'AND parent_id IS NOT NULL',(tuple(ids),))
        ids = map(itemgetter(0), cr.fetchall())
        if not level:
            return False
        level -= 1
    return True

class res_company(osv.osv):
    _inherit = "res.company"
    _columns = {
        'income_currency_exchange_account_id': fields.many2one(
            'account.account',
            string="Gain Exchange Rate Account",
            domain="[('type', '=', 'other')]",),
        'expense_currency_exchange_account_id': fields.many2one(
            'account.account',
            string="Loss Exchange Rate Account",
            domain="[('type', '=', 'other')]",),
    }

class account_payment_term(osv.osv):
    _name = "account.payment.term"
    _description = "Payment Term"
    _columns = {
        'name': fields.char('Payment Term', translate=True, required=True),
        'active': fields.boolean('Active', help="If the active field is set to False, it will allow you to hide the payment term without removing it."),
        'note': fields.text('Description', translate=True),
        'line_ids': fields.one2many('account.payment.term.line', 'payment_id', 'Terms', copy=True),
    }
    _defaults = {
        'active': 1,
    }
    _order = "name"

    def compute(self, cr, uid, id, value, date_ref=False, context=None):
        if not date_ref:
            date_ref = datetime.now().strftime('%Y-%m-%d')
        pt = self.browse(cr, uid, id, context=context)
        amount = value
        result = []
        obj_precision = self.pool.get('decimal.precision')
        prec = obj_precision.precision_get(cr, uid, 'Account')
        for line in pt.line_ids:
            if line.value == 'fixed':
                amt = round(line.value_amount, prec)
            elif line.value == 'procent':
                amt = round(value * (line.value_amount/100.0), prec)
            elif line.value == 'balance':
                amt = round(amount, prec)
            if amt:
                next_date = (datetime.strptime(date_ref, '%Y-%m-%d') + relativedelta(days=line.days))
                if line.days2 < 0:
                    next_first_date = next_date + relativedelta(day=1,months=1) #Getting 1st of next month
                    next_date = next_first_date + relativedelta(days=line.days2)
                if line.days2 > 0:
                    next_date += relativedelta(day=line.days2, months=1)
                result.append( (next_date.strftime('%Y-%m-%d'), amt) )
                amount -= amt

        amount = reduce(lambda x,y: x+y[1], result, 0.0)
        dist = round(value-amount, prec)
        if dist:
            result.append( (time.strftime('%Y-%m-%d'), dist) )
        return result

class account_payment_term_line(osv.osv):
    _name = "account.payment.term.line"
    _description = "Payment Term Line"
    _columns = {
        'value': fields.selection([('procent', 'Percent'),
                                   ('balance', 'Balance'),
                                   ('fixed', 'Fixed Amount')], 'Computation',
                                   required=True, help="""Select here the kind of valuation related to this payment term line. Note that you should have your last line with the type 'Balance' to ensure that the whole amount will be treated."""),

        'value_amount': fields.float('Amount To Pay', digits_compute=dp.get_precision('Payment Term'), help="For percent enter a ratio between 0-100%."),
        'days': fields.integer('Number of Days', required=True, help="Number of days to add before computation of the day of month." \
            "If Date=15/01, Number of Days=22, Day of Month=-1, then the due date is 28/02."),
        'days2': fields.integer('Day of the Month', required=True, help="Day of the month, set -1 for the last day of the current month. If it's positive, it gives the day of the next month. Set 0 for net days (otherwise it's based on the beginning of the month)."),
        'payment_id': fields.many2one('account.payment.term', 'Payment Term', required=True, select=True, ondelete='cascade'),
    }
    _defaults = {
        'value': 'balance',
        'days': 30,
        'days2': 0,
    }
    _order = "value desc,days"

    def _check_percent(self, cr, uid, ids, context=None):
        obj = self.browse(cr, uid, ids[0], context=context)
        if obj.value == 'procent' and ( obj.value_amount < 0.0 or obj.value_amount > 100.0):
            return False
        return True

    _constraints = [
        (_check_percent, 'Percentages for Payment Term Line must be between 0 and 100.', ['value_amount']),
    ]


class account_account_type(osv.osv):
    _name = "account.account.type"
    _description = "Account Type"

    def _get_financial_report_ref(self, cr, uid, context=None):
        obj_data = self.pool.get('ir.model.data')
        obj_financial_report = self.pool.get('account.financial.report')
        financial_report_ref = {}
        for key, financial_report in [
                    ('asset','account_financial_report_assets0'),
                    ('liability','account_financial_report_liability0'),
                    ('income','account_financial_report_income0'),
                    ('expense','account_financial_report_expense0'),
                ]:
            try:
                financial_report_ref[key] = obj_financial_report.browse(cr, uid,
                    obj_data.get_object_reference(cr, uid, 'account', financial_report)[1],
                    context=context)
            except ValueError:
                pass
        return financial_report_ref

    def _get_current_report_type(self, cr, uid, ids, name, arg, context=None):
        res = {}
        financial_report_ref = self._get_financial_report_ref(cr, uid, context=context)
        for record in self.browse(cr, uid, ids, context=context):
            res[record.id] = 'none'
            for key, financial_report in financial_report_ref.items():
                list_ids = [x.id for x in financial_report.account_type_ids]
                if record.id in list_ids:
                    res[record.id] = key
        return res

    def _save_report_type(self, cr, uid, account_type_id, field_name, field_value, arg, context=None):
        field_value = field_value or 'none'
        obj_financial_report = self.pool.get('account.financial.report')
        #unlink if it exists somewhere in the financial reports related to BS or PL
        financial_report_ref = self._get_financial_report_ref(cr, uid, context=context)
        for key, financial_report in financial_report_ref.items():
            list_ids = [x.id for x in financial_report.account_type_ids]
            if account_type_id in list_ids:
                obj_financial_report.write(cr, uid, [financial_report.id], {'account_type_ids': [(3, account_type_id)]})
        #write it in the good place
        if field_value != 'none':
            return obj_financial_report.write(cr, uid, [financial_report_ref[field_value].id], {'account_type_ids': [(4, account_type_id)]})

    _columns = {
        'name': fields.char('Account Type', required=True, translate=True),
        'code': fields.char('Code', size=32, required=True, select=True),
        'close_method': fields.selection([('none', 'None'), ('balance', 'Balance'), ('detail', 'Detail'), ('unreconciled', 'Unreconciled')], 'Carry Forward Method', required=True, help="""Set here the method that will be used to generate the end of year journal entries for all the accounts of this type.

 'None' means that nothing will be done.
 'Balance' will generally be used for cash accounts.
 'Detail' will copy each existing journal item of the previous year, even the reconciled ones.
 'Unreconciled' will copy only the journal items that were unreconciled on the first day of the new fiscal year."""),
        'report_type': fields.function(_get_current_report_type, fnct_inv=_save_report_type, type='selection', string='P&L / BS Category', store=True,
            selection= [('none','/'),
                        ('income', _('Profit & Loss (Income account)')),
                        ('expense', _('Profit & Loss (Expense account)')),
                        ('asset', _('Balance Sheet (Asset account)')),
                        ('liability', _('Balance Sheet (Liability account)'))], help="This field is used to generate legal reports: profit and loss, balance sheet.", required=True),
        'note': fields.text('Description'),
    }
    _defaults = {
        'close_method': 'none',
        'report_type': 'none',
    }
    _order = "code"


def _code_get(self, cr, uid, context=None):
    acc_type_obj = self.pool.get('account.account.type')
    ids = acc_type_obj.search(cr, uid, [])
    res = acc_type_obj.read(cr, uid, ids, ['code', 'name'], context=context)
    return [(r['code'], r['name']) for r in res]

#----------------------------------------------------------
# Accounts
#----------------------------------------------------------

class account_account(osv.osv):
    _order = "parent_left"
    _parent_order = "code"
    _name = "account.account"
    _description = "Account"
    _parent_store = True

    def _where_calc(self, cr, uid, domain, active_test=True, context=None):
        """ Convert domains to allow easier filtering:
                code: force case insensitive and right side matching search
                journal_id: restrict to the accounts sharing the same account.account.type
        """
        pos = 0
        while pos < len(domain):
            if domain[pos][0] == 'code' and domain[pos][1] in ('like', 'ilike') and domain[pos][2]:
                domain[pos] = ('code', '=like', tools.ustr(domain[pos][2].replace('%', '')) + '%')
            if domain[pos][0] == 'journal_id':
                if not domain[pos][2]:
                    del domain[pos]
                    continue
                jour = self.pool.get('account.journal').browse(cr, uid, domain[pos][2], context=context)
                if (not (jour.account_control_ids or jour.type_control_ids)) or not domain[pos][2]:
                    domain[pos] = ('type', 'not in', ('consolidation', 'view'))
                    continue
                ids3 = map(lambda x: x.id, jour.type_control_ids)
                ids1 = super(account_account, self).search(cr, uid, [('user_type', 'in', ids3)])
                ids1 += map(lambda x: x.id, jour.account_control_ids)
                domain[pos] = ('id', 'in', ids1)
            pos += 1

        return super(account_account, self)._where_calc(cr, uid, domain, active_test, context)

    def search(self, cr, uid, args, offset=0, limit=None, order=None,
            context=None, count=False):
        """ Check presence of key 'consolidate_children' in context to include also the Consolidated Children
            of found accounts into the result of the search
        """

        if context and context.has_key('consolidate_children'): #add consolidated children of accounts
            ids = super(account_account, self).search(cr, uid, args, offset, limit,
                order, context=context, count=count)
            for consolidate_child in self.browse(cr, uid, context['account_id'], context=context).child_consol_ids:
                ids.append(consolidate_child.id)
            return ids

        return super(account_account, self).search(cr, uid, args, offset, limit,
                order, context=context, count=count)

    def _get_children_and_consol(self, cr, uid, ids, context=None):
        #this function search for all the children and all consolidated children (recursively) of the given account ids
        ids2 = self.search(cr, uid, [('parent_id', 'child_of', ids)], context=context)
        ids3 = []
        for rec in self.browse(cr, uid, ids2, context=context):
            for child in rec.child_consol_ids:
                ids3.append(child.id)
        if ids3:
            ids3 = self._get_children_and_consol(cr, uid, ids3, context)
        return ids2 + ids3

    def __compute(self, cr, uid, ids, field_names, arg=None, context=None,
                  query='', query_params=()):
        """ compute the balance, debit and/or credit for the provided
        account ids
        Arguments:
        `ids`: account ids
        `field_names`: the fields to compute (a list of any of
                       'balance', 'debit' and 'credit')
        `arg`: unused fields.function stuff
        `query`: additional query filter (as a string)
        `query_params`: parameters for the provided query string
                        (__compute will handle their escaping) as a
                        tuple
        """
        mapping = {
            'balance': "COALESCE(SUM(l.debit),0) - COALESCE(SUM(l.credit), 0) as balance",
            'debit': "COALESCE(SUM(l.debit), 0) as debit",
            'credit': "COALESCE(SUM(l.credit), 0) as credit",
            # by convention, foreign_balance is 0 when the account has no secondary currency, because the amounts may be in different currencies
            'foreign_balance': "(SELECT CASE WHEN currency_id IS NULL THEN 0 ELSE COALESCE(SUM(l.amount_currency), 0) END FROM account_account WHERE id IN (l.account_id)) as foreign_balance",
        }
        #get all the necessary accounts
        children_and_consolidated = self._get_children_and_consol(cr, uid, ids, context=context)
        #compute for each account the balance/debit/credit from the move lines
        accounts = {}
        res = {}
        null_result = dict((fn, 0.0) for fn in field_names)
        if children_and_consolidated:
            aml_query = self.pool.get('account.move.line')._query_get(cr, uid, context=context)

            wheres = [""]
            if query.strip():
                wheres.append(query.strip())
            if aml_query.strip():
                wheres.append(aml_query.strip())
            filters = " AND ".join(wheres)
            # IN might not work ideally in case there are too many
            # children_and_consolidated, in that case join on a
            # values() e.g.:
            # SELECT l.account_id as id FROM account_move_line l
            # INNER JOIN (VALUES (id1), (id2), (id3), ...) AS tmp (id)
            # ON l.account_id = tmp.id
            # or make _get_children_and_consol return a query and join on that
            request = ("SELECT l.account_id as id, " +\
                       ', '.join(mapping.values()) +
                       " FROM account_move_line l" \
                       " WHERE l.account_id IN %s " \
                            + filters +
                       " GROUP BY l.account_id")
            params = (tuple(children_and_consolidated),) + query_params
            cr.execute(request, params)

            for row in cr.dictfetchall():
                accounts[row['id']] = row

            # consolidate accounts with direct children
            children_and_consolidated.reverse()
            brs = list(self.browse(cr, uid, children_and_consolidated, context=context))
            sums = {}
            currency_obj = self.pool.get('res.currency')
            while brs:
                current = brs.pop(0)
#                can_compute = True
#                for child in current.child_id:
#                    if child.id not in sums:
#                        can_compute = False
#                        try:
#                            brs.insert(0, brs.pop(brs.index(child)))
#                        except ValueError:
#                            brs.insert(0, child)
#                if can_compute:
                for fn in field_names:
                    sums.setdefault(current.id, {})[fn] = accounts.get(current.id, {}).get(fn, 0.0)
                    for child in current.child_id:
                        if child.company_id.currency_id.id == current.company_id.currency_id.id:
                            sums[current.id][fn] += sums[child.id][fn]
                        else:
                            sums[current.id][fn] += currency_obj.compute(cr, uid, child.company_id.currency_id.id, current.company_id.currency_id.id, sums[child.id][fn], context=context)

                # as we have to relay on values computed before this is calculated separately than previous fields
                if current.currency_id and current.exchange_rate and \
                            ('adjusted_balance' in field_names or 'unrealized_gain_loss' in field_names):
                    # Computing Adjusted Balance and Unrealized Gains and losses
                    # Adjusted Balance = Foreign Balance / Exchange Rate
                    # Unrealized Gains and losses = Adjusted Balance - Balance
                    adj_bal = sums[current.id].get('foreign_balance', 0.0) / current.exchange_rate
                    sums[current.id].update({'adjusted_balance': adj_bal, 'unrealized_gain_loss': adj_bal - sums[current.id].get('balance', 0.0)})

            for id in ids:
                res[id] = sums.get(id, null_result)
        else:
            for id in ids:
                res[id] = null_result
        return res

    def _get_company_currency(self, cr, uid, ids, field_name, arg, context=None):
        result = {}
        for rec in self.browse(cr, uid, ids, context=context):
            result[rec.id] = (rec.company_id.currency_id.id,rec.company_id.currency_id.symbol)
        return result

    def _get_child_ids(self, cr, uid, ids, field_name, arg, context=None):
        result = {}
        for record in self.browse(cr, uid, ids, context=context):
            if record.child_parent_ids:
                result[record.id] = [x.id for x in record.child_parent_ids]
            else:
                result[record.id] = []

            if record.child_consol_ids:
                for acc in record.child_consol_ids:
                    if acc.id not in result[record.id]:
                        result[record.id].append(acc.id)

        return result

    def _get_level(self, cr, uid, ids, field_name, arg, context=None):
        res = {}
        for account in self.browse(cr, uid, ids, context=context):
            #we may not know the level of the parent at the time of computation, so we
            # can't simply do res[account.id] = account.parent_id.level + 1
            level = 0
            parent = account.parent_id
            while parent:
                level += 1
                parent = parent.parent_id
            res[account.id] = level
        return res

    def _set_credit_debit(self, cr, uid, account_id, name, value, arg, context=None):
        if context.get('config_invisible', True):
            return True

        account = self.browse(cr, uid, account_id, context=context)
        diff = value - getattr(account,name)
        if not diff:
            return True

        journal_obj = self.pool.get('account.journal')
        jids = journal_obj.search(cr, uid, [('type','=','situation'),('centralisation','=',1),('company_id','=',account.company_id.id)], context=context)
        if not jids:
            raise UserError(_("You need an Opening journal with centralisation checked to set the initial balance."))

        period_obj = self.pool.get('account.period')
        pids = period_obj.search(cr, uid, [('special','=',True),('company_id','=',account.company_id.id)], context=context)
        if not pids:
            raise UserError(_("There is no opening/closing period defined, please create one to set the initial balance."))

        move_obj = self.pool.get('account.move.line')
        move_id = move_obj.search(cr, uid, [
            ('journal_id','=',jids[0]),
            ('period_id','=',pids[0]),
            ('account_id','=', account_id),
            (name,'>', 0.0),
            ('name','=', _('Opening Balance'))
        ], context=context)
        if move_id:
            move = move_obj.browse(cr, uid, move_id[0], context=context)
            move_obj.write(cr, uid, move_id[0], {
                name: diff+getattr(move,name)
            }, context=context)
        else:
            if diff<0.0:
                raise UserError(_("Unable to adapt the initial balance (negative value)."))
            nameinv = (name=='credit' and 'debit') or 'credit'
            move_id = move_obj.create(cr, uid, {
                'name': _('Opening Balance'),
                'account_id': account_id,
                'journal_id': jids[0],
                'period_id': pids[0],
                name: diff,
                nameinv: 0.0
            }, context=context)
        return True

    _columns = {
        'name': fields.char('Name', required=True, select=True),
        'currency_id': fields.many2one('res.currency', 'Secondary Currency', help="Forces all moves for this account to have this secondary currency."),
        'code': fields.char('Code', size=64, required=True, select=1),
        'type': fields.selection([
            ('view', 'View'),
            ('other', 'Regular'),
            ('receivable', 'Receivable'),
            ('payable', 'Payable'),
            ('liquidity','Liquidity'),
            ('consolidation', 'Consolidation'),
            ('closed', 'Closed'),
        ], 'Internal Type', required=True, help="The 'Internal Type' is used for features available on "\
            "different types of accounts: view can not have journal items, consolidation are accounts that "\
            "can have children accounts for multi-company consolidations, payable/receivable are for "\
            "partners accounts (for debit/credit computations), closed for depreciated accounts."),
        'user_type': fields.many2one('account.account.type', 'Account Type', required=True,
            help="Account Type is used for information purpose, to generate "
              "country-specific legal reports, and set the rules to close a fiscal year and generate opening entries."),
        'financial_report_ids': fields.many2many('account.financial.report', 'account_account_financial_report', 'account_id', 'report_line_id', 'Financial Reports'),
        'parent_id': fields.many2one('account.account', 'Parent', ondelete='cascade', domain=[('type','=','view')]),
        'child_parent_ids': fields.one2many('account.account','parent_id','Children'),
        'child_consol_ids': fields.many2many('account.account', 'account_account_consol_rel', 'child_id', 'parent_id', 'Consolidated Children'),
        'child_id': fields.function(_get_child_ids, type='many2many', relation="account.account", string="Child Accounts"),
        'balance': fields.function(__compute, digits_compute=dp.get_precision('Account'), string='Balance', multi='balance'),
        'credit': fields.function(__compute, fnct_inv=_set_credit_debit, digits_compute=dp.get_precision('Account'), string='Credit', multi='balance'),
        'debit': fields.function(__compute, fnct_inv=_set_credit_debit, digits_compute=dp.get_precision('Account'), string='Debit', multi='balance'),
        'foreign_balance': fields.function(__compute, digits_compute=dp.get_precision('Account'), string='Foreign Balance', multi='balance',
                                           help="Total amount (in Secondary currency) for transactions held in secondary currency for this account."),
        'adjusted_balance': fields.function(__compute, digits_compute=dp.get_precision('Account'), string='Adjusted Balance', multi='balance',
                                            help="Total amount (in Company currency) for transactions held in secondary currency for this account."),
        'unrealized_gain_loss': fields.function(__compute, digits_compute=dp.get_precision('Account'), string='Unrealized Gain or Loss', multi='balance',
                                                help="Value of Loss or Gain due to changes in exchange rate when doing multi-currency transactions."),
        'reconcile': fields.boolean('Allow Reconciliation', help="Check this box if this account allows reconciliation of journal items."),
        'exchange_rate': fields.related('currency_id', 'rate', type='float', string='Exchange Rate', digits=(12,6)),
        'shortcut': fields.char('Shortcut', size=12),
        'tax_ids': fields.many2many('account.tax', 'account_account_tax_default_rel',
            'account_id', 'tax_id', 'Default Taxes'),
        'note': fields.text('Internal Notes'),
        'company_currency_id': fields.function(_get_company_currency, type='many2one', relation='res.currency', string='Company Currency'),
        'company_id': fields.many2one('res.company', 'Company', required=True),
        'active': fields.boolean('Active', select=2, help="If the active field is set to False, it will allow you to hide the account without removing it."),

        'parent_left': fields.integer('Parent Left', select=1),
        'parent_right': fields.integer('Parent Right', select=1),
        'currency_mode': fields.selection([('current', 'At Date'), ('average', 'Average Rate')], 'Outgoing Currencies Rate',
            help=
            'This will select how the current currency rate for outgoing transactions is computed. '\
            'In most countries the legal method is "average" but only a few software systems are able to '\
            'manage this. So if you import from another software system you may have to use the rate at date. ' \
            'Incoming transactions always use the rate at date.', \
            required=True),
        'level': fields.function(_get_level, string='Level', method=True, type='integer',
             store={
                    'account.account': (_get_children_and_consol, ['level', 'parent_id'], 10),
                   }),
    }

    _defaults = {
        'type': 'other',
        'reconcile': False,
        'active': True,
        'currency_mode': 'current',
        'company_id': lambda s, cr, uid, c: s.pool.get('res.company')._company_default_get(cr, uid, 'account.account', context=c),
    }

    def _check_recursion(self, cr, uid, ids, context=None):
        obj_self = self.browse(cr, uid, ids[0], context=context)
        p_id = obj_self.parent_id and obj_self.parent_id.id
        if (obj_self in obj_self.child_consol_ids) or (p_id and (p_id is obj_self.id)):
            return False
        while(ids):
            cr.execute('SELECT DISTINCT child_id '\
                       'FROM account_account_consol_rel '\
                       'WHERE parent_id IN %s', (tuple(ids),))
            child_ids = map(itemgetter(0), cr.fetchall())
            c_ids = child_ids
            if (p_id and (p_id in c_ids)) or (obj_self.id in c_ids):
                return False
            while len(c_ids):
                s_ids = self.search(cr, uid, [('parent_id', 'in', c_ids)])
                if p_id and (p_id in s_ids):
                    return False
                c_ids = s_ids
            ids = child_ids
        return True

    def _check_type(self, cr, uid, ids, context=None):
        if context is None:
            context = {}
        accounts = self.browse(cr, uid, ids, context=context)
        for account in accounts:
            if account.child_id and account.type not in ('view', 'consolidation'):
                return False
        return True

    def _check_account_type(self, cr, uid, ids, context=None):
        for account in self.browse(cr, uid, ids, context=context):
            if account.type in ('receivable', 'payable') and account.user_type.close_method != 'unreconciled':
                return False
        return True

    def _check_company_account(self, cr, uid, ids, context=None):
        for account in self.browse(cr, uid, ids, context=context):
            if account.parent_id:
                if account.company_id != account.parent_id.company_id:
                    return False
        return True

    _constraints = [
        (_check_recursion, 'Error!\nYou cannot create recursive accounts.', ['parent_id']),
        (_check_type, 'Configuration Error!\nYou cannot define children to an account with internal type different of "View".', ['type']),
        (_check_account_type, 'Configuration Error!\nYou cannot select an account type with a `carry forward` method different of "Unreconciled" for accounts with internal type "Payable/Receivable".', ['user_type','type']),
        (_check_company_account, 'Error!\nYou cannot create an account which has parent account of different company.', ['parent_id']),
    ]
    _sql_constraints = [
        ('code_company_uniq', 'unique (code,company_id)', 'The code of the account must be unique per company !')
    ]
    def name_search(self, cr, user, name, args=None, operator='ilike', context=None, limit=100):
        if not args:
            args = []
        args = args[:]
        ids = []
        try:
            if name and str(name).startswith('partner:'):
                part_id = int(name.split(':')[1])
                part = self.pool.get('res.partner').browse(cr, user, part_id, context=context)
                args += [('id', 'in', (part.property_account_payable.id, part.property_account_receivable.id))]
                name = False
            if name and str(name).startswith('type:'):
                type = name.split(':')[1]
                args += [('type', '=', type)]
                name = False
        except:
            pass
        if name:
            if operator not in expression.NEGATIVE_TERM_OPERATORS:
                plus_percent = lambda n: n+'%'
                code_op, code_conv = {
                    'ilike': ('=ilike', plus_percent),
                    'like': ('=like', plus_percent),
                }.get(operator, (operator, lambda n: n))

                ids = self.search(cr, user, ['|', ('code', code_op, code_conv(name)), '|', ('shortcut', '=', name), ('name', operator, name)]+args, limit=limit)

                if not ids and len(name.split()) >= 2:
                    #Separating code and name of account for searching
                    operand1,operand2 = name.split(' ',1) #name can contain spaces e.g. OpenERP S.A.
                    ids = self.search(cr, user, [('code', operator, operand1), ('name', operator, operand2)]+ args, limit=limit)
            else:
                ids = self.search(cr, user, ['&','!', ('code', '=like', name+"%"), ('name', operator, name)]+args, limit=limit)
                # as negation want to restric, do if already have results
                if ids and len(name.split()) >= 2:
                    operand1,operand2 = name.split(' ',1) #name can contain spaces e.g. OpenERP S.A.
                    ids = self.search(cr, user, [('code', operator, operand1), ('name', operator, operand2), ('id', 'in', ids)]+ args, limit=limit)
        else:
            ids = self.search(cr, user, args, context=context, limit=limit)
        return self.name_get(cr, user, ids, context=context)

    def name_get(self, cr, uid, ids, context=None):
        if not ids:
            return []
        if isinstance(ids, (int, long)):
                    ids = [ids]
        reads = self.read(cr, uid, ids, ['name', 'code'], context=context)
        res = []
        for record in reads:
            name = record['name']
            if record['code']:
                name = record['code'] + ' ' + name
            res.append((record['id'], name))
        return res

    def copy(self, cr, uid, id, default=None, context=None, done_list=None, local=False):
        default = {} if default is None else default.copy()
        if done_list is None:
            done_list = []
        account = self.browse(cr, uid, id, context=context)
        new_child_ids = []
        default.update(code=_("%s (copy)") % (account['code'] or ''))
        if not local:
            done_list = []
        if account.id in done_list:
            return False
        done_list.append(account.id)
        if account:
            for child in account.child_id:
                child_ids = self.copy(cr, uid, child.id, default, context=context, done_list=done_list, local=True)
                if child_ids:
                    new_child_ids.append(child_ids)
            default['child_parent_ids'] = [(6, 0, new_child_ids)]
        else:
            default['child_parent_ids'] = False
        return super(account_account, self).copy(cr, uid, id, default, context=context)

    def _check_moves(self, cr, uid, ids, method, context=None):
        line_obj = self.pool.get('account.move.line')
        account_ids = self.search(cr, uid, [('id', 'child_of', ids)], context=context)

        if line_obj.search(cr, uid, [('account_id', 'in', account_ids)], context=context):
            if method == 'write':
                raise UserError(_('You cannot deactivate an account that contains journal items.'))
            elif method == 'unlink':
                raise UserError(_('You cannot remove an account that contains journal items.'))
        #Checking whether the account is set as a property to any Partner or not
        values = ['account.account,%s' % (account_id,) for account_id in ids]
        partner_prop_acc = self.pool.get('ir.property').search(cr, uid, [('value_reference','in', values)], context=context)
        if partner_prop_acc:
            raise UserError(_('You cannot remove/deactivate an account which is set on a customer or supplier.'))
        return True

    def _check_allow_type_change(self, cr, uid, ids, new_type, context=None):
        restricted_groups = ['consolidation','view']
        line_obj = self.pool.get('account.move.line')
        for account in self.browse(cr, uid, ids, context=context):
            old_type = account.type
            account_ids = self.search(cr, uid, [('id', 'child_of', [account.id])])
            if line_obj.search(cr, uid, [('account_id', 'in', account_ids)]):
                #Check for 'Closed' type
                if old_type == 'closed' and new_type !='closed':
                    raise UserError(_("You cannot change the type of account from 'Closed' to any other type as it contains journal items!"))
                # Forbid to change an account type for restricted_groups as it contains journal items (or if one of its children does)
                if (new_type in restricted_groups):
                    raise UserError(_("You cannot change the type of account to '%s' type as it contains journal items!") % (new_type,))

        return True

    # For legal reason (forbiden to modify journal entries which belongs to a closed fy or period), Forbid to modify
    # the code of an account if journal entries have been already posted on this account. This cannot be simply
    # 'configurable' since it can lead to a lack of confidence in Odoo and this is what we want to change.
    def _check_allow_code_change(self, cr, uid, ids, context=None):
        line_obj = self.pool.get('account.move.line')
        for account in self.browse(cr, uid, ids, context=context):
            account_ids = self.search(cr, uid, [('id', 'child_of', [account.id])], context=context)
            if line_obj.search(cr, uid, [('account_id', 'in', account_ids)], context=context):
                raise UserError(_("You cannot change the code of account which contains journal items!"))
        return True

    def write(self, cr, uid, ids, vals, context=None):
        if context is None:
            context = {}
        if not ids:
            return True
        if isinstance(ids, (int, long)):
            ids = [ids]

        # Dont allow changing the company_id when account_move_line already exist
        if 'company_id' in vals:
            move_lines = self.pool.get('account.move.line').search(cr, uid, [('account_id', 'in', ids)], context=context)
            if move_lines:
                # Allow the write if the value is the same
                for i in [i['company_id'][0] for i in self.read(cr,uid,ids,['company_id'], context=context)]:
                    if vals['company_id']!=i:
                        raise UserError(_('You cannot change the owner company of an account that already contains journal items.'))
        if 'active' in vals and not vals['active']:
            self._check_moves(cr, uid, ids, "write", context=context)
        if 'type' in vals.keys():
            self._check_allow_type_change(cr, uid, ids, vals['type'], context=context)
        if 'code' in vals.keys():
            self._check_allow_code_change(cr, uid, ids, context=context)
        return super(account_account, self).write(cr, uid, ids, vals, context=context)

    def unlink(self, cr, uid, ids, context=None):
        self._check_moves(cr, uid, ids, "unlink", context=context)
        return super(account_account, self).unlink(cr, uid, ids, context=context)

class account_journal(osv.osv):
    _name = "account.journal"
    _description = "Journal"
    _columns = {
        'with_last_closing_balance': fields.boolean('Opening With Last Closing Balance', help="For cash or bank journal, this option should be unchecked when the starting balance should always set to 0 for new documents."),
        'name': fields.char('Journal Name', required=True),
        'code': fields.char('Code', size=5, required=True, help="The code will be displayed on reports."),
        'type': fields.selection([('sale', 'Sale'),('sale_refund','Sale Refund'), ('purchase', 'Purchase'), ('purchase_refund','Purchase Refund'), ('cash', 'Cash'), ('bank', 'Bank and Checks'), ('general', 'General'), ('situation', 'Opening/Closing Situation')], 'Type', size=32, required=True,
                                 help="Select 'Sale' for customer invoices journals."\
                                 " Select 'Purchase' for supplier invoices journals."\
                                 " Select 'Cash' or 'Bank' for journals that are used in customer or supplier payments."\
                                 " Select 'General' for miscellaneous operations journals."\
                                 " Select 'Opening/Closing Situation' for entries generated for new fiscal years."),
        'type_control_ids': fields.many2many('account.account.type', 'account_journal_type_rel', 'journal_id','type_id', 'Type Controls', domain=[('code','<>','view'), ('code', '<>', 'closed')]),
        'account_control_ids': fields.many2many('account.account', 'account_account_type_rel', 'journal_id','account_id', 'Account', domain=[('type','<>','view'), ('type', '<>', 'closed')]),
        'default_credit_account_id': fields.many2one('account.account', 'Default Credit Account', domain="[('type','!=','view')]", help="It acts as a default account for credit amount"),
        'default_debit_account_id': fields.many2one('account.account', 'Default Debit Account', domain="[('type','!=','view')]", help="It acts as a default account for debit amount"),
        'centralisation': fields.boolean('Centralized Counterpart', help="Check this box to determine that each entry of this journal won't create a new counterpart but will share the same counterpart. This is used in fiscal year closing."),
        'update_posted': fields.boolean('Allow Cancelling Entries', help="Check this box if you want to allow the cancellation the entries related to this journal or of the invoice related to this journal"),
        'group_invoice_lines': fields.boolean('Group Invoice Lines', help="If this box is checked, the system will try to group the accounting lines when generating them from invoices."),
        'sequence_id': fields.many2one('ir.sequence', 'Entry Sequence', help="This field contains the information related to the numbering of the journal entries of this journal.", required=True, copy=False),
        'user_id': fields.many2one('res.users', 'User', help="The user responsible for this journal"),
        'groups_id': fields.many2many('res.groups', 'account_journal_group_rel', 'journal_id', 'group_id', 'Groups'),
        'currency': fields.many2one('res.currency', 'Currency', help='The currency used to enter statement'),
        'entry_posted': fields.boolean('Autopost Created Moves', help='Check this box to automatically post entries of this journal. Note that legally, some entries may be automatically posted when the source document is validated (Invoices), whatever the status of this field.'),
        'company_id': fields.many2one('res.company', 'Company', required=True, select=1, help="Company related to this journal"),
        'allow_date':fields.boolean('Check Date in Period', help= 'If checked, the entry won\'t be created if the entry date is not included into the selected period'),
        'profit_account_id' : fields.many2one('account.account', 'Profit Account'),
        'loss_account_id' : fields.many2one('account.account', 'Loss Account'),
        'internal_account_id' : fields.many2one('account.account', 'Internal Transfers Account', select=1),
        'cash_control' : fields.boolean('Cash Control', help='If you want the journal should be control at opening/closing, check this option'),
        'analytic_journal_id':fields.many2one('account.analytic.journal','Analytic Journal', help="Journal for analytic entries"),
        'sequence': fields.integer('Sequence',help='Used to order Journals'),
    }

    _defaults = {
        'cash_control' : False,
        'with_last_closing_balance' : True,
        'user_id': lambda self, cr, uid, context: uid,
        'company_id': lambda self, cr, uid, c: self.pool.get('res.users').browse(cr, uid, uid, c).company_id.id,
        'sequence': 1,
    }
    _sql_constraints = [
        ('code_company_uniq', 'unique (code, company_id)', 'The code of the journal must be unique per company !'),
        ('name_company_uniq', 'unique (name, company_id)', 'The name of the journal must be unique per company !'),
    ]

    _order = 'sequence,code'

    def _check_currency(self, cr, uid, ids, context=None):
        for journal in self.browse(cr, uid, ids, context=context):
            if journal.currency:
                if journal.default_credit_account_id and not journal.default_credit_account_id.currency_id.id == journal.currency.id:
                    return False
                if journal.default_debit_account_id and not journal.default_debit_account_id.currency_id.id == journal.currency.id:
                    return False
        return True

    _constraints = [
        (_check_currency, 'Configuration error!\nThe currency chosen should be shared by the default accounts too.', ['currency','default_debit_account_id','default_credit_account_id']),
    ]

    def copy(self, cr, uid, id, default=None, context=None):
        default = dict(context or {})
        journal = self.browse(cr, uid, id, context=context)
        default.update(
            code=_("%s (copy)") % (journal['code'] or ''),
            name=_("%s (copy)") % (journal['name'] or ''))
        return super(account_journal, self).copy(cr, uid, id, default, context=context)

    def write(self, cr, uid, ids, vals, context=None):
        if context is None:
            context = {}
        if isinstance(ids, (int, long)):
            ids = [ids]
        for journal in self.browse(cr, uid, ids, context=context):
            if 'company_id' in vals and journal.company_id.id != vals['company_id']:
                move_lines = self.pool.get('account.move.line').search(cr, uid, [('journal_id', 'in', ids)])
                if move_lines:
                    raise UserError(_('This journal already contains items, therefore you cannot modify its company field.'))
        return super(account_journal, self).write(cr, uid, ids, vals, context=context)

    def create_sequence(self, cr, uid, vals, context=None):
        """ Create new no_gap entry sequence for every new Joural
        """
        # in account.journal code is actually the prefix of the sequence
        # whereas ir.sequence code is a key to lookup global sequences.
        prefix = vals['code'].upper()

        seq = {
            'name': vals['name'],
            'implementation':'no_gap',
            'prefix': prefix + "/%(year)s/",
            'padding': 4,
            'number_increment': 1,
            'use_date_range': True,
        }
        if 'company_id' in vals:
            seq['company_id'] = vals['company_id']
        return self.pool.get('ir.sequence').create(cr, uid, seq)

    def create(self, cr, uid, vals, context=None):
        if not 'sequence_id' in vals or not vals['sequence_id']:
            # if we have the right to create a journal, we should be able to
            # create it's sequence.
            vals.update({'sequence_id': self.create_sequence(cr, SUPERUSER_ID, vals, context)})
        return super(account_journal, self).create(cr, uid, vals, context)

    def name_get(self, cr, user, ids, context=None):
        """
        Returns a list of tupples containing id, name.
        result format: {[(id, name), (id, name), ...]}

        @param cr: A database cursor
        @param user: ID of the user currently logged in
        @param ids: list of ids for which name should be read
        @param context: context arguments, like lang, time zone

        @return: Returns a list of tupples containing id, name
        """
        if not ids:
            return []
        if isinstance(ids, (int, long)):
            ids = [ids]
        result = self.browse(cr, user, ids, context=context)
        res = []
        for rs in result:
            if rs.currency:
                currency = rs.currency
            else:
                currency = rs.company_id.currency_id
            name = "%s (%s)" % (rs.name, currency.name)
            res += [(rs.id, name)]
        return res

    def name_search(self, cr, user, name, args=None, operator='ilike', context=None, limit=100):
        if not args:
            args = []
        if operator in expression.NEGATIVE_TERM_OPERATORS:
            domain = [('code', operator, name), ('name', operator, name)]
        else:
            domain = ['|', ('code', operator, name), ('name', operator, name)]
        ids = self.search(cr, user, expression.AND([domain, args]), limit=limit, context=context)
        return self.name_get(cr, user, ids, context=context)


class account_fiscalyear(osv.osv):
    _name = "account.fiscalyear"
    _description = "Fiscal Year"
    _columns = {
        'name': fields.char('Fiscal Year', required=True),
        'code': fields.char('Code', size=6, required=True),
        'company_id': fields.many2one('res.company', 'Company', required=True),
        'date_start': fields.date('Start Date', required=True),
        'date_stop': fields.date('End Date', required=True),
        'period_ids': fields.one2many('account.period', 'fiscalyear_id', 'Periods'),
        'state': fields.selection([('draft','Open'), ('done','Closed')], 'Status', readonly=True, copy=False),
        'end_journal_period_id': fields.many2one(
             'account.journal.period', 'End of Year Entries Journal',
             readonly=True, copy=False),
    }
    _defaults = {
        'state': 'draft',
        'company_id': lambda self,cr,uid,c: self.pool.get('res.users').browse(cr, uid, uid, c).company_id.id,
    }
    _order = "date_start, id"


    def _check_duration(self, cr, uid, ids, context=None):
        obj_fy = self.browse(cr, uid, ids[0], context=context)
        if obj_fy.date_stop < obj_fy.date_start:
            return False
        return True

    _constraints = [
        (_check_duration, 'Error!\nThe start date of a fiscal year must precede its end date.', ['date_start','date_stop'])
    ]

    def create_period3(self, cr, uid, ids, context=None):
        return self.create_period(cr, uid, ids, context, 3)

    def create_period(self, cr, uid, ids, context=None, interval=1):
        period_obj = self.pool.get('account.period')
        for fy in self.browse(cr, uid, ids, context=context):
            ds = datetime.strptime(fy.date_start, '%Y-%m-%d')
            period_obj.create(cr, uid, {
                    'name':  "%s %s" % (_('Opening Period'), ds.strftime('%Y')),
                    'code': ds.strftime('00/%Y'),
                    'date_start': ds,
                    'date_stop': ds,
                    'special': True,
                    'fiscalyear_id': fy.id,
                })
            while ds.strftime('%Y-%m-%d') < fy.date_stop:
                de = ds + relativedelta(months=interval, days=-1)

                if de.strftime('%Y-%m-%d') > fy.date_stop:
                    de = datetime.strptime(fy.date_stop, '%Y-%m-%d')

                period_obj.create(cr, uid, {
                    'name': ds.strftime('%m/%Y'),
                    'code': ds.strftime('%m/%Y'),
                    'date_start': ds.strftime('%Y-%m-%d'),
                    'date_stop': de.strftime('%Y-%m-%d'),
                    'fiscalyear_id': fy.id,
                })
                ds = ds + relativedelta(months=interval)
        return True

    def find(self, cr, uid, dt=None, exception=True, context=None):
        res = self.finds(cr, uid, dt, exception, context=context)
        return res and res[0] or False

    def finds(self, cr, uid, dt=None, exception=True, context=None):
        if context is None: context = {}
        if not dt:
            dt = fields.date.context_today(self,cr,uid,context=context)
        args = [('date_start', '<=' ,dt), ('date_stop', '>=', dt)]
        if context.get('company_id', False):
            company_id = context['company_id']
        else:
            company_id = self.pool.get('res.users').browse(cr, uid, uid, context=context).company_id.id
        args.append(('company_id', '=', company_id))
        ids = self.search(cr, uid, args, context=context)
        if not ids:
            if exception:
                model, action_id = self.pool['ir.model.data'].get_object_reference(cr, uid, 'account', 'action_account_fiscalyear')
                msg = _('No accounting period is covering this date: %s.') % dt
                raise openerp.exceptions.RedirectWarning(msg, action_id, _(' Configure Fiscal Year Now'))
            else:
                return []
        return ids

    def name_search(self, cr, user, name, args=None, operator='ilike', context=None, limit=80):
        if args is None:
            args = []
        if operator in expression.NEGATIVE_TERM_OPERATORS:
            domain = [('code', operator, name), ('name', operator, name)]
        else:
            domain = ['|', ('code', operator, name), ('name', operator, name)]
        ids = self.search(cr, user, expression.AND([domain, args]), limit=limit, context=context)
        return self.name_get(cr, user, ids, context=context)


class account_period(osv.osv):
    _name = "account.period"
    _description = "Account period"
    _columns = {
        'name': fields.char('Period Name', required=True),
        'code': fields.char('Code', size=12),
        'special': fields.boolean('Opening/Closing Period',help="These periods can overlap."),
        'date_start': fields.date('Start of Period', required=True, states={'done':[('readonly',True)]}),
        'date_stop': fields.date('End of Period', required=True, states={'done':[('readonly',True)]}),
        'fiscalyear_id': fields.many2one('account.fiscalyear', 'Fiscal Year', required=True, states={'done':[('readonly',True)]}, select=True),
        'state': fields.selection([('draft','Open'), ('done','Closed')], 'Status', readonly=True, copy=False,
                                  help='When monthly periods are created. The status is \'Draft\'. At the end of monthly period it is in \'Done\' status.'),
        'company_id': fields.related('fiscalyear_id', 'company_id', type='many2one', relation='res.company', string='Company', store=True, readonly=True)
    }
    _defaults = {
        'state': 'draft',
    }
    _order = "date_start, special desc"
    _sql_constraints = [
        ('name_company_uniq', 'unique(name, company_id)', 'The name of the period must be unique per company!'),
    ]

    def _check_duration(self,cr,uid,ids,context=None):
        obj_period = self.browse(cr, uid, ids[0], context=context)
        if obj_period.date_stop < obj_period.date_start:
            return False
        return True

    def _check_year_limit(self,cr,uid,ids,context=None):
        for obj_period in self.browse(cr, uid, ids, context=context):
            if obj_period.special:
                continue

            if obj_period.fiscalyear_id.date_stop < obj_period.date_stop or \
               obj_period.fiscalyear_id.date_stop < obj_period.date_start or \
               obj_period.fiscalyear_id.date_start > obj_period.date_start or \
               obj_period.fiscalyear_id.date_start > obj_period.date_stop:
                return False

            pids = self.search(cr, uid, [('date_stop','>=',obj_period.date_start),('date_start','<=',obj_period.date_stop),('special','=',False),('id','<>',obj_period.id)])
            for period in self.browse(cr, uid, pids):
                if period.fiscalyear_id.company_id.id==obj_period.fiscalyear_id.company_id.id:
                    return False
        return True

    _constraints = [
        (_check_duration, 'Error!\nThe duration of the Period(s) is/are invalid.', ['date_stop']),
        (_check_year_limit, 'Error!\nThe period is invalid. Either some periods are overlapping or the period\'s dates are not matching the scope of the fiscal year.', ['date_stop'])
    ]

    @api.returns('self')
    def next(self, cr, uid, period, step, context=None):
        ids = self.search(cr, uid, [('date_start','>',period.date_start)])
        if len(ids)>=step:
            return ids[step-1]
        return False

    @api.returns('self')
    def find(self, cr, uid, dt=None, context=None):
        if context is None: context = {}
        if not dt:
            dt = fields.date.context_today(self, cr, uid, context=context)
        args = [('date_start', '<=' ,dt), ('date_stop', '>=', dt)]
        if context.get('company_id', False):
            args.append(('company_id', '=', context['company_id']))
        else:
            company_id = self.pool.get('res.users').browse(cr, uid, uid, context=context).company_id.id
            args.append(('company_id', '=', company_id))
        result = []
        if context.get('account_period_prefer_normal', True):
            # look for non-special periods first, and fallback to all if no result is found
            result = self.search(cr, uid, args + [('special', '=', False)], context=context)
        if not result:
            result = self.search(cr, uid, args, context=context)
        if not result:
            model, action_id = self.pool['ir.model.data'].get_object_reference(cr, uid, 'account', 'action_account_period')
            msg = _('No accounting period is covering this date: %s.') % dt
            raise openerp.exceptions.RedirectWarning(msg, action_id, _('Configure Periods Now'))
        return result

    def action_draft(self, cr, uid, ids, context=None):
        mode = 'draft'
        for period in self.browse(cr, uid, ids):
            if period.fiscalyear_id.state == 'done':
                raise UserError(_('You can not re-open a period which belongs to closed fiscal year'))
        cr.execute('update account_journal_period set state=%s where period_id in %s', (mode, tuple(ids),))
        cr.execute('update account_period set state=%s where id in %s', (mode, tuple(ids),))
        self.invalidate_cache(cr, uid, context=context)
        return True

    def name_search(self, cr, user, name, args=None, operator='ilike', context=None, limit=100):
        if args is None:
            args = []
        if operator in expression.NEGATIVE_TERM_OPERATORS:
            domain = [('code', operator, name), ('name', operator, name)]
        else:
            domain = ['|', ('code', operator, name), ('name', operator, name)]
        ids = self.search(cr, user, expression.AND([domain, args]), limit=limit, context=context)
        return self.name_get(cr, user, ids, context=context)

    def write(self, cr, uid, ids, vals, context=None):
        if 'company_id' in vals:
            move_lines = self.pool.get('account.move.line').search(cr, uid, [('period_id', 'in', ids)])
            if move_lines:
                raise UserError(_('This journal already contains items for this period, therefore you cannot modify its company field.'))
        return super(account_period, self).write(cr, uid, ids, vals, context=context)

    def build_ctx_periods(self, cr, uid, period_from_id, period_to_id):
        if period_from_id == period_to_id:
            return [period_from_id]
        period_from = self.browse(cr, uid, period_from_id)
        period_date_start = period_from.date_start
        company1_id = period_from.company_id.id
        period_to = self.browse(cr, uid, period_to_id)
        period_date_stop = period_to.date_stop
        company2_id = period_to.company_id.id
        if company1_id != company2_id:
            raise UserError(_('You should choose the periods that belong to the same company.'))
        if period_date_start > period_date_stop:
            raise UserError(_('Start period should precede then end period.'))

        # /!\ We do not include a criterion on the company_id field below, to allow producing consolidated reports
        # on multiple companies. It will only work when start/end periods are selected and no fiscal year is chosen.

        #for period from = january, we want to exclude the opening period (but it has same date_from, so we have to check if period_from is special or not to include that clause or not in the search).
        if period_from.special:
            return self.search(cr, uid, [('date_start', '>=', period_date_start), ('date_stop', '<=', period_date_stop)])
        return self.search(cr, uid, [('date_start', '>=', period_date_start), ('date_stop', '<=', period_date_stop), ('special', '=', False)])


class account_journal_period(osv.osv):
    _name = "account.journal.period"
    _description = "Journal Period"

    def _icon_get(self, cr, uid, ids, field_name, arg=None, context=None):
        result = {}.fromkeys(ids, 'STOCK_NEW')
        for r in self.read(cr, uid, ids, ['state']):
            result[r['id']] = {
                'draft': 'STOCK_NEW',
                'printed': 'STOCK_PRINT_PREVIEW',
                'done': 'STOCK_DIALOG_AUTHENTICATION',
            }.get(r['state'], 'STOCK_NEW')
        return result

    _columns = {
        'name': fields.char('Journal-Period Name', required=True),
        'journal_id': fields.many2one('account.journal', 'Journal', required=True, ondelete="cascade"),
        'period_id': fields.many2one('account.period', 'Period', required=True, ondelete="cascade"),
        'icon': fields.function(_icon_get, string='Icon', type='char'),
        'active': fields.boolean('Active', help="If the active field is set to False, it will allow you to hide the journal period without removing it."),
        'state': fields.selection([('draft','Draft'), ('printed','Printed'), ('done','Done')], 'Status', required=True, readonly=True,
                                  help='When journal period is created. The status is \'Draft\'. If a report is printed it comes to \'Printed\' status. When all transactions are done, it comes in \'Done\' status.'),
        'fiscalyear_id': fields.related('period_id', 'fiscalyear_id', string='Fiscal Year', type='many2one', relation='account.fiscalyear'),
        'company_id': fields.related('journal_id', 'company_id', type='many2one', relation='res.company', string='Company', store=True, readonly=True)
    }

    def _check(self, cr, uid, ids, context=None):
        for obj in self.browse(cr, uid, ids, context=context):
            cr.execute('select * from account_move_line where journal_id=%s and period_id=%s limit 1', (obj.journal_id.id, obj.period_id.id))
            res = cr.fetchall()
            if res:
                raise UserError(_('You cannot modify/delete a journal with entries for this period.'))
        return True

    def write(self, cr, uid, ids, vals, context=None):
        self._check(cr, uid, ids, context=context)
        return super(account_journal_period, self).write(cr, uid, ids, vals, context=context)

    def create(self, cr, uid, vals, context=None):
        period_id = vals.get('period_id',False)
        if period_id:
            period = self.pool.get('account.period').browse(cr, uid, period_id, context=context)
            vals['state']=period.state
        return super(account_journal_period, self).create(cr, uid, vals, context)

    def unlink(self, cr, uid, ids, context=None):
        self._check(cr, uid, ids, context=context)
        return super(account_journal_period, self).unlink(cr, uid, ids, context=context)

    _defaults = {
        'state': 'draft',
        'active': True,
    }
    _order = "period_id"

#----------------------------------------------------------
# Entries
#----------------------------------------------------------
class account_move(osv.osv):
    _name = "account.move"
    _description = "Account Entry"
    _order = 'id desc'

    def account_assert_balanced(self, cr, uid, context=None):
        cr.execute("""\
            SELECT      move_id
            FROM        account_move_line
            WHERE       state = 'valid'
            GROUP BY    move_id
            HAVING      abs(sum(debit) - sum(credit)) > 0.00001
            """)
        assert len(cr.fetchall()) == 0, \
            "For all Journal Items, the state is valid implies that the sum " \
            "of credits equals the sum of debits"
        return True

    def account_move_prepare(self, cr, uid, journal_id, date=False, ref='', company_id=False, context=None):
        '''
        Prepares and returns a dictionary of values, ready to be passed to create() based on the parameters received.
        '''
        if not date:
            date = fields.date.today()
        period_obj = self.pool.get('account.period')
        if not company_id:
            user = self.pool.get('res.users').browse(cr, uid, uid, context=context)
            company_id = user.company_id.id
        if context is None:
            context = {}
        #put the company in context to find the good period
        ctx = context.copy()
        ctx.update({'company_id': company_id})
        return {
            'journal_id': journal_id,
            'date': date,
            'period_id': period_obj.find(cr, uid, date, context=ctx)[0],
            'ref': ref,
            'company_id': company_id,
        }

    def name_get(self, cursor, user, ids, context=None):
        if isinstance(ids, (int, long)):
            ids = [ids]
        if not ids:
            return []
        res = []
        data_move = self.pool.get('account.move').browse(cursor, user, ids, context=context)
        for move in data_move:
            if move.state=='draft':
                name = '*' + str(move.id)
            else:
                name = move.name
            res.append((move.id, name))
        return res

    def _get_period(self, cr, uid, context=None):
        ctx = dict(context or {})
        period_ids = self.pool.get('account.period').find(cr, uid, context=ctx)
        return period_ids[0]

    def _amount_compute(self, cr, uid, ids, name, args, context, where =''):
        if not ids: return {}
        cr.execute( 'SELECT move_id, SUM(debit) '\
                    'FROM account_move_line '\
                    'WHERE move_id IN %s '\
                    'GROUP BY move_id', (tuple(ids),))
        result = dict(cr.fetchall())
        for id in ids:
            result.setdefault(id, 0.0)
        return result

    def _search_amount(self, cr, uid, obj, name, args, context):
        ids = set()
        for cond in args:
            amount = cond[2]
            if isinstance(cond[2],(list,tuple)):
                if cond[1] in ['in','not in']:
                    amount = tuple(cond[2])
                else:
                    continue
            else:
                if cond[1] in ['=like', 'like', 'not like', 'ilike', 'not ilike', 'in', 'not in', 'child_of']:
                    continue

            cr.execute("select move_id from account_move_line group by move_id having sum(debit) %s %%s" % (cond[1]),(amount,))
            res_ids = set(id[0] for id in cr.fetchall())
            ids = ids and (ids & res_ids) or res_ids
        if ids:
            return [('id', 'in', tuple(ids))]
        return [('id', '=', '0')]

    def _get_move_from_lines(self, cr, uid, ids, context=None):
        line_obj = self.pool.get('account.move.line')
        return [line.move_id.id for line in line_obj.browse(cr, uid, ids, context=context)]

    _columns = {
        'name': fields.char('Number', required=True, copy=False),
        'ref': fields.char('Reference', copy=False),
        'period_id': fields.many2one('account.period', 'Period', required=True, states={'posted':[('readonly',True)]}),
        'journal_id': fields.many2one('account.journal', 'Journal', required=True, states={'posted':[('readonly',True)]}),
        'state': fields.selection(
              [('draft','Unposted'), ('posted','Posted')], 'Status',
              required=True, readonly=True, copy=False,
              help='All manually created new journal entries are usually in the status \'Unposted\', '
                   'but you can set the option to skip that status on the related journal. '
                   'In that case, they will behave as journal entries automatically created by the '
                   'system on document validation (invoices, bank statements...) and will be created '
                   'in \'Posted\' status.'),
        'line_id': fields.one2many('account.move.line', 'move_id', 'Entries',
                                   states={'posted':[('readonly',True)]},
                                   copy=True),
        'to_check': fields.boolean('To Review', help='Check this box if you are unsure of that journal entry and if you want to note it as \'to be reviewed\' by an accounting expert.'),
        'partner_id': fields.related('line_id', 'partner_id', type="many2one", relation="res.partner", string="Partner", store={
            _name: (lambda self, cr,uid,ids,c: ids, ['line_id'], 10),
            'account.move.line': (_get_move_from_lines, ['partner_id'],10)
            }),
        'amount': fields.function(_amount_compute, string='Amount', digits_compute=dp.get_precision('Account'), type='float', fnct_search=_search_amount),
        'date': fields.date('Date', required=True, states={'posted':[('readonly',True)]}, select=True),
        'narration':fields.text('Internal Note'),
        'company_id': fields.related('journal_id','company_id',type='many2one',relation='res.company',string='Company', store=True, readonly=True),
        'balance': fields.float('balance', digits_compute=dp.get_precision('Account'), help="This is a field only used for internal purpose and shouldn't be displayed"),
        'statement_line_id': fields.many2one('account.bank.statement.line', 'Bank statement line reconciled with this entry', copy=False, readonly=True)
    }

    _defaults = {
        'name': '/',
        'state': 'draft',
        'period_id': _get_period,
        'date': fields.date.context_today,
        'company_id': lambda self, cr, uid, c: self.pool.get('res.users').browse(cr, uid, uid, c).company_id.id,
    }

    def _check_centralisation(self, cursor, user, ids, context=None):
        for move in self.browse(cursor, user, ids, context=context):
            if move.journal_id.centralisation:
                move_ids = self.search(cursor, user, [
                    ('period_id', '=', move.period_id.id),
                    ('journal_id', '=', move.journal_id.id),
                    ])
                if len(move_ids) > 1:
                    return False
        return True

    _constraints = [
        (_check_centralisation,
            'You cannot create more than one move per period on a centralized journal.',
            ['journal_id']),
    ]

    def post(self, cr, uid, ids, context=None):
        if context is None:
            context = {}
        invoice = context.get('invoice', False)
        valid_moves = self.validate(cr, uid, ids, context)

        if not valid_moves:
            raise UserError(_('You cannot validate a non-balanced entry.\nMake sure you have configured payment terms properly.\nThe latest payment term line should be of the "Balance" type.'))
        obj_sequence = self.pool.get('ir.sequence')
        for move in self.browse(cr, uid, valid_moves, context=context):
            if move.name =='/':
                new_name = False
                journal = move.journal_id

                if invoice and invoice.internal_number:
                    new_name = invoice.internal_number
                else:
                    if journal.sequence_id:
                        c = {'ir_sequence_date': move.period_id.date_start}
                        new_name = obj_sequence.next_by_id(cr, uid, journal.sequence_id.id, c)
                    else:
                        raise UserError(_('Please define a sequence on the journal.'))

                if new_name:
                    self.write(cr, uid, [move.id], {'name':new_name})

        cr.execute('UPDATE account_move '\
                   'SET state=%s '\
                   'WHERE id IN %s',
                   ('posted', tuple(valid_moves),))
        self.invalidate_cache(cr, uid, context=context)
        return True

    def button_validate(self, cursor, user, ids, context=None):
        for move in self.browse(cursor, user, ids, context=context):
            # check that all accounts have the same topmost ancestor
            top_common = None
            for line in move.line_id:
                account = line.account_id
                top_account = account
                while top_account.parent_id:
                    top_account = top_account.parent_id
                if not top_common:
                    top_common = top_account
                elif top_account.id != top_common.id:
                    raise UserError(_('You cannot validate this journal entry because account "%s" does not belong to chart of accounts "%s".') % (account.name, top_common.name))
        return self.post(cursor, user, ids, context=context)

    def button_cancel(self, cr, uid, ids, context=None):
        for line in self.browse(cr, uid, ids, context=context):
            if not line.journal_id.update_posted:
                raise UserError(_('You cannot modify a posted entry of this journal.\nFirst you should set the journal to allow cancelling entries.'))
        if ids:
            cr.execute('UPDATE account_move '\
                       'SET state=%s '\
                       'WHERE id IN %s', ('draft', tuple(ids),))
            self.invalidate_cache(cr, uid, context=context)
        return True

    def write(self, cr, uid, ids, vals, context=None):
        if context is None:
            context = {}
        c = context.copy()
        c['novalidate'] = True
        result = super(account_move, self).write(cr, uid, ids, vals, c)
        self.validate(cr, uid, ids, context=context)
        return result

    def create(self, cr, uid, vals, context=None):
        context = dict(context or {})
        if vals.get('line_id'):
            if vals.get('journal_id'):
                for l in vals['line_id']:
                    if not l[0]:
                        l[2]['journal_id'] = vals['journal_id']
                context['journal_id'] = vals['journal_id']
            if 'period_id' in vals:
                for l in vals['line_id']:
                    if not l[0]:
                        l[2]['period_id'] = vals['period_id']
                context['period_id'] = vals['period_id']
            else:
                default_period = self._get_period(cr, uid, context)
                for l in vals['line_id']:
                    if not l[0]:
                        l[2]['period_id'] = default_period
                context['period_id'] = default_period

            c = context.copy()
            c['novalidate'] = True
            c['period_id'] = vals['period_id'] if 'period_id' in vals else self._get_period(cr, uid, context)
            c['journal_id'] = vals['journal_id']
            if 'date' in vals: c['date'] = vals['date']
            result = super(account_move, self).create(cr, uid, vals, c)
            tmp = self.validate(cr, uid, [result], context)
            journal = self.pool.get('account.journal').browse(cr, uid, vals['journal_id'], context)
            if journal.entry_posted and tmp:
                self.button_validate(cr,uid, [result], context)
        else:
            result = super(account_move, self).create(cr, uid, vals, context)
        return result

    def unlink(self, cr, uid, ids, context=None, check=True):
        context = dict(context or {})
        if isinstance(ids, (int, long)):
            ids = [ids]
        toremove = []
        obj_move_line = self.pool.get('account.move.line')
        for move in self.browse(cr, uid, ids, context=context):
            if move['state'] != 'draft':
                raise UserError(_('You cannot delete a posted journal entry "%s".') %  move['name'])
            for line in move.line_id:
                if line.invoice:
                    raise UserError(_("Move cannot be deleted if linked to an invoice. (Invoice: %s - Move ID:%s)") % (line.invoice.number,move.name))
            line_ids = map(lambda x: x.id, move.line_id)
            context['journal_id'] = move.journal_id.id
            context['period_id'] = move.period_id.id
            obj_move_line._update_check(cr, uid, line_ids, context)
            obj_move_line.unlink(cr, uid, line_ids, context=context)
            toremove.append(move.id)
        result = super(account_move, self).unlink(cr, uid, toremove, context)
        return result

    def _compute_balance(self, cr, uid, id, context=None):
        move = self.browse(cr, uid, id, context=context)
        amount = 0
        for line in move.line_id:
            amount+= (line.debit - line.credit)
        return amount

    def _centralise(self, cr, uid, move, mode, context=None):
        assert mode in ('debit', 'credit'), 'Invalid Mode' #to prevent sql injection
        currency_obj = self.pool.get('res.currency')
        account_move_line_obj = self.pool.get('account.move.line')
        context = dict(context or {})

        if mode=='credit':
            account_id = move.journal_id.default_debit_account_id.id
            mode2 = 'debit'
            if not account_id:
                raise UserError(_('There is no default debit account defined \non journal "%s".') % move.journal_id.name)
        else:
            account_id = move.journal_id.default_credit_account_id.id
            mode2 = 'credit'
            if not account_id:
                raise UserError(_('There is no default credit account defined \non journal "%s".') % move.journal_id.name)

        # find the first line of this move with the current mode
        # or create it if it doesn't exist
        cr.execute('select id from account_move_line where move_id=%s and centralisation=%s limit 1', (move.id, mode))
        res = cr.fetchone()
        if res:
            line_id = res[0]
        else:
            context.update({'journal_id': move.journal_id.id, 'period_id': move.period_id.id})
            line_id = account_move_line_obj.create(cr, uid, {
                'name': _(mode.capitalize()+' Centralisation'),
                'centralisation': mode,
                'partner_id': False,
                'account_id': account_id,
                'move_id': move.id,
                'journal_id': move.journal_id.id,
                'period_id': move.period_id.id,
                'date': move.period_id.date_stop,
                'debit': 0.0,
                'credit': 0.0,
            }, context)

        # find the first line of this move with the other mode
        # so that we can exclude it from our calculation
        cr.execute('select id from account_move_line where move_id=%s and centralisation=%s limit 1', (move.id, mode2))
        res = cr.fetchone()
        if res:
            line_id2 = res[0]
        else:
            line_id2 = 0

        cr.execute('SELECT SUM(%s) FROM account_move_line WHERE move_id=%%s AND id!=%%s' % (mode,), (move.id, line_id2))
        result = cr.fetchone()[0] or 0.0
        cr.execute('update account_move_line set '+mode2+'=%s where id=%s', (result, line_id))
        account_move_line_obj.invalidate_cache(cr, uid, [mode2], [line_id], context=context)

        #adjust also the amount in currency if needed
        cr.execute("select currency_id, sum(amount_currency) as amount_currency from account_move_line where move_id = %s and currency_id is not null group by currency_id", (move.id,))
        for row in cr.dictfetchall():
            currency_id = currency_obj.browse(cr, uid, row['currency_id'], context=context)
            if not currency_obj.is_zero(cr, uid, currency_id, row['amount_currency']):
                amount_currency = row['amount_currency'] * -1
                account_id = amount_currency > 0 and move.journal_id.default_debit_account_id.id or move.journal_id.default_credit_account_id.id
                cr.execute('select id from account_move_line where move_id=%s and centralisation=\'currency\' and currency_id = %slimit 1', (move.id, row['currency_id']))
                res = cr.fetchone()
                if res:
                    cr.execute('update account_move_line set amount_currency=%s , account_id=%s where id=%s', (amount_currency, account_id, res[0]))
                    account_move_line_obj.invalidate_cache(cr, uid, ['amount_currency', 'account_id'], [res[0]], context=context)
                else:
                    context.update({'journal_id': move.journal_id.id, 'period_id': move.period_id.id})
                    line_id = account_move_line_obj.create(cr, uid, {
                        'name': _('Currency Adjustment'),
                        'centralisation': 'currency',
                        'partner_id': False,
                        'account_id': account_id,
                        'move_id': move.id,
                        'journal_id': move.journal_id.id,
                        'period_id': move.period_id.id,
                        'date': move.period_id.date_stop,
                        'debit': 0.0,
                        'credit': 0.0,
                        'currency_id': row['currency_id'],
                        'amount_currency': amount_currency,
                    }, context)

        return True

    #
    # Validate a balanced move. If it is a centralised journal, create a move.
    #
    def validate(self, cr, uid, ids, context=None):
        if context and ('__last_update' in context):
            del context['__last_update']

        valid_moves = [] #Maintains a list of moves which can be responsible to create analytic entries
        obj_analytic_line = self.pool.get('account.analytic.line')
        obj_move_line = self.pool.get('account.move.line')
        for move in self.browse(cr, uid, ids, context):
            journal = move.journal_id
            amount = 0
            line_ids = []
            line_draft_ids = []
            company_id = None
            # makes sure we don't use outdated period
            obj_move_line._update_journal_check(cr, uid, journal.id, move.period_id.id, context=context)
            for line in move.line_id:
                amount += line.debit - line.credit
                line_ids.append(line.id)
                if line.state=='draft':
                    line_draft_ids.append(line.id)

                if not company_id:
                    company_id = line.account_id.company_id.id
                if not company_id == line.account_id.company_id.id:
                    raise UserError(_("Cannot create moves for different companies."))

                if line.account_id.currency_id and line.currency_id:
                    if line.account_id.currency_id.id != line.currency_id.id and (line.account_id.currency_id.id != line.account_id.company_id.currency_id.id):
                        raise UserError(_("""Cannot create move with currency different from ..""") % (line.account_id.code, line.account_id.name))

            if abs(amount) < 10 ** -4:
                # If the move is balanced
                # Add to the list of valid moves
                # (analytic lines will be created later for valid moves)
                valid_moves.append(move)

                # Check whether the move lines are confirmed

                if not line_draft_ids:
                    continue
                # Update the move lines (set them as valid)

                obj_move_line.write(cr, uid, line_draft_ids, {
                    'state': 'valid'
                }, context, check=False)

                account = {}
                account2 = {}

                if journal.type in ('purchase','sale'):
                    for line in move.line_id:
                        code = amount = 0
                        key = (line.account_id.id, line.tax_code_id.id)
                        if key in account2:
                            code = account2[key][0]
                            amount = account2[key][1] * (line.debit + line.credit)
                        elif line.account_id.id in account:
                            code = account[line.account_id.id][0]
                            amount = account[line.account_id.id][1] * (line.debit + line.credit)
                        if (code or amount) and not (line.tax_code_id or line.tax_amount):
                            obj_move_line.write(cr, uid, [line.id], {
                                'tax_code_id': code,
                                'tax_amount': amount
                            }, context, check=False)
            elif journal.centralisation:
                # If the move is not balanced, it must be centralised...

                # Add to the list of valid moves
                # (analytic lines will be created later for valid moves)
                valid_moves.append(move)

                #
                # Update the move lines (set them as valid)
                #
                self._centralise(cr, uid, move, 'debit', context=context)
                self._centralise(cr, uid, move, 'credit', context=context)
                obj_move_line.write(cr, uid, line_draft_ids, {
                    'state': 'valid'
                }, context, check=False)
            else:
                # We can't validate it (it's unbalanced)
                # Setting the lines as draft
                not_draft_line_ids = list(set(line_ids) - set(line_draft_ids))
                if not_draft_line_ids:
                    obj_move_line.write(cr, uid, not_draft_line_ids, {
                        'state': 'draft'
                    }, context, check=False)
        # Create analytic lines for the valid moves
        for record in valid_moves:
            obj_move_line.create_analytic_lines(cr, uid, [line.id for line in record.line_id], context)

        valid_moves = [move.id for move in valid_moves]
        return len(valid_moves) > 0 and valid_moves or False


class account_move_reconcile(osv.osv):
    _name = "account.move.reconcile"
    _description = "Account Reconciliation"
    _columns = {
        'name': fields.char('Name', required=True),
        'type': fields.char('Type', required=True),
        'line_id': fields.one2many('account.move.line', 'reconcile_id', 'Entry Lines'),
        'line_partial_ids': fields.one2many('account.move.line', 'reconcile_partial_id', 'Partial Entry lines'),
        'create_date': fields.date('Creation date', readonly=True),
        'opening_reconciliation': fields.boolean('Opening Entries Reconciliation', help="Is this reconciliation produced by the opening of a new fiscal year ?."),
    }
    _defaults = {
        'name': lambda self,cr,uid,ctx=None: self.pool.get('ir.sequence').next_by_code(cr, uid, 'account.reconcile', context=ctx) or '/',
    }

    # You cannot unlink a reconciliation if it is a opening_reconciliation one,
    # you should use the generate opening entries wizard for that
    def unlink(self, cr, uid, ids, context=None):
        for move_rec in self.browse(cr, uid, ids, context=context):
            if move_rec.opening_reconciliation:
                raise UserError(_('You cannot unreconcile journal items if they has been generated by the opening/closing fiscal year process.'))
        return super(account_move_reconcile, self).unlink(cr, uid, ids, context=context)

    # Look in the line_id and line_partial_ids to ensure the partner is the same or empty
    # on all lines. We allow that only for opening/closing period
    def _check_same_partner(self, cr, uid, ids, context=None):
        for reconcile in self.browse(cr, uid, ids, context=context):
            move_lines = []
            if not reconcile.opening_reconciliation:
                if reconcile.line_id:
                    first_partner = reconcile.line_id[0].partner_id.id
                    move_lines = reconcile.line_id
                elif reconcile.line_partial_ids:
                    first_partner = reconcile.line_partial_ids[0].partner_id.id
                    move_lines = reconcile.line_partial_ids
                if any([(line.account_id.type in ('receivable', 'payable') and line.partner_id.id != first_partner) for line in move_lines]):
                    return False
        return True

    _constraints = [
        (_check_same_partner, 'You can only reconcile journal items with the same partner.', ['line_id', 'line_partial_ids']),
    ]

    def reconcile_partial_check(self, cr, uid, ids, type='auto', context=None):
        total = 0.0
        for rec in self.browse(cr, uid, ids, context=context):
            for line in rec.line_partial_ids:
                if line.account_id.currency_id:
                    total += line.amount_currency
                else:
                    total += (line.debit or 0.0) - (line.credit or 0.0)
        if not total:
            self.pool.get('account.move.line').write(cr, uid,
                map(lambda x: x.id, rec.line_partial_ids),
                {'reconcile_id': rec.id },
                context=context
            )
        return True

    def name_get(self, cr, uid, ids, context=None):
        if not ids:
            return []
        result = []
        for r in self.browse(cr, uid, ids, context=context):
            total = reduce(lambda y,t: (t.debit or 0.0) - (t.credit or 0.0) + y, r.line_partial_ids, 0.0)
            if total:
                name = '%s (%.2f)' % (r.name, total)
                result.append((r.id,name))
            else:
                result.append((r.id,r.name))
        return result


#----------------------------------------------------------
# Tax
#----------------------------------------------------------
"""
a documenter
child_depend: la taxe depend des taxes filles
"""
class account_tax_code(osv.osv):
    """
    A code for the tax object.

    This code is used for some tax declarations.
    """
    def _sum(self, cr, uid, ids, name, args, context, where ='', where_params=()):
        parent_ids = tuple(self.search(cr, uid, [('parent_id', 'child_of', ids)]))
        if context.get('based_on', 'invoices') == 'payments':
            cr.execute('SELECT line.tax_code_id, sum(line.tax_amount) \
                    FROM account_move_line AS line, \
                        account_move AS move \
                        LEFT JOIN account_invoice invoice ON \
                            (invoice.move_id = move.id) \
                    WHERE line.tax_code_id IN %s '+where+' \
                        AND move.id = line.move_id \
                        AND ((invoice.state = \'paid\') \
                            OR (invoice.id IS NULL)) \
                            GROUP BY line.tax_code_id',
                                (parent_ids,) + where_params)
        else:
            cr.execute('SELECT line.tax_code_id, sum(line.tax_amount) \
                    FROM account_move_line AS line, \
                    account_move AS move \
                    WHERE line.tax_code_id IN %s '+where+' \
                    AND move.id = line.move_id \
                    GROUP BY line.tax_code_id',
                       (parent_ids,) + where_params)
        res=dict(cr.fetchall())
        obj_precision = self.pool.get('decimal.precision')
        res2 = {}
        for record in self.browse(cr, uid, ids, context=context):
            def _rec_get(record):
                amount = res.get(record.id) or 0.0
                for rec in record.child_ids:
                    amount += _rec_get(rec) * rec.sign
                return amount
            res2[record.id] = round(_rec_get(record), obj_precision.precision_get(cr, uid, 'Account'))
        return res2

    def _sum_year(self, cr, uid, ids, name, args, context=None):
        if context is None:
            context = {}
        move_state = ('posted', )
        if context.get('state', 'all') == 'all':
            move_state = ('draft', 'posted', )
        if context.get('fiscalyear_id', False):
            fiscalyear_id = [context['fiscalyear_id']]
        else:
            fiscalyear_id = self.pool.get('account.fiscalyear').finds(cr, uid, exception=False)
        where = ''
        where_params = ()
        if fiscalyear_id:
            pids = []
            for fy in fiscalyear_id:
                pids += map(lambda x: str(x.id), self.pool.get('account.fiscalyear').browse(cr, uid, fy).period_ids)
            if pids:
                where = ' AND line.period_id IN %s AND move.state IN %s '
                where_params = (tuple(pids), move_state)
        return self._sum(cr, uid, ids, name, args, context,
                where=where, where_params=where_params)

    def _sum_period(self, cr, uid, ids, name, args, context):
        if context is None:
            context = {}
        move_state = ('posted', )
        if context.get('state', False) == 'all':
            move_state = ('draft', 'posted', )
        if context.get('period_id', False):
            period_id = context['period_id']
        else:
            period_id = self.pool.get('account.period').find(cr, uid, context=context)
            if not period_id:
                return dict.fromkeys(ids, 0.0)
            period_id = period_id[0]
        return self._sum(cr, uid, ids, name, args, context,
                where=' AND line.period_id=%s AND move.state IN %s', where_params=(period_id, move_state))

    _name = 'account.tax.code'
    _description = 'Tax Code'
    _rec_name = 'code'
    _order = 'sequence, code'
    _columns = {
        'name': fields.char('Tax Case Name', required=True, translate=True),
        'code': fields.char('Case Code', size=64),
        'info': fields.text('Description'),
        'sum': fields.function(_sum_year, string="Year Sum"),
        'sum_period': fields.function(_sum_period, string="Period Sum"),
        'parent_id': fields.many2one('account.tax.code', 'Parent Code', select=True),
        'child_ids': fields.one2many('account.tax.code', 'parent_id', 'Child Codes'),
        'line_ids': fields.one2many('account.move.line', 'tax_code_id', 'Lines'),
        'company_id': fields.many2one('res.company', 'Company', required=True),
        'sign': fields.float('Coefficent for parent', required=True, help='You can specify here the coefficient that will be used when consolidating the amount of this case into its parent. For example, set 1/-1 if you want to add/substract it.'),
        'notprintable':fields.boolean("Not Printable in Invoice", help="Check this box if you don't want any tax related to this tax code to appear on invoices"),
        'sequence': fields.integer('Sequence', help="Determine the display order in the report 'Accounting \ Reporting \ Generic Reporting \ Taxes \ Taxes Report'"),
    }

    def name_search(self, cr, user, name, args=None, operator='ilike', context=None, limit=80):
        if not args:
            args = []
        if operator in expression.NEGATIVE_TERM_OPERATORS:
            domain = [('code', operator, name), ('name', operator, name)]
        else:
            domain = ['|', ('code', operator, name), ('name', operator, name)]
        ids = self.search(cr, user, expression.AND([domain, args]), limit=limit, context=context)
        return self.name_get(cr, user, ids, context=context)

    def name_get(self, cr, uid, ids, context=None):
        if isinstance(ids, (int, long)):
            ids = [ids]
        if not ids:
            return []
        if isinstance(ids, (int, long)):
            ids = [ids]
        reads = self.read(cr, uid, ids, ['name','code'], context=context, load='_classic_write')
        return [(x['id'], (x['code'] and (x['code'] + ' - ') or '') + x['name']) \
                for x in reads]

    def _default_company(self, cr, uid, context=None):
        user = self.pool.get('res.users').browse(cr, uid, uid, context=context)
        if user.company_id:
            return user.company_id.id
        return self.pool.get('res.company').search(cr, uid, [('parent_id', '=', False)])[0]

    _defaults = {
        'company_id': _default_company,
        'sign': 1.0,
        'notprintable': False,
    }

    _check_recursion = check_cycle
    _constraints = [
        (_check_recursion, 'Error!\nYou cannot create recursive accounts.', ['parent_id'])
    ]
    _order = 'code'


def get_precision_tax():
    def change_digit_tax(cr):
        res = openerp.registry(cr.dbname)['decimal.precision'].precision_get(cr, SUPERUSER_ID, 'Account')
        return (16, res+3)
    return change_digit_tax

class account_tax(osv.osv):
    """
    A tax object.

    Type: percent, fixed, none, code
        PERCENT: tax = price * amount
        FIXED: tax = price + amount
        NONE: no tax line
        CODE: execute python code. localcontext = {'price_unit':pu}
            return result in the context
            Ex: result=round(price_unit*0.21,4)
    """
    def copy_data(self, cr, uid, id, default=None, context=None):
        if default is None:
            default = {}
        this = self.browse(cr, uid, id, context=context)
        tmp_default = dict(default, name=_("%s (Copy)") % this.name)
        return super(account_tax, self).copy_data(cr, uid, id, default=tmp_default, context=context)

    _name = 'account.tax'
    _description = 'Tax'
    _columns = {
        'name': fields.char('Tax Name', required=True, translate=True, help="This name will be displayed on reports"),
        'sequence': fields.integer('Sequence', required=True, help="The sequence field is used to order the tax lines from the lowest sequences to the higher ones. The order is important if you have a tax with several tax children. In this case, the evaluation order is important."),
        'amount': fields.float('Amount', required=True, digits_compute=get_precision_tax(), help="For taxes of type percentage, enter % ratio between 0-1."),
        'active': fields.boolean('Active', help="If the active field is set to False, it will allow you to hide the tax without removing it."),
        'type': fields.selection( [('percent','Percentage'), ('fixed','Fixed Amount'), ('none','None'), ('code','Python Code'), ('balance','Balance')], 'Tax Type', required=True,
            help="The computation method for the tax amount."),
        'applicable_type': fields.selection( [('true','Always'), ('code','Given by Python Code')], 'Applicability', required=True,
            help="If not applicable (computed through a Python code), the tax won't appear on the invoice."),
        'domain':fields.char('Domain', help="This field is only used if you develop your own module allowing developers to create specific taxes in a custom domain."),
        'account_collected_id':fields.many2one('account.account', 'Invoice Tax Account', ondelete='restrict', help="Set the account that will be set by default on invoice tax lines for invoices. Leave empty to use the expense account."),
        'account_paid_id':fields.many2one('account.account', 'Refund Tax Account', ondelete='restrict', help="Set the account that will be set by default on invoice tax lines for refunds. Leave empty to use the expense account."),
        'account_analytic_collected_id':fields.many2one('account.analytic.account', 'Invoice Tax Analytic Account', help="Set the analytic account that will be used by default on the invoice tax lines for invoices. Leave empty if you don't want to use an analytic account on the invoice tax lines by default."),
        'account_analytic_paid_id':fields.many2one('account.analytic.account', 'Refund Tax Analytic Account', help="Set the analytic account that will be used by default on the invoice tax lines for refunds. Leave empty if you don't want to use an analytic account on the invoice tax lines by default."),
        'parent_id':fields.many2one('account.tax', 'Parent Tax Account', select=True),
        'child_ids':fields.one2many('account.tax', 'parent_id', 'Child Tax Accounts', copy=True),
        'child_depend':fields.boolean('Tax on Children', help="Set if the tax computation is based on the computation of child taxes rather than on the total amount."),
        'python_compute':fields.text('Python Code'),
        'python_compute_inv':fields.text('Python Code (reverse)'),
        'python_applicable':fields.text('Applicable Code'),

        #
        # Fields used for the Tax declaration
        #
        'base_code_id': fields.many2one('account.tax.code', 'Account Base Code', help="Use this code for the tax declaration."),
        'tax_code_id': fields.many2one('account.tax.code', 'Account Tax Code', help="Use this code for the tax declaration."),
        'base_sign': fields.float('Base Code Sign', help="Usually 1 or -1.", digits_compute=get_precision_tax()),
        'tax_sign': fields.float('Tax Code Sign', help="Usually 1 or -1.", digits_compute=get_precision_tax()),

        # Same fields for refund invoices

        'ref_base_code_id': fields.many2one('account.tax.code', 'Refund Base Code', help="Use this code for the tax declaration."),
        'ref_tax_code_id': fields.many2one('account.tax.code', 'Refund Tax Code', help="Use this code for the tax declaration."),
        'ref_base_sign': fields.float('Refund Base Code Sign', help="Usually 1 or -1.", digits_compute=get_precision_tax()),
        'ref_tax_sign': fields.float('Refund Tax Code Sign', help="Usually 1 or -1.", digits_compute=get_precision_tax()),
        'include_base_amount': fields.boolean('Included in base amount', help="Indicates if the amount of tax must be included in the base amount for the computation of the next taxes"),
        'company_id': fields.many2one('res.company', 'Company', required=True),
        'description': fields.char('Tax Code'),
        'price_include': fields.boolean('Tax Included in Price', help="Check this if the price you use on the product and invoices includes this tax."),
        'type_tax_use': fields.selection([('sale','Sale'),('purchase','Purchase'),('all','All')], 'Tax Application', required=True)

    }
    _sql_constraints = [
        ('name_company_uniq', 'unique(name, company_id)', 'Tax Name must be unique per company!'),
    ]

    def name_search(self, cr, user, name, args=None, operator='ilike', context=None, limit=80):
        """
        Returns a list of tupples containing id, name, as internally it is called {def name_get}
        result format: {[(id, name), (id, name), ...]}

        @param cr: A database cursor
        @param user: ID of the user currently logged in
        @param name: name to search
        @param args: other arguments
        @param operator: default operator is 'ilike', it can be changed
        @param context: context arguments, like lang, time zone
        @param limit: Returns first 'n' ids of complete result, default is 80.

        @return: Returns a list of tupples containing id and name
        """
        if not args:
            args = []
        if operator in expression.NEGATIVE_TERM_OPERATORS:
            domain = [('description', operator, name), ('name', operator, name)]
        else:
            domain = ['|', ('description', operator, name), ('name', operator, name)]
        ids = self.search(cr, user, expression.AND([domain, args]), limit=limit, context=context)
        return self.name_get(cr, user, ids, context=context)

    def write(self, cr, uid, ids, vals, context=None):
        if vals.get('type', False) and vals['type'] in ('none', 'code'):
            vals.update({'amount': 0.0})
        return super(account_tax, self).write(cr, uid, ids, vals, context=context)

    def search(self, cr, uid, args, offset=0, limit=None, order=None, context=None, count=False):
        if context is None:
            context = {}
        journal_pool = self.pool.get('account.journal')

        if context.get('type'):
            if context.get('type') in ('out_invoice','out_refund'):
                args += [('type_tax_use','in',['sale','all'])]
            elif context.get('type') in ('in_invoice','in_refund'):
                args += [('type_tax_use','in',['purchase','all'])]

        if context.get('journal_id'):
            journal = journal_pool.browse(cr, uid, context.get('journal_id'))
            if journal.type in ('sale', 'purchase'):
                args += [('type_tax_use','in',[journal.type,'all'])]

        return super(account_tax, self).search(cr, uid, args, offset, limit, order, context, count)

    def name_get(self, cr, uid, ids, context=None):
        if not ids:
            return []
        res = []
        for record in self.read(cr, uid, ids, ['description','name'], context=context):
            name = record['description'] and record['description'] or record['name']
            res.append((record['id'],name ))
        return res

    def _default_company(self, cr, uid, context=None):
        user = self.pool.get('res.users').browse(cr, uid, uid, context=context)
        if user.company_id:
            return user.company_id.id
        return self.pool.get('res.company').search(cr, uid, [('parent_id', '=', False)])[0]

    _defaults = {
        'python_compute': '''# price_unit\n# or False\n# product: product.product object or None\n# partner: res.partner object or None\n\nresult = price_unit * 0.10''',
        'python_compute_inv': '''# price_unit\n# product: product.product object or False\n\nresult = price_unit * 0.10''',
        'applicable_type': 'true',
        'type': 'percent',
        'amount': 0,
        'price_include': 0,
        'active': 1,
        'type_tax_use': 'all',
        'sequence': 1,
        'ref_tax_sign': 1,
        'ref_base_sign': 1,
        'tax_sign': 1,
        'base_sign': 1,
        'include_base_amount': False,
        'company_id': _default_company,
    }
    _order = 'sequence'

    def _applicable(self, cr, uid, taxes, price_unit, product=None, partner=None):
        res = []
        for tax in taxes:
            if tax.applicable_type=='code':
                localdict = {'price_unit':price_unit, 'product':product, 'partner':partner}
                eval(tax.python_applicable, localdict, mode="exec", nocopy=True)
                if localdict.get('result', False):
                    res.append(tax)
            else:
                res.append(tax)
        return res

    def _unit_compute(self, cr, uid, taxes, price_unit, product=None, partner=None, quantity=0):
        taxes = self._applicable(cr, uid, taxes, price_unit ,product, partner)
        res = []
        cur_price_unit=price_unit
        for tax in taxes:
            # we compute the amount for the current tax object and append it to the result
            data = {'id':tax.id,
                    'name': tax.name,
                    'account_collected_id':tax.account_collected_id.id,
                    'account_paid_id':tax.account_paid_id.id,
                    'account_analytic_collected_id': tax.account_analytic_collected_id.id,
                    'account_analytic_paid_id': tax.account_analytic_paid_id.id,
                    'base_code_id': tax.base_code_id.id,
                    'ref_base_code_id': tax.ref_base_code_id.id,
                    'sequence': tax.sequence,
                    'base_sign': tax.base_sign,
                    'tax_sign': tax.tax_sign,
                    'ref_base_sign': tax.ref_base_sign,
                    'ref_tax_sign': tax.ref_tax_sign,
                    'price_unit': cur_price_unit,
                    'tax_code_id': tax.tax_code_id.id,
                    'ref_tax_code_id': tax.ref_tax_code_id.id,
            }
            res.append(data)
            if tax.type=='percent':
                amount = cur_price_unit * tax.amount
                data['amount'] = amount

            elif tax.type=='fixed':
                data['amount'] = tax.amount
                data['tax_amount']=quantity
               # data['amount'] = quantity
            elif tax.type=='code':
                localdict = {'price_unit':cur_price_unit, 'product':product, 'partner':partner, 'quantity': quantity}
                eval(tax.python_compute, localdict, mode="exec", nocopy=True)
                amount = localdict['result']
                data['amount'] = amount
            elif tax.type=='balance':
                data['amount'] = cur_price_unit - reduce(lambda x,y: y.get('amount',0.0)+x, res, 0.0)
                data['balance'] = cur_price_unit

            amount2 = data.get('amount', 0.0)
            if tax.child_ids:
                if tax.child_depend:
                    latest = res.pop()
                amount = amount2
                child_tax = self._unit_compute(cr, uid, tax.child_ids, amount, product, partner, quantity)
                res.extend(child_tax)
                for child in child_tax:
                    amount2 += child.get('amount', 0.0)
                if tax.child_depend:
                    for r in res:
                        for name in ('base','ref_base'):
                            if latest[name+'_code_id'] and latest[name+'_sign'] and not r[name+'_code_id']:
                                r[name+'_code_id'] = latest[name+'_code_id']
                                r[name+'_sign'] = latest[name+'_sign']
                                r['price_unit'] = latest['price_unit']
                                latest[name+'_code_id'] = False
                        for name in ('tax','ref_tax'):
                            if latest[name+'_code_id'] and latest[name+'_sign'] and not r[name+'_code_id']:
                                r[name+'_code_id'] = latest[name+'_code_id']
                                r[name+'_sign'] = latest[name+'_sign']
                                r['amount'] = data['amount']
                                latest[name+'_code_id'] = False
            if tax.include_base_amount:
                cur_price_unit+=amount2
        return res

    def compute_for_bank_reconciliation(self, cr, uid, tax_id, amount, context=None):
        """ Called by RPC by the bank statement reconciliation widget """
        tax = self.browse(cr, uid, tax_id, context=context)
        return self.compute_all(cr, uid, [tax], amount, 1) # TOCHECK may use force_exclude parameter

    @api.v7
    def compute_all(self, cr, uid, taxes, price_unit, quantity, product=None, partner=None, force_excluded=False):
        """
        :param force_excluded: boolean used to say that we don't want to consider the value of field price_include of
            tax. It's used in encoding by line where you don't matter if you encoded a tax with that boolean to True or
            False
        RETURN: {
                'total': 0.0,                # Total without taxes
                'total_included: 0.0,        # Total with taxes
                'taxes': []                  # List of taxes, see compute for the format
            }
        """

        # By default, for each tax, tax amount will first be computed
        # and rounded at the 'Account' decimal precision for each
        # PO/SO/invoice line and then these rounded amounts will be
        # summed, leading to the total amount for that tax. But, if the
        # company has tax_calculation_rounding_method = round_globally,
        # we still follow the same method, but we use a much larger
        # precision when we round the tax amount for each line (we use
        # the 'Account' decimal precision + 5), and that way it's like
        # rounding after the sum of the tax amounts of each line
        precision = self.pool.get('decimal.precision').precision_get(cr, uid, 'Account')
        tax_compute_precision = precision
        if taxes and taxes[0].company_id.tax_calculation_rounding_method == 'round_globally':
            tax_compute_precision += 5
        totalin = totalex = round(price_unit * quantity, precision)
        tin = []
        tex = []
        for tax in taxes:
            if not tax.price_include or force_excluded:
                tex.append(tax)
            else:
                tin.append(tax)
        tin = self.compute_inv(cr, uid, tin, price_unit, quantity, product=product, partner=partner, precision=tax_compute_precision)
        for r in tin:
            totalex -= r.get('amount', 0.0)
        totlex_qty = 0.0
        try:
            totlex_qty = totalex/quantity
        except:
            pass
        tex = self._compute(cr, uid, tex, totlex_qty, quantity, product=product, partner=partner, precision=tax_compute_precision)
        for r in tex:
            totalin += r.get('amount', 0.0)
        return {
            'total': totalex,
            'total_included': totalin,
            'taxes': tin + tex
        }

    @api.v8
    def compute_all(self, price_unit, quantity, product=None, partner=None, force_excluded=False):
        return self._model.compute_all(
            self._cr, self._uid, self, price_unit, quantity,
            product=product, partner=partner, force_excluded=force_excluded)

    def compute(self, cr, uid, taxes, price_unit, quantity,  product=None, partner=None):
        _logger.info("Deprecated, use compute_all(...)['taxes'] instead of compute(...) to manage prices with tax included.")
        return self._compute(cr, uid, taxes, price_unit, quantity, product, partner)

    def _compute(self, cr, uid, taxes, price_unit, quantity, product=None, partner=None, precision=None):
        """
        Compute tax values for given PRICE_UNIT, QUANTITY and a buyer/seller ADDRESS_ID.

        RETURN:
            [ tax ]
            tax = {'name':'', 'amount':0.0, 'account_collected_id':1, 'account_paid_id':2}
            one tax for each tax id in IDS and their children
        """
        if not precision:
            precision = self.pool.get('decimal.precision').precision_get(cr, uid, 'Account')
        res = self._unit_compute(cr, uid, taxes, price_unit, product, partner, quantity)
        total = 0.0
        for r in res:
            if r.get('balance',False):
                r['amount'] = round(r.get('balance', 0.0) * quantity, precision) - total
            else:
                r['amount'] = round(r.get('amount', 0.0) * quantity, precision)
                total += r['amount']
        return res

    def _unit_compute_inv(self, cr, uid, taxes, price_unit, product=None, partner=None):
        taxes = self._applicable(cr, uid, taxes, price_unit,  product, partner)
        res = []
        taxes.reverse()
        cur_price_unit = price_unit

        tax_parent_tot = 0.0
        for tax in taxes:
            if (tax.type=='percent') and not tax.include_base_amount:
                tax_parent_tot += tax.amount

        for tax in taxes:
            if (tax.type=='fixed') and not tax.include_base_amount:
                cur_price_unit -= tax.amount

        for tax in taxes:
            if tax.type=='percent':
                if tax.include_base_amount:
                    amount = cur_price_unit - (cur_price_unit / (1 + tax.amount))
                else:
                    amount = (cur_price_unit / (1 + tax_parent_tot)) * tax.amount

            elif tax.type=='fixed':
                amount = tax.amount

            elif tax.type=='code':
                localdict = {'price_unit':cur_price_unit, 'product':product, 'partner':partner}
                eval(tax.python_compute_inv, localdict, mode="exec", nocopy=True)
                amount = localdict['result']
            elif tax.type=='balance':
                amount = cur_price_unit - reduce(lambda x,y: y.get('amount',0.0)+x, res, 0.0)

            if tax.include_base_amount:
                cur_price_unit -= amount
                todo = 0
            else:
                todo = 1
            res.append({
                'id': tax.id,
                'todo': todo,
                'name': tax.name,
                'amount': amount,
                'account_collected_id': tax.account_collected_id.id,
                'account_paid_id': tax.account_paid_id.id,
                'account_analytic_collected_id': tax.account_analytic_collected_id.id,
                'account_analytic_paid_id': tax.account_analytic_paid_id.id,
                'base_code_id': tax.base_code_id.id,
                'ref_base_code_id': tax.ref_base_code_id.id,
                'sequence': tax.sequence,
                'base_sign': tax.base_sign,
                'tax_sign': tax.tax_sign,
                'ref_base_sign': tax.ref_base_sign,
                'ref_tax_sign': tax.ref_tax_sign,
                'price_unit': cur_price_unit,
                'tax_code_id': tax.tax_code_id.id,
                'ref_tax_code_id': tax.ref_tax_code_id.id,
            })
            if tax.child_ids:
                if tax.child_depend:
                    del res[-1]
                    amount = price_unit

            parent_tax = self._unit_compute_inv(cr, uid, tax.child_ids, amount, product, partner)
            res.extend(parent_tax)

        total = 0.0
        for r in res:
            if r['todo']:
                total += r['amount']
        for r in res:
            r['price_unit'] -= total
            r['todo'] = 0
        return res

    def compute_inv(self, cr, uid, taxes, price_unit, quantity, product=None, partner=None, precision=None):
        """
        Compute tax values for given PRICE_UNIT, QUANTITY and a buyer/seller ADDRESS_ID.
        Price Unit is a Tax included price

        RETURN:
            [ tax ]
            tax = {'name':'', 'amount':0.0, 'account_collected_id':1, 'account_paid_id':2}
            one tax for each tax id in IDS and their children
        """
        if not precision:
            precision = self.pool.get('decimal.precision').precision_get(cr, uid, 'Account')
        res = self._unit_compute_inv(cr, uid, taxes, price_unit, product, partner=None)
        total = 0.0
        for r in res:
            if r.get('balance',False):
                r['amount'] = round(r['balance'] * quantity, precision) - total
            else:
                r['amount'] = round(r['amount'] * quantity, precision)
                total += r['amount']
        return res


# ---------------------------------------------------------
# Account Entries Models
# ---------------------------------------------------------

class account_model(osv.osv):
    _name = "account.model"
    _description = "Account Model"
    _columns = {
        'name': fields.char('Model Name', required=True, help="This is a model for recurring accounting entries"),
        'journal_id': fields.many2one('account.journal', 'Journal', required=True),
        'company_id': fields.related('journal_id', 'company_id', type='many2one', relation='res.company', string='Company', store=True, readonly=True),
        'lines_id': fields.one2many('account.model.line', 'model_id', 'Model Entries', copy=True),
        'legend': fields.text('Legend', readonly=True, size=100),
    }

    _defaults = {
        'legend': lambda self, cr, uid, context:_('You can specify year, month and date in the name of the model using the following labels:\n\n%(year)s: To Specify Year \n%(month)s: To Specify Month \n%(date)s: Current Date\n\ne.g. My model on %(date)s'),
    }

    def generate(self, cr, uid, ids, data=None, context=None):
        if data is None:
            data = {}
        move_ids = []
        entry = {}
        account_move_obj = self.pool.get('account.move')
        account_move_line_obj = self.pool.get('account.move.line')
        pt_obj = self.pool.get('account.payment.term')
        period_obj = self.pool.get('account.period')

        if context is None:
            context = {}

        if data.get('date', False):
            context = dict(context)
            context.update({'date': data['date']})

        move_date = context.get('date', time.strftime('%Y-%m-%d'))
        move_date = datetime.strptime(move_date,"%Y-%m-%d")
        for model in self.browse(cr, uid, ids, context=context):
            ctx = context.copy()
            ctx.update({'company_id': model.company_id.id})
            period_ids = period_obj.find(cr, uid, dt=context.get('date', False), context=ctx)
            period_id = period_ids and period_ids[0] or False
            ctx.update({'journal_id': model.journal_id.id,'period_id': period_id})
            try:
                entry['name'] = model.name%{'year': move_date.strftime('%Y'), 'month': move_date.strftime('%m'), 'date': move_date.strftime('%Y-%m')}
            except:
                raise UserError(_('You have a wrong expression "%(...)s" in your model!'))
            move_id = account_move_obj.create(cr, uid, {
                'ref': entry['name'],
                'period_id': period_id,
                'journal_id': model.journal_id.id,
                'date': context.get('date', fields.date.context_today(self,cr,uid,context=context))
            })
            move_ids.append(move_id)
            for line in model.lines_id:
                analytic_account_id = False
                if line.analytic_account_id:
                    if not model.journal_id.analytic_journal_id:
                        raise UserError(_("You have to define an analytic journal on the '%s' journal!") % (model.journal_id.name,))
                    analytic_account_id = line.analytic_account_id.id
                val = {
                    'move_id': move_id,
                    'journal_id': model.journal_id.id,
                    'period_id': period_id,
                    'analytic_account_id': analytic_account_id
                }

                date_maturity = context.get('date',time.strftime('%Y-%m-%d'))
                if line.date_maturity == 'partner':
                    if not line.partner_id:
                        raise UserError(_("Maturity date of entry line generated by model line '%s' of model '%s' is based on partner payment term!" \
                                                                "\nPlease define partner on it!")%(line.name, model.name))

                    payment_term_id = False
                    if model.journal_id.type in ('purchase', 'purchase_refund') and line.partner_id.property_supplier_payment_term:
                        payment_term_id = line.partner_id.property_supplier_payment_term.id
                    elif line.partner_id.property_payment_term:
                        payment_term_id = line.partner_id.property_payment_term.id
                    if payment_term_id:
                        pterm_list = pt_obj.compute(cr, uid, payment_term_id, value=1, date_ref=date_maturity)
                        if pterm_list:
                            pterm_list = [l[0] for l in pterm_list]
                            pterm_list.sort()
                            date_maturity = pterm_list[-1]

                val.update({
                    'name': line.name,
                    'quantity': line.quantity,
                    'debit': line.debit,
                    'credit': line.credit,
                    'account_id': line.account_id.id,
                    'move_id': move_id,
                    'partner_id': line.partner_id.id,
                    'date': context.get('date', fields.date.context_today(self,cr,uid,context=context)),
                    'date_maturity': date_maturity
                })
                account_move_line_obj.create(cr, uid, val, context=ctx)

        return move_ids

    def onchange_journal_id(self, cr, uid, ids, journal_id, context=None):
        company_id = False

        if journal_id:
            journal = self.pool.get('account.journal').browse(cr, uid, journal_id, context=context)
            if journal.company_id.id:
                company_id = journal.company_id.id

        return {'value': {'company_id': company_id}}


class account_model_line(osv.osv):
    _name = "account.model.line"
    _description = "Account Model Entries"
    _columns = {
        'name': fields.char('Name', required=True),
        'sequence': fields.integer('Sequence', required=True, help="The sequence field is used to order the resources from lower sequences to higher ones."),
        'quantity': fields.float('Quantity', digits_compute=dp.get_precision('Account'), help="The optional quantity on entries."),
        'debit': fields.float('Debit', digits_compute=dp.get_precision('Account')),
        'credit': fields.float('Credit', digits_compute=dp.get_precision('Account')),
        'account_id': fields.many2one('account.account', 'Account', required=True, ondelete="cascade"),
        'analytic_account_id': fields.many2one('account.analytic.account', 'Analytic Account', ondelete="cascade"),
        'model_id': fields.many2one('account.model', 'Model', required=True, ondelete="cascade", select=True),
        'amount_currency': fields.float('Amount Currency', help="The amount expressed in an optional other currency."),
        'currency_id': fields.many2one('res.currency', 'Currency'),
        'partner_id': fields.many2one('res.partner', 'Partner'),
        'date_maturity': fields.selection([('today','Date of the day'), ('partner','Partner Payment Term')], 'Maturity Date', help="The maturity date of the generated entries for this model. You can choose between the creation date or the creation date of the entries plus the partner payment terms."),
    }
    _order = 'sequence'
    _sql_constraints = [
        ('credit_debit1', 'CHECK (credit*debit=0)',  'Wrong credit or debit value in model, they must be positive!'),
        ('credit_debit2', 'CHECK (credit+debit>=0)', 'Wrong credit or debit value in model, they must be positive!'),
    ]

# ---------------------------------------------------------
# Account Subscription
# ---------------------------------------------------------


class account_subscription(osv.osv):
    _name = "account.subscription"
    _description = "Account Subscription"
    _columns = {
        'name': fields.char('Name', required=True),
        'ref': fields.char('Reference'),
        'model_id': fields.many2one('account.model', 'Model', required=True),
        'date_start': fields.date('Start Date', required=True),
        'period_total': fields.integer('Number of Periods', required=True),
        'period_nbr': fields.integer('Period', required=True),
        'period_type': fields.selection([('day','days'),('month','month'),('year','year')], 'Period Type', required=True),
        'state': fields.selection([('draft','Draft'),('running','Running'),('done','Done')], 'Status', required=True, readonly=True, copy=False),
        'lines_id': fields.one2many('account.subscription.line', 'subscription_id', 'Subscription Lines', copy=True)
    }
    _defaults = {
        'date_start': fields.date.context_today,
        'period_type': 'month',
        'period_total': 12,
        'period_nbr': 1,
        'state': 'draft',
    }
    def state_draft(self, cr, uid, ids, context=None):
        self.write(cr, uid, ids, {'state':'draft'})
        return False

    def check(self, cr, uid, ids, context=None):
        todone = []
        for sub in self.browse(cr, uid, ids, context=context):
            ok = True
            for line in sub.lines_id:
                if not line.move_id.id:
                    ok = False
                    break
            if ok:
                todone.append(sub.id)
        if todone:
            self.write(cr, uid, todone, {'state':'done'})
        return False

    def remove_line(self, cr, uid, ids, context=None):
        toremove = []
        for sub in self.browse(cr, uid, ids, context=context):
            for line in sub.lines_id:
                if not line.move_id.id:
                    toremove.append(line.id)
        if toremove:
            self.pool.get('account.subscription.line').unlink(cr, uid, toremove)
        self.write(cr, uid, ids, {'state':'draft'})
        return False

    def compute(self, cr, uid, ids, context=None):
        for sub in self.browse(cr, uid, ids, context=context):
            ds = sub.date_start
            for i in range(sub.period_total):
                self.pool.get('account.subscription.line').create(cr, uid, {
                    'date': ds,
                    'subscription_id': sub.id,
                })
                if sub.period_type=='day':
                    ds = (datetime.strptime(ds, '%Y-%m-%d') + relativedelta(days=sub.period_nbr)).strftime('%Y-%m-%d')
                if sub.period_type=='month':
                    ds = (datetime.strptime(ds, '%Y-%m-%d') + relativedelta(months=sub.period_nbr)).strftime('%Y-%m-%d')
                if sub.period_type=='year':
                    ds = (datetime.strptime(ds, '%Y-%m-%d') + relativedelta(years=sub.period_nbr)).strftime('%Y-%m-%d')
        self.write(cr, uid, ids, {'state':'running'})
        return True


class account_subscription_line(osv.osv):
    _name = "account.subscription.line"
    _description = "Account Subscription Line"
    _columns = {
        'subscription_id': fields.many2one('account.subscription', 'Subscription', required=True, select=True),
        'date': fields.date('Date', required=True),
        'move_id': fields.many2one('account.move', 'Entry'),
    }

    def move_create(self, cr, uid, ids, context=None):
        tocheck = {}
        all_moves = []
        obj_model = self.pool.get('account.model')
        for line in self.browse(cr, uid, ids, context=context):
            data = {
                'date': line.date,
            }
            move_ids = obj_model.generate(cr, uid, [line.subscription_id.model_id.id], data, context)
            tocheck[line.subscription_id.id] = True
            self.write(cr, uid, [line.id], {'move_id':move_ids[0]})
            all_moves.extend(move_ids)
        if tocheck:
            self.pool.get('account.subscription').check(cr, uid, tocheck.keys(), context)
        return all_moves

    _rec_name = 'date'


#  ---------------------------------------------------------------
#   Account Templates: Account, Tax, Tax Code and chart. + Wizard
#  ---------------------------------------------------------------

class account_tax_template(osv.osv):
    _name = 'account.tax.template'

class account_account_template(osv.osv):
    _order = "code"
    _name = "account.account.template"
    _description ='Templates for Accounts'

    _columns = {
        'name': fields.char('Name', required=True, select=True),
        'currency_id': fields.many2one('res.currency', 'Secondary Currency', help="Forces all moves for this account to have this secondary currency."),
        'code': fields.char('Code', size=64, required=True, select=1),
        'type': fields.selection([
            ('receivable','Receivable'),
            ('payable','Payable'),
            ('view','View'),
            ('consolidation','Consolidation'),
            ('liquidity','Liquidity'),
            ('other','Regular'),
            ('closed','Closed'),
            ], 'Internal Type', required=True,help="This type is used to differentiate types with "\
            "special effects in Odoo: view can not have entries, consolidation are accounts that "\
            "can have children accounts for multi-company consolidations, payable/receivable are for "\
            "partners accounts (for debit/credit computations), closed for depreciated accounts."),
        'user_type': fields.many2one('account.account.type', 'Account Type', required=True,
            help="These types are defined according to your country. The type contains more information "\
            "about the account and its specificities."),
        'financial_report_ids': fields.many2many('account.financial.report', 'account_template_financial_report', 'account_template_id', 'report_line_id', 'Financial Reports'),
        'reconcile': fields.boolean('Allow Reconciliation', help="Check this option if you want the user to reconcile entries in this account."),
        'shortcut': fields.char('Shortcut', size=12),
        'note': fields.text('Note'),
        'parent_id': fields.many2one('account.account.template', 'Parent Account Template', ondelete='cascade', domain=[('type','=','view')]),
        'child_parent_ids':fields.one2many('account.account.template', 'parent_id', 'Children'),
        'tax_ids': fields.many2many('account.tax.template', 'account_account_template_tax_rel', 'account_id', 'tax_id', 'Default Taxes'),
        'nocreate': fields.boolean('Optional create', help="If checked, the new chart of accounts will not contain this by default."),
        'chart_template_id': fields.many2one('account.chart.template', 'Chart Template', help="This optional field allow you to link an account template to a specific chart template that may differ from the one its root parent belongs to. This allow you to define chart templates that extend another and complete it with few new accounts (You don't need to define the whole structure that is common to both several times)."),
    }

    _defaults = {
        'reconcile': False,
        'type': 'view',
        'nocreate': False,
    }

    _check_recursion = check_cycle
    _constraints = [
        (_check_recursion, 'Error!\nYou cannot create recursive account templates.', ['parent_id']),
    ]

    def name_get(self, cr, uid, ids, context=None):
        if not ids:
            return []
        reads = self.read(cr, uid, ids, ['name','code'], context=context)
        res = []
        for record in reads:
            name = record['name']
            if record['code']:
                name = record['code']+' '+name
            res.append((record['id'],name ))
        return res

    def generate_account(self, cr, uid, chart_template_id, tax_template_ref, acc_template_ref, code_digits, company_id, context=None):
        """
        This method for generating accounts from templates.

        :param chart_template_id: id of the chart template chosen in the wizard
        :param tax_template_ref: Taxes templates reference for write taxes_id in account_account.
        :paramacc_template_ref: dictionary with the mappping between the account templates and the real accounts.
        :param code_digits: number of digits got from wizard.multi.charts.accounts, this is use for account code.
        :param company_id: company_id selected from wizard.multi.charts.accounts.
        :returns: return acc_template_ref for reference purpose.
        :rtype: dict
        """
        if context is None:
            context = {}
        obj_acc = self.pool.get('account.account')
        company_name = self.pool.get('res.company').browse(cr, uid, company_id, context=context).name
        template = self.pool.get('account.chart.template').browse(cr, uid, chart_template_id, context=context)
        #deactivate the parent_store functionnality on account_account for rapidity purpose
        ctx = context.copy()
        ctx.update({'defer_parent_store_computation': True})
        level_ref = {}
        children_acc_criteria = [('chart_template_id','=', chart_template_id)]
        if template.account_root_id.id:
            children_acc_criteria = ['|'] + children_acc_criteria + ['&',('parent_id','child_of', [template.account_root_id.id]),('chart_template_id','=', False)]
        children_acc_template = self.search(cr, uid, [('nocreate','!=',True)] + children_acc_criteria, order='id')
        for account_template in self.browse(cr, uid, children_acc_template, context=context):
            # skip the root of COA if it's not the main one
            if (template.account_root_id.id == account_template.id) and template.parent_id:
                continue
            tax_ids = []
            for tax in account_template.tax_ids:
                tax_ids.append(tax_template_ref[tax.id])

            code_main = account_template.code and len(account_template.code) or 0
            code_acc = account_template.code or ''
            if code_main > 0 and code_main <= code_digits and account_template.type != 'view':
                code_acc = str(code_acc) + (str('0'*(code_digits-code_main)))
            parent_id = account_template.parent_id and ((account_template.parent_id.id in acc_template_ref) and acc_template_ref[account_template.parent_id.id]) or False
            #the level as to be given as well at the creation time, because of the defer_parent_store_computation in
            #context. Indeed because of this, the parent_left and parent_right are not computed and thus the child_of
            #operator does not return the expected values, with result of having the level field not computed at all.
            if parent_id:
                level = parent_id in level_ref and level_ref[parent_id] + 1 or obj_acc._get_level(cr, uid, [parent_id], 'level', None, context=context)[parent_id] + 1
            else:
                level = 0
            vals={
                'name': (template.account_root_id.id == account_template.id) and company_name or account_template.name,
                'currency_id': account_template.currency_id and account_template.currency_id.id or False,
                'code': code_acc,
                'type': account_template.type,
                'user_type': account_template.user_type and account_template.user_type.id or False,
                'reconcile': account_template.reconcile,
                'shortcut': account_template.shortcut,
                'note': account_template.note,
                'financial_report_ids': account_template.financial_report_ids and [(6,0,[x.id for x in account_template.financial_report_ids])] or False,
                'parent_id': parent_id,
                'tax_ids': [(6,0,tax_ids)],
                'company_id': company_id,
                'level': level,
            }
            new_account = obj_acc.create(cr, uid, vals, context=ctx)
            acc_template_ref[account_template.id] = new_account
            level_ref[new_account] = level

        #reactivate the parent_store functionnality on account_account
        obj_acc._parent_store_compute(cr)
        return acc_template_ref


class account_add_tmpl_wizard(osv.osv_memory):
    """Add one more account from the template.

    With the 'nocreate' option, some accounts may not be created. Use this to add them later."""
    _name = 'account.addtmpl.wizard'

    def _get_def_cparent(self, cr, uid, context=None):
        acc_obj = self.pool.get('account.account')
        tmpl_obj = self.pool.get('account.account.template')
        tids = tmpl_obj.read(cr, uid, [context['tmpl_ids']], ['parent_id'])
        if not tids or not tids[0]['parent_id']:
            return False
        ptids = tmpl_obj.read(cr, uid, [tids[0]['parent_id'][0]], ['code'])
        res = None
        if not ptids or not ptids[0]['code']:
            raise UserError(_('There is no parent code for the template account.'))
            res = acc_obj.search(cr, uid, [('code','=',ptids[0]['code'])])
        return res and res[0] or False

    _columns = {
        'cparent_id':fields.many2one('account.account', 'Parent target', help="Creates an account with the selected template under this existing parent.", required=True),
    }
    _defaults = {
        'cparent_id': _get_def_cparent,
    }

    def action_create(self,cr,uid,ids,context=None):
        if context is None:
            context = {}
        acc_obj = self.pool.get('account.account')
        tmpl_obj = self.pool.get('account.account.template')
        data = self.read(cr, uid, ids)[0]
        company_id = acc_obj.read(cr, uid, [data['cparent_id'][0]], ['company_id'])[0]['company_id'][0]
        account_template = tmpl_obj.browse(cr, uid, context['tmpl_ids'])
        vals = {
            'name': account_template.name,
            'currency_id': account_template.currency_id and account_template.currency_id.id or False,
            'code': account_template.code,
            'type': account_template.type,
            'user_type': account_template.user_type and account_template.user_type.id or False,
            'reconcile': account_template.reconcile,
            'shortcut': account_template.shortcut,
            'note': account_template.note,
            'parent_id': data['cparent_id'][0],
            'company_id': company_id,
            }
        acc_obj.create(cr, uid, vals)
        return {'type':'state', 'state': 'end' }

    def action_cancel(self, cr, uid, ids, context=None):
        return { 'type': 'state', 'state': 'end' }


class account_tax_code_template(osv.osv):

    _name = 'account.tax.code.template'
    _description = 'Tax Code Template'
    _order = 'sequence, code'
    _rec_name = 'code'
    _columns = {
        'name': fields.char('Tax Case Name', required=True),
        'code': fields.char('Case Code', size=64),
        'info': fields.text('Description'),
        'parent_id': fields.many2one('account.tax.code.template', 'Parent Code', select=True),
        'child_ids': fields.one2many('account.tax.code.template', 'parent_id', 'Child Codes'),
        'sign': fields.float('Sign For Parent', required=True),
        'notprintable':fields.boolean("Not Printable in Invoice", help="Check this box if you don't want any tax related to this tax Code to appear on invoices."),
        'sequence': fields.integer(
            'Sequence', help=(
                "Determine the display order in the report 'Accounting "
                "\ Reporting \ Generic Reporting \ Taxes \ Taxes Report'"),
            ),
    }

    _defaults = {
        'sign': 1.0,
        'notprintable': False,
    }

    def generate_tax_code(self, cr, uid, tax_code_root_id, company_id, context=None):
        '''
        This function generates the tax codes from the templates of tax code that are children of the given one passed
        in argument. Then it returns a dictionary with the mappping between the templates and the real objects.

        :param tax_code_root_id: id of the root of all the tax code templates to process
        :param company_id: id of the company the wizard is running for
        :returns: dictionary with the mappping between the templates and the real objects.
        :rtype: dict
        '''
        obj_tax_code_template = self.pool.get('account.tax.code.template')
        obj_tax_code = self.pool.get('account.tax.code')
        tax_code_template_ref = {}
        company = self.pool.get('res.company').browse(cr, uid, company_id, context=context)

        #find all the children of the tax_code_root_id
        children_tax_code_template = tax_code_root_id and obj_tax_code_template.search(cr, uid, [('parent_id','child_of',[tax_code_root_id])], order='id') or []
        for tax_code_template in obj_tax_code_template.browse(cr, uid, children_tax_code_template, context=context):
            vals = {
                'name': (tax_code_root_id == tax_code_template.id) and company.name or tax_code_template.name,
                'code': tax_code_template.code,
                'info': tax_code_template.info,
                'parent_id': tax_code_template.parent_id and ((tax_code_template.parent_id.id in tax_code_template_ref) and tax_code_template_ref[tax_code_template.parent_id.id]) or False,
                'company_id': company_id,
                'sign': tax_code_template.sign,
                'sequence': tax_code_template.sequence,
            }
            #check if this tax code already exists
            rec_list = obj_tax_code.search(cr, uid, [('name', '=', vals['name']),('code', '=', vals['code']),('company_id', '=', vals['company_id'])], context=context)
            if not rec_list:
                #if not yet, create it
                new_tax_code = obj_tax_code.create(cr, uid, vals)
                #recording the new tax code to do the mapping
                tax_code_template_ref[tax_code_template.id] = new_tax_code
        return tax_code_template_ref

    def name_get(self, cr, uid, ids, context=None):
        if not ids:
            return []
        if isinstance(ids, (int, long)):
            ids = [ids]
        reads = self.read(cr, uid, ids, ['name','code'], context=context, load='_classic_write')
        return [(x['id'], (x['code'] and x['code'] + ' - ' or '') + x['name']) \
                for x in reads]

    _check_recursion = check_cycle
    _constraints = [
        (_check_recursion, 'Error!\nYou cannot create recursive Tax Codes.', ['parent_id'])
    ]
    _order = 'code,name'


class account_chart_template(osv.osv):
    _name="account.chart.template"
    _description= "Templates for Account Chart"

    _columns={
        'name': fields.char('Name', required=True),
        'parent_id': fields.many2one('account.chart.template', 'Parent Chart Template'),
        'code_digits': fields.integer('# of Digits', required=True, help="No. of Digits to use for account code"),
        'visible': fields.boolean('Can be Visible?', help="Set this to False if you don't want this template to be used actively in the wizard that generate Chart of Accounts from templates, this is useful when you want to generate accounts of this template only when loading its child template."),
        'currency_id': fields.many2one('res.currency', 'Currency'),
        'complete_tax_set': fields.boolean('Complete Set of Taxes', help='This boolean helps you to choose if you want to propose to the user to encode the sale and purchase rates or choose from list of taxes. This last choice assumes that the set of tax defined on this template is complete'),
        'account_root_id': fields.many2one('account.account.template', 'Root Account', domain=[('parent_id','=',False)]),
        'tax_code_root_id': fields.many2one('account.tax.code.template', 'Root Tax Code', domain=[('parent_id','=',False)]),
        'tax_template_ids': fields.one2many('account.tax.template', 'chart_template_id', 'Tax Template List', help='List of all the taxes that have to be installed by the wizard'),
        'bank_account_view_id': fields.many2one('account.account.template', 'Bank Account'),
        'property_account_receivable': fields.many2one('account.account.template', 'Receivable Account'),
        'property_account_payable': fields.many2one('account.account.template', 'Payable Account'),
        'property_account_expense_categ': fields.many2one('account.account.template', 'Expense Category Account'),
        'property_account_income_categ': fields.many2one('account.account.template', 'Income Category Account'),
        'property_account_expense': fields.many2one('account.account.template', 'Expense Account on Product Template'),
        'property_account_income': fields.many2one('account.account.template', 'Income Account on Product Template'),
        'property_account_income_opening': fields.many2one('account.account.template', 'Opening Entries Income Account'),
        'property_account_expense_opening': fields.many2one('account.account.template', 'Opening Entries Expense Account'),
    }

    _defaults = {
        'visible': True,
        'code_digits': 6,
        'complete_tax_set': True,
    }


class account_tax_template(osv.osv):

    _name = 'account.tax.template'
    _description = 'Templates for Taxes'

    _columns = {
        'chart_template_id': fields.many2one('account.chart.template', 'Chart Template', required=True),
        'name': fields.char('Tax Name', required=True),
        'sequence': fields.integer('Sequence', required=True, help="The sequence field is used to order the taxes lines from lower sequences to higher ones. The order is important if you have a tax that has several tax children. In this case, the evaluation order is important."),
        'amount': fields.float('Amount', required=True, digits_compute=get_precision_tax(), help="For Tax Type percent enter % ratio between 0-1."),
        'type': fields.selection( [('percent','Percent'), ('fixed','Fixed'), ('none','None'), ('code','Python Code'), ('balance','Balance')], 'Tax Type', required=True),
        'applicable_type': fields.selection( [('true','True'), ('code','Python Code')], 'Applicable Type', required=True, help="If not applicable (computed through a Python code), the tax won't appear on the invoice."),
        'domain':fields.char('Domain', help="This field is only used if you develop your own module allowing developers to create specific taxes in a custom domain."),
        'account_collected_id':fields.many2one('account.account.template', 'Invoice Tax Account'),
        'account_paid_id':fields.many2one('account.account.template', 'Refund Tax Account'),
        'parent_id':fields.many2one('account.tax.template', 'Parent Tax Account', select=True),
        'child_depend':fields.boolean('Tax on Children', help="Set if the tax computation is based on the computation of child taxes rather than on the total amount."),
        'python_compute':fields.text('Python Code'),
        'python_compute_inv':fields.text('Python Code (reverse)'),
        'python_applicable':fields.text('Applicable Code'),

        #
        # Fields used for the Tax declaration
        #
        'base_code_id': fields.many2one('account.tax.code.template', 'Base Code', help="Use this code for the tax declaration."),
        'tax_code_id': fields.many2one('account.tax.code.template', 'Tax Code', help="Use this code for the tax declaration."),
        'base_sign': fields.float('Base Code Sign', help="Usually 1 or -1."),
        'tax_sign': fields.float('Tax Code Sign', help="Usually 1 or -1."),

        # Same fields for refund invoices

        'ref_base_code_id': fields.many2one('account.tax.code.template', 'Refund Base Code', help="Use this code for the tax declaration."),
        'ref_tax_code_id': fields.many2one('account.tax.code.template', 'Refund Tax Code', help="Use this code for the tax declaration."),
        'ref_base_sign': fields.float('Refund Base Code Sign', help="Usually 1 or -1."),
        'ref_tax_sign': fields.float('Refund Tax Code Sign', help="Usually 1 or -1."),
        'include_base_amount': fields.boolean('Include in Base Amount', help="Set if the amount of tax must be included in the base amount before computing the next taxes."),
        'description': fields.char('Internal Name'),
        'type_tax_use': fields.selection([('sale','Sale'),('purchase','Purchase'),('all','All')], 'Tax Use In', required=True,),
        'price_include': fields.boolean('Tax Included in Price', help="Check this if the price you use on the product and invoices includes this tax."),
    }

    def name_get(self, cr, uid, ids, context=None):
        if not ids:
            return []
        res = []
        for record in self.read(cr, uid, ids, ['description','name'], context=context):
            name = record['description'] and record['description'] or record['name']
            res.append((record['id'],name ))
        return res

    def _default_company(self, cr, uid, context=None):
        user = self.pool.get('res.users').browse(cr, uid, uid, context=context)
        if user.company_id:
            return user.company_id.id
        return self.pool.get('res.company').search(cr, uid, [('parent_id', '=', False)])[0]

    _defaults = {
        'python_compute': lambda *a: '''# price_unit\n# product: product.product object or None\n# partner: res.partner object or None\n\nresult = price_unit * 0.10''',
        'python_compute_inv': lambda *a: '''# price_unit\n# product: product.product object or False\n\nresult = price_unit * 0.10''',
        'applicable_type': 'true',
        'type': 'percent',
        'amount': 0,
        'sequence': 1,
        'ref_tax_sign': 1,
        'ref_base_sign': 1,
        'tax_sign': 1,
        'base_sign': 1,
        'include_base_amount': False,
        'type_tax_use': 'all',
        'price_include': 0,
    }
    _order = 'sequence'

    def _generate_tax(self, cr, uid, tax_templates, tax_code_template_ref, company_id, context=None):
        """
        This method generate taxes from templates.

        :param tax_templates: list of browse record of the tax templates to process
        :param tax_code_template_ref: Taxcode templates reference.
        :param company_id: id of the company the wizard is running for
        :returns:
            {
            'tax_template_to_tax': mapping between tax template and the newly generated taxes corresponding,
            'account_dict': dictionary containing a to-do list with all the accounts to assign on new taxes
            }
        """
        if context is None:
            context = {}
        res = {}
        todo_dict = {}
        tax_template_to_tax = {}
        for tax in tax_templates:
            vals_tax = {
                'name':tax.name,
                'sequence': tax.sequence,
                'amount': tax.amount,
                'type': tax.type,
                'applicable_type': tax.applicable_type,
                'domain': tax.domain,
                'parent_id': tax.parent_id and ((tax.parent_id.id in tax_template_to_tax) and tax_template_to_tax[tax.parent_id.id]) or False,
                'child_depend': tax.child_depend,
                'python_compute': tax.python_compute,
                'python_compute_inv': tax.python_compute_inv,
                'python_applicable': tax.python_applicable,
                'base_code_id': tax.base_code_id and ((tax.base_code_id.id in tax_code_template_ref) and tax_code_template_ref[tax.base_code_id.id]) or False,
                'tax_code_id': tax.tax_code_id and ((tax.tax_code_id.id in tax_code_template_ref) and tax_code_template_ref[tax.tax_code_id.id]) or False,
                'base_sign': tax.base_sign,
                'tax_sign': tax.tax_sign,
                'ref_base_code_id': tax.ref_base_code_id and ((tax.ref_base_code_id.id in tax_code_template_ref) and tax_code_template_ref[tax.ref_base_code_id.id]) or False,
                'ref_tax_code_id': tax.ref_tax_code_id and ((tax.ref_tax_code_id.id in tax_code_template_ref) and tax_code_template_ref[tax.ref_tax_code_id.id]) or False,
                'ref_base_sign': tax.ref_base_sign,
                'ref_tax_sign': tax.ref_tax_sign,
                'include_base_amount': tax.include_base_amount,
                'description': tax.description,
                'company_id': company_id,
                'type_tax_use': tax.type_tax_use,
                'price_include': tax.price_include
            }
            new_tax = self.pool.get('account.tax').create(cr, uid, vals_tax)
            tax_template_to_tax[tax.id] = new_tax
            #as the accounts have not been created yet, we have to wait before filling these fields
            todo_dict[new_tax] = {
                'account_collected_id': tax.account_collected_id and tax.account_collected_id.id or False,
                'account_paid_id': tax.account_paid_id and tax.account_paid_id.id or False,
            }
        res.update({'tax_template_to_tax': tax_template_to_tax, 'account_dict': todo_dict})
        return res


# Fiscal Position Templates

class account_fiscal_position_template(osv.osv):
    _name = 'account.fiscal.position.template'
    _description = 'Template for Fiscal Position'

    _columns = {
        'name': fields.char('Fiscal Position Template', required=True),
        'chart_template_id': fields.many2one('account.chart.template', 'Chart Template', required=True),
        'account_ids': fields.one2many('account.fiscal.position.account.template', 'position_id', 'Account Mapping'),
        'tax_ids': fields.one2many('account.fiscal.position.tax.template', 'position_id', 'Tax Mapping'),
        'note': fields.text('Notes'),
    }

    def generate_fiscal_position(self, cr, uid, chart_temp_id, tax_template_ref, acc_template_ref, company_id, context=None):
        """
        This method generate Fiscal Position, Fiscal Position Accounts and Fiscal Position Taxes from templates.

        :param chart_temp_id: Chart Template Id.
        :param taxes_ids: Taxes templates reference for generating account.fiscal.position.tax.
        :param acc_template_ref: Account templates reference for generating account.fiscal.position.account.
        :param company_id: company_id selected from wizard.multi.charts.accounts.
        :returns: True
        """
        if context is None:
            context = {}
        obj_tax_fp = self.pool.get('account.fiscal.position.tax')
        obj_ac_fp = self.pool.get('account.fiscal.position.account')
        obj_fiscal_position = self.pool.get('account.fiscal.position')
        fp_ids = self.search(cr, uid, [('chart_template_id', '=', chart_temp_id)])
        for position in self.browse(cr, uid, fp_ids, context=context):
            new_fp = obj_fiscal_position.create(cr, uid, {'company_id': company_id, 'name': position.name, 'note': position.note})
            for tax in position.tax_ids:
                obj_tax_fp.create(cr, uid, {
                    'tax_src_id': tax_template_ref[tax.tax_src_id.id],
                    'tax_dest_id': tax.tax_dest_id and tax_template_ref[tax.tax_dest_id.id] or False,
                    'position_id': new_fp
                })
            for acc in position.account_ids:
                obj_ac_fp.create(cr, uid, {
                    'account_src_id': acc_template_ref[acc.account_src_id.id],
                    'account_dest_id': acc_template_ref[acc.account_dest_id.id],
                    'position_id': new_fp
                })
        return True


class account_fiscal_position_tax_template(osv.osv):
    _name = 'account.fiscal.position.tax.template'
    _description = 'Template Tax Fiscal Position'
    _rec_name = 'position_id'

    _columns = {
        'position_id': fields.many2one('account.fiscal.position.template', 'Fiscal Position', required=True, ondelete='cascade'),
        'tax_src_id': fields.many2one('account.tax.template', 'Tax Source', required=True),
        'tax_dest_id': fields.many2one('account.tax.template', 'Replacement Tax')
    }


class account_fiscal_position_account_template(osv.osv):
    _name = 'account.fiscal.position.account.template'
    _description = 'Template Account Fiscal Mapping'
    _rec_name = 'position_id'
    _columns = {
        'position_id': fields.many2one('account.fiscal.position.template', 'Fiscal Mapping', required=True, ondelete='cascade'),
        'account_src_id': fields.many2one('account.account.template', 'Account Source', domain=[('type','<>','view')], required=True),
        'account_dest_id': fields.many2one('account.account.template', 'Account Destination', domain=[('type','<>','view')], required=True)
    }


# ---------------------------------------------------------
# Account generation from template wizards
# ---------------------------------------------------------

class wizard_multi_charts_accounts(osv.osv_memory):
    """
    Create a new account chart for a company.
    Wizards ask for:
        * a company
        * an account chart template
        * a number of digits for formatting code of non-view accounts
        * a list of bank accounts owned by the company
    Then, the wizard:
        * generates all accounts from the template and assigns them to the right company
        * generates all taxes and tax codes, changing account assignations
        * generates all accounting properties and assigns them correctly
    """
    _name='wizard.multi.charts.accounts'
    _inherit = 'res.config'

    _columns = {
        'company_id':fields.many2one('res.company', 'Company', required=True),
        'currency_id': fields.many2one('res.currency', 'Currency', help="Currency as per company's country."),
        'only_one_chart_template': fields.boolean('Only One Chart Template Available'),
        'chart_template_id': fields.many2one('account.chart.template', 'Chart Template', required=True),
        'bank_accounts_id': fields.one2many('account.bank.accounts.wizard', 'bank_account_id', 'Cash and Banks', required=True),
        'code_digits':fields.integer('# of Digits', required=True, help="No. of Digits to use for account code"),
        "sale_tax": fields.many2one("account.tax.template", "Default Sale Tax"),
        "purchase_tax": fields.many2one("account.tax.template", "Default Purchase Tax"),
        'sale_tax_rate': fields.float('Sales Tax(%)'),
        'purchase_tax_rate': fields.float('Purchase Tax(%)'),
        'complete_tax_set': fields.boolean('Complete Set of Taxes', help='This boolean helps you to choose if you want to propose to the user to encode the sales and purchase rates or use the usual m2o fields. This last choice assumes that the set of tax defined for the chosen template is complete'),
    }


    def _get_chart_parent_ids(self, cr, uid, chart_template, context=None):
        """ Returns the IDs of all ancestor charts, including the chart itself.
            (inverse of child_of operator)

            :param browse_record chart_template: the account.chart.template record
            :return: the IDS of all ancestor charts, including the chart itself.
        """
        result = [chart_template.id]
        while chart_template.parent_id:
            chart_template = chart_template.parent_id
            result.append(chart_template.id)
        return result

    def onchange_tax_rate(self, cr, uid, ids, rate=False, context=None):
        return {'value': {'purchase_tax_rate': rate or False}}

    def onchange_chart_template_id(self, cr, uid, ids, chart_template_id=False, context=None):
        res = {}
        tax_templ_obj = self.pool.get('account.tax.template')
        res['value'] = {'complete_tax_set': False, 'sale_tax': False, 'purchase_tax': False}
        if chart_template_id:
            data = self.pool.get('account.chart.template').browse(cr, uid, chart_template_id, context=context)
            currency_id = data.currency_id and data.currency_id.id or self.pool.get('res.users').browse(cr, uid, uid, context=context).company_id.currency_id.id
            res['value'].update({'complete_tax_set': data.complete_tax_set, 'currency_id': currency_id})
            if data.complete_tax_set:
            # default tax is given by the lowest sequence. For same sequence we will take the latest created as it will be the case for tax created while isntalling the generic chart of account
                chart_ids = self._get_chart_parent_ids(cr, uid, data, context=context)
                base_tax_domain = [("chart_template_id", "in", chart_ids), ('parent_id', '=', False)]
                sale_tax_domain = base_tax_domain + [('type_tax_use', 'in', ('sale','all'))]
                purchase_tax_domain = base_tax_domain + [('type_tax_use', 'in', ('purchase','all'))]
                sale_tax_ids = tax_templ_obj.search(cr, uid, sale_tax_domain, order="sequence, id desc")
                purchase_tax_ids = tax_templ_obj.search(cr, uid, purchase_tax_domain, order="sequence, id desc")
                res['value'].update({'sale_tax': sale_tax_ids and sale_tax_ids[0] or False,
                                     'purchase_tax': purchase_tax_ids and purchase_tax_ids[0] or False})
                res.setdefault('domain', {})
                res['domain']['sale_tax'] = repr(sale_tax_domain)
                res['domain']['purchase_tax'] = repr(purchase_tax_domain)
            if data.code_digits:
               res['value'].update({'code_digits': data.code_digits})
        return res

    def default_get(self, cr, uid, fields, context=None):
        res = super(wizard_multi_charts_accounts, self).default_get(cr, uid, fields, context=context)
        tax_templ_obj = self.pool.get('account.tax.template')
        account_chart_template = self.pool['account.chart.template']

        if 'bank_accounts_id' in fields:
            res.update({'bank_accounts_id': [{'acc_name': _('Cash'), 'account_type': 'cash'},{'acc_name': _('Bank'), 'account_type': 'bank'}]})
        if 'company_id' in fields:
            res.update({'company_id': self.pool.get('res.users').browse(cr, uid, [uid], context=context)[0].company_id.id})
        if 'currency_id' in fields:
            company_id = res.get('company_id') or False
            if company_id:
                company_obj = self.pool.get('res.company')
                country_id = company_obj.browse(cr, uid, company_id, context=context).country_id.id
                currency_id = company_obj.on_change_country(cr, uid, company_id, country_id, context=context)['value']['currency_id']
                res.update({'currency_id': currency_id})

        ids = account_chart_template.search(cr, uid, [('visible', '=', True)], context=context)
        if ids:
            #in order to set default chart which was last created set max of ids.
            chart_id = max(ids)
            if context.get("default_charts"):
                model_data = self.pool.get('ir.model.data').search_read(cr, uid, [('model','=','account.chart.template'),('module','=',context.get("default_charts"))], ['res_id'], context=context)
                if model_data:
                    chart_id = model_data[0]['res_id']
            chart = account_chart_template.browse(cr, uid, chart_id, context=context)
            chart_hierarchy_ids = self._get_chart_parent_ids(cr, uid, chart, context=context)
            if 'chart_template_id' in fields:
                res.update({'only_one_chart_template': len(ids) == 1,
                            'chart_template_id': chart_id})
            if 'sale_tax' in fields:
                sale_tax_ids = tax_templ_obj.search(cr, uid, [("chart_template_id", "in", chart_hierarchy_ids),
                                                              ('type_tax_use', 'in', ('sale','all'))],
                                                    order="sequence")
                res.update({'sale_tax': sale_tax_ids and sale_tax_ids[0] or False})
            if 'purchase_tax' in fields:
                purchase_tax_ids = tax_templ_obj.search(cr, uid, [("chart_template_id", "in", chart_hierarchy_ids),
                                                                  ('type_tax_use', 'in', ('purchase','all'))],
                                                        order="sequence")
                res.update({'purchase_tax': purchase_tax_ids and purchase_tax_ids[0] or False})
        res.update({
            'purchase_tax_rate': 15.0,
            'sale_tax_rate': 15.0,
        })
        return res

    def fields_view_get(self, cr, uid, view_id=None, view_type='form', context=None, toolbar=False, submenu=False):
        if context is None:context = {}
        res = super(wizard_multi_charts_accounts, self).fields_view_get(cr, uid, view_id=view_id, view_type=view_type, context=context, toolbar=toolbar,submenu=False)
        cmp_select = []
        acc_template_obj = self.pool.get('account.chart.template')
        company_obj = self.pool.get('res.company')

        company_ids = company_obj.search(cr, uid, [], context=context)
        #display in the widget selection of companies, only the companies that haven't been configured yet (but don't care about the demo chart of accounts)
        cr.execute("SELECT company_id FROM account_account WHERE active = 't' AND account_account.parent_id IS NULL AND name != %s", ("Chart For Automated Tests",))
        configured_cmp = [r[0] for r in cr.fetchall()]
        unconfigured_cmp = list(set(company_ids)-set(configured_cmp))
        for field in res['fields']:
            if field == 'company_id':
                res['fields'][field]['domain'] = [('id','in',unconfigured_cmp)]
                res['fields'][field]['selection'] = [('', '')]
                if unconfigured_cmp:
                    cmp_select = [(line.id, line.name) for line in company_obj.browse(cr, uid, unconfigured_cmp)]
                    res['fields'][field]['selection'] = cmp_select
        return res

    def check_created_journals(self, cr, uid, vals_journal, company_id, context=None):
        """
        This method used for checking journals already created or not. If not then create new journal.
        """
        obj_journal = self.pool.get('account.journal')
        rec_list = obj_journal.search(cr, uid, [('name','=', vals_journal['name']),('company_id', '=', company_id)], context=context)
        if not rec_list:
            obj_journal.create(cr, uid, vals_journal, context=context)
        return True

    def generate_journals(self, cr, uid, chart_template_id, acc_template_ref, company_id, context=None):
        """
        This method is used for creating journals.

        :param chart_temp_id: Chart Template Id.
        :param acc_template_ref: Account templates reference.
        :param company_id: company_id selected from wizard.multi.charts.accounts.
        :returns: True
        """
        journal_data = self._prepare_all_journals(cr, uid, chart_template_id, acc_template_ref, company_id, context=context)
        for vals_journal in journal_data:
            self.check_created_journals(cr, uid, vals_journal, company_id, context=context)
        return True

    def _prepare_all_journals(self, cr, uid, chart_template_id, acc_template_ref, company_id, context=None):
        def _get_analytic_journal(journal_type):
            # Get the analytic journal
            data = False
            try:
                if journal_type in ('sale', 'sale_refund'):
                    data = obj_data.get_object_reference(cr, uid, 'account', 'analytic_journal_sale')
                elif journal_type in ('purchase', 'purchase_refund'):
                    data = obj_data.get_object_reference(cr, uid, 'account', 'exp')
                elif journal_type == 'general':
                    pass
            except ValueError:
                pass
            return data and data[1] or False

        def _get_default_account(journal_type, type='debit'):
            # Get the default accounts
            default_account = False
            if journal_type in ('sale', 'sale_refund'):
                default_account = acc_template_ref.get(template.property_account_income_categ.id)
            elif journal_type in ('purchase', 'purchase_refund'):
                default_account = acc_template_ref.get(template.property_account_expense_categ.id)
            elif journal_type == 'situation':
                if type == 'debit':
                    default_account = acc_template_ref.get(template.property_account_expense_opening.id)
                else:
                    default_account = acc_template_ref.get(template.property_account_income_opening.id)
            return default_account

        journal_names = {
            'sale': _('Sales Journal'),
            'purchase': _('Purchase Journal'),
            'sale_refund': _('Sales Refund Journal'),
            'purchase_refund': _('Purchase Refund Journal'),
            'general': _('Miscellaneous Journal'),
            'situation': _('Opening Entries Journal'),
        }
        journal_codes = {
            'sale': _('SAJ'),
            'purchase': _('EXJ'),
            'sale_refund': _('SCNJ'),
            'purchase_refund': _('ECNJ'),
            'general': _('MISC'),
            'situation': _('OPEJ'),
        }

        obj_data = self.pool.get('ir.model.data')
        analytic_journal_obj = self.pool.get('account.analytic.journal')
        template = self.pool.get('account.chart.template').browse(cr, uid, chart_template_id, context=context)

        journal_data = []
        for journal_type in ['sale', 'purchase', 'sale_refund', 'purchase_refund', 'general', 'situation']:
            vals = {
                'type': journal_type,
                'name': journal_names[journal_type],
                'code': journal_codes[journal_type],
                'company_id': company_id,
                'centralisation': journal_type == 'situation',
                'analytic_journal_id': _get_analytic_journal(journal_type),
                'default_credit_account_id': _get_default_account(journal_type, 'credit'),
                'default_debit_account_id': _get_default_account(journal_type, 'debit'),
            }
            journal_data.append(vals)
        return journal_data

    def generate_properties(self, cr, uid, chart_template_id, acc_template_ref, company_id, context=None):
        """
        This method used for creating properties.

        :param chart_template_id: id of the current chart template for which we need to create properties
        :param acc_template_ref: Mapping between ids of account templates and real accounts created from them
        :param company_id: company_id selected from wizard.multi.charts.accounts.
        :returns: True
        """
        property_obj = self.pool.get('ir.property')
        field_obj = self.pool.get('ir.model.fields')
        todo_list = [
            ('property_account_receivable','res.partner','account.account'),
            ('property_account_payable','res.partner','account.account'),
            ('property_account_expense_categ','product.category','account.account'),
            ('property_account_income_categ','product.category','account.account'),
            ('property_account_expense','product.template','account.account'),
            ('property_account_income','product.template','account.account'),
        ]
        template = self.pool.get('account.chart.template').browse(cr, uid, chart_template_id, context=context)
        for record in todo_list:
            account = getattr(template, record[0])
            value = account and 'account.account,' + str(acc_template_ref[account.id]) or False
            if value:
                field = field_obj.search(cr, uid, [('name', '=', record[0]),('model', '=', record[1]),('relation', '=', record[2])], context=context)
                vals = {
                    'name': record[0],
                    'company_id': company_id,
                    'fields_id': field[0],
                    'value': value,
                }
                property_ids = property_obj.search(cr, uid, [('name','=', record[0]),('company_id', '=', company_id)], context=context)
                if property_ids:
                    #the property exist: modify it
                    property_obj.write(cr, uid, property_ids, vals, context=context)
                else:
                    #create the property
                    property_obj.create(cr, uid, vals, context=context)
        return True

    def _install_template(self, cr, uid, template_id, company_id, code_digits=None, obj_wizard=None, acc_ref=None, taxes_ref=None, tax_code_ref=None, context=None):
        '''
        This function recursively loads the template objects and create the real objects from them.

        :param template_id: id of the chart template to load
        :param company_id: id of the company the wizard is running for
        :param code_digits: integer that depicts the number of digits the accounts code should have in the COA
        :param obj_wizard: the current wizard for generating the COA from the templates
        :param acc_ref: Mapping between ids of account templates and real accounts created from them
        :param taxes_ref: Mapping between ids of tax templates and real taxes created from them
        :param tax_code_ref: Mapping between ids of tax code templates and real tax codes created from them
        :returns: return a tuple with a dictionary containing
            * the mapping between the account template ids and the ids of the real accounts that have been generated
              from them, as first item,
            * a similar dictionary for mapping the tax templates and taxes, as second item,
            * a last identical containing the mapping of tax code templates and tax codes
        :rtype: tuple(dict, dict, dict)
        '''
        if acc_ref is None:
            acc_ref = {}
        if taxes_ref is None:
            taxes_ref = {}
        if tax_code_ref is None:
            tax_code_ref = {}
        template = self.pool.get('account.chart.template').browse(cr, uid, template_id, context=context)
        if template.parent_id:
            tmp1, tmp2, tmp3 = self._install_template(cr, uid, template.parent_id.id, company_id, code_digits=code_digits, acc_ref=acc_ref, taxes_ref=taxes_ref, tax_code_ref=tax_code_ref, context=context)
            acc_ref.update(tmp1)
            taxes_ref.update(tmp2)
            tax_code_ref.update(tmp3)
        tmp1, tmp2, tmp3 = self._load_template(cr, uid, template_id, company_id, code_digits=code_digits, obj_wizard=obj_wizard, account_ref=acc_ref, taxes_ref=taxes_ref, tax_code_ref=tax_code_ref, context=context)
        acc_ref.update(tmp1)
        taxes_ref.update(tmp2)
        tax_code_ref.update(tmp3)
        return acc_ref, taxes_ref, tax_code_ref

    def _load_template(self, cr, uid, template_id, company_id, code_digits=None, obj_wizard=None, account_ref=None, taxes_ref=None, tax_code_ref=None, context=None):
        '''
        This function generates all the objects from the templates

        :param template_id: id of the chart template to load
        :param company_id: id of the company the wizard is running for
        :param code_digits: integer that depicts the number of digits the accounts code should have in the COA
        :param obj_wizard: the current wizard for generating the COA from the templates
        :param acc_ref: Mapping between ids of account templates and real accounts created from them
        :param taxes_ref: Mapping between ids of tax templates and real taxes created from them
        :param tax_code_ref: Mapping between ids of tax code templates and real tax codes created from them
        :returns: return a tuple with a dictionary containing
            * the mapping between the account template ids and the ids of the real accounts that have been generated
              from them, as first item,
            * a similar dictionary for mapping the tax templates and taxes, as second item,
            * a last identical containing the mapping of tax code templates and tax codes
        :rtype: tuple(dict, dict, dict)
        '''
        if account_ref is None:
            account_ref = {}
        if taxes_ref is None:
            taxes_ref = {}
        if tax_code_ref is None:
            tax_code_ref = {}
        template = self.pool.get('account.chart.template').browse(cr, uid, template_id, context=context)
        obj_tax_code_template = self.pool.get('account.tax.code.template')
        obj_acc_tax = self.pool.get('account.tax')
        obj_tax_temp = self.pool.get('account.tax.template')
        obj_acc_template = self.pool.get('account.account.template')
        obj_fiscal_position_template = self.pool.get('account.fiscal.position.template')

        # create all the tax code.
        tax_code_ref.update(obj_tax_code_template.generate_tax_code(cr, uid, template.tax_code_root_id.id, company_id, context=context))

        # Generate taxes from templates.
        tax_templates = [x for x in template.tax_template_ids]
        generated_tax_res = obj_tax_temp._generate_tax(cr, uid, tax_templates, tax_code_ref, company_id, context=context)
        taxes_ref.update(generated_tax_res['tax_template_to_tax'])

        # Generating Accounts from templates.
        account_template_ref = obj_acc_template.generate_account(cr, uid, template_id, taxes_ref, account_ref, code_digits, company_id, context=context)
        account_ref.update(account_template_ref)

        # writing account values on tax after creation of accounts
        for key,value in generated_tax_res['account_dict'].items():
            if value['account_collected_id'] or value['account_paid_id']:
                obj_acc_tax.write(cr, uid, [key], {
                    'account_collected_id': account_ref.get(value['account_collected_id'], False),
                    'account_paid_id': account_ref.get(value['account_paid_id'], False),
                })

        # Create Journals
        self.generate_journals(cr, uid, template_id, account_ref, company_id, context=context)

        # generate properties function
        self.generate_properties(cr, uid, template_id, account_ref, company_id, context=context)

        # Generate Fiscal Position , Fiscal Position Accounts and Fiscal Position Taxes from templates
        obj_fiscal_position_template.generate_fiscal_position(cr, uid, template_id, taxes_ref, account_ref, company_id, context=context)

        return account_ref, taxes_ref, tax_code_ref

    def _create_tax_templates_from_rates(self, cr, uid, obj_wizard, company_id, context=None):
        '''
        This function checks if the chosen chart template is configured as containing a full set of taxes, and if
        it's not the case, it creates the templates for account.tax.code and for account.account.tax objects accordingly
        to the provided sale/purchase rates. Then it saves the new tax templates as default taxes to use for this chart
        template.

        :param obj_wizard: browse record of wizard to generate COA from templates
        :param company_id: id of the company for wich the wizard is running
        :return: True
        '''
        obj_tax_code_template = self.pool.get('account.tax.code.template')
        obj_tax_temp = self.pool.get('account.tax.template')
        chart_template = obj_wizard.chart_template_id
        vals = {}
        all_parents = self._get_chart_parent_ids(cr, uid, chart_template, context=context)
        # create tax templates and tax code templates from purchase_tax_rate and sale_tax_rate fields
        if not chart_template.complete_tax_set:
            value = obj_wizard.sale_tax_rate
            ref_tax_ids = obj_tax_temp.search(cr, uid, [('type_tax_use','in', ('sale','all')), ('chart_template_id', 'in', all_parents)], context=context, order="sequence, id desc", limit=1)
            obj_tax_temp.write(cr, uid, ref_tax_ids, {'amount': value/100.0, 'name': _('Tax %.2f%%') % value})
            value = obj_wizard.purchase_tax_rate
            ref_tax_ids = obj_tax_temp.search(cr, uid, [('type_tax_use','in', ('purchase','all')), ('chart_template_id', 'in', all_parents)], context=context, order="sequence, id desc", limit=1)
            obj_tax_temp.write(cr, uid, ref_tax_ids, {'amount': value/100.0, 'name': _('Purchase Tax %.2f%%') % value})
        return True

    def execute(self, cr, uid, ids, context=None):
        '''
        This function is called at the confirmation of the wizard to generate the COA from the templates. It will read
        all the provided information to create the accounts, the banks, the journals, the taxes, the tax codes, the
        accounting properties... accordingly for the chosen company.
        '''
        if uid != SUPERUSER_ID and not self.pool['res.users'].has_group(cr, uid, 'base.group_erp_manager'):
            raise openerp.exceptions.AccessError(_("Only administrators can change the settings"))
        obj_data = self.pool.get('ir.model.data')
        ir_values_obj = self.pool.get('ir.values')
        obj_wizard = self.browse(cr, uid, ids[0])
        company_id = obj_wizard.company_id.id

        self.pool.get('res.company').write(cr, uid, [company_id], {'currency_id': obj_wizard.currency_id.id, 'accounts_code_digits': obj_wizard.code_digits}, context=context)

        # When we install the CoA of first company, set the currency to price types and pricelists
        if company_id==1:
            for ref in (('product','list_price'),('product','standard_price'),('product','list0'),('purchase','list0')):
                try:
                    tmp2 = obj_data.get_object_reference(cr, uid, *ref)
                    if tmp2:
                        self.pool[tmp2[0]].write(cr, uid, tmp2[1], {
                            'currency_id': obj_wizard.currency_id.id
                        })
                except ValueError:
                    pass

        # If the floats for sale/purchase rates have been filled, create templates from them
        self._create_tax_templates_from_rates(cr, uid, obj_wizard, company_id, context=context)

        # Install all the templates objects and generate the real objects
        acc_template_ref, taxes_ref, tax_code_ref = self._install_template(cr, uid, obj_wizard.chart_template_id.id, company_id, code_digits=obj_wizard.code_digits, obj_wizard=obj_wizard, context=context)

        # write values of default taxes for product as super user
        if obj_wizard.sale_tax and taxes_ref:
            ir_values_obj.set_default(cr, SUPERUSER_ID, 'product.template', "taxes_id", [taxes_ref[obj_wizard.sale_tax.id]], for_all_users=True, company_id=company_id)
        if obj_wizard.purchase_tax and taxes_ref:
            ir_values_obj.set_default(cr, SUPERUSER_ID, 'product.template', "supplier_taxes_id", [taxes_ref[obj_wizard.purchase_tax.id]], for_all_users=True, company_id=company_id)

        # Create Bank journals
        self._create_bank_journals_from_o2m(cr, uid, obj_wizard, company_id, acc_template_ref, context=context)
        return {}

    def _prepare_bank_journal(self, cr, uid, company, line, default_account_id, context=None):
        '''
        This function prepares the value to use for the creation of a bank journal created through the wizard of
        generating COA from templates.

        :param line: dictionary containing the values encoded by the user related to his bank account
        :param default_account_id: id of the default debit.credit account created before for this journal.
        :param company_id: id of the company for which the wizard is running
        :return: mapping of field names and values
        :rtype: dict
        '''
        obj_journal = self.pool.get('account.journal')
        
        # we need to loop to find next number for journal code
        for num in xrange(1, 100):
            # journal_code has a maximal size of 5, hence we can enforce the boundary num < 100
            journal_code = _('BNK')[:3] + str(num)
            ids = obj_journal.search(cr, uid, [('code', '=', journal_code), ('company_id', '=', company.id)], context=context)
            if not ids:
                break
        else:
            raise UserError(_('Cannot generate an unused journal code.'))

        return {
                'name': line['acc_name'],
                'code': journal_code,
                'type': line['account_type'] == 'cash' and 'cash' or 'bank',
                'company_id': company.id,
                'analytic_journal_id': False,
                'currency': line['currency_id'] or False,
                'default_credit_account_id': default_account_id,
                'default_debit_account_id': default_account_id,
        }        

    def _prepare_bank_account(self, cr, uid, company, line, acc_template_ref=False, ref_acc_bank=False, context=None):
        '''
        This function prepares the value to use for the creation of the default debit and credit accounts of a
        bank journal created through the wizard of generating COA from templates.

        :param company: company for which the wizard is running
        :param line: dictionary containing the values encoded by the user related to his bank account
        :param acc_template_ref: the dictionary containing the mapping between the ids of account templates and the ids
            of the accounts that have been generated from them.
        :param ref_acc_bank: browse record of the account template set as root of all bank accounts for the chosen
            template
        :return: mapping of field names and values
        :rtype: dict
        '''
        obj_data = self.pool.get('ir.model.data')
        obj_acc = self.pool.get('account.account')

        # Seek the next available number for the account code
        code_digits = company.accounts_code_digits or 0
        bank_account_code_char = company.bank_account_code_char or ''
        for num in xrange(1, 100):
            new_code = str(bank_account_code_char.ljust(code_digits - 1, '0')) + str(num)
            ids = obj_acc.search(cr, uid, [('code', '=', new_code), ('company_id', '=', company.id)])
            if not ids:
                break
        else:
            raise UserError(_('Cannot generate an unused account code.'))

        # Get the id of the user types fr-or cash and bank
        tmp = obj_data.get_object_reference(cr, uid, 'account', 'data_account_type_cash')
        cash_type = tmp and tmp[1] or False
        tmp = obj_data.get_object_reference(cr, uid, 'account', 'data_account_type_bank')
        bank_type = tmp and tmp[1] or False
        parent_id = False
        if acc_template_ref:
            parent_id = acc_template_ref[ref_acc_bank.id]
        else:
            tmp = self.pool.get('account.account').search(cr, uid, [('code', '=', company.bank_account_code_char)], context=context)
            if tmp:
                parent_id = tmp[0]
        
        return {
                'name': line['acc_name'],
                'currency_id': line['currency_id'] or False,
                'code': new_code,
                'type': 'liquidity',
                'user_type': line['account_type'] == 'cash' and cash_type or bank_type,
                # TODO: refactor when parent_id removed from account.account
                'parent_id': parent_id,
                'company_id': company.id,
        }

    def _create_bank_journals_from_o2m(self, cr, uid, obj_wizard, company_id, acc_template_ref, context=None):
        '''
        This function creates bank journals and its accounts for each line encoded in the field bank_accounts_id of the
        wizard.

        :param obj_wizard: the current wizard that generates the COA from the templates.
        :param company_id: the id of the company for which the wizard is running.
        :param acc_template_ref: the dictionary containing the mapping between the ids of account templates and the ids
            of the accounts that have been generated from them.
        :return: True
        '''
        obj_acc = self.pool.get('account.account')
        obj_journal = self.pool.get('account.journal')
        company = self.pool.get('res.company').browse(cr, uid, company_id, context=context)

        # Build a list with all the data to process
        journal_data = []
        if obj_wizard.bank_accounts_id:
            for acc in obj_wizard.bank_accounts_id:
                vals = {
                    'acc_name': acc.acc_name,
                    'account_type': acc.account_type,
                    'currency_id': acc.currency_id.id,
                }
                journal_data.append(vals)
        
        ref_acc_bank = obj_wizard.chart_template_id.bank_account_view_id
        if journal_data and not ref_acc_bank.code:
            raise UserError(_('You have to set a code for the bank account defined on the selected chart of accounts.'))
        self.pool.get('res.company').write(cr, uid, [company.id], {'bank_account_code_char': ref_acc_bank.code}, context=context)

        for line in journal_data:
            # Create the default debit/credit accounts for this bank journal
            vals = self._prepare_bank_account(cr, uid, company, line, acc_template_ref, ref_acc_bank, context=context)
            default_account_id  = obj_acc.create(cr, uid, vals, context=context)

            #create the bank journal
            vals_journal = self._prepare_bank_journal(cr, uid, company, line, default_account_id, context=context)
            obj_journal.create(cr, uid, vals_journal)
        return True


class account_bank_accounts_wizard(osv.osv_memory):
    _name='account.bank.accounts.wizard'

    _columns = {
        'acc_name': fields.char('Account Name.', required=True),
        'bank_account_id': fields.many2one('wizard.multi.charts.accounts', 'Bank Account', required=True, ondelete='cascade'),
        'currency_id': fields.many2one('res.currency', 'Secondary Currency', help="Forces all moves for this account to have this secondary currency."),
        'account_type': fields.selection([('cash','Cash'), ('check','Check'), ('bank','Bank')], 'Account Type'),
    }<|MERGE_RESOLUTION|>--- conflicted
+++ resolved
@@ -31,11 +31,8 @@
 from openerp.osv import fields, osv, expression
 from openerp.tools.translate import _
 from openerp.tools.float_utils import float_round as round
-<<<<<<< HEAD
+from openerp.tools.safe_eval import safe_eval as eval
 from openerp.exceptions import UserError
-=======
-from openerp.tools.safe_eval import safe_eval as eval
->>>>>>> 26e77423
 
 import openerp.addons.decimal_precision as dp
 
