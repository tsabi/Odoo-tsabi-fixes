--- conflicted
+++ resolved
@@ -21,12 +21,7 @@
 {
     "name" : "Accounting and Financial Management",
     "version" : "1.1",
-<<<<<<< HEAD
-    "depends" : ["product", "analytic", "process","board"],
-    "author" : "Tiny",
-=======
     "author" : "OpenERP SA",
->>>>>>> b24856fd
     "category": 'Generic Modules/Accounting',
     "description": """Financial and accounting module that covers:
     General accountings
