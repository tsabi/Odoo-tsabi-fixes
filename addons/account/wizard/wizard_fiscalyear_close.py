--- conflicted
+++ resolved
@@ -58,37 +58,22 @@
     return data['form']
 
 def _data_save(self, cr, uid, data, context):
-<<<<<<< HEAD
     if not data['form']['sure']:
         raise wizard.except_wizard(_('UserError'), _('Closing of fiscal year canceled, please check the box !'))
     pool = pooler.get_pool(cr.dbname)
 
     fy_id = data['form']['fy_id']
     if data['form']['report_new']:
-        period = pool.get('account.fiscalyear').browse(cr, uid, data['form']['fy2_id']).period_ids[0]
+        periods_fy2 = pool.get('account.fiscalyear').browse(cr, uid, data['form']['fy2_id']).period_ids
+        if not periods_fy2:
+            raise wizard.except_wizard(_('UserError'),
+                        _('There are no periods defined on New Fiscal Year.'))
+        period=periods_fy2[0]
         new_fyear = pool.get('account.fiscalyear').browse(cr, uid, data['form']['fy2_id'])
         start_jp = new_fyear.start_journal_period_id
         if not start_jp:
             raise wizard.except_wizard(_('UserError'),
                         _('The new fiscal year should have a journal for new entries define on it'))
-=======
-	if not data['form']['sure']:
-		raise wizard.except_wizard(_('UserError'), _('Closing of fiscal year cancelled, please check the box !'))
-	pool = pooler.get_pool(cr.dbname)
-
-	fy_id = data['form']['fy_id']
-	if data['form']['report_new']:
-		periods_fy2 = pool.get('account.fiscalyear').browse(cr, uid, data['form']['fy2_id']).period_ids
-		if not periods_fy2:
-			raise wizard.except_wizard(_('UserError'),
-						_('There are no periods defined on New Fiscal Year.'))
-		period=periods_fy2[0]
-		new_fyear = pool.get('account.fiscalyear').browse(cr, uid, data['form']['fy2_id'])
-		start_jp = new_fyear.start_journal_period_id
-		if not start_jp:
-			raise wizard.except_wizard(_('UserError'),
-						_('The new fiscal year should have a journal for new entries defined on it.'))
->>>>>>> 9381f308
 
         new_journal = start_jp.journal_id
 
