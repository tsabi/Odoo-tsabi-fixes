# encoding: utf-8
##############################################################################
#
#    OpenERP, Open Source Management Solution
#    Copyright (C) 2004-2008 PC Solutions (<http://pcsol.be>). All Rights Reserved
#    $Id$
#
#    This program is free software: you can redistribute it and/or modify
#    it under the terms of the GNU General Public License as published by
#    the Free Software Foundation, either version 3 of the License, or
#    (at your option) any later version.
#
#    This program is distributed in the hope that it will be useful,
#    but WITHOUT ANY WARRANTY; without even the implied warranty of
#    MERCHANTABILITY or FITNESS FOR A PARTICULAR PURPOSE.  See the
#    GNU General Public License for more details.
#
#    You should have received a copy of the GNU General Public License
#    along with this program.  If not, see <http://www.gnu.org/licenses/>.
#
##############################################################################

import time

from osv import osv, fields
from tools.translate import _
import decimal_precision as dp

class account_cashbox_line(osv.osv):

    """ Cash Box Details """

    _name = 'account.cashbox.line'
    _description = 'CashBox Line'

    def _sub_total(self, cr, uid, ids, name, arg, context=None):

        """ Calculates Sub total
        @param name: Names of fields.
        @param arg: User defined arguments
        @return: Dictionary of values.
        """
        res = {}
        for obj in self.browse(cr, uid, ids):
            res[obj.id] = obj.pieces * obj.number
        return res

    def on_change_sub(self, cr, uid, ids, pieces, number, *a):

        """ Calculates Sub total on change of number
        @param pieces: Names of fields.
        @param number:
        """
        sub = pieces * number
        return {'value': {'subtotal': sub or 0.0}}

    _columns = {
        'pieces': fields.float('Values', digits_compute=dp.get_precision('Account')),
        'number': fields.integer('Number'),
        'subtotal': fields.function(_sub_total, method=True, string='Sub Total', type='float', digits_compute=dp.get_precision('Account')),
        'starting_id': fields.many2one('account.bank.statement', ondelete='cascade'),
        'ending_id': fields.many2one('account.bank.statement', ondelete='cascade'),
     }

account_cashbox_line()

class account_cash_statement(osv.osv):

    _inherit = 'account.bank.statement'

    def _get_starting_balance(self, cr, uid, ids, context=None):

        """ Find starting balance
        @param name: Names of fields.
        @param arg: User defined arguments
        @return: Dictionary of values.
        """
        res = {}
        for statement in self.browse(cr, uid, ids):
            amount_total = 0.0

            if statement.journal_id.type not in('cash'):
                continue

            for line in statement.starting_details_ids:
                amount_total+= line.pieces * line.number
            res[statement.id] = {
                'balance_start': amount_total
            }
        return res

    def _balance_end_cash(self, cr, uid, ids, name, arg, context=None):
        """ Find ending balance  "
        @param name: Names of fields.
        @param arg: User defined arguments
        @return: Dictionary of values.
        """
        res ={}
        for statement in self.browse(cr, uid, ids):
            amount_total = 0.0
            for line in statement.ending_details_ids:
                amount_total += line.pieces * line.number
            res[statement.id] = amount_total
        return res

    def _get_sum_entry_encoding(self, cr, uid, ids, name, arg, context=None):

        """ Find encoding total of statements "
        @param name: Names of fields.
        @param arg: User defined arguments
        @return: Dictionary of values.
        """
        res2={}
        for statement in self.browse(cr, uid, ids):
            encoding_total=0.0
            for line in statement.line_ids:
               encoding_total += line.amount
            res2[statement.id] = encoding_total
        return res2

    def _end_balance(self, cursor, user, ids, name, attr, context=None):
        res_currency_obj = self.pool.get('res.currency')
        res_users_obj = self.pool.get('res.users')
        res = {}

        company_currency_id = res_users_obj.browse(cursor, user, user,
                context=context).company_id.currency_id.id

        statements = self.browse(cursor, user, ids, context=context)
        for statement in statements:
            res[statement.id] = statement.balance_start
            currency_id = statement.currency.id
            for line in statement.move_line_ids:
                if line.debit > 0:
                    if line.account_id.id == \
                            statement.journal_id.default_debit_account_id.id:
                        res[statement.id] += res_currency_obj.compute(cursor,
                                user, company_currency_id, currency_id,
                                line.debit, context=context)
                else:
                    if line.account_id.id == \
                            statement.journal_id.default_credit_account_id.id:
                        res[statement.id] -= res_currency_obj.compute(cursor,
                                user, company_currency_id, currency_id,
                                line.credit, context=context)

            if statement.state in ('draft', 'open'):
                for line in statement.line_ids:
                    res[statement.id] += line.amount
        for r in res:
            res[r] = round(res[r], 2)
        return res

    def _get_company(self, cr, uid, context=None):
        user_pool = self.pool.get('res.users')
        company_pool = self.pool.get('res.company')
        user = user_pool.browse(cr, uid, uid, context=context)
        company_id = user.company_id
        if not company_id:
            company_id = company_pool.search(cr, uid, [])
        return company_id and company_id[0] or False

    def _get_cash_open_box_lines(self, cr, uid, context={}):
        res = []
        curr = [1, 2, 5, 10, 20, 50, 100, 500]
        for rs in curr:
            dct = {
                'pieces': rs,
                'number': 0
            }
            res.append(dct)
        journal_ids = self.pool.get('account.journal').search(cr, uid, [('type', '=', 'cash')], context=context)
        if journal_ids:
            results = self.search(cr, uid, [('journal_id', 'in', journal_ids),('state', '=', 'confirm')], context=context)
            if results:
                cash_st = self.browse(cr, uid, results, context)[0]
                for cash_line in cash_st.ending_details_ids:
                    for r in res:
                        if cash_line.pieces == r['pieces']:
                            r['number'] = cash_line.number
        return res

    def _get_default_cash_close_box_lines(self, cr, uid, context={}):
        res = []
        curr = [1, 2, 5, 10, 20, 50, 100, 500]
        for rs in curr:
            dct = {
                'pieces': rs,
                'number': 0
            }
            res.append(dct)
        return res

    def _get_cash_close_box_lines(self, cr, uid, context={}):
        res = []
        curr = [1, 2, 5, 10, 20, 50, 100, 500]
        for rs in curr:
            dct = {
                'pieces': rs,
                'number': 0
            }
            res.append((0, 0, dct))
        return res

    def _get_cash_open_close_box_lines(self, cr, uid, context={}):
        res = {}
        start_l = []
        end_l = []
        starting_details = self._get_cash_open_box_lines(cr, uid, context)
        ending_details = self._get_default_cash_close_box_lines(cr, uid, context)
        for start in starting_details:
            start_l.append((0, 0, start))
        for end in ending_details:
            end_l.append((0, 0, end))
        res['start'] = start_l
        res['end'] = end_l
        return res

    _columns = {
        'balance_end_real': fields.float('Closing Balance', digits_compute=dp.get_precision('Account'), states={'confirm': [('readonly', True)]}, help="closing balance entered by the cashbox verifier"),
        'state': fields.selection(
            [('draft', 'Draft'),
            ('confirm', 'Closed'),
            ('open','Open')], 'State', required=True, states={'confirm': [('readonly', True)]}, readonly="1"),
        'total_entry_encoding': fields.function(_get_sum_entry_encoding, method=True, store=True, string="Cash Transaction", help="Total cash transactions"),
        'closing_date': fields.datetime("Closed On"),
        'balance_end': fields.function(_end_balance, method=True, store=True, string='Balance', help="Closing balance based on Starting Balance and Cash Transactions"),
        'balance_end_cash': fields.function(_balance_end_cash, method=True, store=True, string='Balance', help="Closing balance based on cashBox"),
        'starting_details_ids': fields.one2many('account.cashbox.line', 'starting_id', string='Opening Cashbox'),
        'ending_details_ids': fields.one2many('account.cashbox.line', 'ending_id', string='Closing Cashbox'),
        'name': fields.char('Name', size=64, required=True, states={'draft': [('readonly', False)]}, readonly=True, help='if you give the Name other then /, its created Accounting Entries Move will be with same name as statement name. This allows the statement entries to have the same references than the statement itself'),
        'user_id': fields.many2one('res.users', 'Responsible', required=False),
    }
    _defaults = {
        'state': 'draft',
        'date': lambda *a: time.strftime("%Y-%m-%d %H:%M:%S"),
        'user_id': lambda self, cr, uid, context=None: uid,
        'starting_details_ids': _get_cash_open_box_lines,
        'ending_details_ids': _get_default_cash_close_box_lines
     }

    def create(self, cr, uid, vals, context=None):
<<<<<<< HEAD
        if 'journal_id' not in vals:
            raise osv.except_osv(_('Error'), _('You cannot create a bank or cash register without a journal!'))
=======
>>>>>>> 9e785c26
        sql = [
                ('journal_id', '=', vals.get('journal_id', False)),
                ('state', '=', 'open')
        ]
        open_jrnl = self.search(cr, uid, sql)
        if open_jrnl:
            raise osv.except_osv(_('Error'), _('You can not have two open register for the same journal'))

        if self.pool.get('account.journal').browse(cr, uid, vals['journal_id']).type == 'cash':
            open_close = self._get_cash_open_close_box_lines(cr, uid, context)
            if vals.get('starting_details_ids', False):
                for start in vals.get('starting_details_ids'):
                    dict_val = start[2]
                    for end in open_close['end']:
                       if end[2]['pieces'] == dict_val['pieces']:
                           end[2]['number'] += dict_val['number']
            vals.update({
#                'ending_details_ids': open_close['start'],
                'starting_details_ids': open_close['end']
            })
        else:
            vals.update({
                'ending_details_ids': False,
                'starting_details_ids': False
            })
        res_id = super(account_cash_statement, self).create(cr, uid, vals, context=context)
        self.write(cr, uid, [res_id], {})
        return res_id

    def write(self, cr, uid, ids, vals, context=None):
        """
        Update redord(s) comes in {ids}, with new value comes as {vals}
        return True on success, False otherwise

        @param cr: cursor to database
        @param user: id of current user
        @param ids: list of record ids to be update
        @param vals: dict of new values to be set
        @param context: context arguments, like lang, time zone

        @return: True on success, False otherwise
        """

        super(account_cash_statement, self).write(cr, uid, ids, vals)
        res = self._get_starting_balance(cr, uid, ids)
        for rs in res:
            super(account_cash_statement, self).write(cr, uid, [rs], res.get(rs))
        return True

    def onchange_journal_id(self, cr, uid, statement_id, journal_id, context=None):
        """ Changes balance start and starting details if journal_id changes"
        @param statement_id: Changed statement_id
        @param journal_id: Changed journal_id
        @return:  Dictionary of changed values
        """
        res = {}
        balance_start = 0.0

        if not journal_id:
            res.update({
                'balance_start': balance_start
            })
            return res
        return super(account_cash_statement, self).onchange_journal_id(cr, uid, statement_id, journal_id, context=context)

    def _equal_balance(self, cr, uid, cash_id, context=None):
        statement = self.browse(cr, uid, cash_id, context=context)
        self.write(cr, uid, [cash_id], {'balance_end_real': statement.balance_end})
        statement.balance_end_real = statement.balance_end
        if statement.balance_end != statement.balance_end_cash:
            return False
        else:
            return True

    def _user_allow(self, cr, uid, statement_id, context=None):
        return True

    def button_open(self, cr, uid, ids, context=None):
        """ Changes statement state to Running.
        @return: True
        """
        if context is None:
            context = {}
        statement_pool = self.pool.get('account.bank.statement')
        for statement in statement_pool.browse(cr, uid, ids, context=context):
            vals = {}
            if not self._user_allow(cr, uid, statement.id, context=context):
                raise osv.except_osv(_('Error !'), (_('User %s does not have rights to access %s journal !') % (statement.user_id.name, statement.journal_id.name)))

            if statement.name and statement.name == '/':
                number = self.pool.get('ir.sequence').get(cr, uid, 'account.cash.statement')
                vals.update({
                    'name': number
                })

            vals.update({
                'date': time.strftime("%Y-%m-%d %H:%M:%S"),
                'state': 'open',

            })
            self.write(cr, uid, [statement.id], vals)
        return True

    def balance_check(self, cr, uid, cash_id, journal_type='bank', context=None):
        if journal_type == 'bank':
            return super(account_cash_statement, self).balance_check(cr, uid, cash_id, journal_type, context)
        if not self._equal_balance(cr, uid, cash_id, context):
            raise osv.except_osv(_('Error !'), _('CashBox Balance is not matching with Calculated Balance !'))
        return True

    def statement_close(self, cr, uid, ids, journal_type='bank', context=None):
        if journal_type == 'bank':
            return super(account_cash_statement, self).statement_close(cr, uid, ids, journal_type, context)
        vals = {
            'state':'confirm',
            'closing_date': time.strftime("%Y-%m-%d %H:%M:%S")
        }
        return self.write(cr, uid, ids, vals, context=context)

    def check_status_condition(self, cr, uid, state, journal_type='bank'):
        if journal_type == 'bank':
            return super(account_cash_statement, self).check_status_condition(cr, uid, state, journal_type)
        return state=='open'

    def button_confirm_cash(self, cr, uid, ids, context=None):
        super(account_cash_statement, self).button_confirm_bank(cr, uid, ids, context=context)
        return self.write(cr, uid, ids, {'closing_date': time.strftime("%Y-%m-%d %H:%M:%S")}, context=context)

    def button_cancel(self, cr, uid, ids, context=None):
        cash_box_line_pool = self.pool.get('account.cashbox.line')
        super(account_cash_statement, self).button_cancel(cr, uid, ids, context=context)
        for st in self.browse(cr, uid, ids, context):
            for end in st.ending_details_ids:
                cash_box_line_pool.write(cr, uid, [end.id], {'number': 0})
        return True

account_cash_statement()

# vim:expandtab:smartindent:tabstop=4:softtabstop=4:shiftwidth=4:<|MERGE_RESOLUTION|>--- conflicted
+++ resolved
@@ -240,11 +240,6 @@
      }
 
     def create(self, cr, uid, vals, context=None):
-<<<<<<< HEAD
-        if 'journal_id' not in vals:
-            raise osv.except_osv(_('Error'), _('You cannot create a bank or cash register without a journal!'))
-=======
->>>>>>> 9e785c26
         sql = [
                 ('journal_id', '=', vals.get('journal_id', False)),
                 ('state', '=', 'open')
