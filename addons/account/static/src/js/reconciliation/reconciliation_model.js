--- conflicted
+++ resolved
@@ -109,13 +109,8 @@
         this.valuenow = 0;
         this.valuemax = 0;
         this.alreadyDisplayed = [];
-<<<<<<< HEAD
-        this.defaultDisplayQty = 10;
+        this.defaultDisplayQty = options && options.defaultDisplayQty || 10;
         this.limitMoveLines = options && options.limitMoveLines || 15;
-=======
-        this.defaultDisplayQty = options && options.defaultDisplayQty || 10;
-        this.limitMoveLines = options && options.limitMoveLines || 5;
->>>>>>> d4c65a7e
     },
 
     //--------------------------------------------------------------------------
