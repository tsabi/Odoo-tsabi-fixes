odoo.define('account.ReconciliationRenderer', function (require) {
"use strict";

var Widget = require('web.Widget');
var FieldManagerMixin = require('web.FieldManagerMixin');
var relational_fields = require('web.relational_fields');
var basic_fields = require('web.basic_fields');
var core = require('web.core');
var time = require('web.time');
var session = require('web.session');
var qweb = core.qweb;
var _t = core._t;


/**
 * rendering of the bank statement action contains progress bar, title and
 * auto reconciliation button
 */
var StatementRenderer = Widget.extend(FieldManagerMixin, {
    template: 'reconciliation.statement',
    events: {
        'click div:first h1.statement_name': '_onClickStatementName',
        "click *[rel='do_action']": "_onDoAction",
        'click button.js_load_more': '_onLoadMore',
        'blur .statement_name_edition > input': '_onValidateName',
        'keyup .statement_name_edition > input': '_onKeyupInput'
    },
    /**
     * @override
     */
    init: function (parent, model, state) {
        this._super(parent);
        this.model = model;
        this._initialState = state;
    },
    /**
     * display iniial state and create the name statement field
     *
     * @override
     */
    start: function () {
        var self = this;
        var defs = [this._super.apply(this, arguments)];
        this.time = Date.now();
        this.$progress = this.$('.progress');
        this.clickStatementName = this._initialState.bank_statement_id ? true : false;

        if (this._initialState.bank_statement_id) {
            var def = this.model.makeRecord("account.bank.statement", [{
                type: 'char',
                name: 'name',
                attrs: {string: ""},
                value: this._initialState.bank_statement_id.display_name
            }]).then(function (recordID) {
                self.handleNameRecord = recordID;
                self.name = new basic_fields.FieldChar(self,
                    'name', self.model.get(self.handleNameRecord),
                    {mode: 'edit'});

                self.name.appendTo(self.$('.statement_name_edition')).then(function () {
                    self.name.$el.addClass('o_required_modifier');
                });
                self.$('.statement_name').text(self._initialState.bank_statement_id.display_name);
            });
            defs.push(def);
        }

        this.$('h1.statement_name').text(this._initialState.title || _t('No Title'));

        return $.when.apply($, defs);
    },
    /**
     * @override
     */
    destroy: function () {
        this._super();
        $('body').off('keyup', this.enterHandler);
    },
    //--------------------------------------------------------------------------
    // Public
    //--------------------------------------------------------------------------
    /*
     * hide the button to load more statement line
     */
    hideLoadMoreButton: function () {
        this.$('.js_load_more').hide();
    },
    showRainbowMan: function (state) {
        var dt = Date.now()-this.time;
        var $done = $(qweb.render("reconciliation.done", {
            'duration': moment(dt).utc().format(time.getLangTimeFormat()),
            'number': state.valuenow,
            'timePerTransaction': Math.round(dt/1000/state.valuemax),
            'context': state.context,
        }));
        $done.find('.button_close_statement').click(this._onCloseBankStatement.bind(this));
        $done.find('.button_back_to_statement').click(this._onGoToBankStatement.bind(this));
        this.$el.children().hide();
        // display rainbowman after full reconciliation
        if (session.show_effect) {
            this.trigger_up('show_effect', {
                type: 'rainbow_man',
                fadeout: 'no',
                message: $done,
            });
            this.$el.css('min-height', '450px');
        } else {
            $done.appendTo(this.$el);
        }
    },
    /**
     * update the statement rendering
     *
     * @param {object} state - statement data
     * @param {integer} state.valuenow - for the progress bar
     * @param {integer} state.valuemax - for the progress bar
     * @param {string} state.title - for the progress bar
     * @param {[object]} [state.notifications]
     */
    update: function (state) {
        var self = this;
        this.$progress.find('.valuenow').text(state.valuenow);
        this.$progress.find('.valuemax').text(state.valuemax);
        this.$progress.find('.progress-bar')
            .attr('aria-valuenow', state.valuenow)
            .attr('aria-valuemax', state.valuemax)
            .css('width', (state.valuenow/state.valuemax*100) + '%');

        if (state.valuenow === state.valuemax && !this.$('.done_message').length) {
            this.showRainbowMan(state);
        }

        if (state.notifications) {
            this._renderNotifications(state.notifications);
        }

        this.$('.statement_name, .statement_name_edition').toggle();
        this.$('h1.statement_name').text(state.title || _t('No Title'));
    },

    //--------------------------------------------------------------------------
    // Private
    //--------------------------------------------------------------------------
    /**
     * render the notifications
     *
     * @param {[object]} notifications
     */
    _renderNotifications: function(notifications) {
        this.$(".notification_area").empty();
        for (var i=0; i<notifications.length; i++) {
            var $notification = $(qweb.render("reconciliation.notification", notifications[i])).hide();
            $notification.appendTo(this.$(".notification_area")).slideDown(300);
        }
    },

    //--------------------------------------------------------------------------
    // Handlers
    //--------------------------------------------------------------------------

    /**
     * @private
     */
    _onClickStatementName: function () {
        if (this._initialState.bank_statement_id) {
            this.$('.statement_name, .statement_name_edition').toggle();
            this.$('.statement_name_edition input').focus();
        }
    },
    /**
     * @private
     * Click on close bank statement button, this will
     * close and then open form view of bank statement
     * @param {MouseEvent} event
     */
    _onCloseBankStatement: function (e) {
        this.trigger_up('close_statement');
    },
    /**
     * @private
     * @param {MouseEvent} event
     */
    _onDoAction: function(e) {
        e.preventDefault();
        var name = e.currentTarget.dataset.action_name;
        var model = e.currentTarget.dataset.model;
        var ids = e.currentTarget.dataset.ids.split(",").map(Number);
        this.do_action({
            name: name,
            res_model: model,
            domain: [['id', 'in', ids]],
            views: [[false, 'list'], [false, 'form']],
            type: 'ir.actions.act_window',
            view_type: "list",
            view_mode: "list"
        });
    },
    /**
     * Open the list view for account.bank.statement model
     * @private
     * @param {MouseEvent} event
     */
    _onGoToBankStatement: function (e) {
        var journalId = $(e.target).attr('data_journal_id');
        if (journalId) {
            journalId = parseInt(journalId);
        }
        this.do_action({
            name: 'Bank Statements',
            res_model: 'account.bank.statement',
            views: [[false, 'list'], [false, 'form']],
            type: 'ir.actions.act_window',
            context: {search_default_journal_id: journalId},
            view_type: 'list',
            view_mode: 'form',
        });
    },
    /**
     * Load more statement lines for reconciliation
     * @private
     * @param {MouseEvent} event
     */
    _onLoadMore: function (e) {
        this.trigger_up('load_more');
    },
    /**
     * @private
     */
    _onValidateName: function () {
        var name = this.$('.statement_name_edition input').val().trim();
        this.trigger_up('change_name', {'data': name});
    },
    /**
     * Save title on enter key pressed
     *
     * @private
     * @param {KeyboardEvent} event
     */
    _onKeyupInput: function (event) {
        if (event.which === $.ui.keyCode.ENTER) {
            this.$('.statement_name_edition input').blur();
        }
    },
});


/**
 * rendering of the bank statement line, contains line data, proposition and
 * view for 'match' and 'create' mode
 */
var LineRenderer = Widget.extend(FieldManagerMixin, {
    template: "reconciliation.line",
    events: {
        'click .accounting_view caption .o_buttons button': '_onValidate',
        'click .accounting_view thead td': '_onTogglePanel',
        'click .accounting_view tfoot td:not(.cell_left,.cell_right)': '_onShowPanel',
        'click tfoot .cell_left, tfoot .cell_right': '_onSearchBalanceAmount',
        'input input.filter': '_onFilterChange',
        'click .match .load-more a': '_onLoadMore',
        'click .match .mv_line td': '_onSelectMoveLine',
        'click .accounting_view tbody .mv_line td': '_onSelectProposition',
        'click .o_reconcile_models button': '_onQuickCreateProposition',
        'click .create .add_line': '_onCreateProposition',
        'click .accounting_view .line_info_button.fa-exclamation-triangle': '_onTogglePartialReconcile',
        'click .reconcile_model_create': '_onCreateReconcileModel',
        'click .reconcile_model_edit': '_onEditReconcileModel',
        'keyup input': '_onInputKeyup',
        'blur input': '_onInputKeyup',
    },
    custom_events: _.extend({}, FieldManagerMixin.custom_events, {
        'field_changed': '_onFieldChanged',
    }),
    _avoidFieldUpdate: {},

    /**
     * create partner_id field in editable mode
     *
     * @override
     */
    init: function (parent, model, state) {
        this._super(parent);
        FieldManagerMixin.init.call(this);

        this.model = model;
        this._initialState = state;
    },

    /**
     * @override
     */
    start: function () {
        var self = this;
        var def1 = this._makePartnerRecord(this._initialState.st_line.partner_id, this._initialState.st_line.partner_name).then(function (recordID) {
            self.fields = {
                partner_id : new relational_fields.FieldMany2One(self,
                    'partner_id',
                    self.model.get(recordID), {
                        mode: 'edit',
                        attrs: {
                            placeholder: self._initialState.st_line.communication_partner_name || '',
                        }
                    }
                )
            };
            self.fields.partner_id.appendTo(self.$('.accounting_view caption'));
        });
        $('<span class="line_info_button fa fa-info-circle"/>')
            .appendTo(this.$('thead .cell_info_popover'))
            .attr("data-content", qweb.render('reconciliation.line.statement_line.details', {'state': this._initialState}));
        this.$el.popover({
            'selector': '.line_info_button',
            'placement': 'left',
            'container': this.$el,
            'html': true,
            'trigger': 'hover',
            'animation': false,
            'toggle': 'popover'
        });
        var def2 = this._super.apply(this, arguments);
        return $.when(def1, def2);
    },

    //--------------------------------------------------------------------------
    // Public
    //--------------------------------------------------------------------------

    /**
     * update the statement line rendering
     *
     * @param {object} state - statement line
     */
    update: function (state) {
        var self = this;
        // isValid
        this.$('caption .o_buttons button.o_validate').toggleClass('d-none', !!state.balance.type);
        this.$('caption .o_buttons button.o_reconcile').toggleClass('d-none', state.balance.type <= 0);
        this.$('caption .o_buttons .o_no_valid').toggleClass('d-none', state.balance.type >= 0);

        // partner_id
        this._makePartnerRecord(state.st_line.partner_id, state.st_line.partner_name).then(function (recordID) {
            self.fields.partner_id.reset(self.model.get(recordID));
            self.$el.attr('data-partner', state.st_line.partner_id);
        });

        // mode
        this.$('.create, .match').each(function () {
            var $panel = $(this);
            $panel.css('-webkit-transition', 'none');
            $panel.css('-moz-transition', 'none');
            $panel.css('-o-transition', 'none');
            $panel.css('transition', 'none');
            $panel.css('max-height', $panel.height());
            $panel.css('-webkit-transition', '');
            $panel.css('-moz-transition', '');
            $panel.css('-o-transition', '');
            $panel.css('transition', '');
        });
        this.$el.data('mode', state.mode).attr('data-mode', state.mode);
        this.$('.create, .match').each(function () {
            $(this).removeAttr('style');
        });

        // reconciliation_proposition
        var $props = this.$('.accounting_view tbody').empty();

        // Search propositions that could be a partial credit/debit.
        var props = [];
        var partialDebitProp;
        var partialCreditProp;
        var balance = state.balance.amount_currency;
        _.each(state.reconciliation_proposition, function (prop) {
            if (prop.display) {
                props.push(prop);

                /*
                Examples:
                statement line      | 100   |       |
                move line 1         |       | 200   | <- can be a partial of 100
                balance: -100

                statement line      | 500   |       |
                move line 1         |       | 300   | <- is not a eligible to be a partial due to the second line.
                move line 2         |       | 300   | <- can be a partial of 200
                balance: -100

                statement line      | 500   |       |
                move line 1         |       | 700   | <- must not be a partial (debit = 800 > 700 = credit).
                move line 2         | 300   |       |
                balance: 100
                */
                if(!prop.display_new && balance < 0 && prop.amount > 0 && balance + prop.amount > 0)
                    partialDebitProp = prop;
                else if(!prop.display_new && balance > 0 && prop.amount < 0 && balance + prop.amount < 0)
                    partialCreditProp = prop;
            }
        });

        _.each(props, function (line) {
            line.display_triangle = (line.already_paid === false &&
                ((state.balance.amount_currency < 0 || line.partial_reconcile) && partialDebitProp && partialDebitProp === line) ||
                ((state.balance.amount_currency > 0 || line.partial_reconcile) && partialCreditProp && partialCreditProp === line));
            var $line = $(qweb.render("reconciliation.line.mv_line", {'line': line, 'state': state}));
            if (!isNaN(line.id)) {
                $('<span class="line_info_button fa fa-info-circle"/>')
                    .appendTo($line.find('.cell_info_popover'))
                    .attr("data-content", qweb.render('reconciliation.line.mv_line.details', {'line': line}));
            }
<<<<<<< HEAD
=======
            if (line.already_paid === false &&
                (((state.balance.amount_currency < 0 || line.partial_reconcile)
                    && line.amount > 0 && state.st_line.amount > 0 && targetLineAmount < line.amount && partialDebitProps <= 1) ||
                ((state.balance.amount_currency > 0 || line.partial_reconcile)
                    && line.amount < 0 && state.st_line.amount < 0 && targetLineAmount > line.amount && partialCreditProps <= 1))) {
                var $cell = $line.find(line.amount > 0 ? '.cell_right' : '.cell_left');
                var text;
                if (line.partial_reconcile) {
                    text = _t("Undo the partial reconciliation.");
                    $cell.text(line.write_off_amount_str);
                } else {
                    text = _t("This move's amount is higher than the transaction's amount. Click to register a partial payment and keep the payment balance open.");
                }

                $('<span class="do_partial_reconcile_'+(!line.partial_reconcile)+' line_info_button fa fa-exclamation-triangle"/>')
                    .prependTo($cell)
                    .attr("data-content", text);
            }
            targetLineAmount -= line.amount;

>>>>>>> 27a084eb
            $props.append($line);
        });

        // mv_lines
        var stateMvLines = state.mv_lines || [];
        var recs_count = stateMvLines.length > 0 ? stateMvLines[0].recs_count : 0;
        var remaining = recs_count - stateMvLines.length;
        var $mv_lines = this.$('.match table tbody').empty();

        _.each(stateMvLines, function (line) {
            var $line = $(qweb.render("reconciliation.line.mv_line", {'line': line, 'state': state}));
            if (!isNaN(line.id)) {
                $('<span class="line_info_button fa fa-info-circle"/>')
                    .appendTo($line.find('.cell_info_popover'))
                    .attr("data-content", qweb.render('reconciliation.line.mv_line.details', {'line': line}));
            }
            $mv_lines.append($line);
        });
        this.$('.match div.load-more').toggle(remaining > 0);
        this.$('.match div.load-more span').text(remaining);
        this.$('.match').css('max-height', !stateMvLines.length && !state.filter.length ? '0px' : '');

        // balance
        this.$('.popover').remove();
        this.$('table tfoot').html(qweb.render("reconciliation.line.balance", {'state': state}));

        // filter
        if (_.str.strip(this.$('input.filter').val()) !== state.filter) {
            this.$('input.filter').val(state.filter);
        }

        // create form
        if (state.createForm) {
            if (!this.fields.account_id) {
                this._renderCreate(state);
            }
            var data = this.model.get(this.handleCreateRecord).data;
            this.model.notifyChanges(this.handleCreateRecord, state.createForm).then(function () {
                // FIXME can't it directly written REPLACE_WITH ids=state.createForm.analytic_tag_ids
                self.model.notifyChanges(self.handleCreateRecord, {analytic_tag_ids: {operation: 'REPLACE_WITH', ids: []}}).then(function (){
                    var defs = [];
                    _.each(state.createForm.analytic_tag_ids, function (tag) {
                        defs.push(self.model.notifyChanges(self.handleCreateRecord, {analytic_tag_ids: {operation: 'ADD_M2M', ids: tag}}));
                    });
                    $.when.apply($, defs).then(function () {
                        var record = self.model.get(self.handleCreateRecord);
                        _.each(self.fields, function (field, fieldName) {
                            if (self._avoidFieldUpdate[fieldName]) return;
                            if (fieldName === "partner_id") return;
                            if ((data[fieldName] || state.createForm[fieldName]) && !_.isEqual(state.createForm[fieldName], data[fieldName])) {
                                field.reset(record);
                            }
                            if (fieldName === 'tax_id') {
                                if (!state.createForm[fieldName] || state.createForm[fieldName].amount_type === "group") {
                                    $('.create_force_tax_included').addClass('d-none');
                                }
                                else {
                                    $('.create_force_tax_included').removeClass('d-none');
                                }
                            } 
                        });
                    });
                });
            });
            if(state.createForm.tax_id){
                // Set the 'Tax Include' field editable or not depending of the 'price_include' value.
                this.$('.create_force_tax_included input').attr('disabled', state.createForm.tax_id.price_include);
            }
        }
        this.$('.create .add_line').toggle(!!state.balance.amount_currency);
    },

    //--------------------------------------------------------------------------
    // Private
    //--------------------------------------------------------------------------

    /**
     * @private
     * @param {jQueryElement} $el
     */
    _destroyPopover: function ($el) {
        var popover = $el.data('bs.popover');
        if (popover) {
            popover.dispose();
        }
    },
    /**
     * @private
     * @param {integer} partnerID
     * @param {string} partnerName
     * @returns {string} local id of the dataPoint
     */
    _makePartnerRecord: function (partnerID, partnerName) {
        var field = {
            relation: 'res.partner',
            type: 'many2one',
            name: 'partner_id',
        };
        if (partnerID) {
            field.value = [partnerID, partnerName];
        }
        return this.model.makeRecord('account.bank.statement.line', [field], {
            partner_id: {
                domain: [["parent_id", "=", false], "|", ["customer", "=", true], ["supplier", "=", true]],
                options: {
                    no_open: true
                }
            }
        });
    },

    /**
     * create account_id, tax_id, analytic_account_id, analytic_tag_ids, label and amount fields
     *
     * @private
     * @param {object} state - statement line
     */
    _renderCreate: function (state) {
        var self = this;
        this.model.makeRecord('account.bank.statement.line', [{
            relation: 'account.account',
            type: 'many2one',
            name: 'account_id',
            domain: [['company_id', '=', state.st_line.company_id]],
        }, {
            relation: 'account.journal',
            type: 'many2one',
            name: 'journal_id',
            domain: [['company_id', '=', state.st_line.company_id]],
        }, {
            relation: 'account.tax',
            type: 'many2one',
            name: 'tax_id',
            domain: [['company_id', '=', state.st_line.company_id]],
        }, {
            relation: 'account.analytic.account',
            type: 'many2one',
            name: 'analytic_account_id',
        }, {
            relation: 'account.analytic.tag',
            type: 'many2many',
            name: 'analytic_tag_ids',
        }, {
            type: 'boolean',
            name: 'force_tax_included',
        }, {
            type: 'char',
            name: 'label',
        }, {
            type: 'float',
            name: 'amount',
        }], {
            account_id: {string: _t("Account")},
            label: {string: _t("Label")},
            amount: {string: _t("Account")}
        }).then(function (recordID) {
            self.handleCreateRecord = recordID;
            var record = self.model.get(self.handleCreateRecord);

            self.fields.account_id = new relational_fields.FieldMany2One(self,
                'account_id', record, {mode: 'edit'});

            self.fields.journal_id = new relational_fields.FieldMany2One(self,
                'journal_id', record, {mode: 'edit'});

            self.fields.tax_id = new relational_fields.FieldMany2One(self,
                'tax_id', record, {mode: 'edit', additionalContext: {append_type_to_tax_name: true}});

            self.fields.analytic_account_id = new relational_fields.FieldMany2One(self,
                'analytic_account_id', record, {mode: 'edit'});

            self.fields.analytic_tag_ids = new relational_fields.FieldMany2ManyTags(self,
                'analytic_tag_ids', record, {mode: 'edit'});

            self.fields.force_tax_included = new basic_fields.FieldBoolean(self,
                'force_tax_included', record, {mode: 'edit'});

            self.fields.label = new basic_fields.FieldChar(self,
                'label', record, {mode: 'edit'});

            self.fields.amount = new basic_fields.FieldFloat(self,
                'amount', record, {mode: 'edit'});

            var $create = $(qweb.render("reconciliation.line.create", {'state': state}));
            self.fields.account_id.appendTo($create.find('.create_account_id .o_td_field'))
                .then(addRequiredStyle.bind(self, self.fields.account_id));
            self.fields.journal_id.appendTo($create.find('.create_journal_id .o_td_field'));
            self.fields.tax_id.appendTo($create.find('.create_tax_id .o_td_field'));
            self.fields.analytic_account_id.appendTo($create.find('.create_analytic_account_id .o_td_field'));
            self.fields.analytic_tag_ids.appendTo($create.find('.create_analytic_tag_ids .o_td_field'));
            self.fields.force_tax_included.appendTo($create.find('.create_force_tax_included .o_td_field'))
            self.fields.label.appendTo($create.find('.create_label .o_td_field'))
                .then(addRequiredStyle.bind(self, self.fields.label));
            self.fields.amount.appendTo($create.find('.create_amount .o_td_field'))
                .then(addRequiredStyle.bind(self, self.fields.amount));
            self.$('.create').append($create);

            function addRequiredStyle(widget) {
                widget.$el.addClass('o_required_modifier');
            }
        });
    },

    //--------------------------------------------------------------------------
    // Handlers
    //--------------------------------------------------------------------------

    /**
     * @private
     * @param {MouseEvent} event
     */
    _onCreateReconcileModel: function (event) {
        event.preventDefault();
        this.do_action({
            type: 'ir.actions.act_window',
            res_model: 'account.reconcile.model',
            views: [[false, 'form']],
            target: 'current'
        });
    },
    /**
     * @private
     * @param {MouseEvent} event
     */
    _onEditReconcileModel: function (event) {
        event.preventDefault();
        this.do_action({
            type: 'ir.actions.act_window',
            res_model: 'account.reconcile.model',
            views: [[false, 'list'], [false, 'form']],
            view_type: "list",
            view_mode: "list",
            target: 'current'
        });
    },
    /**
     * @private
     * @param {OdooEvent} event
     */
    _onFieldChanged: function (event) {
        event.stopPropagation();
        var fieldName = event.target.name;
        if (fieldName === 'partner_id') {
            var partner_id = event.data.changes.partner_id;
            this.trigger_up('change_partner', {'data': partner_id});
        } else {
            if (event.data.changes.amount && isNaN(event.data.changes.amount)) {
                return;
            }
            this.trigger_up('update_proposition', {'data': event.data.changes});
        }
    },
    /**
     * @private
     */
    _onTogglePanel: function () {
        var mode = this.$el.data('mode') === 'inactive' ? 'match' : 'inactive';
        this.trigger_up('change_mode', {'data': mode});
    },
    /**
     * @private
     */
    _onSearchBalanceAmount: function () {
        this.trigger_up('search_balance_amount');
    },
    /**
     * @private
     */
    _onShowPanel: function () {
        var mode = (this.$el.data('mode') === 'inactive' || this.$el.data('mode') === 'match') ? 'create' : 'match';
        this.trigger_up('change_mode', {'data': mode});
    },
    /**
     * @private
     * @param {input event} event
     */
    _onFilterChange: function (event) {
        this.trigger_up('change_filter', {'data': _.str.strip($(event.target).val())});
    },
    /**
     * @private
     * @param {keyup event} event
     */
    _onInputKeyup: function (event) {
        var target_partner_id = $(event.target).parents('[name="partner_id"]');
        if (target_partner_id.length === 1) {
            return;
        }
        if(event.keyCode === 13) {
            var created_lines = _.findWhere(this.model.lines, {mode: 'create'});
            if (created_lines && created_lines.balance.amount) {
                this._onCreateProposition();
            }
            return;
        }

        var self = this;
        for (var fieldName in this.fields) {
            var field = this.fields[fieldName];
            if (!field.$el.is(event.target)) {
                continue;
            }
            this._avoidFieldUpdate[field.name] = event.type !== 'focusout';
            field.value = false;
            field._setValue($(event.target).val()).then(function () {
                self._avoidFieldUpdate[field.name] = false;
            });
            break;
        }
    },
    /**
     * @private
     */
    _onLoadMore: function (ev) {
        ev.preventDefault();
        this.trigger_up('change_offset', {'data': 1});
    },
    /**
     * @private
     * @param {MouseEvent} event
     */
    _onSelectMoveLine: function (event) {
        var $el = $(event.target);
        this._destroyPopover($el);
        var moveLineId = $el.closest('.mv_line').data('line-id');
        this.trigger_up('add_proposition', {'data': moveLineId});
    },
    /**
     * @private
     * @param {MouseEvent} event
     */
    _onSelectProposition: function (event) {
        var $el = $(event.target);
        this._destroyPopover($el);
        var moveLineId = $el.closest('.mv_line').data('line-id');
        this.trigger_up('remove_proposition', {'data': moveLineId});
    },
    /**
     * @private
     * @param {MouseEvent} event
     */
    _onQuickCreateProposition: function (event) {
        document.activeElement && document.activeElement.blur();
        this.trigger_up('quick_create_proposition', {'data': $(event.target).data('reconcile-model-id')});
    },
    /**
     * @private
     */
    _onCreateProposition: function () {
        document.activeElement && document.activeElement.blur();
        var invalid = [];
        _.each(this.fields, function (field) {
            if (!field.isValid()) {
                invalid.push(field.string);
            }
        });
        if (invalid.length) {
            this.do_warn(_t("Some fields are undefined"), invalid.join(', '));
            return;
        }
        this.trigger_up('create_proposition');
    },
    /**
     * @private
     */
    _onValidate: function () {
        this.trigger_up('validate');
    },
    /**
     * @private
     * @param {MouseEvent} event
     */
    _onTogglePartialReconcile: function (e) {
        e.stopPropagation();
        var popover = $(e.target).data('bs.popover');
        popover && popover.dispose();
        this.trigger_up('toggle_partial_reconcile');
    }
});


/**
 * rendering of the manual reconciliation action contains progress bar, title
 * and auto reconciliation button
 */
var ManualRenderer = StatementRenderer.extend({
    template: "reconciliation.manual.statement",

    /**
     * avoid statement name edition
     *
     * @override
     * @private
     */
    _onClickStatementName: function () {}
});


/**
 * rendering of the manual reconciliation, contains line data, proposition and
 * view for 'match' mode
 */
var ManualLineRenderer = LineRenderer.extend({
    template: "reconciliation.manual.line",
     /**
     * @override
     * @param {string} handle
     * @param {number} proposition id (move line id)
     * @returns {Deferred}
     */
    removeProposition: function (handle, id) {
        if (!id) {
            return $.when();
        }
        return this._super(handle, id);
    },
    /**
     * move the partner field
     *
     * @override
     */
    start: function () {
        var self = this;
        return this._super.apply(this, arguments).then(function () {
            var defs = [];
            var def;
            if (self._initialState.partner_id) {
                def = self._makePartnerRecord(self._initialState.partner_id, self._initialState.partner_name).then(function (recordID) {
                    self.fields.partner_id = new relational_fields.FieldMany2One(self,
                        'partner_id',
                        self.model.get(recordID),
                        {mode: 'readonly'}
                    );
                });
                defs.push(def);
            } else {
                def = self.model.makeRecord('account.move.line', [{
                    relation: 'account.account',
                    type: 'many2one',
                    name: 'account_id',
                    value: [self._initialState.account_id.id, self._initialState.account_id.display_name],
                }]).then(function (recordID) {
                    self.fields.title_account_id = new relational_fields.FieldMany2One(self,
                        'account_id',
                        self.model.get(recordID),
                        {mode: 'readonly'}
                    );
                });
                defs.push(def);
            }

            return $.when.apply($, defs).then(function () {
                if (!self.fields.title_account_id) {
                    return self.fields.partner_id.prependTo(self.$('.accounting_view thead td:eq(1) span:first'));
                } else {
                    self.fields.partner_id.destroy();
                    return self.fields.title_account_id.appendTo(self.$('.accounting_view thead td:eq(1) span:first'));
                }
            });
        });
    },
    /**
     * @override
     */
    update: function (state) {
        this._super(state);
        var props = _.filter(state.reconciliation_proposition, {'display': true});
        if (!props.length) {
            var $line = $(qweb.render("reconciliation.line.mv_line", {'line': {}, 'state': state}));
            this.$('.accounting_view tbody').append($line);
        }
    },
    //--------------------------------------------------------------------------
    // Handlers
    //--------------------------------------------------------------------------
    /**
     * display journal_id field
     *
     * @override
     */
    _renderCreate: function (state) {
        this._super(state);
        this.$('.create .create_journal_id').show();
        this.$('.create .create_journal_id .o_input').addClass('o_required_modifier');
    },

});


return {
    StatementRenderer: StatementRenderer,
    ManualRenderer: ManualRenderer,
    LineRenderer: LineRenderer,
    ManualLineRenderer: ManualLineRenderer,
};
});<|MERGE_RESOLUTION|>--- conflicted
+++ resolved
@@ -397,37 +397,14 @@
 
         _.each(props, function (line) {
             line.display_triangle = (line.already_paid === false &&
-                ((state.balance.amount_currency < 0 || line.partial_reconcile) && partialDebitProp && partialDebitProp === line) ||
-                ((state.balance.amount_currency > 0 || line.partial_reconcile) && partialCreditProp && partialCreditProp === line));
+                (((state.balance.amount_currency < 0 || line.partial_reconcile) && partialDebitProp && partialDebitProp === line) ||
+                ((state.balance.amount_currency > 0 || line.partial_reconcile) && partialCreditProp && partialCreditProp === line)));
             var $line = $(qweb.render("reconciliation.line.mv_line", {'line': line, 'state': state}));
             if (!isNaN(line.id)) {
                 $('<span class="line_info_button fa fa-info-circle"/>')
                     .appendTo($line.find('.cell_info_popover'))
                     .attr("data-content", qweb.render('reconciliation.line.mv_line.details', {'line': line}));
             }
-<<<<<<< HEAD
-=======
-            if (line.already_paid === false &&
-                (((state.balance.amount_currency < 0 || line.partial_reconcile)
-                    && line.amount > 0 && state.st_line.amount > 0 && targetLineAmount < line.amount && partialDebitProps <= 1) ||
-                ((state.balance.amount_currency > 0 || line.partial_reconcile)
-                    && line.amount < 0 && state.st_line.amount < 0 && targetLineAmount > line.amount && partialCreditProps <= 1))) {
-                var $cell = $line.find(line.amount > 0 ? '.cell_right' : '.cell_left');
-                var text;
-                if (line.partial_reconcile) {
-                    text = _t("Undo the partial reconciliation.");
-                    $cell.text(line.write_off_amount_str);
-                } else {
-                    text = _t("This move's amount is higher than the transaction's amount. Click to register a partial payment and keep the payment balance open.");
-                }
-
-                $('<span class="do_partial_reconcile_'+(!line.partial_reconcile)+' line_info_button fa fa-exclamation-triangle"/>')
-                    .prependTo($cell)
-                    .attr("data-content", text);
-            }
-            targetLineAmount -= line.amount;
-
->>>>>>> 27a084eb
             $props.append($line);
         });
 
