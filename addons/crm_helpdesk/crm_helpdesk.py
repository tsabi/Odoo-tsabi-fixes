--- conflicted
+++ resolved
@@ -26,7 +26,6 @@
 import binascii
 import tools
 
-wizard.email_compose_message.email_model.append('crm.helpdesk')
 CRM_HELPDESK_STATES = (
     crm.AVAILABLE_STATES[2][0], # Cancelled
     crm.AVAILABLE_STATES[3][0], # Done
@@ -126,10 +125,6 @@
         if res:
             vals.update(res)
 
-<<<<<<< HEAD
-        return self.create(cr, uid, vals, context)
-
-=======
         res_id = self.create(cr, uid, vals, context)
 
         attachments = msg.get('attachments', {})
@@ -147,7 +142,6 @@
 
         return res_id
 
->>>>>>> 5be7bbd5
     def message_update(self, cr, uid, ids, msg, vals={}, default_act='pending', context=None):
         """
         @param self: The object pointer
@@ -184,8 +178,6 @@
                 values.update(state=crm.AVAILABLE_STATES[1][0]) #re-open
             res = self.write(cr, uid, [case.id], values, context=context)
 
-<<<<<<< HEAD
-=======
         attachments = msg.get('attachments', {})
         self.history(cr, uid, ids, _('receive'), history=True,
                             subject = msg.get('subject'),
@@ -200,7 +192,6 @@
                             context = context)
         return res
 
->>>>>>> 5be7bbd5
 crm_helpdesk()
 
 # vim:expandtab:smartindent:tabstop=4:softtabstop=4:shiftwidth=4:
