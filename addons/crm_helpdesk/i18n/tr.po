--- conflicted
+++ resolved
@@ -1,30 +1,23 @@
-# Turkish translation for openobject-addons
-# Copyright (c) 2014 Rosetta Contributors and Canonical Ltd 2014
-# This file is distributed under the same license as the openobject-addons package.
-# FIRST AUTHOR <EMAIL@ADDRESS>, 2014.
-#
+# Translation of Odoo Server.
+# This file contains the translation of the following modules:
+# * crm_helpdesk
+# 
+# Translators:
+# FIRST AUTHOR <EMAIL@ADDRESS>, 2014
+# Murat Kaplan <muratk@projetgrup.com>, 2015
 msgid ""
 msgstr ""
-<<<<<<< HEAD
-"Project-Id-Version: openobject-addons\n"
-"Report-Msgid-Bugs-To: FULL NAME <EMAIL@ADDRESS>\n"
-"POT-Creation-Date: 2014-09-23 16:27+0000\n"
-"PO-Revision-Date: 2014-11-01 06:48+0000\n"
-"Last-Translator: Ayhan KIZILTAN <Unknown>\n"
-"Language-Team: Turkish <tr@li.org>\n"
-=======
 "Project-Id-Version: Odoo 8.0\n"
 "Report-Msgid-Bugs-To: \n"
 "POT-Creation-Date: 2015-01-21 14:07+0000\n"
 "PO-Revision-Date: 2015-12-04 21:24+0000\n"
 "Last-Translator: Murat Kaplan <muratk@projetgrup.com>\n"
 "Language-Team: Turkish (http://www.transifex.com/odoo/odoo-8/language/tr/)\n"
->>>>>>> 83a4a582
 "MIME-Version: 1.0\n"
 "Content-Type: text/plain; charset=UTF-8\n"
-"Content-Transfer-Encoding: 8bit\n"
-"X-Launchpad-Export-Date: 2014-11-02 06:19+0000\n"
-"X-Generator: Launchpad (build 17211)\n"
+"Content-Transfer-Encoding: \n"
+"Language: tr\n"
+"Plural-Forms: nplurals=2; plural=(n > 1);\n"
 
 #. module: crm_helpdesk
 #: field:crm.helpdesk.report,email:0
@@ -45,27 +38,12 @@
 "                Helpdesk and Support allow you to track your interventions.\n"
 "              </p><p>\n"
 "                Use the Odoo Issues system to manage your support\n"
-"                activities. Issues can be connected to the email gateway: "
-"new\n"
-"                emails may create issues, each of them automatically gets "
-"the\n"
+"                activities. Issues can be connected to the email gateway: new\n"
+"                emails may create issues, each of them automatically gets the\n"
 "                history of the conversation with the customer.\n"
 "              </p>\n"
 "            "
-msgstr ""
-"<p class=\"oe_view_nocontent_create\">\n"
-"                Yeni bir istek oluşturmak için tıklayın. \n"
-"              </p><p>\n"
-"                Yardım masası ve Destek müdahalelerinizi izlemenizi sağlar.\n"
-"              </p><p>\n"
-"                Odoo Sorun sistemini destek eylemlerinizi yönetmek için\n"
-"                kullanın. Sorunlar posta ağgeçidine bağlantılı olabilir: "
-"yeni\n"
-"                epostalar sorunları oluşturur, bunların her biri "
-"müşterinizle\n"
-"                görüşmelerinizin geçmişini otomatik olarak alır.\n"
-"              </p>\n"
-"            "
+msgstr "<p class=\"oe_view_nocontent_create\">\n                Yeni bir istek oluşturmak için tıklayın. \n              </p><p>\n                Yardım masası ve Destek müdahalelerinizi izlemenizi sağlar.\n              </p><p>\n                Odoo Sorun sistemini destek eylemlerinizi yönetmek için\n                kullanın. Sorunlar posta ağgeçidine bağlantılı olabilir: yeni\n                epostalar sorunları oluşturur, bunların her biri müşterinizle\n                görüşmelerinizin geçmişini otomatik olarak alır.\n              </p>\n            "
 
 #. module: crm_helpdesk
 #: field:crm.helpdesk,active:0
@@ -83,8 +61,7 @@
 msgstr "Bana ya da Satış Takım(lar)ıma atanmış"
 
 #. module: crm_helpdesk
-#: selection:crm.helpdesk,state:0
-#: selection:crm.helpdesk.report,state:0
+#: selection:crm.helpdesk,state:0 selection:crm.helpdesk.report,state:0
 msgid "Cancelled"
 msgstr "İptal Edildi"
 
@@ -99,14 +76,12 @@
 msgstr "Sınıflandırma"
 
 #. module: crm_helpdesk
-#: field:crm.helpdesk,categ_id:0
-#: field:crm.helpdesk.report,categ_id:0
+#: field:crm.helpdesk,categ_id:0 field:crm.helpdesk.report,categ_id:0
 msgid "Category"
 msgstr "Kategori"
 
 #. module: crm_helpdesk
-#: field:crm.helpdesk,channel_id:0
-#: field:crm.helpdesk.report,channel_id:0
+#: field:crm.helpdesk,channel_id:0 field:crm.helpdesk.report,channel_id:0
 msgid "Channel"
 msgstr "Kanal"
 
@@ -117,8 +92,7 @@
 msgstr "Kapanış Tarihi"
 
 #. module: crm_helpdesk
-#: field:crm.helpdesk,date_closed:0
-#: selection:crm.helpdesk,state:0
+#: field:crm.helpdesk,date_closed:0 selection:crm.helpdesk,state:0
 #: view:crm.helpdesk.report:crm_helpdesk.view_report_crm_helpdesk_filter
 #: selection:crm.helpdesk.report,state:0
 msgid "Closed"
@@ -146,9 +120,7 @@
 msgid ""
 "Create and manage helpdesk categories to better manage and classify your "
 "support requests."
-msgstr ""
-"Destek taleplerini daha iyi yönetmek ve sınıflandırmak için destek masası "
-"kategorileri oluşturun ve yönetin."
+msgstr "Destek taleplerini daha iyi yönetmek ve sınıflandırmak için destek masası kategorileri oluşturun ve yönetin."
 
 #. module: crm_helpdesk
 #: field:crm.helpdesk,create_uid:0
@@ -156,15 +128,13 @@
 msgstr "Oluşturan"
 
 #. module: crm_helpdesk
-#: field:crm.helpdesk,create_date:0
-#: field:crm.helpdesk.report,create_date:0
+#: field:crm.helpdesk,create_date:0 field:crm.helpdesk.report,create_date:0
 msgid "Creation Date"
 msgstr "Oluşturma Tarihi"
 
 #. module: crm_helpdesk
 #: view:crm.helpdesk:crm_helpdesk.crm_case_tree_view_helpdesk
-#: field:crm.helpdesk,date:0
-#: field:crm.helpdesk.report,date:0
+#: field:crm.helpdesk,date:0 field:crm.helpdesk.report,date:0
 msgid "Date"
 msgstr "Tarih"
 
@@ -263,48 +233,45 @@
 "Have a general overview of all support requests by sorting them with "
 "specific criteria such as the processing time, number of requests answered, "
 "emails sent and costs."
-msgstr ""
-"Destek taleplerini zaman süreci, yanıtlanan taleplerin sayısı, gönderilen e-"
-"postalar ve maliyetler gibi belirli kriterlere göre sıralayarak genel olarak "
-"gözden geçirebilirsiniz."
+msgstr "Destek taleplerini zaman süreci, yanıtlanan taleplerin sayısı, gönderilen e-postalar ve maliyetler gibi belirli kriterlere göre sıralayarak genel olarak gözden geçirebilirsiniz."
 
 #. module: crm_helpdesk
 #: view:crm.helpdesk.report:crm_helpdesk.view_report_crm_helpdesk_graph
 #: model:ir.model,name:crm_helpdesk.model_crm_helpdesk
 #: model:ir.ui.menu,name:crm_helpdesk.menu_config_helpdesk
 msgid "Helpdesk"
-msgstr "DestekMasası"
+msgstr "Destek Masası"
 
 #. module: crm_helpdesk
 #: model:ir.actions.act_window,name:crm_helpdesk.action_report_crm_helpdesk
 #: model:ir.ui.menu,name:crm_helpdesk.menu_report_crm_helpdesks_tree
 msgid "Helpdesk Analysis"
-msgstr "DestekMasası Analizi"
+msgstr "Destek Masası Analizi"
 
 #. module: crm_helpdesk
 #: model:ir.actions.act_window,name:crm_helpdesk.crm_helpdesk_categ_action
 msgid "Helpdesk Categories"
-msgstr "DestekMasası Kategorileri"
+msgstr "Destek Masası Kategorileri"
 
 #. module: crm_helpdesk
 #: model:ir.actions.act_window,name:crm_helpdesk.crm_case_helpdesk_act111
 msgid "Helpdesk Requests"
-msgstr "DestekMasası Talepleri"
+msgstr "Destek Masası Talepleri"
 
 #. module: crm_helpdesk
 #: view:crm.helpdesk:crm_helpdesk.crm_case_form_view_helpdesk
 msgid "Helpdesk Support"
-msgstr "DestekMasası Desteği"
+msgstr "Destek Masası Desteği"
 
 #. module: crm_helpdesk
 #: view:crm.helpdesk:crm_helpdesk.crm_case_tree_view_helpdesk
 msgid "Helpdesk Support Tree"
-msgstr "DestekMasası Destek Ağacı"
+msgstr "Destek Masası Destek Ağacı"
 
 #. module: crm_helpdesk
 #: view:crm.helpdesk:crm_helpdesk.crm_case_helpdesk_calendar_view
 msgid "Helpdesk Supports"
-msgstr "DestekMasası Destekleri"
+msgstr "Destek Masası Kayıtları"
 
 #. module: crm_helpdesk
 #: model:ir.ui.menu,name:crm_helpdesk.menu_help_support_main
@@ -314,20 +281,17 @@
 #. module: crm_helpdesk
 #: model:ir.model,name:crm_helpdesk.model_crm_helpdesk_report
 msgid "Helpdesk report after Sales Services"
-msgstr "Satış Servisi sonrası DestekMasası desteği"
+msgstr "Satış Servisi sonrası Destek Masası desteği"
 
 #. module: crm_helpdesk
 #: view:crm.helpdesk:crm_helpdesk.view_crm_case_helpdesk_filter
 msgid ""
 "Helpdesk requests that are assigned to me or to one of the sale teams I "
 "manage"
-msgstr ""
-"Bana ya da yönettiğim satış takımlarından birine atanmış Yardım Masası "
-"istekleri"
-
-#. module: crm_helpdesk
-#: selection:crm.helpdesk,priority:0
-#: selection:crm.helpdesk.report,priority:0
+msgstr "Bana ya da yönettiğim satış takımlarından birine atanmış Yardım Masası istekleri"
+
+#. module: crm_helpdesk
+#: selection:crm.helpdesk,priority:0 selection:crm.helpdesk.report,priority:0
 msgid "High"
 msgstr "Yüksek"
 
@@ -341,13 +305,10 @@
 msgid ""
 "Holds the Chatter summary (number of messages, ...). This summary is "
 "directly in html format in order to be inserted in kanban views."
-msgstr ""
-"Sohbetçi özetini tutar (mesajların sayısı, ...). Bu özet kanban ekranlarına "
-"eklenebilmesi için html biçimindedir."
-
-#. module: crm_helpdesk
-#: field:crm.helpdesk,id:0
-#: field:crm.helpdesk.report,id:0
+msgstr "Sohbetçi özetini tutar (mesajların sayısı, ...). Bu özet kanban ekranlarına eklenebilmesi için html biçimindedir."
+
+#. module: crm_helpdesk
+#: field:crm.helpdesk,id:0 field:crm.helpdesk.report,id:0
 msgid "ID"
 msgstr "ID"
 
@@ -382,8 +343,7 @@
 msgstr "Son Güncelleyen"
 
 #. module: crm_helpdesk
-#: selection:crm.helpdesk,priority:0
-#: selection:crm.helpdesk.report,priority:0
+#: selection:crm.helpdesk,priority:0 selection:crm.helpdesk.report,priority:0
 msgid "Low"
 msgstr "Düşük"
 
@@ -461,8 +421,7 @@
 msgstr "Konu Yok"
 
 #. module: crm_helpdesk
-#: selection:crm.helpdesk,priority:0
-#: selection:crm.helpdesk.report,priority:0
+#: selection:crm.helpdesk,priority:0 selection:crm.helpdesk.report,priority:0
 msgid "Normal"
 msgstr "Normal"
 
@@ -499,14 +458,12 @@
 
 #. module: crm_helpdesk
 #: view:crm.helpdesk:crm_helpdesk.view_crm_case_helpdesk_filter
-#: selection:crm.helpdesk,state:0
-#: selection:crm.helpdesk.report,state:0
+#: selection:crm.helpdesk,state:0 selection:crm.helpdesk.report,state:0
 msgid "Pending"
 msgstr "Bekleyen"
 
 #. module: crm_helpdesk
-#: field:crm.helpdesk,planned_cost:0
-#: field:crm.helpdesk.report,planned_cost:0
+#: field:crm.helpdesk,planned_cost:0 field:crm.helpdesk.report,planned_cost:0
 msgid "Planned Costs"
 msgstr "Planlanan Maliyet"
 
@@ -576,9 +533,7 @@
 msgid ""
 "Responsible sales team. Define Responsible user and Email account for mail "
 "gateway."
-msgstr ""
-"Sorumlu satış takımı. Posta ağgeçidi için Sorumlu kullanıcı ve Eposta hesabı "
-"tanımla."
+msgstr "Sorumlu satış takımı. Posta ağgeçidi için Sorumlu kullanıcı ve Eposta hesabı tanımla."
 
 #. module: crm_helpdesk
 #: view:crm.helpdesk:crm_helpdesk.view_crm_case_helpdesk_filter
@@ -600,7 +555,7 @@
 #. module: crm_helpdesk
 #: view:crm.helpdesk:crm_helpdesk.view_crm_case_helpdesk_filter
 msgid "Search Helpdesk"
-msgstr "DestekMasası'nı Ara"
+msgstr "Destek Masası'nı Ara"
 
 #. module: crm_helpdesk
 #: field:crm.helpdesk.report,section_id:0
@@ -623,21 +578,11 @@
 #. module: crm_helpdesk
 #: help:crm.helpdesk,state:0
 msgid ""
-"The status is set to 'Draft', when a case is created.                        "
-"          \n"
-"If the case is in progress the status is set to 'Open'.                      "
-"            \n"
-"When the case is over, the status is set to 'Done'.                          "
-"        \n"
+"The status is set to 'Draft', when a case is created.                                  \n"
+"If the case is in progress the status is set to 'Open'.                                  \n"
+"When the case is over, the status is set to 'Done'.                                  \n"
 "If the case needs to be reviewed then the status is set to 'Pending'."
-msgstr ""
-"Bir olay oluşturulduğunda durumu 'Taslak' olarak ayarlanır.                  "
-"                \n"
-"Eğer olay sürmekteyse durumu 'Açık' olarak ayarlanır.                        "
-"          \n"
-"olay bittiyse durumu 'Yapıldı' olarak ayarlanır.                             "
-"     \n"
-"Olayın incelenmesi gerekiyorsa durumu 'Bekliyor' olarak ayarlanır."
+msgstr "Bir olay oluşturulduğunda durumu 'Taslak' olarak ayarlanır.                                  \nEğer olay sürmekteyse durumu 'Açık' olarak ayarlanır.                                  \nolay bittiyse durumu 'Yapıldı' olarak ayarlanır.                                  \nOlayın incelenmesi gerekiyorsa durumu 'Bekliyor' olarak ayarlanır."
 
 #. module: crm_helpdesk
 #: help:crm.helpdesk,email_cc:0
@@ -645,9 +590,7 @@
 "These email addresses will be added to the CC field of all inbound and "
 "outbound emails for this record before being sent. Separate multiple email "
 "addresses with a comma"
-msgstr ""
-"Bu e-posta adresleri gönderilmeden önce bütün gelen ve giden e-postaların CC "
-"satırına eklenecektir. Birden fazla e-posta adresini virgül ile ayırınız."
+msgstr "Bu e-posta adresleri gönderilmeden önce bütün gelen ve giden e-postaların CC satırına eklenecektir. Birden fazla e-posta adresini virgül ile ayırınız."
 
 #. module: crm_helpdesk
 #: field:crm.helpdesk,message_unread:0
@@ -685,11 +628,4 @@
 msgid ""
 "You can not escalate, you are already at the top level regarding your sales-"
 "team category."
-msgstr ""
-"Yükseltemezsiniz, satış-takımı kategorisine göre zaten en üst düzeydesiniz."
-
-#~ msgid "My company"
-#~ msgstr "Şirketim"
-
-#~ msgid "# of Cases"
-#~ msgstr "# nın Vakaları"+msgstr "Yükseltemezsiniz, satış-takımı kategorisine göre zaten en üst düzeydesiniz."