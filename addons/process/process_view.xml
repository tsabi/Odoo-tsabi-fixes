<?xml version="1.0" ?>
<openerp>
<data>

    <menuitem
        id="menu_process"
        name="Enterprise Process"
        parent="base.menu_custom"/>

    <!-- Views for Process -->
    <record model="ir.ui.view" id="view_process_form">
        <field name="name">process.process.form</field>
        <field name="model">process.process</field>
        <field name="type">form</field>
        <field name="arch" type="xml">
            <form string="Process" version="7.0">
                <sheet>
                    <group col="4">
                        <field name="name"/>
                        <field name="model_id"/>
                        <field name="active"/>
                    </group>
                    <notebook colspan="4">
                        <page string="Nodes">
                            <field name="node_ids" colspan="4" nolabel="1">
                                <tree string="Process Nodes">
                                    <field name="name"/>
                                    <field name="model_id"/>
                                    <field name="kind"/>
                                    <field name="flow_start"/>
                                </tree>
                                <form string="Process Node" version="7.0">
                                    <group>
                                        <group>
                                            <field name="name"/>
                                            <field name="flow_start"/>
                                        </group>
                                        <group>
                                            <field name="kind"/>
                                            <field name="subflow_id" attrs="{'invisible':[('kind','!=','subflow')]}"/>
                                        </group>
                                    </group>
                                    
                                    <notebook colspan="4">
                                        <page string="Properties">
                                            <group colspan="4" col="6">
                                                <field name="model_id"/>
                                                <field name="menu_id"/>
                                                <field name="help_url" widget="url"/>
                                            </group>
                                            <separator string="Conditions" colspan="4"/>
                                            <field name="model_states"/>
                                            <field name="condition_ids" nolabel="1" colspan="4">
                                                <tree string="Other Conditions" editable="top">
                                                    <field name="name"/>
                                                    <field name="model_id"/>
                                                    <field name="model_states"/>
                                                </tree>
                                            </field>
                                        </page>
                                        <page string="Transitions">
                                            <group colspan="4" col="4">
                                                <group colspan="2" col="2">
                                                    <field name="transition_in" nolabel="1" height="400">
                                                        <tree string="Incoming Transitions">
                                                            <field name="name"/>
                                                            <field name="source_node_id"/>
                                                        </tree>
                                                    </field>
                                               </group>
                                               <group colspan="2" col="2">
                                                    <field name="transition_out" nolabel="1" height="400">
                                                        <tree string="Outgoing Transitions">
                                                            <field name="name"/>
                                                            <field name="target_node_id"/>
                                                        </tree>
                                                    </field>
                                               </group>
                                            </group>
                                        </page>
                                        <page string="Notes">
                                           <field name="note" nolabel="1" colspan="4"/>
                                        </page>
                                    </notebook>
                                </form>
                            </field>
                        </page>
                        <page string="Notes">
                            <field name="note" colspan="4" nolabel="1"/>
                        </page>
                    </notebook>
                </sheet>
            </form>
        </field>
    </record>

    <record model="ir.ui.view" id="view_process_tree">
        <field name="name">process.process.tree</field>
        <field name="model">process.process</field>
        <field name="type">tree</field>
        <field name="arch" type="xml">
            <tree string="Process">
                <field name="name"/>
                <field name="model_id"/>
                <field name="active"/>
            </tree>
        </field>
    </record>

    <record id="view_process_filter" model="ir.ui.view">
            <field name="name">process.process.filter</field>
            <field name="model">process.process</field>
            <field name="type">search</field>
            <field name="arch" type="xml">
                <search string="Search Process">
                    <group>
                        <field name="name" string="Process"/>
                        <separator orientation="vertical"/>
                        <field name="model_id"/>
                    </group>
                    <newline/>
                    <group expand="0" string="Group By...">
                        <filter string="Object" icon="terp-stock_align_left_24" domain="[]" context="{'group_by':'model_id'}"/>
                    </group>
                </search>
            </field>
        </record>

    <record model="ir.actions.act_window" id="action_process_form">
        <field name="name">Processes</field>
        <field name="res_model">process.process</field>
        <field name="view_type">form</field>
        <field name="view_mode">tree,form</field>
        <field name="search_view_id" ref="view_process_filter" />
    </record>
    <menuitem
        id="menu_process_form"
        action="action_process_form"
        parent="menu_process"/>

    <!-- Nodes -->
    <record model="ir.ui.view" id="view_process_node_tree">
        <field name="name">process.node.tree</field>
        <field name="model">process.node</field>
        <field name="type">tree</field>
        <field name="arch" type="xml">
            <tree string="Process Nodes">
                <field name="name"/>
                <field name="process_id"/>
                <field name="model_id"/>
                <field name="kind"/>
                <field name="flow_start"/>
            </tree>
        </field>
    </record>

    <record model="ir.ui.view" id="view_process_node_form">
        <field name="name">process.node.form</field>
        <field name="model">process.node</field>
        <field name="type">form</field>
        <field name="arch" type="xml">
            <form string="Process Node" version="7.0">
<<<<<<< HEAD
                <sheet layout="auto">
                    <group>
                        <group>
                            <field name="name"/>
                            <field name="process_id"/>
                            <field name="flow_start"/>
                        </group>
                        <group>
                            <field name="kind"/>
                            <field name="subflow_id" attrs="{'invisible':[('kind','!=','subflow')]}"/>
                        </group>
=======
                <sheet >
                    <group colspan="4" col="6">
                        <field name="name"/>
                        <field name="process_id"/>
                        <field name="flow_start"/>
                        <field name="kind"/>
                        <field name="subflow_id" attrs="{'invisible':[('kind','!=','subflow')]}"/>
>>>>>>> 9c9141cc
                    </group>
                    <notebook>
                        <page string="Properties">
                            <group col="4">
                                <field name="model_id"/>
                                <field name="menu_id"/>
                                <field name="help_url" widget="url"/>
                                <field name="model_states"/>
                            </group>
                            <field name="condition_ids">
                                <tree string="Other Conditions" editable="bottom">
                                    <field name="name"/>
                                    <field name="model_id"/>
                                    <field name="model_states"/>
                                </tree>
                            </field>
                        </page>
                        <page string="Transitions">
                            <field name="transition_in" nolabel="1" height="400">
                                <tree string="Incoming Transitions">
                                    <field name="name"/>
                                    <field name="source_node_id"/>
                                </tree>
                            </field>
                            <field name="transition_out" nolabel="1" height="400">
                                <tree string="Outgoing Transitions">
                                    <field name="name"/>
                                    <field name="target_node_id"/>
                                </tree>
                            </field>
                        </page>
                        <page string="Notes">
                           <field name="note"/>
                        </page>
                    </notebook>
                </sheet>
            </form>
        </field>
    </record>

    <record id="view_process_node_filter" model="ir.ui.view">
        <field name="name">process.node.filter</field>
        <field name="model">process.node</field>
        <field name="type">search</field>
        <field name="arch" type="xml">
            <search string="Search ProcessNode">
                <group>
                    <field name="name" string="Process Node"/>
                    <separator orientation="vertical"/>
                    <field name="model_id"/>
                    <field name="kind" />
                </group>
                <newline/>
                <group expand="0" string="Group By...">
                    <filter string="Object" icon="terp-stock_align_left_24" domain="[]" context="{'group_by':'model_id'}"/>
                    <filter string="Kind Of Node" icon="terp-stock_symbol-selection" domain="[]" context="{'group_by':'kind'}"/>
                </group>
            </search>
        </field>
    </record>

    <record model="ir.actions.act_window" id="action_process_node_form">
        <field name="name">Process Nodes</field>
        <field name="res_model">process.node</field>
        <field name="view_type">form</field>
        <field name="view_mode">tree,form</field>
        <field name="search_view_id" ref="view_process_node_filter" />
    </record>

    <menuitem
        id="menu_process_node_form"
        action="action_process_node_form"
        parent="menu_process"/>

    <!-- Transitions -->

    <record model="ir.ui.view" id="view_process_transition_tree">
        <field name="name">process.transition.tree</field>
        <field name="model">process.transition</field>
        <field name="type">tree</field>
        <field name="arch" type="xml">
            <tree string="Process Transition">
                <field name="name"/>
                <field name="source_node_id"/>
                <field name="target_node_id"/>
            </tree>
        </field>
    </record>

    <record model="ir.ui.view" id="view_process_transition_form">
        <field name="name">process.transition.form</field>
        <field name="model">process.transition</field>
        <field name="type">form</field>
        <field name="arch" type="xml">
            <form string="Process Transition" version="7.0">
                <sheet >
                    <group col="4">
                        <field name="name"/>
                        <field name="source_node_id"/>
                        <field name="target_node_id"/>
                    </group>
                    <notebook>
                        <page string="Actions">
                            <field name="action_ids">
                                <tree string="Actions">
                                    <field name="name"/>
                                    <field name="state"/>
                                    <field name="action"/>
                                </tree>
                                <form string="Actions" version="7.0">
                                    <group col="4">
                                        <field name="name" colspan="4"/>
                                        <field name="state"/>
                                        <field name="action"/>
                                    </group>
                                </form>
                            </field>
                        </page>
                        <page string="Workflow Transitions">
                            <field name="transition_ids"/>
                        </page>
                        <page string="Associated Groups">
                            <field name="group_ids"/>
                        </page>
                        <page string="Notes">
                            <field name="note"/>
                        </page>
                    </notebook>
                </sheet>
            </form>
        </field>
    </record>

    <record id="view_process_transition_filter" model="ir.ui.view">
        <field name="name">process.transition.filter</field>
        <field name="model">process.transition</field>
        <field name="type">search</field>
        <field name="arch" type="xml">
            <search string="Search Process Transition">
                <group>
                    <field name="name" string="Process Transition"/>
                    <separator orientation="vertical"/>
                    <field name="source_node_id"/>
                    <field name="target_node_id"/>
                </group>
<!--
                <newline/>
                <group expand="0" string="Group By..." colspan="4" col="4">
                    <filter string="Source Node" icon="terp-personal" domain="[]" context="{'group_by':'source_node_id'}"/>
                    <filter string="Target Node" icon="terp-personal" domain="[]" context="{'group_by':'target_node_id'}"/>
                </group>
-->
            </search>
        </field>
    </record>

    <record model="ir.actions.act_window" id="action_process_transition_form">
        <field name="name">Process Transitions</field>
        <field name="res_model">process.transition</field>
        <field name="view_type">form</field>
        <field name="view_mode">tree,form</field>
        <field name="search_view_id" ref="view_process_transition_filter" />
    </record>
    <menuitem
        id="menu_process_transition_form"
        action="action_process_transition_form"
        parent="menu_process"/>

</data>
</openerp><|MERGE_RESOLUTION|>--- conflicted
+++ resolved
@@ -160,7 +160,6 @@
         <field name="type">form</field>
         <field name="arch" type="xml">
             <form string="Process Node" version="7.0">
-<<<<<<< HEAD
                 <sheet layout="auto">
                     <group>
                         <group>
@@ -172,15 +171,6 @@
                             <field name="kind"/>
                             <field name="subflow_id" attrs="{'invisible':[('kind','!=','subflow')]}"/>
                         </group>
-=======
-                <sheet >
-                    <group colspan="4" col="6">
-                        <field name="name"/>
-                        <field name="process_id"/>
-                        <field name="flow_start"/>
-                        <field name="kind"/>
-                        <field name="subflow_id" attrs="{'invisible':[('kind','!=','subflow')]}"/>
->>>>>>> 9c9141cc
                     </group>
                     <notebook>
                         <page string="Properties">
