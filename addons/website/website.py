--- conflicted
+++ resolved
@@ -112,7 +112,6 @@
 
         # check if xmlid of the template exists
         try:
-<<<<<<< HEAD
             module, xmlid = template.split('.', 1)
             IMD.get_object_reference(cr, uid, module, xmlid)
         except ValueError: # catches both unpack errors and gor errors
@@ -121,14 +120,7 @@
                 IMD.get_object_reference(cr, uid, module, xmlid)
             except ValueError:
                 logger.error("Website Rendering Error.\n\n%s" % traceback.format_exc())
-                return self.render('website.404', qweb_context)
-=======
-            model, xmlid = template.split('.', 1)
-            model, id = IMD.get_object_reference(cr, uid, model, xmlid)
-        except ValueError:
-            logger.error("Website Rendering Error.\n\n%s" % traceback.format_exc())
-            return self.render(cr, uid, ids, 'website.404', qweb_context)
->>>>>>> 6788b91a
+                return self.render(cr, uid, ids, 'website.404', qweb_context)
 
         try:
             return view.render(cr, uid, "%s.%s" % (module, xmlid),
