# -*- coding: utf-8 -*-
# Part of Odoo. See LICENSE file for full copyright and licensing details.

import inspect
import logging
import hashlib
import re

from werkzeug import urls
from werkzeug.exceptions import NotFound

from odoo import api, fields, models, tools
from odoo.addons.http_routing.models.ir_http import slugify, _guess_mimetype
from odoo.addons.website.models.ir_http import sitemap_qs2dom
from odoo.addons.portal.controllers.portal import pager
from odoo.tools import pycompat
from odoo.http import request
from odoo.osv import expression
from odoo.osv.expression import FALSE_DOMAIN
from odoo.tools.translate import _

logger = logging.getLogger(__name__)


DEFAULT_CDN_FILTERS = [
    "^/[^/]+/static/",
    "^/web/(css|js)/",
    "^/web/image",
    "^/web/content",
    # retrocompatibility
    "^/website/image/",
]


class Website(models.Model):

    _name = "website"
    _description = "Website"

    @api.model
    def website_domain(self, website_id=False):
        return [('website_id', 'in', (False, website_id or self.id))]

    def _active_languages(self):
        return self.env['res.lang'].search([]).ids

    def _default_language(self):
        lang_code = self.env['ir.default'].get('res.partner', 'lang')
        def_lang = self.env['res.lang'].search([('code', '=', lang_code)], limit=1)
        return def_lang.id if def_lang else self._active_languages()[0]

    name = fields.Char('Website Name', required=True)
    domain = fields.Char('Website Domain')
    country_group_ids = fields.Many2many('res.country.group', 'website_country_group_rel', 'website_id', 'country_group_id',
                                         string='Country Groups', help='Used when multiple websites have the same domain.')
    company_id = fields.Many2one('res.company', string="Company", default=lambda self: self.env.ref('base.main_company').id, required=True)
    language_ids = fields.Many2many('res.lang', 'website_lang_rel', 'website_id', 'lang_id', 'Languages', default=_active_languages)
    default_lang_id = fields.Many2one('res.lang', string="Default Language", default=_default_language, required=True)
    default_lang_code = fields.Char("Default language code", related='default_lang_id.code', store=True)
    auto_redirect_lang = fields.Boolean('Autoredirect Language', default=True, help="Should users be redirected to their browser's language")

    def _default_social_facebook(self):
        return self.env.ref('base.main_company').social_facebook

    def _default_social_github(self):
        return self.env.ref('base.main_company').social_github

    def _default_social_linkedin(self):
        return self.env.ref('base.main_company').social_linkedin

    def _default_social_youtube(self):
        return self.env.ref('base.main_company').social_youtube

    def _default_social_googleplus(self):
        return self.env.ref('base.main_company').social_googleplus

    def _default_social_instagram(self):
        return self.env.ref('base.main_company').social_instagram

    def _default_social_twitter(self):
        return self.env.ref('base.main_company').social_twitter

    social_twitter = fields.Char('Twitter Account', default=_default_social_twitter)
    social_facebook = fields.Char('Facebook Account', default=_default_social_facebook)
    social_github = fields.Char('GitHub Account', default=_default_social_github)
    social_linkedin = fields.Char('LinkedIn Account', default=_default_social_linkedin)
    social_youtube = fields.Char('Youtube Account', default=_default_social_youtube)
    social_googleplus = fields.Char('Google+ Account', default=_default_social_googleplus)
    social_instagram = fields.Char('Instagram Account', default=_default_social_instagram)

    google_analytics_key = fields.Char('Google Analytics Key')
    google_management_client_id = fields.Char('Google Client ID')
    google_management_client_secret = fields.Char('Google Client Secret')

    google_maps_api_key = fields.Char('Google Maps API Key')

    user_id = fields.Many2one('res.users', string='Public User', required=True)
    cdn_activated = fields.Boolean('Content Delivery Network (CDN)')
    cdn_url = fields.Char('CDN Base URL', default='')
    cdn_filters = fields.Text('CDN Filters', default=lambda s: '\n'.join(DEFAULT_CDN_FILTERS), help="URL matching those filters will be rewritten using the CDN Base URL")
    partner_id = fields.Many2one(related='user_id.partner_id', relation='res.partner', string='Public Partner')
    menu_id = fields.Many2one('website.menu', compute='_compute_menu', string='Main Menu')
    homepage_id = fields.Many2one('website.page', string='Homepage')
    favicon = fields.Binary(string="Website Favicon", help="This field holds the image used to display a favicon on the website.")
    theme_id = fields.Many2one('ir.module.module', help='Installed theme')

    specific_user_account = fields.Boolean('Specific User Account', help='If True, new accounts will be associated to the current website')
    auth_signup_uninvited = fields.Selection([
        ('b2b', 'On invitation'),
        ('b2c', 'Free sign up'),
    ], string='Customer Account', default='b2b')

    @api.multi
    def _compute_menu(self):
        Menu = self.env['website.menu']
        for website in self:
            website.menu_id = Menu.search([('parent_id', '=', False), ('website_id', '=', website.id)], order='id', limit=1).id

    @api.model
    def create(self, vals):
        if 'user_id' not in vals:
            company = self.env['res.company'].browse(vals.get('company_id'))
            vals['user_id'] = company._get_public_user().id if company else self.env.ref('base.public_user').id

        res = super(Website, self).create(vals)
        res._bootstrap_homepage()
        return res

    @api.multi
    def write(self, values):
        self._get_languages.clear_cache(self)
        if 'company_id' in values and 'user_id' not in values:
            company = self.env['res.company'].browse(values['company_id'])
            values['user_id'] = company._get_public_user().id

        result = super(Website, self).write(values)
        if 'cdn_activated' in values or 'cdn_url' in values or 'cdn_filters' in values:
            # invalidate the caches from static node at compile time
            self.env['ir.qweb'].clear_caches()
        return result

    # ----------------------------------------------------------
    # Page Management
    # ----------------------------------------------------------
    def _bootstrap_homepage(self):
        standard_homepage = self.env.ref('website.homepage', raise_if_not_found=False)
        if not standard_homepage:
            return

        new_homepage_view = '''<t name="Homepage" t-name="website.homepage%s">
        <t t-call="website.layout">
            <div id="wrap" class="oe_structure oe_empty"/>
            </t>
        </t>''' % (self.id)
        standard_homepage.with_context(website_id=self.id).arch_db = new_homepage_view

        self.homepage_id = self.env['website.page'].search([('website_id', '=', self.id),
                                                            ('key', '=', standard_homepage.key)])
        top_menu = self.env['website.menu'].create({
            'name': _('Top Menu for website %s') % self.id,
            'website_id': self.id,
            'sequence': 0
        })
        self.menu_id = top_menu.id
        self.env['website.menu'].create({
            'name': _('Home'),
            'url': '/',
            'website_id': self.id,
            'parent_id': top_menu.id,
            'sequence': 10
        })

    @api.model
    def new_page(self, name=False, add_menu=False, template='website.default_page', ispage=True, namespace=None):
        """ Create a new website page, and assign it a xmlid based on the given one
            :param name : the name of the page
            :param template : potential xml_id of the page to create
            :param namespace : module part of the xml_id if none, the template module name is used
        """
        if namespace:
            template_module = namespace
        else:
            template_module, _ = template.split('.')
        page_url = '/' + slugify(name, max_length=1024, path=True)
        page_url = self.get_unique_path(page_url)
        page_key = slugify(name)
        result = dict({'url': page_url, 'view_id': False})

        if not name:
            name = 'Home'
            page_key = 'home'

        template_record = self.env.ref(template)
        website_id = self._context.get('website_id')
        key = self.get_unique_key(page_key, template_module)
        view = template_record.copy({'website_id': website_id, 'key': key})

        view.with_context(lang=None).write({
            'arch': template_record.arch.replace(template, key),
            'name': name,
        })

        if view.arch_fs:
            view.arch_fs = False

        website = self.get_current_website()
        if ispage:
            page = self.env['website.page'].create({
                'url': page_url,
                'website_id': website.id,  # remove it if only one webiste or not?
                'view_id': view.id,
            })
            result['view_id'] = view.id
        if add_menu:
            self.env['website.menu'].create({
                'name': name,
                'url': page_url,
                'parent_id': website.menu_id.id,
                'page_id': page.id,
                'website_id': website.id,
            })
        return result

    @api.model
    def guess_mimetype(self):
        return _guess_mimetype()

    def get_unique_path(self, page_url):
        """ Given an url, return that url suffixed by counter if it already exists
            :param page_url : the url to be checked for uniqueness
        """
        inc = 0
        # we only want a unique_path for website specific.
        # we need to be able to have /url for website=False, and /url for website=1
        # in case of duplicate, page manager will allow you to manage this case
        domain_static = [('website_id', '=', self.get_current_website().id)]  # .website_domain()
        page_temp = page_url
        while self.env['website.page'].with_context(active_test=False).sudo().search([('url', '=', page_temp)] + domain_static):
            inc += 1
            page_temp = page_url + (inc and "-%s" % inc or "")
        return page_temp

    def get_unique_key(self, string, template_module=False):
        """ Given a string, return an unique key including module prefix.
            It will be suffixed by a counter if it already exists to garantee uniqueness.
            :param string : the key to be checked for uniqueness, you can pass it with 'website.' or not
            :param template_module : the module to be prefixed on the key, if not set, we will use website
        """
        if template_module:
            string = template_module + '.' + string
        else:
            if not string.startswith('website.'):
                string = 'website.' + string

        # Look for unique key
        key_copy = string
        inc = 0
        domain_static = self.get_current_website().website_domain()
        while self.env['website.page'].with_context(active_test=False).sudo().search([('key', '=', key_copy)] + domain_static):
            inc += 1
            key_copy = string + (inc and "-%s" % inc or "")
        return key_copy

    def key_to_view_id(self, view_id):
        return self.env['ir.ui.view'].search([
            ('id', '=', view_id), ('type', '=', 'qweb')
        ] + self.env['website'].website_domain(self._context.get('website_id')))

    @api.model
    def page_search_dependencies(self, page_id=False):
        """ Search dependencies just for information. It will not catch 100%
            of dependencies and False positive is more than possible
            Each module could add dependences in this dict
            :returns a dictionnary where key is the 'categorie' of object related to the given
                view, and the value is the list of text and link to the resource using given page
        """
        dependencies = {}
        if not page_id:
            return dependencies

        page = self.env['website.page'].browse(int(page_id))
        website = self.env['website'].browse(self._context.get('website_id'))
        url = page.url

        # search for website_page with link
        website_page_search_dom = [('view_id.arch_db', 'ilike', url)] + website.website_domain()
        pages = self.env['website.page'].search(website_page_search_dom)
        page_key = _('Page')
        if len(pages) > 1:
            page_key = _('Pages')
        page_view_ids = []
        for page in pages:
            dependencies.setdefault(page_key, [])
            dependencies[page_key].append({
                'text': _('Page <b>%s</b> contains a link to this page') % page.url,
                'item': page.name,
                'link': page.url,
            })
            page_view_ids.append(page.view_id.id)

        # search for ir_ui_view (not from a website_page) with link
        page_search_dom = [('arch_db', 'ilike', url), ('id', 'not in', page_view_ids)] + website.website_domain()
        views = self.env['ir.ui.view'].search(page_search_dom)
        view_key = _('Template')
        if len(views) > 1:
            view_key = _('Templates')
        for view in views:
            dependencies.setdefault(view_key, [])
            dependencies[view_key].append({
                'text': _('Template <b>%s (id:%s)</b> contains a link to this page') % (view.key or view.name, view.id),
                'link': '/web#id=%s&view_type=form&model=ir.ui.view' % view.id,
                'item': _('%s (id:%s)') % (view.key or view.name, view.id),
            })
        # search for menu with link
        menu_search_dom = [('url', 'ilike', '%s' % url)] + website.website_domain()

        menus = self.env['website.menu'].search(menu_search_dom)
        menu_key = _('Menu')
        if len(menus) > 1:
            menu_key = _('Menus')
        for menu in menus:
            dependencies.setdefault(menu_key, []).append({
                'text': _('This page is in the menu <b>%s</b>') % menu.name,
                'link': '/web#id=%s&view_type=form&model=website.menu' % menu.id,
                'item': menu.name,
            })

        return dependencies

    @api.model
    def page_search_key_dependencies(self, page_id=False):
        """ Search dependencies just for information. It will not catch 100%
            of dependencies and False positive is more than possible
            Each module could add dependences in this dict
            :returns a dictionnary where key is the 'categorie' of object related to the given
                view, and the value is the list of text and link to the resource using given page
        """
        dependencies = {}
        if not page_id:
            return dependencies

        page = self.env['website.page'].browse(int(page_id))
        website = self.env['website'].browse(self._context.get('website_id'))
        key = page.key

        # search for website_page with link
        website_page_search_dom = [
            ('view_id.arch_db', 'ilike', key),
            ('id', '!=', page.id)
        ] + website.website_domain()
        pages = self.env['website.page'].search(website_page_search_dom)
        page_key = _('Page')
        if len(pages) > 1:
            page_key = _('Pages')
        page_view_ids = []
        for p in pages:
            dependencies.setdefault(page_key, [])
            dependencies[page_key].append({
                'text': _('Page <b>%s</b> is calling this file') % p.url,
                'item': p.name,
                'link': p.url,
            })
            page_view_ids.append(p.view_id.id)

        # search for ir_ui_view (not from a website_page) with link
        page_search_dom = [
            ('arch_db', 'ilike', key), ('id', 'not in', page_view_ids),
            ('id', '!=', page.view_id.id),
        ] + website.website_domain()
        views = self.env['ir.ui.view'].search(page_search_dom)
        view_key = _('Template')
        if len(views) > 1:
            view_key = _('Templates')
        for view in views:
            dependencies.setdefault(view_key, [])
            dependencies[view_key].append({
                'text': _('Template <b>%s (id:%s)</b> is calling this file') % (view.key or view.name, view.id),
                'item': _('%s (id:%s)') % (view.key or view.name, view.id),
                'link': '/web#id=%s&view_type=form&model=ir.ui.view' % view.id,
            })

        return dependencies


    # ----------------------------------------------------------
    # Languages
    # ----------------------------------------------------------

    @api.multi
    def get_languages(self):
        self.ensure_one()
        return self._get_languages()

    @tools.cache('self.id')
    def _get_languages(self):
        return [(lg.code, lg.name) for lg in self.language_ids]

    @api.multi
    def get_alternate_languages(self, req=None):
        langs = []
        if req is None:
            req = request.httprequest
        default = self.get_current_website().default_lang_code
        shorts = []

        def get_url_localized(router, lang):
            arguments = dict(request.endpoint_arguments)
            for key, val in list(arguments.items()):
                if isinstance(val, models.BaseModel):
                    arguments[key] = val.with_context(lang=lang)
            return router.build(request.endpoint, arguments)

        router = request.httprequest.app.get_db_router(request.db).bind('')
        for code, dummy in self.get_languages():
            lg_path = ('/' + code) if code != default else ''
            lg_codes = code.split('_')
            shorts.append(lg_codes[0])
            uri = get_url_localized(router, code) if request.endpoint else request.httprequest.path
            if req.query_string:
                uri += u'?' + req.query_string.decode('utf-8')
            lang = {
                'hreflang': ('-'.join(lg_codes)).lower(),
                'short': lg_codes[0],
                'href': req.url_root[0:-1] + lg_path + uri,
            }
            langs.append(lang)
        for lang in langs:
            if shorts.count(lang['short']) == 1:
                lang['hreflang'] = lang['short']
        return langs

    # ----------------------------------------------------------
    # Utilities
    # ----------------------------------------------------------

    @api.model
    def get_current_website(self):
        if request and request.session.get('force_website_id'):
            return self.browse(request.session['force_website_id'])

        domain_name = request and request.httprequest.environ.get('HTTP_HOST', '').split(':')[0] or None

        country = request.session.geoip.get('country_code') if request and request.session.geoip else False
        country_id = False
        if country:
            country_id = request.env['res.country'].search([('code', '=', country)], limit=1).id

        website_id = self._get_current_website_id(domain_name, country_id)
        return self.browse(website_id)

    @tools.cache('domain_name', 'country_id')
    def _get_current_website_id(self, domain_name, country_id):
        # sort on country_group_ids so that we fall back on a generic website (empty country_group_ids)
        websites = self.search([('domain', '=', domain_name)]).sorted('country_group_ids')

        if not websites:
            return self.search([], limit=1).id
        elif len(websites) == 1:
            return websites.id
        else:  # > 1 website with the same domain
            country_specific_websites = websites.filtered(lambda website: country_id in website.country_group_ids.mapped('country_ids').ids)
            return country_specific_websites[0].id if country_specific_websites else websites[0].id

    def _force(self):
        self._force_website(self.id)

    def _force_website(self, website_id):
        if request:
            request.session['force_website_id'] = website_id and int(website_id)

    @api.model
    def is_publisher(self):
        return self.env['ir.model.access'].check('ir.ui.view', 'write', False)

    @api.model
    def is_user(self):
        return self.env['ir.model.access'].check('ir.ui.menu', 'read', False)

    @api.model
    def is_public_user(self):
        return request.env.user.id == request.website.user_id.id

    @api.model
    def get_template(self, template):
        View = self.env['ir.ui.view']
        if isinstance(template, pycompat.integer_types):
            view_id = template
        else:
            if '.' not in template:
                template = 'website.%s' % template
            view_id = View.get_view_id(template)
        if not view_id:
            raise NotFound
        return View.browse(view_id)

    @api.model
    def pager(self, url, total, page=1, step=30, scope=5, url_args=None):
        return pager(url, total, page=page, step=step, scope=scope, url_args=url_args)

    def rule_is_enumerable(self, rule):
        """ Checks that it is possible to generate sensible GET queries for
            a given rule (if the endpoint matches its own requirements)
            :type rule: werkzeug.routing.Rule
            :rtype: bool
        """
        endpoint = rule.endpoint
        methods = endpoint.routing.get('methods') or ['GET']

        converters = list(rule._converters.values())
        if not ('GET' in methods and
                endpoint.routing['type'] == 'http' and
                endpoint.routing['auth'] in ('none', 'public') and
                endpoint.routing.get('website', False) and
                all(hasattr(converter, 'generate') for converter in converters)):
                return False

        # dont't list routes without argument having no default value or converter
        spec = inspect.getargspec(endpoint.method.original_func)

        # remove self and arguments having a default value
        defaults_count = len(spec.defaults or [])
        args = spec.args[1:(-defaults_count or None)]

        # check that all args have a converter
        return all((arg in rule._converters) for arg in args)

    @api.multi
    def enumerate_pages(self, query_string=None, force=False):
        """ Available pages in the website/CMS. This is mostly used for links
            generation and can be overridden by modules setting up new HTML
            controllers for dynamic pages (e.g. blog).
            By default, returns template views marked as pages.
            :param str query_string: a (user-provided) string, fetches pages
                                     matching the string
            :returns: a list of mappings with two keys: ``name`` is the displayable
                      name of the resource (page), ``url`` is the absolute URL
                      of the same.
            :rtype: list({name: str, url: str})
        """

        router = request.httprequest.app.get_db_router(request.db)
        # Force enumeration to be performed as public user
        url_set = set()

        sitemap_endpoint_done = set()

        for rule in router.iter_rules():
            if 'sitemap' in rule.endpoint.routing:
                if rule.endpoint in sitemap_endpoint_done:
                    continue
                sitemap_endpoint_done.add(rule.endpoint)

                func = rule.endpoint.routing['sitemap']
                if func is False:
                    continue
                for loc in func(self.env, rule, query_string):
                    yield loc
                continue

            if not self.rule_is_enumerable(rule):
                continue

            converters = rule._converters or {}
            if query_string and not converters and (query_string not in rule.build([{}], append_unknown=False)[1]):
                continue
            values = [{}]
            # converters with a domain are processed after the other ones
            convitems = sorted(
                converters.items(),
                key=lambda x: (hasattr(x[1], 'domain') and (x[1].domain != '[]'), rule._trace.index((True, x[0]))))

            for (i, (name, converter)) in enumerate(convitems):
                newval = []
                for val in values:
                    query = i == len(convitems) - 1 and query_string
                    if query:
                        r = "".join([x[1] for x in rule._trace[1:] if not x[0]])  # remove model converter from route
                        query = sitemap_qs2dom(query, r, self.env[converter.model]._rec_name)
                        if query == FALSE_DOMAIN:
                            continue
                    for value_dict in converter.generate(uid=self.env.uid, dom=query, args=val):
                        newval.append(val.copy())
                        value_dict[name] = value_dict['loc']
                        del value_dict['loc']
                        newval[-1].update(value_dict)
                values = newval

            for value in values:
                domain_part, url = rule.build(value, append_unknown=False)
                if not query_string or query_string.lower() in url.lower():
                    page = {'loc': url}
                    for key, val in value.items():
                        if key.startswith('__'):
                            page[key[2:]] = val
                    if url in ('/sitemap.xml',):
                        continue
                    if url in url_set:
                        continue
                    url_set.add(url)

                    yield page

        # '/' already has a http.route & is in the routing_map so it will already have an entry in the xml
        domain = [('url', '!=', '/')]
        if not force:
            domain += [('website_indexed', '=', True)]
            # is_visible
            domain += [('website_published', '=', True), '|', ('date_publish', '=', False), ('date_publish', '<=', fields.Datetime.now())]

        if query_string:
            domain += [('url', 'like', query_string)]

        pages = self.get_website_pages(domain)

        for page in pages:
            record = {'loc': page['url'], 'id': page['id'], 'name': page['name']}
            if page.view_id and page.view_id.priority != 16:
                record['__priority'] = min(round(page.view_id.priority / 32.0, 1), 1)
            if page['write_date']:
                record['__lastmod'] = page['write_date'].date()
            yield record

    @api.multi
    def get_website_pages(self, domain=[], order='name', limit=None):
        domain += self.get_current_website().website_domain()
        pages = request.env['website.page'].search(domain, order='name', limit=limit)
        return pages

    @api.multi
    def search_pages(self, needle=None, limit=None):
        name = slugify(needle, max_length=50, path=True)
        res = []
        for page in self.enumerate_pages(query_string=name, force=True):
            res.append(page)
            if len(res) == limit:
                break
        return res

    @api.model
    def image_url(self, record, field, size=None):
        """ Returns a local url that points to the image field of a given browse record. """
        sudo_record = record.sudo()
        sha = hashlib.sha1(str(getattr(sudo_record, '__last_update')).encode('utf-8')).hexdigest()[0:7]
        size = '' if size is None else '/%s' % size
        return '/web/image/%s/%s/%s%s?unique=%s' % (record._name, record.id, field, size, sha)

    def get_cdn_url(self, uri):
        self.ensure_one()
        if not uri:
            return ''
        cdn_url = self.cdn_url
        cdn_filters = (self.cdn_filters or '').splitlines()
        for flt in cdn_filters:
            if flt and re.match(flt, uri):
                return urls.url_join(cdn_url, uri)
        return uri

    @api.model
    def action_dashboard_redirect(self):
        if self.env.user.has_group('base.group_system') or self.env.user.has_group('website.group_website_designer'):
            return self.env.ref('website.backend_dashboard').read()[0]
        return self.env.ref('website.action_website').read()[0]

    def button_go_website(self):
        self._force()
        return {
            'type': 'ir.actions.act_url',
            'url': '/',
            'target': 'self',
        }


class SeoMetadata(models.AbstractModel):

    _name = 'website.seo.metadata'
    _description = 'SEO metadata'

    website_meta_title = fields.Char("Website meta title", translate=True)
    website_meta_description = fields.Text("Website meta description", translate=True)
    website_meta_keywords = fields.Char("Website meta keywords", translate=True)
    website_meta_og_img = fields.Char("Website opengraph image")

    def _default_website_meta(self):
        """ This method will return default meta information. It return the dict
            contains meta property as a key and meta content as a value.
            e.g. 'og:type': 'website'.

            Override this method in case you want to change default value
            from any model. e.g. change value of og:image to product specific
            images instead of default images
        """
        self.ensure_one()
        company = request.website.company_id.sudo()
        title = (request.website or company).name
        if 'name' in self:
            title = '%s | %s' % (self.name, title)
        # Default meta for OpenGraph
        default_opengraph = {
            'og:type': 'website',
            'og:title': title,
            'og:site_name': company.name,
            'og:url': request.httprequest.url,
            'og:image': '/web/image/res.company/%s/logo' % company.id,
        }
        # Default meta for Twitter
        default_twitter = {
            'twitter:card': 'summary_large_image',
            'twitter:title': title,
            'twitter:image': '/web/image/res.company/%s/logo' % company.id,
        }
        if company.social_twitter:
            default_twitter['twitter:site'] = "@%s" % company.social_twitter.split('/')[-1]

        return {
            'default_opengraph': default_opengraph,
            'default_twitter': default_twitter
        }

    def get_website_meta(self):
        """ This method will return final meta information. It will replace
            default values with user's custom value (if user modified it from
            the seo popup of fronted)

            This method is not meant for overridden. To customize meta values
            override `_default_website_meta` method instead of this method. This
            method only replaces user custom values in defaults.
        """
        root_url = request.httprequest.url_root.strip('/')
        default_meta = self._default_website_meta()
        opengraph_meta, twitter_meta = default_meta['default_opengraph'], default_meta['default_twitter']
        if self.website_meta_title:
            opengraph_meta['og:title'] = self.website_meta_title
            twitter_meta['twitter:title'] = self.website_meta_title
        if self.website_meta_description:
            opengraph_meta['og:description'] = self.website_meta_description
            twitter_meta['twitter:description'] = self.website_meta_description
        meta_image = self.website_meta_og_img or opengraph_meta['og:image']
        if meta_image.startswith('/'):
            meta_image = "%s%s" % (root_url, meta_image)
        opengraph_meta['og:image'] = meta_image
        twitter_meta['twitter:image'] = meta_image
        return {
            'opengraph_meta': opengraph_meta,
            'twitter_meta': twitter_meta
        }


class WebsiteMultiMixin(models.AbstractModel):

    _name = 'website.multi.mixin'

    website_id = fields.Many2one('website', string='Website', help='Restrict publishing to this website.')

    @api.multi
    def can_access_from_current_website(self, website_id=False):
        can_access = True
        for record in self:
            if (website_id or record.website_id.id) not in (False, request.website.id):
                can_access = False
                continue
        return can_access


class WebsitePublishedMixin(models.AbstractModel):

    _name = "website.published.mixin"

    website_published = fields.Boolean('Visible on current website', related='is_published')
    is_published = fields.Boolean('Is published')
    website_url = fields.Char('Website URL', compute='_compute_website_url', help='The full URL to access the document through the website.')

    @api.multi
    def _compute_website_url(self):
        for record in self:
            record.website_url = '#'

    @api.multi
    def website_publish_button(self):
        self.ensure_one()
        if self.env.user.has_group('website.group_website_publisher') and self.website_url != '#':
            # Force website to land on record's website to publish/unpublish it
            if 'website_id' in self and self.env.user.has_group('website.group_multi_website'):
                self.website_id._force()
            return self.open_website_url()
        return self.write({'website_published': not self.website_published})

    def open_website_url(self):
        return {
            'type': 'ir.actions.act_url',
            'url': self.website_url,
            'target': 'self',
        }


class WebsitePublishedMultiMixin(WebsitePublishedMixin):

    _name = 'website.published.multi.mixin'
    _inherit = ['website.published.mixin', 'website.multi.mixin']

    website_published = fields.Boolean(compute='_compute_website_published',
                                       inverse='_inverse_website_published',
                                       search='_search_website_published',
                                       related=False)

    @api.multi
    @api.depends('is_published', 'website_id')
    def _compute_website_published(self):
        current_website_id = self._context.get('website_id')
        for record in self:
            if current_website_id:
                record.website_published = record.is_published and (not record.website_id or record.website_id.id == current_website_id)
            else:
                record.website_published = record.is_published

    @api.multi
    def _inverse_website_published(self):
        for record in self:
            record.is_published = record.website_published

    def _search_website_published(self, operator, value):
        if not isinstance(value, bool) or operator not in ('=', '!='):
            logger.warning('unsupported search on website_published: %s, %s', operator, value)
            return [()]

        if operator in expression.NEGATIVE_TERM_OPERATORS:
            value = not value

        current_website_id = self._context.get('website_id')
        is_published = [('is_published', '=', value)]
        if current_website_id:
            on_current_website = self.env['website'].website_domain(current_website_id)
            return (['!'] if value is False else []) + expression.AND([is_published, on_current_website])
        else:  # should be in the backend, return things that are published anywhere
            return is_published


class Page(models.Model):
    _name = 'website.page'
    _inherits = {'ir.ui.view': 'view_id'}
    _inherit = 'website.published.multi.mixin'
    _description = 'Page'
    _order = 'website_id'

    url = fields.Char('Page URL')
    view_id = fields.Many2one('ir.ui.view', string='View', required=True, ondelete="cascade")
    website_indexed = fields.Boolean('Page Indexed', default=True)
    date_publish = fields.Datetime('Publishing Date')
    # This is needed to be able to display if page is a menu in /website/pages
    menu_ids = fields.One2many('website.menu', 'page_id', 'Related Menus')
    is_homepage = fields.Boolean(compute='_compute_homepage', inverse='_set_homepage', string='Homepage')
    is_visible = fields.Boolean(compute='_compute_visible', string='Is Visible')

    # Page options
    header_overlay = fields.Boolean()
    header_color = fields.Char()

    # don't use mixin website_id but use website_id on ir.ui.view instead
    website_id = fields.Many2one(related='view_id.website_id', store=True)

    @api.one
    def _compute_homepage(self):
        self.is_homepage = self == self.env['website'].get_current_website().homepage_id

    @api.one
    def _set_homepage(self):
        website = self.env['website'].get_current_website()
        if self.is_homepage:
            if website.homepage_id != self:
                website.write({'homepage_id': self.id})
        else:
            if website.homepage_id == self:
                website.write({'homepage_id': None})

    @api.one
    def _compute_visible(self):
        self.is_visible = self.website_published and (not self.date_publish or self.date_publish < fields.Datetime.now())

    @api.multi
    def _is_most_specific_page(self, page_to_test):
        '''This will test if page_to_test is the most specific page in self.'''
        pages_for_url = self.sorted(key=lambda p: not p.website_id).filtered(lambda page: page.url == page_to_test.url)

        # this works because pages are _order'ed by website_id
        most_specific_page = pages_for_url[0]

        return most_specific_page == page_to_test

    @api.model
    def get_page_info(self, id):
        return self.browse(id).read(
            ['id', 'name', 'url', 'website_published', 'website_indexed', 'date_publish', 'menu_ids', 'is_homepage', 'website_id'],
        )

    @api.multi
    def get_view_identifier(self):
        """ Get identifier of this page view that may be used to render it """
        return self.view_id.id

    @api.model
    def save_page_info(self, website_id, data):
        website = self.env['website'].browse(website_id)
        page = self.browse(int(data['id']))

        # If URL has been edited, slug it
        original_url = page.url
        url = data['url']
        if not url.startswith('/'):
            url = '/' + url
        if page.url != url:
            url = '/' + slugify(url, max_length=1024, path=True)
            url = self.env['website'].get_unique_path(url)

        # If name has changed, check for key uniqueness
        if page.name != data['name']:
            page_key = self.env['website'].get_unique_key(slugify(data['name']))
        else:
            page_key = page.key

        menu = self.env['website.menu'].search([('page_id', '=', int(data['id']))])
        if not data['is_menu']:
            # If the page is no longer in menu, we should remove its website_menu
            if menu:
                menu.unlink()
        else:
            # The page is now a menu, check if has already one
            if menu:
                menu.write({'url': url})
            else:
                self.env['website.menu'].create({
                    'name': data['name'],
                    'url': url,
                    'page_id': data['id'],
                    'parent_id': website.menu_id.id,
                    'website_id': website.id,
                })

        # Edits via the page manager shouldn't trigger the COW
        # mechanism and generate new pages. The user manages page
        # visibility manually with is_published here.
        w_vals = {
            'key': page_key,
            'name': data['name'],
            'url': url,
            'is_published': data['website_published'],
            'website_id': False if data['share_page_info'] else website.id,
            'website_indexed': data['website_indexed'],
            'date_publish': data['date_publish'] or None,
            'is_homepage': data['is_homepage'],
        }
        # toggle is hidden to prevent user to unshare a page
        if 'share_page_info' in data:
            w_vals['website_id'] = False if data['share_page_info'] else website.id
        page.with_context(no_cow=True).write(w_vals)

        # Create redirect if needed
        if data['create_redirect']:
            self.env['website.redirect'].create({
                'type': data['redirect_type'],
                'url_from': original_url,
                'url_to': url,
                'website_id': website.id,
            })

        return url

    @api.multi
    @api.returns('self', lambda value: value.id)
    def copy(self, default=None):
        if default:
            if not default.get('view_id'):
                view = self.env['ir.ui.view'].browse(self.view_id.id)
                new_view = view.copy({'website_id': default.get('website_id')})
                default['view_id'] = new_view.id

            default['url'] = default.get('url', self.env['website'].get_unique_path(self.url))
        return super(Page, self).copy(default=default)

    @api.model
    def clone_page(self, page_id, clone_menu=True):
        """ Clone a page, given its identifier
            :param page_id : website.page identifier
        """
        page = self.browse(int(page_id))
        new_page = page.copy(dict(name=page.name, website_id=self.env['website'].get_current_website().id))
        # Should not clone menu if the page was cloned from one website to another
        # Eg: Cloning a generic page (no website) will create a page with a website, we can't clone menu (not same container)
        if clone_menu and new_page.website_id == page.website_id:
            menu = self.env['website.menu'].search([('page_id', '=', page_id)], limit=1)
            if menu:
                # If the page being cloned has a menu, clone it too
                menu.copy({'url': new_page.url, 'name': menu.name, 'page_id': new_page.id})

        return new_page.url + '?enable_editor=1'

    @api.multi
    def unlink(self):
        # When a website_page is deleted, the ORM does not delete its
        # ir_ui_view. So we got to delete it ourself, but only if the
        # ir_ui_view is not used by another website_page.
        for page in self:
            # Other pages linked to the ir_ui_view of the page being deleted (will it even be possible?)
            pages_linked_to_iruiview = self.search(
                [('view_id', '=', page.view_id.id), ('id', '!=', page.id)]
            )
<<<<<<< HEAD
            if len(pages_linked_to_iruiview) == 0 and not page.view_id.inherit_children_ids:
                # If there is no other pages linked to that ir_ui_view, we can delete the ir_ui_view
                page.view_id.unlink()
=======
            if not pages_linked_to_iruiview:
                # If there is no other pages linked to that ir_ui_view, we can delete the ir_ui_view
                page.view_id.unlink()
        # And then delete the website_page itself
>>>>>>> d78f23df
        return super(Page, self).unlink()

    @api.multi
    def write(self, vals):
        if 'url' in vals and not vals['url'].startswith('/'):
            vals['url'] = '/' + vals['url']
        return super(Page, self).write(vals)

    def get_website_meta(self):
        self.ensure_one()
        return self.view_id.get_website_meta()


class Menu(models.Model):

    _name = "website.menu"
    _description = "Website Menu"

    _parent_store = True
    _order = "sequence, id"

    def _default_sequence(self):
        menu = self.search([], limit=1, order="sequence DESC")
        return menu.sequence or 0

    name = fields.Char('Menu', required=True, translate=True)
    url = fields.Char('Url', default='')
    page_id = fields.Many2one('website.page', 'Related Page', ondelete='cascade')
    new_window = fields.Boolean('New Window')
    sequence = fields.Integer(default=_default_sequence)
    website_id = fields.Many2one('website', 'Website')
    parent_id = fields.Many2one('website.menu', 'Parent Menu', index=True, ondelete="cascade")
    child_id = fields.One2many('website.menu', 'parent_id', string='Child Menus')
    parent_path = fields.Char(index=True)
    is_visible = fields.Boolean(compute='_compute_visible', string='Is Visible')

    @api.multi
    def name_get(self):
        res = []
        for menu in self:
            website_suffix = '%s - %s' % (menu.name, menu.website_id.name)
            res.append((menu.id, website_suffix if menu.website_id and self.env.user.has_group('website.group_multi_website') else menu.name))
        return res

    @api.model
    def create(self, vals):
        ''' In case a menu without a website_id is trying to be created, we duplicate
            it for every website.
            Note: Particulary useful when installing a module that adds a menu like
                  /shop. So every website has the shop menu.
        '''
        if vals.get('website_id'):
            return super(Menu, self).create(vals)
        elif self._context.get('website_id'):
            vals['website_id'] = self._context.get('website_id')
            return super(Menu, self).create(vals)
        else:
            # create for every site
            for website in self.env['website'].search([]):
                vals.update({
                    'website_id': website.id,
                    'parent_id': website.menu_id.id,
                })
                res = super(Menu, self).create(vals)
        return res  # Only one record is returned but multiple could have been created

    @api.one
    def _compute_visible(self):
        visible = True
        if self.page_id and not self.page_id.sudo().is_visible and not self.user_has_groups('base.group_user'):
            visible = False
        self.is_visible = visible

    @api.model
    def clean_url(self):
        # clean the url with heuristic
        if self.page_id:
            url = self.page_id.sudo().url
        else:
            url = self.url
            if url and not self.url.startswith('/'):
                if '@' in self.url:
                    if not self.url.startswith('mailto'):
                        url = 'mailto:%s' % self.url
                elif not self.url.startswith('http'):
                    url = '/%s' % self.url
        return url

    # would be better to take a menu_id as argument
    @api.model
    def get_tree(self, website_id, menu_id=None):
        def make_tree(node):
            page_id = node.page_id.id if node.page_id else None
            is_homepage = page_id and self.env['website'].browse(website_id).homepage_id.id == page_id
            menu_node = dict(
                id=node.id,
                name=node.name,
                url=node.page_id.url if page_id else node.url,
                new_window=node.new_window,
                sequence=node.sequence,
                parent_id=node.parent_id.id,
                children=[],
                is_homepage=is_homepage,
            )
            for child in node.child_id:
                menu_node['children'].append(make_tree(child))
            return menu_node
        if menu_id:
            menu = self.browse(menu_id)
        else:
            menu = self.env['website'].browse(website_id).menu_id
        return make_tree(menu)

    @api.model
    def save(self, website_id, data):
        def replace_id(old_id, new_id):
            for menu in data['data']:
                if menu['id'] == old_id:
                    menu['id'] = new_id
                if menu['parent_id'] == old_id:
                    menu['parent_id'] = new_id
        to_delete = data['to_delete']
        if to_delete:
            self.browse(to_delete).unlink()
        for menu in data['data']:
            mid = menu['id']
            # new menu are prefixed by new-
            if isinstance(mid, pycompat.string_types):
                new_menu = self.create({'name': menu['name'], 'website_id': website_id})
                replace_id(mid, new_menu.id)
        for menu in data['data']:
            menu_id = self.browse(menu['id'])
            # if the url match a website.page, set the m2o relation
            # except if the menu url is '#', meaning it will be used as a menu container, most likely for a dropdown
            if menu['url'] == '#':
                if menu_id.page_id:
                    menu_id.page_id = None
            else:
                page = self.env['website.page'].search(['|', ('url', '=', menu['url']), ('url', '=', '/' + menu['url'])], limit=1)
                if page:
                    menu['page_id'] = page.id
                    menu['url'] = page.url
                elif menu_id.page_id:
                    menu_id.page_id.write({'url': menu['url']})
            menu_id.write(menu)

        return True


class WebsiteRedirect(models.Model):
    _name = "website.redirect"
    _description = "Website Redirect"
    _order = "sequence, id"
    _rec_name = 'url_from'

    type = fields.Selection([('301', 'Moved permanently (301)'), ('302', 'Moved temporarily (302)')], string='Redirection Type', required=True)
    url_from = fields.Char('Redirect From', required=True)
    url_to = fields.Char('Redirect To', required=True)
    website_id = fields.Many2one('website', 'Website')
    active = fields.Boolean(default=True)
    sequence = fields.Integer()<|MERGE_RESOLUTION|>--- conflicted
+++ resolved
@@ -1002,16 +1002,9 @@
             pages_linked_to_iruiview = self.search(
                 [('view_id', '=', page.view_id.id), ('id', '!=', page.id)]
             )
-<<<<<<< HEAD
-            if len(pages_linked_to_iruiview) == 0 and not page.view_id.inherit_children_ids:
+            if not pages_linked_to_iruiview and not page.view_id.inherit_children_ids:
                 # If there is no other pages linked to that ir_ui_view, we can delete the ir_ui_view
                 page.view_id.unlink()
-=======
-            if not pages_linked_to_iruiview:
-                # If there is no other pages linked to that ir_ui_view, we can delete the ir_ui_view
-                page.view_id.unlink()
-        # And then delete the website_page itself
->>>>>>> d78f23df
         return super(Page, self).unlink()
 
     @api.multi
