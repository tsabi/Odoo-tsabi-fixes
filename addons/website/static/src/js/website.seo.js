--- conflicted
+++ resolved
@@ -352,8 +352,7 @@
     canEditKeywords: false,
     canEditLanguage: false,
     maxTitleSize: 65,
-<<<<<<< HEAD
-    maxDescriptionSize: 150,
+    maxDescriptionSize: 160,  // TODO master: remove me and add warning
 
     init: function (parent, options) {
         options = options || {};
@@ -368,9 +367,6 @@
 
         this._super(parent, options);
     },
-=======
-    maxDescriptionSize: 160,  // TODO master: remove me and add warning
->>>>>>> 3e15b864
     start: function () {
         var self = this;
 
