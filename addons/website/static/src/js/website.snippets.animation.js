odoo.define('website.snippets.animation', function (require) {
'use strict';

var ajax = require('web.ajax');
var Class = require('web.Class');
var core = require('web.core');
var base = require('web_editor.base');
var animation = require('web_editor.snippets.animation');

var qweb = core.qweb;

// Initialize fallbacks for the use of requestAnimationFrame, cancelAnimationFrame and performance.now()
window.requestAnimationFrame = window.requestAnimationFrame
    || window.webkitRequestAnimationFrame
    || window.mozRequestAnimationFrame
    || window.msRequestAnimationFrame
    || window.oRequestAnimationFrame
    || function (callback) { window.setTimeout(callback, 10); };

window.cancelAnimationFrame = window.cancelAnimationFrame
    || window.webkitCancelAnimationFrame
    || window.mozCancelAnimationFrame
    || window.msCancelAnimationFrame
    || window.oCancelAnimationFrame
    || function (id) { window.clearTimeout(id); };

if (!window.performance || !window.performance.now) window.performance = {now: function () { return Date.now(); }};

/**
 * The AnimationComponent class in in charge of handling one animation loop using the requestAnimationFrame
 * feature. This is used by the Animation class below and should not be called directly by an end developer.
 * The component contains a simple API, it can be started, stopped, played and paused.
 */
var AnimationComponent = Class.extend({
    init: function (parent, updateCallback, startEvents, $startTarget, options) {
        this.parent = parent; // The Animation class instance which is using this component

        options = options || {};
        this._minFrameTime = 1000 / (options.maxFPS || 100);

        // Initialize the animation startEvents, startTarget, endEvents, endTarget and callbacks
        this._updateCallback = updateCallback || function () {};
        this.startEvents = startEvents || "scroll";
        this.$startTarget = $($startTarget || window);
        this._getStateCallback = options.getStateCallback
            || ((this.startEvents === "scroll" && this.$startTarget[0] === window) ? function () { return window.pageYOffset; } : false)
            || ((this.startEvents === "resize" && this.$startTarget[0] === window) ? function () { return {width: window.innerWidth, height: window.innerHeight}; } : false)
            || function () { return undefined; };
        this.endEvents = options.endEvents || false;
        this.$endTarget = options.$endTarget ? $(options.$endTarget) : this.$startTarget;

        // Add a namespace to events using the generated uid
        this._uid = "_animationComponent" + _.uniqueId();
        this.startEvents = _processEvents(this.startEvents, this._uid);
        if (this.endEvents) {
            this.endEvents =  _processEvents(this.endEvents, this._uid);
        }

        function _processEvents(events, namespace) {
            events = events.split(" ");
            return _.each(events, function (e, index) {
                events[index] += ("." + namespace);
            }).join(" ");
        }
    },
    /**
     * The start method initializes when the animation must be played and paused and initializes the
     * animation first frame.
     */
    start: function () {
        // Initialize the animation first frame
        this._paused = false;
        this._rafID = window.requestAnimationFrame((function (t) {
            this._update(t);
            this._paused = true;
        }).bind(this));

        // Initialize the animation play/pause events
        if (this.endEvents) {
            /**
             * If there are endEvents, the animation should begin playing when the startEvents are triggered
             * on the startTarget and pause when the endEvents are triggered on the endTarget.
             */
            this.$startTarget.on(this.startEvents, (function (e) {
                if (this._paused) {
                    _.defer(this.play.bind(this, e));
                }
            }).bind(this));
            this.$endTarget.on(this.endEvents, (function () {
                if (!this._paused) {
                    _.defer(this.pause.bind(this));
                }
            }).bind(this));
        } else {
            /**
             * Else, if there is no endEvent, the animation should begin playing when the startEvents are
             * *continuously* triggered on the startTarget or fully played once. To achieve this, the animation
             * begins playing and is scheduled to pause after 2 seconds. If the startEvents are triggered during
             * that time, the schedule is delayed for another 2 seconds. This allows to describe an "effect"
             * animation (which lasts less than 2 seconds) or an animation which must be playing *during* an event
             * (scroll, mousemove, resize, repeated clicks, ...).
             */
            var pauseTimer = null;
            this.$startTarget.on(this.startEvents, _.throttle((function (e) {
                this.play(e);

                clearTimeout(pauseTimer);
                pauseTimer = _.delay((function () {
                    this.pause();
                    pauseTimer = null;
                }).bind(this), 2000);
            }).bind(this), 250, {trailing: false}));
        }
    },
    /**
     * The stop method pauses the animation and destroys the attached events which trigger the
     * animation to be played or paused.
     */
    stop: function () {
        this.$startTarget.off(this.startEvents);
        if (this.endEvents) {
            this.$endTarget.off(this.endEvents);
        }
        this.pause();
    },
    /**
     * The play method forces the requestAnimationFrame loop to start.
     * @param e -> the event which triggered the animation to play
     */
    play: function (e) {
        this._newEvent = e;
        if (!this._paused) return;
        this._paused = false;
        this._rafID = window.requestAnimationFrame(this._update.bind(this));
        this._lastUpdateTimestamp = undefined;
    },
    /**
     * The pause method forces the requestAnimationFrame loop to stop.
     */
    pause: function () {
        if (this._paused) return;
        this._paused = true;
        window.cancelAnimationFrame(this._rafID);
        this._lastUpdateTimestamp = undefined;
    },
    /**
     * The private _update method is the callback which is repeatedly called by the requestAnimationFrame
     * loop. It controls the max fps at which the animation is running and initializes the values that
     * the update callback needs to describe the animation (state, elapsedTime, triggered event).
     * @param timestamp -> the DOMHighResTimeStamp timestamp at which the function is called
     */
    _update: function (timestamp) {
        if (this._paused) return;
        this._rafID = window.requestAnimationFrame(this._update.bind(this));

        // Check the elapsed time since the last update callback call.
        // Consider it 0 if there is no info of last timestamp and leave this _update call if it was
        // called too soon (would overflow the set max FPS).
        var elapsedTime = 0;
        if (this._lastUpdateTimestamp) {
            elapsedTime = timestamp - this._lastUpdateTimestamp;
            if (elapsedTime < this._minFrameTime) return;
        }

        // Check the new animation state thanks to the get state callback and store its new value.
        // If the state is the same as the previous one, leave this _update call, except if there
        // is an event which triggered the "play" method again.
        var animationState = this._getStateCallback.call(this.parent, elapsedTime, this._newEvent);
        if (!this._newEvent && animationState !== undefined && _.isEqual(animationState, this._animationLastState)) return;
        this._animationLastState = animationState;

        // Call the update callback with frame parameters
        this._updateCallback.call(this.parent, this._animationLastState, elapsedTime, this._newEvent);
        this._lastUpdateTimestamp = timestamp; // Save the timestamp at which the update callback was really called
        this._newEvent = undefined; // Forget the event which triggered the last "play" call
    },
});

/**
 * Extend the Animation class to be able to register AnimationComponent's automatically according to
 * the methods it defines. Also allows to register them in more conventional ways by extending the
 * _prepareComponents method and calling the _addComponent method.
 */
animation.Class.include({
    maxFPS: 100, // The max FPS at which all the automatic animation components will be running by default

    /**
     * Extend the start method to prepare animation components and start them.
     */
    start: function () {
        this._super.apply(this, arguments);

        this._prepareComponents();
        _.each(this._animationComponents, function (component) {
            component.start();
        });
    },
    /**
     * Extend the start method to stop animation components and destroy them.
     */
    stop: function () {
        this._super.apply(this, arguments);

        _.each(this._animationComponents, function (component) {
            component.stop();
        });
        this._animationComponents = [];
    },
    /**
     * The private _prepareComponents method is the place to register AnimationComponent instances.
     * This can be done by extending this method and calling the _addComponent method in it or by
     * defining particulary-named methods in the specialized Animation class.
     *
     * The automatic creation of components according to method names is working like this:
     * - Search for methods which match the pattern: on_startEvent[_startTarget[_off_endEvent[_endTarget]]] where:
     *     - startEvent: the event name which triggers the animation to begin playing
     *     - startTarget (optional): the selector (see description below) to find the target where to listen
     *                               for startEvent (if no selector, the window target will be used)
     *     - endEvent (optional): the event name which triggers the end of the animation (if none is defined, the
     *                             animation will stop after a while, @see AnimationComponent.start)
     *     - endTarget (optional): the selector (see description below) to find the target where to listen
     *                             for endEvent (if no selector, the startTarget will be used)
     * - For all of these methods, register the appropriate animation component with the method implementation used
     *   as the update callback. The method receives 3 arguments: the animation state, the elapsedTime since last
     *   update and the event which triggered the animation (undefined if just a new update call without trigger).
     *   The animation state is undefined by default, the scroll offset for the particular "on_scroll" method and
     *   and object with width and height for the particular "on_resize" method. There is the possibility to define
     *   the getState callback of the animation component with this method. For the component created by the definition
     *   of the "on_abc_def", define the "get_state_for_on_abc_def" (so "get_state_for_" followed by the method name).
     *   This allows to improve performance even further in some cases.
     *
     * Selectors mentioned above can be:
     * - the "selector" string: this tells the system to use the Animation instance $target element as target for the
     *   animation component
     * - an underscore-separated list of classnames: for example "leftPanel_playBtn", the system will search inside
     *   the Animation instance $target element for a DOM which matches the selector ".leftPanel .playBtn"
     */
    _prepareComponents: function () {
        this._animationComponents = [];

        var self = this;
        _.each(this.__proto__, function (callback, key) {
            if (!_.isFunction(callback)) return;
            var m = key.match(/^on_([^_]+)(?:_(.+?))?(?:_off_([^_]+)(?:_(.+))?)?$/); // match the pattern described above
            if (!m) return;

            self._addComponent(callback, m[1], _target_from_ugly_selector(m[2]), {
                getStateCallback: self["get_state_for_" + key] || undefined,
                endEvents: m[3] || undefined,
                $endTarget: _target_from_ugly_selector(m[4]),
                maxFPS: self.maxFPS,
            });

            // Return the DOM element matching the selector in the form described above.
            function _target_from_ugly_selector(selector) {
                if (selector) {
                    if (selector === "selector") {
                        return self.$target;
                    } else {
                        return self.$(_.map(selector.split("_"), function (v) {
                            return "." + v;
                        }).join(" "));
                    }
                }
                return undefined;
            }
        });
    },
    /**
     * The private _addComponent method registers a new AnimationComponent according to given parameters
     * @see AnimationComponent.init
     */
    _addComponent: function (updateCallback, startEvents, $startTarget, options) {
        this._animationComponents.push(new AnimationComponent(this, updateCallback, startEvents, $startTarget, options));
    },
});

function load_called_template () {
    var ids_or_xml_ids = _.uniq($("[data-oe-call]").map(function () {return $(this).data('oe-call');}).get());
    if (ids_or_xml_ids.length) {
        ajax.jsonRpc('/website/multi_render', 'call', {
                'ids_or_xml_ids': ids_or_xml_ids
            }).then(function (data) {
                for (var k in data) {
                    var $data = $(data[k]).addClass('o_block_'+k);
                    $("[data-oe-call='"+k+"']").each(function () {
                        $(this).replaceWith($data.clone());
                    });
                }
            });
    }
}

base.ready().then(function () {
    load_called_template();
    if ($(".o_gallery:not(.oe_slideshow)").size()) {
        // load gallery modal template
        ajax.loadXML('/website/static/src/xml/website.gallery.xml', qweb);
    }
});

animation.registry.slider = animation.Class.extend({
    selector: ".carousel",
    start: function () {
        this.$target.carousel();
        return this._super.apply(this, arguments);
    },
    stop: function () {
        this.$target.carousel('pause');
        this.$target.removeData("bs.carousel");
        return this._super.apply(this, arguments);
    },
});

animation.registry.parallax = animation.Class.extend({
    selector: ".parallax",
    start: function () {
        this._super.apply(this, arguments);
        this._rebuild();
        $(window).on("resize.animation_parallax", _.debounce(this._rebuild.bind(this), 500));
    },
    stop: function () {
        this._super.apply(this, arguments);
        $(window).off(".animation_parallax");
    },
    _rebuild: function () {
        // Add/find bg DOM element to hold the parallax bg (support old v10.0 parallax)
        if (!this.$bg || !this.$bg.length) {
            this.$bg = this.$("> .s_parallax_bg");
            if (!this.$bg.length) {
                this.$bg = $('<span/>', {
                    class: 's_parallax_bg' + (this.$target.hasClass('oe_custom_bg') ? ' oe_custom_bg' : ''),
                }).prependTo(this.$target);
            }
        }
        var urlTarget = this.$target.css("background-image");
        if (urlTarget !== "none") {
            this.$bg.css("background-image", urlTarget);
        }
        this.$target.css("background-image", "none");

        // Get parallax speed
        this.speed = parseFloat(this.$target.attr("data-scroll-background-ratio") || 0);

        // Reset offset if parallax effect will not be performed and leave
        this.$target.toggleClass("s_parallax_is_fixed", this.speed === 1);
        if (this.speed === 0 || this.speed === 1) {
            this.$bg.css({
                transform: "",
                top: "",
                bottom: ""
            });
            return;
        }

        // Initialize parallax data according to snippet and viewport dimensions
        this.viewport = document.body.clientHeight - $('#wrapwrap').position().top;
        this.visible_area = [this.$target.offset().top];
        this.visible_area.push(this.visible_area[0] + this.$target.innerHeight() + this.viewport);
        this.ratio = this.speed * (this.viewport / 10);

        // Provide a "safe-area" to limit parallax
        this.$bg.css({
            top: -this.ratio,
            bottom: -this.ratio
        });
    },
    on_scroll: function (scrollOffset) {
        if (this.speed === 0 || this.speed === 1) return;

        // Perform translate if the element is visible only
        var vpEndOffset = scrollOffset + this.viewport;
        if (vpEndOffset >= this.visible_area[0] && vpEndOffset <= this.visible_area[1]) {
            this.$bg.css("transform", "translateY(" + _getNormalizedPosition.call(this, vpEndOffset) + "px)");
        }

        function _getNormalizedPosition(pos) {
            // Normalize scroll in a 1 to 0 range
            var r = (pos - this.visible_area[1]) / (this.visible_area[0] - this.visible_area[1]);
            // Normalize accordingly to current options
            return Math.round(this.ratio * (2 * r - 1));
        }
    }
});

animation.registry.share = animation.Class.extend({
    selector: ".oe_share",
    start: function () {
        var url_regex = /(\?(?:|.*&)(?:u|url|body)=)(.*?)(&|#|$)/;
        var title_regex = /(\?(?:|.*&)(?:title|text|subject)=)(.*?)(&|#|$)/;
        var url = encodeURIComponent(window.location.href);
        var title = encodeURIComponent($("title").text());
        this.$("a").each(function () {
            var $a = $(this);
            $a.attr("href", function(i, href) {
                return href.replace(url_regex, function (match, a, b, c) {
                    return a + url + c;
                }).replace(title_regex, function (match, a, b, c) {
                    return a + title + c;
                });
            });
            if ($a.attr("target") && $a.attr("target").match(/_blank/i) && !$a.closest('.o_editable').length) {
                $a.on('click', function () {
                    window.open(this.href,'','menubar=no,toolbar=no,resizable=yes,scrollbars=yes,height=550,width=600');
                    return false;
                });
            }
        });
        return this._super.apply(this, arguments);
    }
});

animation.registry.media_video = animation.Class.extend({
    selector: ".media_iframe_video",
    start: function () {
        // TODO: this code should be refactored to make more sense and be better
        // integrated with Odoo (this refactoring should be done in master).

        var def = this._super.apply(this, arguments);
        if (this.$target.children('iframe').length) {
            // There already is an <iframe/>, do nothing
            return def;
        }
<<<<<<< HEAD
        // rebuilding the iframe, from https://www.html5rocks.com/en/tutorials/security/sandboxed-iframes/
        this.$target.html(this.$target.html()+'<iframe sandbox="allow-scripts allow-same-origin" src="'+_.escape(this.$target.data("oe-expression"))+'" frameborder="0" allowfullscreen="allowfullscreen"></iframe>');
        return this._super.apply(this, arguments);
=======

        // Bug fix / compatibility: empty the <div/> element as all information
        // to rebuild the iframe should have been saved on the <div/> element
        this.$target.empty();

        // Add extra content for size / edition
        this.$target.append(
            '<div class="css_editable_mode_display">&nbsp;</div>' +
            '<div class="media_iframe_video_size">&nbsp;</div>'
        );

        // Rebuild the iframe. Depending on version / compatibility / instance,
        // the src is saved in the 'data-src' attribute or the
        // 'data-oe-expression' one (the latter is used as a workaround in 10.0
        // system but should obviously be reviewed in master).
        this.$target.append($('<iframe/>', {
            src: _.escape(this.$target.data('oe-expression') || this.$target.data('src')),
            frameborder: '0',
            allowfullscreen: 'allowfullscreen',
            sandbox: 'allow-scripts allow-same-origin', // https://www.html5rocks.com/en/tutorials/security/sandboxed-iframes/
        }));

        return def;
>>>>>>> 067a241e
    },
});

animation.registry.ul = animation.Class.extend({
    selector: "ul.o_ul_folded, ol.o_ul_folded",
    start: function (editable_mode) {
        this.$('.o_ul_toggle_self').off('click').on('click', function (event) {
            $(this).toggleClass('o_open');
            $(this).closest('li').find('ul,ol').toggleClass('o_close');
            event.preventDefault();
        });
        this.$('.o_ul_toggle_next').off('click').on('click', function (event) {
            $(this).toggleClass('o_open');
            $(this).closest('li').next().toggleClass('o_close');
            event.preventDefault();
        });
        return this._super.apply(this, arguments);
    },
});

/**
 * This is a fix for apple device (<= IPhone 4, IPad 2)
 * Standard bootstrap requires data-toggle='collapse' element to be <a/> tags. Unfortunatly one snippet uses a
 * <div/> tag instead. The fix forces an empty click handler on these div, which allows standard bootstrap to work.
 *
 * This should be removed in a future odoo snippets refactoring.
 */
animation.registry._fix_apple_collapse = animation.Class.extend({
    selector: ".s_faq_collapse [data-toggle='collapse']",
    start: function () {
        this.$target.off("click._fix_apple_collapse").on("click._fix_apple_collapse", function () {});
        return this._super.apply(this, arguments);
    },
});

/* -------------------------------------------------------------------------
Gallery Animation

This ads a Modal window containing a slider when an image is clicked
inside a gallery
-------------------------------------------------------------------------*/
animation.registry.gallery = animation.Class.extend({
    selector: ".o_gallery:not(.o_slideshow)",
    start: function () {
        this.$el.on("click", "img", this.click_handler);
        return this._super.apply(this, arguments);
    },
    click_handler : function (event) {
        var $cur = $(event.currentTarget);
        var edition_mode = ($cur.closest("[contenteditable='true']").size() !== 0);

        // show it only if not in edition mode
        if (!edition_mode) {
            var urls = [],
                idx = undefined,
                milliseconds = undefined,
                params = undefined,
                $images = $cur.closest(".o_gallery").find("img"),
                size = 0.8,
                dimensions = {
                    min_width  : Math.round( window.innerWidth  *  size*0.9),
                    min_height : Math.round( window.innerHeight *  size),
                    max_width  : Math.round( window.innerWidth  *  size*0.9),
                    max_height : Math.round( window.innerHeight *  size),
                    width : Math.round( window.innerWidth *  size*0.9),
                    height : Math.round( window.innerHeight *  size)
            };

            $images.each(function () {
                urls.push($(this).attr("src"));
            });
            var $img = ($cur.is("img") === true) ? $cur : $cur.closest("img");
            idx = urls.indexOf($img.attr("src"));

            milliseconds = $cur.closest(".o_gallery").data("interval") || false;
            params = {
                srcs : urls,
                index: idx,
                dim  : dimensions,
                interval : milliseconds,
                id: _.uniqueId("slideshow_")
            };
            var $modal = $(qweb.render('website.gallery.slideshow.lightbox', params));
            $modal.modal({
                keyboard : true,
                backdrop : true
            });
            $modal.on('hidden.bs.modal', function () {
                $(this).hide();
                $(this).siblings().filter(".modal-backdrop").remove(); // bootstrap leaves a modal-backdrop
                $(this).remove();

            });
            $modal.find(".modal-content, .modal-body.o_slideshow").css("height", "100%");
            $modal.appendTo(document.body);

            this.carousel = new animation.registry.gallery_slider($modal.find(".carousel").carousel());
        }
    } // click_handler
});

animation.registry.gallery_slider = animation.Class.extend({
    selector: ".o_slideshow",
    start: function (editable_mode) {
        var self = this;
        this.$carousel = this.$target.is(".carousel") ? this.$target : this.$target.find(".carousel");
        this.$indicator = this.$carousel.find('.carousel-indicators');
        this.$prev = this.$indicator.find('li.fa:first').css('visibility', ''); // force visibility as some databases have it hidden
        this.$next = this.$indicator.find('li.fa:last').css('visibility', '');
        var $lis = this.$indicator.find('li:not(.fa)');
        var nbPerPage = Math.floor(this.$indicator.width() / $lis.first().outerWidth(true)) - 3; // - navigator - 1 to leave some space
        var realNbPerPage = nbPerPage || 1;
        var nbPages = Math.ceil($lis.length / realNbPerPage);

        var index;
        var page;
        update();

        function hide() {
            $lis.each(function (i) {
                $(this).toggleClass('hidden', !(i >= page*nbPerPage && i < (page+1)*nbPerPage));
            });
            if (editable_mode) { // do not remove DOM in edit mode
                return;
            }
            if (page <= 0) {
                self.$prev.detach();
            } else {
                self.$prev.prependTo(self.$indicator);
            }
            if (page >= nbPages - 1) {
                self.$next.detach();
            } else {
                self.$next.appendTo(self.$indicator);
            }
        }

        function update() {
            index = $lis.index($lis.filter('.active')) || 0;
            page = Math.floor(index / realNbPerPage);
            hide();
        }

        this.$carousel.on('slide.bs.carousel.gallery_slider', function () {
            setTimeout(function () {
                var $item = self.$carousel.find('.carousel-inner .prev, .carousel-inner .next');
                var index = $item.index();
                $lis.removeClass("active")
                    .filter('[data-slide-to="'+index+'"]')
                    .addClass("active");
            }, 0);
        });
        this.$indicator.on('click.gallery_slider', '> li.fa', function () {
            page += ($(this).hasClass('o_indicators_left') ? -1 : 1);
            page = Math.max(0, Math.min(nbPages - 1, page)); // should not be necessary
            self.$carousel.carousel(page * realNbPerPage);
            hide();
        });
        this.$carousel.on('slid.bs.carousel.gallery_slider', update);
    },
    stop: function () {
        this._super.apply(this, arguments);

        this.$prev.prependTo(this.$indicator);
        this.$next.appendTo(this.$indicator);
        this.$carousel.off('.gallery_slider');
        this.$indicator.off('.gallery_slider');
    },
});

});<|MERGE_RESOLUTION|>--- conflicted
+++ resolved
@@ -421,11 +421,6 @@
             // There already is an <iframe/>, do nothing
             return def;
         }
-<<<<<<< HEAD
-        // rebuilding the iframe, from https://www.html5rocks.com/en/tutorials/security/sandboxed-iframes/
-        this.$target.html(this.$target.html()+'<iframe sandbox="allow-scripts allow-same-origin" src="'+_.escape(this.$target.data("oe-expression"))+'" frameborder="0" allowfullscreen="allowfullscreen"></iframe>');
-        return this._super.apply(this, arguments);
-=======
 
         // Bug fix / compatibility: empty the <div/> element as all information
         // to rebuild the iframe should have been saved on the <div/> element
@@ -449,7 +444,6 @@
         }));
 
         return def;
->>>>>>> 067a241e
     },
 });
 
