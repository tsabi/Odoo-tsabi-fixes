# Arabic translation for openobject-addons
# Copyright (c) 2014 Rosetta Contributors and Canonical Ltd 2014
# This file is distributed under the same license as the openobject-addons package.
# FIRST AUTHOR <EMAIL@ADDRESS>, 2014.
#
msgid ""
msgstr ""
"Project-Id-Version: openobject-addons\n"
"Report-Msgid-Bugs-To: FULL NAME <EMAIL@ADDRESS>\n"
"POT-Creation-Date: 2011-12-23 09:56+0000\n"
<<<<<<< HEAD
"PO-Revision-Date: 2014-08-14 16:10+0000\n"
"Last-Translator: FULL NAME <EMAIL@ADDRESS>\n"
"Language-Team: Arabic <ar@li.org>\n"
=======
"PO-Revision-Date: 2016-05-10 15:00+0000\n"
"Last-Translator: Martin Trigaux\n"
"Language-Team: Arabic (http://www.transifex.com/odoo/odoo-8/language/ar/)\n"
>>>>>>> 393c14d3
"MIME-Version: 1.0\n"
"Content-Type: text/plain; charset=UTF-8\n"
"Content-Transfer-Encoding: 8bit\n"
"X-Launchpad-Export-Date: 2014-08-15 07:22+0000\n"
"X-Generator: Launchpad (build 17156)\n"

#. module: l10n_in
#: model:account.account.type,name:l10n_in.account_type_asset_view
msgid "Asset View"
msgstr "عرض الأصول"

#. module: l10n_in
#: model:account.account.type,name:l10n_in.account_type_expense1
msgid "Expense"
msgstr "مصروف"

#. module: l10n_in
#: model:account.account.type,name:l10n_in.account_type_income_view
msgid "Income View"
msgstr "عرض الدخل"

#. module: l10n_in
#: model:ir.actions.todo,note:l10n_in.config_call_account_template_in_minimal
msgid ""
"Generate Chart of Accounts from a Chart Template. You will be asked to pass "
"the name of the company, the chart template to follow, the no. of digits to "
"generate the code for your accounts and Bank account, currency to create "
"Journals. Thus,the pure copy of chart Template is generated.\n"
"\tThis is the same wizard that runs from Financial "
"Management/Configuration/Financial Accounting/Financial Accounts/Generate "
"Chart of Accounts from a Chart Template."
msgstr ""
"إعداد شجرة الحسابات من قالب. ستم سؤالك عن اسم المنشأة، القالب المتبع، و "
"إعداد أكواد الحسابات و البنوك، بالإضافة إلي يوميات العملة. و لذلك سيكون هناك "
"قالب جديد. \n"
"\tهذه لإعداد الحسابات."

#. module: l10n_in
#: model:account.account.type,name:l10n_in.account_type_liability1
msgid "Liability"
msgstr "الخصوم"

#. module: l10n_in
#: model:account.account.type,name:l10n_in.account_type_asset1
msgid "Asset"
msgstr "أصل"

#. module: l10n_in
#: model:account.account.type,name:l10n_in.account_type_closed1
msgid "Closed"
msgstr "مغلق"

#. module: l10n_in
#: model:account.account.type,name:l10n_in.account_type_income1
msgid "Income"
msgstr "الدخل"

#. module: l10n_in
#: model:account.account.type,name:l10n_in.account_type_liability_view
msgid "Liability View"
msgstr "عرض الخصوم"

#. module: l10n_in
#: model:account.account.type,name:l10n_in.account_type_expense_view
msgid "Expense View"
msgstr "عرض المصروفات"

#. module: l10n_in
#: model:account.account.type,name:l10n_in.account_type_root_ind1
msgid "View"
msgstr "عرض"<|MERGE_RESOLUTION|>--- conflicted
+++ resolved
@@ -1,27 +1,22 @@
-# Arabic translation for openobject-addons
-# Copyright (c) 2014 Rosetta Contributors and Canonical Ltd 2014
-# This file is distributed under the same license as the openobject-addons package.
-# FIRST AUTHOR <EMAIL@ADDRESS>, 2014.
-#
+# Translation of OpenERP Server.
+# This file contains the translation of the following modules:
+# * l10n_in
+# 
+# Translators:
+# FIRST AUTHOR <EMAIL@ADDRESS>, 2014
 msgid ""
 msgstr ""
-"Project-Id-Version: openobject-addons\n"
-"Report-Msgid-Bugs-To: FULL NAME <EMAIL@ADDRESS>\n"
+"Project-Id-Version: Odoo 8.0\n"
+"Report-Msgid-Bugs-To: \n"
 "POT-Creation-Date: 2011-12-23 09:56+0000\n"
-<<<<<<< HEAD
-"PO-Revision-Date: 2014-08-14 16:10+0000\n"
-"Last-Translator: FULL NAME <EMAIL@ADDRESS>\n"
-"Language-Team: Arabic <ar@li.org>\n"
-=======
 "PO-Revision-Date: 2016-05-10 15:00+0000\n"
 "Last-Translator: Martin Trigaux\n"
 "Language-Team: Arabic (http://www.transifex.com/odoo/odoo-8/language/ar/)\n"
->>>>>>> 393c14d3
 "MIME-Version: 1.0\n"
 "Content-Type: text/plain; charset=UTF-8\n"
-"Content-Transfer-Encoding: 8bit\n"
-"X-Launchpad-Export-Date: 2014-08-15 07:22+0000\n"
-"X-Generator: Launchpad (build 17156)\n"
+"Content-Transfer-Encoding: \n"
+"Language: ar\n"
+"Plural-Forms: nplurals=6; plural=n==0 ? 0 : n==1 ? 1 : n==2 ? 2 : n%100>=3 && n%100<=10 ? 3 : n%100>=11 && n%100<=99 ? 4 : 5;\n"
 
 #. module: l10n_in
 #: model:account.account.type,name:l10n_in.account_type_asset_view
@@ -41,18 +36,9 @@
 #. module: l10n_in
 #: model:ir.actions.todo,note:l10n_in.config_call_account_template_in_minimal
 msgid ""
-"Generate Chart of Accounts from a Chart Template. You will be asked to pass "
-"the name of the company, the chart template to follow, the no. of digits to "
-"generate the code for your accounts and Bank account, currency to create "
-"Journals. Thus,the pure copy of chart Template is generated.\n"
-"\tThis is the same wizard that runs from Financial "
-"Management/Configuration/Financial Accounting/Financial Accounts/Generate "
-"Chart of Accounts from a Chart Template."
-msgstr ""
-"إعداد شجرة الحسابات من قالب. ستم سؤالك عن اسم المنشأة، القالب المتبع، و "
-"إعداد أكواد الحسابات و البنوك، بالإضافة إلي يوميات العملة. و لذلك سيكون هناك "
-"قالب جديد. \n"
-"\tهذه لإعداد الحسابات."
+"Generate Chart of Accounts from a Chart Template. You will be asked to pass the name of the company, the chart template to follow, the no. of digits to generate the code for your accounts and Bank account, currency to create Journals. Thus,the pure copy of chart Template is generated.\n"
+"\tThis is the same wizard that runs from Financial Management/Configuration/Financial Accounting/Financial Accounts/Generate Chart of Accounts from a Chart Template."
+msgstr "إعداد شجرة الحسابات من قالب. ستم سؤالك عن اسم المنشأة، القالب المتبع، و إعداد أكواد الحسابات و البنوك، بالإضافة إلي يوميات العملة. و لذلك سيكون هناك قالب جديد. \n\tهذه لإعداد الحسابات."
 
 #. module: l10n_in
 #: model:account.account.type,name:l10n_in.account_type_liability1
