odoo.define('auth_signup.signup', function (require) {
    'use strict';

require('web.dom_ready');

<<<<<<< HEAD
// Disable 'Sign Up' button to prevent user form continuous clicking
if ($('.oe_signup_form').length > 0) {
    $('.oe_signup_form').on('submit', function () {
        $('.o_signup_btn').attr('disabled', 'disabled');
        $('.o_signup_btn').prepend('<i class="fa fa-refresh fa-spin"/> ');
    });
}
=======
base.ready().then(function() {
    // Disable 'Sign Up' button to prevent user form continuous clicking
    if ($('.oe_signup_form').length > 0) {
        $('.oe_signup_form').on('submit', function (ev) {
            var $form = $(ev.currentTarget);
            var $btn = $form.find('.oe_login_buttons > button[type="submit"]');
            $btn.attr('disabled', 'disabled');
            $btn.prepend('<i class="fa fa-refresh fa-spin"/> ');
        });
    }
});
>>>>>>> 93d736e9

});<|MERGE_RESOLUTION|>--- conflicted
+++ resolved
@@ -3,26 +3,14 @@
 
 require('web.dom_ready');
 
-<<<<<<< HEAD
 // Disable 'Sign Up' button to prevent user form continuous clicking
 if ($('.oe_signup_form').length > 0) {
-    $('.oe_signup_form').on('submit', function () {
-        $('.o_signup_btn').attr('disabled', 'disabled');
-        $('.o_signup_btn').prepend('<i class="fa fa-refresh fa-spin"/> ');
+    $('.oe_signup_form').on('submit', function (ev) {
+        var $form = $(ev.currentTarget);
+        var $btn = $form.find('.oe_login_buttons > button[type="submit"]');
+        $btn.attr('disabled', 'disabled');
+        $btn.prepend('<i class="fa fa-refresh fa-spin"/> ');
     });
 }
-=======
-base.ready().then(function() {
-    // Disable 'Sign Up' button to prevent user form continuous clicking
-    if ($('.oe_signup_form').length > 0) {
-        $('.oe_signup_form').on('submit', function (ev) {
-            var $form = $(ev.currentTarget);
-            var $btn = $form.find('.oe_login_buttons > button[type="submit"]');
-            $btn.attr('disabled', 'disabled');
-            $btn.prepend('<i class="fa fa-refresh fa-spin"/> ');
-        });
-    }
-});
->>>>>>> 93d736e9
 
 });