--- conflicted
+++ resolved
@@ -527,21 +527,13 @@
         context = dict(context, project_creation_in_progress=True)
         mail_alias = self.pool.get('mail.alias')
         if not vals.get('alias_id'):
-<<<<<<< HEAD
             vals.pop('alias_name', None) # prevent errors during copy()
             alias_id = mail_alias.create_unique_alias(cr, uid, 
                           # Using '+' allows using subaddressing for those who don't
                           # have a catchall domain setup.
-                          {'alias_name': "project+"+vals['name']},
+                          {'alias_name': "project+"+short_name(vals['name'])},
                           model_name=vals.get('alias_model', 'project.task'),
                           context=context)
-=======
-            name = vals.pop('alias_name', None) or vals['name']
-            alias_id = mail_alias.create_unique_alias(cr, uid,
-                    {'alias_name': "project_"+short_name(name)},
-                    model_name=vals.get('alias_model', 'project.task'),
-                    context=context)
->>>>>>> cd04752f
             vals['alias_id'] = alias_id
         project_id = super(project, self).create(cr, uid, vals, context)
         mail_alias.write(cr, uid, [vals['alias_id']], {'alias_defaults': {'project_id': project_id} }, context)
