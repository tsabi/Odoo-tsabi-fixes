--- conflicted
+++ resolved
@@ -263,13 +263,8 @@
                         <group>
                             <field name="project_id" domain="[('state','not in', ('close', 'cancelled'))]" on_change="onchange_project(project_id)" context="{'default_use_tasks':1}"/>
                             <field name="user_id"
-<<<<<<< HEAD
                                 options='{"no_open": True}'/>
-=======
-                                options='{"no_open": True}'
                                 on_change="onchange_user_id(user_id, context)"
-                                context="{'default_groups_ref': ['base.group_user', 'base.group_partner_manager', 'project.group_project_user']}"/>
->>>>>>> 572cbfc6
                             <field name="planned_hours" widget="float_time"
                                     groups="project.group_time_work_estimation_tasks"
                                     on_change="onchange_planned(planned_hours)"/>
