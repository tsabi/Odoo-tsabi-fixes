--- conflicted
+++ resolved
@@ -527,14 +527,8 @@
     legend_done = fields.Char(related='stage_id.legend_done', string='Kanban Valid Explanation', readonly=True, related_sudo=False)
     legend_normal = fields.Char(related='stage_id.legend_normal', string='Kanban Ongoing Explanation', readonly=True, related_sudo=False)
     parent_id = fields.Many2one('project.task', string='Parent Task', index=True)
-<<<<<<< HEAD
-    child_ids = fields.One2many('project.task', 'parent_id', string="Sub-tasks")
+    child_ids = fields.One2many('project.task', 'parent_id', string="Sub-tasks", context={'active_test': False})
     subtask_count = fields.Integer("Sub-task count", compute='_compute_subtask_count')
-=======
-    child_ids = fields.One2many('project.task', 'parent_id', string="Sub-tasks", context={'active_test': False})
-    subtask_project_id = fields.Many2one('project.project', related="project_id.subtask_project_id", string='Sub-task Project', readonly=True)
-    subtask_count = fields.Integer(compute='_compute_subtask_count', type='integer', string="Sub-task count")
->>>>>>> ad825b67
     email_from = fields.Char(string='Email', help="These people will receive email.", index=True)
     email_cc = fields.Char(string='Watchers Emails', help="""These email addresses will be added to the CC field of all inbound
         and outbound emails for this record before being sent. Separate multiple email addresses with a comma""")
