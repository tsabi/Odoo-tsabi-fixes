# -*- coding: utf-8 -*-
# Part of Odoo. See LICENSE file for full copyright and licensing details.

from odoo import http, _
from odoo.addons.portal.controllers.portal import _build_url_w_params
from odoo.http import request, route


class PaymentPortal(http.Controller):

    @route('/invoice/pay/<int:invoice_id>/form_tx', type='json', auth="public", website=True)
    def invoice_pay_form(self, acquirer_id, invoice_id, save_token=False, access_token=None, **kwargs):
        """ Json method that creates a payment.transaction, used to create a
        transaction when the user clicks on 'pay now' button on the payment
        form.

        :return html: form containing all values related to the acquirer to
                      redirect customers to the acquirer website """
        success_url = kwargs.get('success_url', '/my')

        invoice_sudo = request.env['account.invoice'].sudo().browse(invoice_id)
        if not invoice_sudo:
            return False

        try:
            acquirer_id = int(acquirer_id)
        except:
            return False

<<<<<<< HEAD
        vals = {
            'acquirer_id': acquirer_id,
            'callback_model_id': request.env['ir.model'].sudo().search([('model', '=', invoice_sudo._name)], limit=1).id,
            'callback_res_id': invoice_sudo.id,
            'callback_method': callback_method,
        }

        if save_token:
            vals['type'] = 'form_save'

        transaction = invoice_sudo._create_payment_transaction(vals)

        return transaction.render_invoice_button(
=======
        if request.env.user == request.env.ref('base.public_user'):
            save_token = False # we avoid to create a token for the public user

        token = request.env['payment.token'].sudo()  # currently no support of payment tokens
        tx = request.env['payment.transaction'].sudo()._check_or_create_invoice_tx(
            invoice_sudo,
            acquirer,
            payment_token=token,
            tx_type='form_save' if save_token else 'form',
        )

        # set the transaction id into the session
        request.session['portal_invoice_%s_transaction_id' % invoice_sudo.id] = tx.id

        return tx.render_invoice_button(
>>>>>>> 3cdcbce9
            invoice_sudo,
            success_url,
            submit_txt=_('Pay & Confirm'),
            render_values={
                'type': 'form_save' if save_token else 'form',
                'alias_usage': _('If we store your payment information on our server, subscription payments will be made automatically.'),
            }
        )

    @http.route('/invoice/pay/<int:invoice_id>/s2s_token_tx', type='http', auth='public', website=True)
    def invoice_pay_token(self, invoice_id, pm_id=None, **kwargs):
        """ Use a token to perform a s2s transaction """
        error_url = kwargs.get('error_url', '/my')
        success_url = kwargs.get('success_url', '/my')
        access_token = kwargs.get('access_token')
        params = {}
        if access_token:
            params['access_token'] = access_token

        invoice_sudo = request.env['account.invoice'].sudo().browse(invoice_id).exists()
        if not invoice_sudo:
            params['error'] = 'pay_invoice_invalid_doc'
            return request.redirect(_build_url_w_params(error_url, params))

        try:
            pm_id = int(pm_id)
        except (ValueError, TypeError):
<<<<<<< HEAD
            params['error'] = 'pay_invoice_invalid_token'
            return request.redirect(_build_url_w_params(error_url, params))

        vals = {
            'payment_token_id': pm_id,
            'type': 'server2server',
            'callback_model_id': request.env['ir.model'].sudo().search([('model', '=', invoice_sudo._name)],
                                                                       limit=1).id,
            'callback_res_id': invoice_sudo.id,
            'callback_method': callback_method,
        }

        invoice_sudo._create_payment_transaction(vals)

        params['success'] = 'pay_invoice'
=======
            token = False
        token_owner = invoice_sudo.partner_id if request.env.user == request.env.ref('base.public_user') else request.env.user.partner_id
        if not token or token.partner_id != token_owner:
            params['error'] = 'pay_invoice_invalid_token'
            return request.redirect(_build_url_w_params(error_url, params))

        # find an existing tx or create a new one
        tx = request.env['payment.transaction'].sudo()._check_or_create_invoice_tx(
            invoice_sudo,
            token.acquirer_id,
            payment_token=token,
            tx_type='server2server',
        )

        # set the transaction id into the session
        request.session['portal_invoice_%s_transaction_id' % invoice_sudo.id] = tx.id

        # proceed to the payment
        res = tx.confirm_invoice_token()
        if tx.state != 'authorized' or not tx.acquirer_id.capture_manually:
            if res is not True:
                params['error'] = res
                return request.redirect(_build_url_w_params(error_url, params))
            params['success'] = 'pay_invoice'
>>>>>>> 3cdcbce9
        return request.redirect(_build_url_w_params(success_url, params))<|MERGE_RESOLUTION|>--- conflicted
+++ resolved
@@ -27,12 +27,10 @@
         except:
             return False
 
-<<<<<<< HEAD
+        if request.env.user == request.env.ref('base.public_user'):
+            save_token = False # we avoid to create a token for the public user
         vals = {
             'acquirer_id': acquirer_id,
-            'callback_model_id': request.env['ir.model'].sudo().search([('model', '=', invoice_sudo._name)], limit=1).id,
-            'callback_res_id': invoice_sudo.id,
-            'callback_method': callback_method,
         }
 
         if save_token:
@@ -41,23 +39,6 @@
         transaction = invoice_sudo._create_payment_transaction(vals)
 
         return transaction.render_invoice_button(
-=======
-        if request.env.user == request.env.ref('base.public_user'):
-            save_token = False # we avoid to create a token for the public user
-
-        token = request.env['payment.token'].sudo()  # currently no support of payment tokens
-        tx = request.env['payment.transaction'].sudo()._check_or_create_invoice_tx(
-            invoice_sudo,
-            acquirer,
-            payment_token=token,
-            tx_type='form_save' if save_token else 'form',
-        )
-
-        # set the transaction id into the session
-        request.session['portal_invoice_%s_transaction_id' % invoice_sudo.id] = tx.id
-
-        return tx.render_invoice_button(
->>>>>>> 3cdcbce9
             invoice_sudo,
             success_url,
             submit_txt=_('Pay & Confirm'),
@@ -83,48 +64,20 @@
             return request.redirect(_build_url_w_params(error_url, params))
 
         try:
-            pm_id = int(pm_id)
+            token = request.env['payment.token'].sudo().browse(int(pm_id))
         except (ValueError, TypeError):
-<<<<<<< HEAD
-            params['error'] = 'pay_invoice_invalid_token'
-            return request.redirect(_build_url_w_params(error_url, params))
-
-        vals = {
-            'payment_token_id': pm_id,
-            'type': 'server2server',
-            'callback_model_id': request.env['ir.model'].sudo().search([('model', '=', invoice_sudo._name)],
-                                                                       limit=1).id,
-            'callback_res_id': invoice_sudo.id,
-            'callback_method': callback_method,
-        }
-
-        invoice_sudo._create_payment_transaction(vals)
-
-        params['success'] = 'pay_invoice'
-=======
             token = False
         token_owner = invoice_sudo.partner_id if request.env.user == request.env.ref('base.public_user') else request.env.user.partner_id
         if not token or token.partner_id != token_owner:
             params['error'] = 'pay_invoice_invalid_token'
             return request.redirect(_build_url_w_params(error_url, params))
 
-        # find an existing tx or create a new one
-        tx = request.env['payment.transaction'].sudo()._check_or_create_invoice_tx(
-            invoice_sudo,
-            token.acquirer_id,
-            payment_token=token,
-            tx_type='server2server',
-        )
+        vals = {
+            'payment_token_id': token.id,
+            'type': 'server2server',
+        }
 
-        # set the transaction id into the session
-        request.session['portal_invoice_%s_transaction_id' % invoice_sudo.id] = tx.id
+        invoice_sudo._create_payment_transaction(vals)
 
-        # proceed to the payment
-        res = tx.confirm_invoice_token()
-        if tx.state != 'authorized' or not tx.acquirer_id.capture_manually:
-            if res is not True:
-                params['error'] = res
-                return request.redirect(_build_url_w_params(error_url, params))
-            params['success'] = 'pay_invoice'
->>>>>>> 3cdcbce9
+        params['success'] = 'pay_invoice'
         return request.redirect(_build_url_w_params(success_url, params))