import logging
import os
import sys
import zipfile
from os.path import join as opj

import openerp
from openerp.osv import osv
from openerp.tools import convert_file, exception_to_unicode
from openerp.tools.translate import _
from openerp.exceptions import UserError

_logger = logging.getLogger(__name__)

MAX_FILE_SIZE = 100 * 1024 * 1024 # in megabytes

class view(osv.osv):
    _inherit = "ir.module.module"

    def import_module(self, cr, uid, module, path, force=False, context=None):
        known_mods = self.browse(cr, uid, self.search(cr, uid, []))
        known_mods_names = dict([(m.name, m) for m in known_mods])
        installed_mods = [m.name for m in known_mods if m.state == 'installed']

        terp = openerp.modules.load_information_from_description_file(module, mod_path=path)
        values = self.get_values_from_terp(terp)

        unmet_dependencies = set(terp['depends']).difference(installed_mods)
        if unmet_dependencies:
            msg = _("Unmet module dependencies: %s")
            raise UserError(msg % ', '.join(unmet_dependencies))

        mod = known_mods_names.get(module)
        if mod:
            self.write(cr, uid, mod.id, dict(state='installed', **values))
            mode = 'update' if not force else 'init'
        else:
            assert terp.get('installable', True), "Module not installable"
            self.create(cr, uid, dict(name=module, state='installed', **values))
            mode = 'init'

        for kind in ['data', 'init_xml', 'update_xml']:
            for filename in terp[kind]:
                ext = os.path.splitext(filename)[1].lower()
                if ext not in ('.xml', '.csv', '.sql'):
                    _logger.info("module %s: skip unsupported file %s", module, filename)
                    continue
                _logger.info("module %s: loading %s", module, filename)
                noupdate = False
                if filename.endswith('.csv') and kind in ('init', 'init_xml'):
                    noupdate = True
                pathname = opj(path, filename)
                idref = {}
                convert_file(cr, module, filename, idref, mode=mode, noupdate=noupdate, kind=kind, pathname=pathname)

        path_static = opj(path, 'static')
        ir_attach = self.pool['ir.attachment']
        if os.path.isdir(path_static):
            for root, dirs, files in os.walk(path_static):
                for static_file in files:
                    full_path = opj(root, static_file)
                    with open(full_path, 'r') as fp:
                        data = fp.read().encode('base64')
                    url_path = '/%s%s' % (module, full_path.split(path)[1].replace(os.path.sep, '/'))
                    url_path = url_path.decode(sys.getfilesystemencoding())
                    filename = os.path.split(url_path)[1]
                    values = dict(
                        name=filename,
                        datas_fname=filename,
                        url=url_path,
                        res_model='ir.ui.view',
                        type='binary',
                        datas=data,
                    )
                    att_id = ir_attach.search(cr, uid, [('url', '=', url_path), ('type', '=', 'binary'), ('res_model', '=', 'ir.ui.view')], context=context)
                    if att_id:
                        ir_attach.write(cr, uid, att_id, values, context=context)
                    else:
                        ir_attach.create(cr, uid, values, context=context)

        return True

    def import_zipfile(self, cr, uid, module_file, force=False, context=None):
        if not module_file:
            raise Exception("No file sent.")
        if not zipfile.is_zipfile(module_file):
            raise UserError(_('File is not a zip file!'))

        success = []
        errors = dict()
        module_names = []
        with zipfile.ZipFile(module_file, "r") as z:
            for zf in z.filelist:
                if zf.file_size > MAX_FILE_SIZE:
                    msg = _("File '%s' exceed maximum allowed file size")
                    raise UserError(msg % zf.filename)

            with openerp.tools.osutil.tempdir() as module_dir:
<<<<<<< HEAD
                z.extractall(module_dir)
                dirs = [d for d in os.listdir(module_dir) if os.path.isdir(opj(module_dir, d))]
                for mod_name in dirs:
                    module_names.append(mod_name)
                    try:
                        # assert mod_name.startswith('theme_')
                        path = opj(module_dir, mod_name)
                        self.import_module(cr, uid, mod_name, path, force=force, context=context)
                        success.append(mod_name)
                    except Exception, e:
                        _logger.exception('Error while importing module')
                        errors[mod_name] = exception_to_unicode(e)
=======
                import openerp.modules as addons
                try:
                    addons.module.ad_paths.append(module_dir)
                    z.extractall(module_dir)
                    dirs = [d for d in os.listdir(module_dir) if os.path.isdir(opj(module_dir, d))]
                    for mod_name in dirs:
                        module_names.append(mod_name)
                        try:
                            # assert mod_name.startswith('theme_')
                            path = opj(module_dir, mod_name)
                            self.import_module(cr, uid, mod_name, path, force=force, context=context)
                            success.append(mod_name)
                        except Exception, e:
                            _logger.exception('Error while importing module')
                            errors[mod_name] = tools.ustr(e)
                finally:
                    addons.module.ad_paths.remove(module_dir)
>>>>>>> c6b9b69f
        r = ["Successfully imported module '%s'" % mod for mod in success]
        for mod, error in errors.items():
            r.append("Error while importing module '%s': %r" % (mod, error))
        return '\n'.join(r), module_names<|MERGE_RESOLUTION|>--- conflicted
+++ resolved
@@ -96,20 +96,6 @@
                     raise UserError(msg % zf.filename)
 
             with openerp.tools.osutil.tempdir() as module_dir:
-<<<<<<< HEAD
-                z.extractall(module_dir)
-                dirs = [d for d in os.listdir(module_dir) if os.path.isdir(opj(module_dir, d))]
-                for mod_name in dirs:
-                    module_names.append(mod_name)
-                    try:
-                        # assert mod_name.startswith('theme_')
-                        path = opj(module_dir, mod_name)
-                        self.import_module(cr, uid, mod_name, path, force=force, context=context)
-                        success.append(mod_name)
-                    except Exception, e:
-                        _logger.exception('Error while importing module')
-                        errors[mod_name] = exception_to_unicode(e)
-=======
                 import openerp.modules as addons
                 try:
                     addons.module.ad_paths.append(module_dir)
@@ -124,10 +110,9 @@
                             success.append(mod_name)
                         except Exception, e:
                             _logger.exception('Error while importing module')
-                            errors[mod_name] = tools.ustr(e)
+                            errors[mod_name] = exception_to_unicode(e)
                 finally:
                     addons.module.ad_paths.remove(module_dir)
->>>>>>> c6b9b69f
         r = ["Successfully imported module '%s'" % mod for mod in success]
         for mod, error in errors.items():
             r.append("Error while importing module '%s': %r" % (mod, error))
