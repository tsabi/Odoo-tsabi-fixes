--- conflicted
+++ resolved
@@ -16,11 +16,7 @@
                 <xpath expr="//notebook/page[@name='extra_info']" position="before">
                     <page string="Timesheets" groups="project.group_tasks_work_on_tasks,project.group_time_work_estimation_tasks">
                         <group>
-<<<<<<< HEAD
-                            <field name="analytic_account_id" />
-=======
-                            <field name="analytic_account_id" domain="[('partner_id', '=', partner_id), ('account_type', '=', 'normal')]"/>
->>>>>>> e4bf03ae
+                            <field name="analytic_account_id" domain="[('account_type', '=', 'normal')]"/>
                         </group>
                         <field name="timesheet_ids" colspan="4" nolabel="1" context="{'default_user_id' : uid, 'default_account_id' : analytic_account_id, 'default_is_timesheet':1}"
                                 groups="base.group_user">
