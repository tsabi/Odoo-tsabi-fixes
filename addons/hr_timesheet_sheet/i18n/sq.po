# Albanian translation for openobject-addons
# Copyright (c) 2014 Rosetta Contributors and Canonical Ltd 2014
# This file is distributed under the same license as the openobject-addons package.
# FIRST AUTHOR <EMAIL@ADDRESS>, 2014.
#
msgid ""
msgstr ""
<<<<<<< HEAD
"Project-Id-Version: openobject-addons\n"
"Report-Msgid-Bugs-To: FULL NAME <EMAIL@ADDRESS>\n"
"POT-Creation-Date: 2014-09-23 16:27+0000\n"
"PO-Revision-Date: 2014-08-14 16:10+0000\n"
"Last-Translator: FULL NAME <EMAIL@ADDRESS>\n"
"Language-Team: Albanian <sq@li.org>\n"
=======
"Project-Id-Version: Odoo 8.0\n"
"Report-Msgid-Bugs-To: \n"
"POT-Creation-Date: 2015-01-21 14:07+0000\n"
"PO-Revision-Date: 2016-03-31 15:42+0000\n"
"Last-Translator: Martin Trigaux\n"
"Language-Team: Albanian (http://www.transifex.com/odoo/odoo-8/language/sq/)\n"
>>>>>>> ceb87b78
"MIME-Version: 1.0\n"
"Content-Type: text/plain; charset=UTF-8\n"
"Content-Transfer-Encoding: 8bit\n"
"X-Launchpad-Export-Date: 2014-09-24 09:13+0000\n"
"X-Generator: Launchpad (build 17196)\n"

#. module: hr_timesheet_sheet
#: help:hr_timesheet_sheet.sheet,state:0
msgid ""
" * The 'Draft' status is used when a user is encoding a new and unconfirmed "
"timesheet.                 \n"
"* The 'Confirmed' status is used for to confirm the timesheet by user.       "
"          \n"
"* The 'Done' status is used when users timesheet is accepted by his/her "
"senior."
msgstr ""

#. module: hr_timesheet_sheet
#: field:hr.timesheet.report,nbr:0
msgid "# Nbr Timesheet"
msgstr ""

#. module: hr_timesheet_sheet
#: field:hr.timesheet.report,total_attendance:0
msgid "# Total Attendance"
msgstr ""

#. module: hr_timesheet_sheet
#: field:hr.timesheet.report,total_diff:0
msgid "# Total Diff"
msgstr ""

#. module: hr_timesheet_sheet
#: field:hr.timesheet.report,total_timesheet:0
msgid "# Total Timesheet"
msgstr ""

#. module: hr_timesheet_sheet
#: model:ir.actions.act_window,help:hr_timesheet_sheet.act_hr_timesheet_sheet_form
msgid ""
"<p class=\"oe_view_nocontent_create\">\n"
"                New timesheet to approve.\n"
"              </p><p>\n"
"                You must record timesheets every day and confirm at the end\n"
"                of the week. Once the timesheet is confirmed, it should be\n"
"                validated by a manager.\n"
"              </p><p>\n"
"                Timesheets can also be invoiced to customers, depending on "
"the\n"
"                configuration of each project's related contract.\n"
"              </p>\n"
"            "
msgstr ""

#. module: hr_timesheet_sheet
#: selection:hr_timesheet_sheet.sheet,state_attendance:0
msgid "Absent"
msgstr ""

#. module: hr_timesheet_sheet
#. openerp-web
#: code:addons/hr_timesheet_sheet/static/src/xml/timesheet.xml:33
#, python-format
msgid "Add"
msgstr ""

#. module: hr_timesheet_sheet
#. openerp-web
#: code:addons/hr_timesheet_sheet/static/src/xml/timesheet.xml:39
#, python-format
msgid "Add a Line"
msgstr ""

#. module: hr_timesheet_sheet
#: field:hr.config.settings,timesheet_max_difference:0
msgid ""
"Allow a difference of time between timesheets and attendances of (in hours)"
msgstr ""

#. module: hr_timesheet_sheet
#: help:hr.config.settings,timesheet_max_difference:0
#: help:res.company,timesheet_max_difference:0
msgid ""
"Allowed difference in hours between the sign in/out and the timesheet "
"computation for one sheet. Set this to 0 if you do not want any control."
msgstr ""

#. module: hr_timesheet_sheet
#: model:ir.model,name:hr_timesheet_sheet.model_account_analytic_account
msgid "Analytic Account"
msgstr ""

#. module: hr_timesheet_sheet
#: model:ir.model,name:hr_timesheet_sheet.model_account_analytic_line
msgid "Analytic Line"
msgstr ""

#. module: hr_timesheet_sheet
#: field:hr_timesheet_sheet.sheet,account_ids:0
msgid "Analytic accounts"
msgstr ""

#. module: hr_timesheet_sheet
#: view:hr_timesheet_sheet.sheet:hr_timesheet_sheet.hr_timesheet_sheet_form
msgid "Approve"
msgstr "Aprovo"

#. module: hr_timesheet_sheet
#: selection:hr_timesheet_sheet.sheet,state:0
msgid "Approved"
msgstr ""

#. module: hr_timesheet_sheet
#: field:hr_timesheet_sheet.sheet.day,total_attendance:0
#: model:ir.model,name:hr_timesheet_sheet.model_hr_attendance
msgid "Attendance"
msgstr ""

#. module: hr_timesheet_sheet
#: view:hr_timesheet_sheet.sheet:hr_timesheet_sheet.hr_timesheet_sheet_form
#: field:hr_timesheet_sheet.sheet,attendance_count:0
#: field:hr_timesheet_sheet.sheet,attendances_ids:0
#: model:ir.actions.act_window,name:hr_timesheet_sheet.act_hr_timesheet_sheet_sheet_2_hr_attendance
msgid "Attendances"
msgstr ""

#. module: hr_timesheet_sheet
#: view:hr.timesheet.current.open:hr_timesheet_sheet.view_hr_timesheet_current_open
msgid "Cancel"
msgstr "Anullo"

#. module: hr_timesheet_sheet
#. openerp-web
#: code:addons/hr_timesheet_sheet/static/src/xml/timesheet.xml:56
#, python-format
msgid "Click to add projects, contracts or analytic accounts."
msgstr ""

#. module: hr_timesheet_sheet
#: model:ir.model,name:hr_timesheet_sheet.model_res_company
msgid "Companies"
msgstr "Kompanitë"

#. module: hr_timesheet_sheet
#: field:hr_timesheet_sheet.sheet,company_id:0
msgid "Company"
msgstr "Kompani"

#. module: hr_timesheet_sheet
#: code:addons/hr_timesheet_sheet/hr_timesheet_sheet.py:75
#: code:addons/hr_timesheet_sheet/hr_timesheet_sheet.py:91
#, python-format
msgid "Configuration Error!"
msgstr ""

#. module: hr_timesheet_sheet
#: view:hr.timesheet.report:hr_timesheet_sheet.view_timesheet_report_search
#: selection:hr.timesheet.report,state:0
msgid "Confirmed"
msgstr "E Konfirmuar"

#. module: hr_timesheet_sheet
#: view:hr_timesheet_sheet.sheet:hr_timesheet_sheet.view_hr_timesheet_sheet_filter
msgid "Confirmed Timesheets"
msgstr ""

#. module: hr_timesheet_sheet
#: field:hr.timesheet.current.open,create_uid:0
#: field:hr_timesheet_sheet.sheet,create_uid:0
msgid "Created by"
msgstr "Krijuar nga"

#. module: hr_timesheet_sheet
#: field:hr.timesheet.current.open,create_date:0
#: field:hr_timesheet_sheet.sheet,create_date:0
msgid "Created on"
msgstr "Krijuar me"

#. module: hr_timesheet_sheet
#: field:hr_timesheet_sheet.sheet,state_attendance:0
msgid "Current Status"
msgstr ""

#. module: hr_timesheet_sheet
#: field:hr_timesheet_sheet.sheet.day,name:0
msgid "Date"
msgstr "Data"

#. module: hr_timesheet_sheet
#: field:hr.timesheet.report,date_from:0
#: field:hr_timesheet_sheet.sheet,date_from:0
msgid "Date from"
msgstr ""

#. module: hr_timesheet_sheet
#: help:hr_timesheet_sheet.sheet,message_last_post:0
msgid "Date of the last message posted on the record."
msgstr "Data e mesazhit të fundit të postuar në regjistër"

#. module: hr_timesheet_sheet
#: field:hr.timesheet.report,date_to:0
#: field:hr_timesheet_sheet.sheet,date_to:0
msgid "Date to"
msgstr ""

#. module: hr_timesheet_sheet
#: selection:hr.config.settings,timesheet_range:0
#: selection:res.company,timesheet_range:0
msgid "Day"
msgstr ""

#. module: hr_timesheet_sheet
#: view:hr.timesheet.report:hr_timesheet_sheet.view_timesheet_report_search
#: field:hr.timesheet.report,department_id:0
#: view:hr_timesheet_sheet.sheet:hr_timesheet_sheet.view_hr_timesheet_sheet_filter
#: field:hr_timesheet_sheet.sheet,department_id:0
msgid "Department"
msgstr ""

#. module: hr_timesheet_sheet
#: view:hr_timesheet_sheet.sheet:hr_timesheet_sheet.hr_timesheet_sheet_form
msgid "Details"
msgstr ""

#. module: hr_timesheet_sheet
#: field:hr_timesheet_sheet.sheet,total_difference:0
#: field:hr_timesheet_sheet.sheet.day,total_difference:0
msgid "Difference"
msgstr ""

#. module: hr_timesheet_sheet
#: view:hr_timesheet_sheet.sheet:hr_timesheet_sheet.hr_timesheet_sheet_form
msgid "Differences"
msgstr ""

#. module: hr_timesheet_sheet
#: view:hr.timesheet.report:hr_timesheet_sheet.view_timesheet_report_search
#: selection:hr.timesheet.report,state:0
msgid "Done"
msgstr "E Kryer"

#. module: hr_timesheet_sheet
#: view:hr.timesheet.report:hr_timesheet_sheet.view_timesheet_report_search
#: selection:hr.timesheet.report,state:0
msgid "Draft"
msgstr "Paraprake"

#. module: hr_timesheet_sheet
#: field:hr_timesheet_sheet.sheet,employee_id:0
#: model:ir.model,name:hr_timesheet_sheet.model_hr_employee
msgid "Employee"
msgstr ""

#. module: hr_timesheet_sheet
#: view:hr_timesheet_sheet.sheet:hr_timesheet_sheet.view_hr_timesheet_sheet_filter
msgid "Employees"
msgstr ""

#. module: hr_timesheet_sheet
#: code:addons/hr_timesheet_sheet/hr_timesheet_sheet.py:100
#, python-format
msgid "Error ! Sign in (resp. Sign out) must follow Sign out (resp. Sign in)"
msgstr ""

#. module: hr_timesheet_sheet
#: code:addons/hr_timesheet_sheet/hr_timesheet_sheet.py:66
#: code:addons/hr_timesheet_sheet/hr_timesheet_sheet.py:71
#: code:addons/hr_timesheet_sheet/hr_timesheet_sheet.py:73
#: code:addons/hr_timesheet_sheet/hr_timesheet_sheet.py:85
#: code:addons/hr_timesheet_sheet/hr_timesheet_sheet.py:87
#: code:addons/hr_timesheet_sheet/hr_timesheet_sheet.py:89
#: code:addons/hr_timesheet_sheet/hr_timesheet_sheet.py:381
#: code:addons/hr_timesheet_sheet/hr_timesheet_sheet.py:494
#: code:addons/hr_timesheet_sheet/hr_timesheet_sheet.py:522
#: code:addons/hr_timesheet_sheet/wizard/hr_timesheet_current.py:38
#, python-format
msgid "Error!"
msgstr ""

#. module: hr_timesheet_sheet
#: model:ir.filters,name:hr_timesheet_sheet.filter_hr_timesheet_report_external_timesheets
msgid "External Timesheet"
msgstr ""

#. module: hr_timesheet_sheet
#: field:hr_timesheet_sheet.sheet,message_follower_ids:0
msgid "Followers"
msgstr "Ndjekesit"

#. module: hr_timesheet_sheet
#: view:hr_timesheet_sheet.sheet:hr_timesheet_sheet.view_hr_timesheet_sheet_filter
msgid "Group By"
msgstr "Grupo Nga"

#. module: hr_timesheet_sheet
#: help:hr_timesheet_sheet.sheet,message_summary:0
msgid ""
"Holds the Chatter summary (number of messages, ...). This summary is "
"directly in html format in order to be inserted in kanban views."
msgstr ""

#. module: hr_timesheet_sheet
#: view:hr_timesheet_sheet.sheet:hr_timesheet_sheet.hr_timesheet_sheet_form
msgid "Hours"
msgstr ""

#. module: hr_timesheet_sheet
#: field:hr.timesheet.current.open,id:0
#: field:hr_timesheet_sheet.sheet,id:0
#: field:hr_timesheet_sheet.sheet.account,id:0
#: field:hr_timesheet_sheet.sheet.day,id:0
msgid "ID"
msgstr "ID"

#. module: hr_timesheet_sheet
#: help:hr_timesheet_sheet.sheet,message_unread:0
msgid "If checked new messages require your attention."
msgstr "Nëqoftëse është e çekuar mesazhet e reja kërkojnë vëmëndjen tuaj."

#. module: hr_timesheet_sheet
#: view:hr_timesheet_sheet.sheet:hr_timesheet_sheet.view_hr_timesheet_sheet_filter
msgid "In Draft"
msgstr ""

#. module: hr_timesheet_sheet
#: code:addons/hr_timesheet_sheet/hr_timesheet_sheet.py:75
#: code:addons/hr_timesheet_sheet/hr_timesheet_sheet.py:91
#, python-format
msgid ""
"In order to create a timesheet for this employee, you must assign an "
"analytic journal to the employee, like 'Timesheet Journal'."
msgstr ""

#. module: hr_timesheet_sheet
#: code:addons/hr_timesheet_sheet/hr_timesheet_sheet.py:71
#: code:addons/hr_timesheet_sheet/hr_timesheet_sheet.py:85
#, python-format
msgid ""
"In order to create a timesheet for this employee, you must link him/her to a "
"user."
msgstr ""

#. module: hr_timesheet_sheet
#: code:addons/hr_timesheet_sheet/hr_timesheet_sheet.py:73
#, python-format
msgid ""
"In order to create a timesheet for this employee, you must link the employee "
"to a product, like 'Consultant'."
msgstr ""

#. module: hr_timesheet_sheet
#: code:addons/hr_timesheet_sheet/hr_timesheet_sheet.py:89
#, python-format
msgid ""
"In order to create a timesheet for this employee, you must link the employee "
"to a product."
msgstr ""

#. module: hr_timesheet_sheet
#: model:ir.filters,name:hr_timesheet_sheet.filter_hr_timesheet_report_internal_timesheets
msgid "Internal Timesheet"
msgstr ""

#. module: hr_timesheet_sheet
#: code:addons/hr_timesheet_sheet/hr_timesheet_sheet.py:256
#: code:addons/hr_timesheet_sheet/hr_timesheet_sheet.py:258
#, python-format
msgid "Invalid Action!"
msgstr ""

#. module: hr_timesheet_sheet
#: field:hr_timesheet_sheet.sheet.account,invoice_rate:0
msgid "Invoice rate"
msgstr ""

#. module: hr_timesheet_sheet
#: field:hr_timesheet_sheet.sheet,message_is_follower:0
msgid "Is a Follower"
msgstr ""

#. module: hr_timesheet_sheet
#: view:hr.timesheet.current.open:hr_timesheet_sheet.view_hr_timesheet_current_open
msgid "It will open your current timesheet"
msgstr ""

#. module: hr_timesheet_sheet
#: field:hr_timesheet_sheet.sheet,message_last_post:0
msgid "Last Message Date"
msgstr "Data e Mesazhit të Fundit"

#. module: hr_timesheet_sheet
#: field:hr.timesheet.current.open,write_uid:0
#: field:hr_timesheet_sheet.sheet,write_uid:0
msgid "Last Updated by"
msgstr "Modifikuar per here te fundit nga"

#. module: hr_timesheet_sheet
#: field:hr.timesheet.current.open,write_date:0
#: field:hr_timesheet_sheet.sheet,write_date:0
msgid "Last Updated on"
msgstr "Modifikuar per here te fundit me"

#. module: hr_timesheet_sheet
#: field:hr_timesheet_sheet.sheet,message_ids:0
msgid "Messages"
msgstr "Mesazhet"

#. module: hr_timesheet_sheet
#: help:hr_timesheet_sheet.sheet,message_ids:0
msgid "Messages and communication history"
msgstr "Historiku i mesazheve dhe komunikimeve"

#. module: hr_timesheet_sheet
#: selection:hr.config.settings,timesheet_range:0
#: selection:res.company,timesheet_range:0
msgid "Month"
msgstr "Muaj"

#. module: hr_timesheet_sheet
#: model:ir.ui.menu,name:hr_timesheet_sheet.menu_act_hr_timesheet_sheet_form_my_current
msgid "My Current Timesheet"
msgstr ""

#. module: hr_timesheet_sheet
#: view:hr.timesheet.current.open:hr_timesheet_sheet.view_hr_timesheet_current_open
#: model:ir.actions.act_window,name:hr_timesheet_sheet.action_hr_timesheet_current_open
#: model:ir.actions.server,name:hr_timesheet_sheet.ir_actions_server_timsheet_sheet
msgid "My Timesheet"
msgstr ""

#. module: hr_timesheet_sheet
#: model:ir.actions.act_window,help:hr_timesheet_sheet.action_hr_timesheet_current_open
msgid ""
"My Timesheet opens your timesheet so that you can book your activities into "
"the system. From the same form, you can register your attendances (Sign "
"In/Out) and describe the working hours made on the different projects. At "
"the end of the period defined in the company, the timesheet is confirmed by "
"the user and can be validated by his manager. If required, as defined on the "
"project, you can generate the invoices based on the timesheet."
msgstr ""

#. module: hr_timesheet_sheet
#: selection:hr.timesheet.report,state:0
#: selection:hr_timesheet_sheet.sheet,state:0
msgid "New"
msgstr ""

#. module: hr_timesheet_sheet
#: field:hr_timesheet_sheet.sheet,name:0
msgid "Note"
msgstr "Shënim"

#. module: hr_timesheet_sheet
#: view:hr.timesheet.current.open:hr_timesheet_sheet.view_hr_timesheet_current_open
#: selection:hr_timesheet_sheet.sheet,state:0
msgid "Open"
msgstr ""

#. module: hr_timesheet_sheet
#: code:addons/hr_timesheet_sheet/wizard/hr_timesheet_current.py:50
#, python-format
msgid "Open Timesheet"
msgstr ""

#. module: hr_timesheet_sheet
#: view:hr_timesheet_sheet.sheet:hr_timesheet_sheet.hr_timesheet_sheet_form
#: field:hr_timesheet_sheet.sheet,period_ids:0
#: view:hr_timesheet_sheet.sheet.day:hr_timesheet_sheet.hr_timesheet_day_tree
msgid "Period"
msgstr "Periudha"

#. module: hr_timesheet_sheet
#: help:hr.config.settings,timesheet_range:0
#: help:res.company,timesheet_range:0
msgid "Periodicity on which you validate your timesheets."
msgstr ""

#. module: hr_timesheet_sheet
#: code:addons/hr_timesheet_sheet/wizard/hr_timesheet_current.py:38
#, python-format
msgid "Please create an employee and associate it with this user."
msgstr ""

#. module: hr_timesheet_sheet
#: code:addons/hr_timesheet_sheet/hr_timesheet_sheet.py:131
#, python-format
msgid ""
"Please verify that the total difference of the sheet is lower than %.2f."
msgstr ""

#. module: hr_timesheet_sheet
#: selection:hr_timesheet_sheet.sheet,state_attendance:0
msgid "Present"
msgstr ""

#. module: hr_timesheet_sheet
#: field:hr_timesheet_sheet.sheet.account,name:0
msgid "Project / Analytic Account"
msgstr ""

#. module: hr_timesheet_sheet
#: view:hr_timesheet_sheet.sheet:hr_timesheet_sheet.hr_timesheet_sheet_form
msgid "Refuse"
msgstr ""

#. module: hr_timesheet_sheet
#: view:hr_timesheet_sheet.sheet.account:hr_timesheet_sheet.hr_timesheet_account_filter
msgid "Search Account"
msgstr ""

#. module: hr_timesheet_sheet
#: view:hr_timesheet_sheet.sheet:hr_timesheet_sheet.view_hr_timesheet_sheet_filter
msgid "Search Timesheet"
msgstr ""

#. module: hr_timesheet_sheet
#: view:hr_timesheet_sheet.sheet:hr_timesheet_sheet.hr_timesheet_sheet_form
msgid "Set to Draft"
msgstr "Vendos tek Paraprake"

#. module: hr_timesheet_sheet
#: field:hr.analytic.timesheet,sheet_id:0
#: field:hr.attendance,sheet_id:0
#: field:hr_timesheet_sheet.sheet.account,sheet_id:0
#: field:hr_timesheet_sheet.sheet.day,sheet_id:0
msgid "Sheet"
msgstr ""

#. module: hr_timesheet_sheet
#: view:hr_timesheet_sheet.sheet:hr_timesheet_sheet.hr_timesheet_sheet_form
msgid "Sign In"
msgstr ""

#. module: hr_timesheet_sheet
#: view:hr_timesheet_sheet.sheet:hr_timesheet_sheet.hr_timesheet_sheet_form
msgid "Sign Out"
msgstr ""

#. module: hr_timesheet_sheet
#: view:hr.timesheet.report:hr_timesheet_sheet.view_timesheet_report_search
#: field:hr.timesheet.report,state:0
#: field:hr_timesheet_sheet.sheet,state:0
msgid "Status"
msgstr ""

#. module: hr_timesheet_sheet
#: view:hr_timesheet_sheet.sheet:hr_timesheet_sheet.hr_timesheet_sheet_form
msgid "Submit to Manager"
msgstr ""

#. module: hr_timesheet_sheet
#: view:hr_timesheet_sheet.sheet:hr_timesheet_sheet.hr_timesheet_sheet_form
#: field:hr_timesheet_sheet.sheet,message_summary:0
msgid "Summary"
msgstr ""

#. module: hr_timesheet_sheet
#: code:addons/hr_timesheet_sheet/hr_timesheet_sheet.py:62
#, python-format
msgid ""
"The timesheet cannot be validated as it does not contain an equal number of "
"sign ins and sign outs."
msgstr ""

#. module: hr_timesheet_sheet
#: view:hr_timesheet_sheet.sheet:hr_timesheet_sheet.hr_timesheet_sheet_form
#: model:ir.model,name:hr_timesheet_sheet.model_hr_timesheet_report
#: model:ir.model,name:hr_timesheet_sheet.model_hr_timesheet_sheet_sheet
msgid "Timesheet"
msgstr ""

#. module: hr_timesheet_sheet
#: view:hr_timesheet_sheet.sheet:hr_timesheet_sheet.hr_timesheet_sheet_form
#: field:hr_timesheet_sheet.sheet,timesheet_activity_count:0
#: model:ir.actions.act_window,name:hr_timesheet_sheet.act_hr_timesheet_sheet_sheet_2_hr_analytic_timesheet
msgid "Timesheet Activities"
msgstr ""

#. module: hr_timesheet_sheet
#: model:ir.model,name:hr_timesheet_sheet.model_hr_analytic_timesheet
msgid "Timesheet Line"
msgstr ""

#. module: hr_timesheet_sheet
#: view:hr_timesheet_sheet.sheet:hr_timesheet_sheet.hr_timesheet_sheet_form
msgid "Timesheet Period"
msgstr ""

#. module: hr_timesheet_sheet
#: field:res.company,timesheet_max_difference:0
msgid "Timesheet allowed difference(Hours)"
msgstr ""

#. module: hr_timesheet_sheet
#: model:ir.actions.act_window,name:hr_timesheet_sheet.act_hr_timesheet_sheet_sheet_by_account
msgid "Timesheet by Account"
msgstr ""

#. module: hr_timesheet_sheet
#: view:hr_timesheet_sheet.sheet.account:hr_timesheet_sheet.hr_timesheet_account_form
#: view:hr_timesheet_sheet.sheet.account:hr_timesheet_sheet.hr_timesheet_account_tree
msgid "Timesheet by Accounts"
msgstr ""

#. module: hr_timesheet_sheet
#: model:ir.actions.act_window,name:hr_timesheet_sheet.act_hr_timesheet_sheet_sheet_by_day
msgid "Timesheet by Day"
msgstr ""

#. module: hr_timesheet_sheet
#: field:hr_timesheet_sheet.sheet,timesheet_ids:0
msgid "Timesheet lines"
msgstr ""

#. module: hr_timesheet_sheet
#: field:res.company,timesheet_range:0
msgid "Timesheet range"
msgstr ""

#. module: hr_timesheet_sheet
#: view:hr.employee:hr_timesheet_sheet.hr_timesheet_sheet_employee_extd_form
#: field:hr.employee,timesheet_count:0
#: view:hr_timesheet_sheet.sheet:hr_timesheet_sheet.hr_timesheet_sheet_form
#: view:hr_timesheet_sheet.sheet:hr_timesheet_sheet.hr_timesheet_sheet_tree_simplified
#: model:ir.actions.act_window,name:hr_timesheet_sheet.act_hr_employee_2_hr_timesheet
#: view:res.company:hr_timesheet_sheet.hr_timesheet_sheet_company
msgid "Timesheets"
msgstr ""

#. module: hr_timesheet_sheet
#: model:ir.model,name:hr_timesheet_sheet.model_hr_timesheet_sheet_sheet_account
#: model:ir.model,name:hr_timesheet_sheet.model_hr_timesheet_sheet_sheet_day
msgid "Timesheets by Period"
msgstr ""

#. module: hr_timesheet_sheet
#: model:ir.actions.act_window,name:hr_timesheet_sheet.act_hr_timesheet_sheet_form
#: model:ir.ui.menu,name:hr_timesheet_sheet.menu_act_hr_timesheet_sheet_form
msgid "Timesheets to Validate"
msgstr ""

#. module: hr_timesheet_sheet
#: view:hr_timesheet_sheet.sheet:hr_timesheet_sheet.view_hr_timesheet_sheet_filter
msgid "To Approve"
msgstr "Të Aprovosh"

#. module: hr_timesheet_sheet
#. openerp-web
#: code:addons/hr_timesheet_sheet/static/src/xml/timesheet.xml:15
#: code:addons/hr_timesheet_sheet/static/src/xml/timesheet.xml:40
#: view:hr_timesheet_sheet.sheet.account:hr_timesheet_sheet.hr_timesheet_account_form
#: view:hr_timesheet_sheet.sheet.account:hr_timesheet_sheet.hr_timesheet_account_tree
#, python-format
msgid "Total"
msgstr ""

#. module: hr_timesheet_sheet
#: field:hr_timesheet_sheet.sheet,total_attendance:0
msgid "Total Attendance"
msgstr ""

#. module: hr_timesheet_sheet
#: view:hr_timesheet_sheet.sheet.day:hr_timesheet_sheet.hr_timesheet_day_tree
msgid "Total Attendances"
msgstr ""

#. module: hr_timesheet_sheet
#: view:hr_timesheet_sheet.sheet.day:hr_timesheet_sheet.hr_timesheet_day_tree
msgid "Total Difference"
msgstr ""

#. module: hr_timesheet_sheet
#: field:hr_timesheet_sheet.sheet.account,total:0
msgid "Total Time"
msgstr ""

#. module: hr_timesheet_sheet
#: field:hr_timesheet_sheet.sheet,total_timesheet:0
#: view:hr_timesheet_sheet.sheet.day:hr_timesheet_sheet.hr_timesheet_day_tree
#: field:hr_timesheet_sheet.sheet.day,total_timesheet:0
msgid "Total Timesheet"
msgstr ""

#. module: hr_timesheet_sheet
#: view:hr.timesheet.report:hr_timesheet_sheet.view_timesheet_report_search
#: field:hr.timesheet.report,to_invoice:0
msgid "Type of Invoicing"
msgstr ""

#. module: hr_timesheet_sheet
#: field:hr_timesheet_sheet.sheet,message_unread:0
msgid "Unread Messages"
msgstr "Mesazhe të Palexuara"

#. module: hr_timesheet_sheet
#: view:hr_timesheet_sheet.sheet:hr_timesheet_sheet.view_hr_timesheet_sheet_filter
msgid "Unvalidated Timesheets"
msgstr ""

#. module: hr_timesheet_sheet
#: field:hr_timesheet_sheet.sheet,user_id:0
msgid "User"
msgstr ""

#. module: hr_timesheet_sheet
#: code:addons/hr_timesheet_sheet/hr_timesheet_sheet.py:496
#: code:addons/hr_timesheet_sheet/hr_timesheet_sheet.py:515
#, python-format
msgid "User Error!"
msgstr ""

#. module: hr_timesheet_sheet
#: field:hr.config.settings,timesheet_range:0
msgid "Validate timesheets every"
msgstr ""

#. module: hr_timesheet_sheet
#: selection:hr_timesheet_sheet.sheet,state:0
msgid "Waiting Approval"
msgstr ""

#. module: hr_timesheet_sheet
#: code:addons/hr_timesheet_sheet/hr_timesheet_sheet.py:100
#, python-format
msgid "Warning !"
msgstr ""

#. module: hr_timesheet_sheet
#: code:addons/hr_timesheet_sheet/hr_timesheet_sheet.py:131
#, python-format
msgid "Warning!"
msgstr ""

#. module: hr_timesheet_sheet
#: field:hr_timesheet_sheet.sheet,website_message_ids:0
msgid "Website Messages"
msgstr "Mesazhe të Website-it"

#. module: hr_timesheet_sheet
#: help:hr_timesheet_sheet.sheet,website_message_ids:0
msgid "Website communication history"
msgstr "Historiku i Komunikimeve të Website-it"

#. module: hr_timesheet_sheet
#: selection:hr.config.settings,timesheet_range:0
#: selection:res.company,timesheet_range:0
msgid "Week"
msgstr ""

#. module: hr_timesheet_sheet
#: code:addons/hr_timesheet_sheet/hr_timesheet_sheet.py:248
#, python-format
msgid "Week "
msgstr ""

#. module: hr_timesheet_sheet
#: code:addons/hr_timesheet_sheet/hr_timesheet_sheet.py:496
#, python-format
msgid ""
"You can not enter an attendance date outside the current timesheet dates."
msgstr ""

#. module: hr_timesheet_sheet
#: code:addons/hr_timesheet_sheet/hr_timesheet_sheet.py:494
#, python-format
msgid ""
"You can not enter an attendance in a submitted timesheet. Ask your manager "
"to reset it before adding attendance."
msgstr ""

#. module: hr_timesheet_sheet
#: code:addons/hr_timesheet_sheet/hr_timesheet_sheet.py:258
#, python-format
msgid "You cannot delete a timesheet which have attendance entries."
msgstr ""

#. module: hr_timesheet_sheet
#: code:addons/hr_timesheet_sheet/hr_timesheet_sheet.py:256
#, python-format
msgid "You cannot delete a timesheet which is already confirmed."
msgstr ""

#. module: hr_timesheet_sheet
#: code:addons/hr_timesheet_sheet/hr_timesheet_sheet.py:66
#, python-format
msgid "You cannot duplicate a timesheet."
msgstr ""

#. module: hr_timesheet_sheet
#: code:addons/hr_timesheet_sheet/hr_timesheet_sheet.py:515
#, python-format
msgid ""
"You cannot enter an attendance date outside the current timesheet dates."
msgstr ""

#. module: hr_timesheet_sheet
#: constraint:hr_timesheet_sheet.sheet:0
msgid ""
"You cannot have 2 timesheets that overlap!\n"
"Please use the menu 'My Current Timesheet' to avoid this problem."
msgstr ""

#. module: hr_timesheet_sheet
#: code:addons/hr_timesheet_sheet/hr_timesheet_sheet.py:87
#, python-format
msgid ""
"You cannot have 2 timesheets that overlap!\n"
"You should use the menu 'My Timesheet' to avoid this problem."
msgstr ""

#. module: hr_timesheet_sheet
#: constraint:hr.analytic.timesheet:0
msgid "You cannot modify an entry in a Confirmed/Done timesheet !"
msgstr ""

#. module: hr_timesheet_sheet
#: code:addons/hr_timesheet_sheet/hr_timesheet_sheet.py:522
#, python-format
msgid "You cannot modify an entry in a confirmed timesheet"
msgstr ""

#. module: hr_timesheet_sheet
#: code:addons/hr_timesheet_sheet/hr_timesheet_sheet.py:381
#, python-format
msgid "You cannot modify an entry in a confirmed timesheet."
msgstr ""

#. module: hr_timesheet_sheet
#. openerp-web
#: code:addons/hr_timesheet_sheet/static/src/xml/timesheet.xml:58
#, python-format
msgid ""
"You will be able to register your working hours and\n"
"                        activities."
<<<<<<< HEAD
msgstr ""
=======
msgstr ""

#. module: hr_timesheet_sheet
#: view:hr.timesheet.current.open:hr_timesheet_sheet.view_hr_timesheet_current_open
msgid "or"
msgstr ""

#. module: hr_timesheet_sheet
#: view:hr_timesheet_sheet.sheet:hr_timesheet_sheet.hr_timesheet_sheet_form
msgid "to"
msgstr "tek"
>>>>>>> ceb87b78
<|MERGE_RESOLUTION|>--- conflicted
+++ resolved
@@ -1,40 +1,28 @@
-# Albanian translation for openobject-addons
-# Copyright (c) 2014 Rosetta Contributors and Canonical Ltd 2014
-# This file is distributed under the same license as the openobject-addons package.
-# FIRST AUTHOR <EMAIL@ADDRESS>, 2014.
-#
-msgid ""
-msgstr ""
-<<<<<<< HEAD
-"Project-Id-Version: openobject-addons\n"
-"Report-Msgid-Bugs-To: FULL NAME <EMAIL@ADDRESS>\n"
-"POT-Creation-Date: 2014-09-23 16:27+0000\n"
-"PO-Revision-Date: 2014-08-14 16:10+0000\n"
-"Last-Translator: FULL NAME <EMAIL@ADDRESS>\n"
-"Language-Team: Albanian <sq@li.org>\n"
-=======
+# Translation of Odoo Server.
+# This file contains the translation of the following modules:
+# * hr_timesheet_sheet
+# 
+# Translators:
+msgid ""
+msgstr ""
 "Project-Id-Version: Odoo 8.0\n"
 "Report-Msgid-Bugs-To: \n"
 "POT-Creation-Date: 2015-01-21 14:07+0000\n"
 "PO-Revision-Date: 2016-03-31 15:42+0000\n"
 "Last-Translator: Martin Trigaux\n"
 "Language-Team: Albanian (http://www.transifex.com/odoo/odoo-8/language/sq/)\n"
->>>>>>> ceb87b78
 "MIME-Version: 1.0\n"
 "Content-Type: text/plain; charset=UTF-8\n"
-"Content-Transfer-Encoding: 8bit\n"
-"X-Launchpad-Export-Date: 2014-09-24 09:13+0000\n"
-"X-Generator: Launchpad (build 17196)\n"
+"Content-Transfer-Encoding: \n"
+"Language: sq\n"
+"Plural-Forms: nplurals=2; plural=(n != 1);\n"
 
 #. module: hr_timesheet_sheet
 #: help:hr_timesheet_sheet.sheet,state:0
 msgid ""
-" * The 'Draft' status is used when a user is encoding a new and unconfirmed "
-"timesheet.                 \n"
-"* The 'Confirmed' status is used for to confirm the timesheet by user.       "
-"          \n"
-"* The 'Done' status is used when users timesheet is accepted by his/her "
-"senior."
+" * The 'Draft' status is used when a user is encoding a new and unconfirmed timesheet.                 \n"
+"* The 'Confirmed' status is used for to confirm the timesheet by user.                 \n"
+"* The 'Done' status is used when users timesheet is accepted by his/her senior."
 msgstr ""
 
 #. module: hr_timesheet_sheet
@@ -67,8 +55,7 @@
 "                of the week. Once the timesheet is confirmed, it should be\n"
 "                validated by a manager.\n"
 "              </p><p>\n"
-"                Timesheets can also be invoiced to customers, depending on "
-"the\n"
+"                Timesheets can also be invoiced to customers, depending on the\n"
 "                configuration of each project's related contract.\n"
 "              </p>\n"
 "            "
@@ -110,7 +97,7 @@
 #. module: hr_timesheet_sheet
 #: model:ir.model,name:hr_timesheet_sheet.model_account_analytic_account
 msgid "Analytic Account"
-msgstr ""
+msgstr "Llogaria Analitike"
 
 #. module: hr_timesheet_sheet
 #: model:ir.model,name:hr_timesheet_sheet.model_account_analytic_line
@@ -327,8 +314,7 @@
 msgstr ""
 
 #. module: hr_timesheet_sheet
-#: field:hr.timesheet.current.open,id:0
-#: field:hr_timesheet_sheet.sheet,id:0
+#: field:hr.timesheet.current.open,id:0 field:hr_timesheet_sheet.sheet,id:0
 #: field:hr_timesheet_sheet.sheet.account,id:0
 #: field:hr_timesheet_sheet.sheet.day,id:0
 msgid "ID"
@@ -358,24 +344,24 @@
 #: code:addons/hr_timesheet_sheet/hr_timesheet_sheet.py:85
 #, python-format
 msgid ""
-"In order to create a timesheet for this employee, you must link him/her to a "
-"user."
+"In order to create a timesheet for this employee, you must link him/her to a"
+" user."
 msgstr ""
 
 #. module: hr_timesheet_sheet
 #: code:addons/hr_timesheet_sheet/hr_timesheet_sheet.py:73
 #, python-format
 msgid ""
-"In order to create a timesheet for this employee, you must link the employee "
-"to a product, like 'Consultant'."
+"In order to create a timesheet for this employee, you must link the employee"
+" to a product, like 'Consultant'."
 msgstr ""
 
 #. module: hr_timesheet_sheet
 #: code:addons/hr_timesheet_sheet/hr_timesheet_sheet.py:89
 #, python-format
 msgid ""
-"In order to create a timesheet for this employee, you must link the employee "
-"to a product."
+"In order to create a timesheet for this employee, you must link the employee"
+" to a product."
 msgstr ""
 
 #. module: hr_timesheet_sheet
@@ -457,8 +443,8 @@
 "the system. From the same form, you can register your attendances (Sign "
 "In/Out) and describe the working hours made on the different projects. At "
 "the end of the period defined in the company, the timesheet is confirmed by "
-"the user and can be validated by his manager. If required, as defined on the "
-"project, you can generate the invoices based on the timesheet."
+"the user and can be validated by his manager. If required, as defined on the"
+" project, you can generate the invoices based on the timesheet."
 msgstr ""
 
 #. module: hr_timesheet_sheet
@@ -541,8 +527,7 @@
 msgstr "Vendos tek Paraprake"
 
 #. module: hr_timesheet_sheet
-#: field:hr.analytic.timesheet,sheet_id:0
-#: field:hr.attendance,sheet_id:0
+#: field:hr.analytic.timesheet,sheet_id:0 field:hr.attendance,sheet_id:0
 #: field:hr_timesheet_sheet.sheet.account,sheet_id:0
 #: field:hr_timesheet_sheet.sheet.day,sheet_id:0
 msgid "Sheet"
@@ -560,10 +545,9 @@
 
 #. module: hr_timesheet_sheet
 #: view:hr.timesheet.report:hr_timesheet_sheet.view_timesheet_report_search
-#: field:hr.timesheet.report,state:0
-#: field:hr_timesheet_sheet.sheet,state:0
+#: field:hr.timesheet.report,state:0 field:hr_timesheet_sheet.sheet,state:0
 msgid "Status"
-msgstr ""
+msgstr "Statusi"
 
 #. module: hr_timesheet_sheet
 #: view:hr_timesheet_sheet.sheet:hr_timesheet_sheet.hr_timesheet_sheet_form
@@ -854,9 +838,6 @@
 msgid ""
 "You will be able to register your working hours and\n"
 "                        activities."
-<<<<<<< HEAD
-msgstr ""
-=======
 msgstr ""
 
 #. module: hr_timesheet_sheet
@@ -867,5 +848,4 @@
 #. module: hr_timesheet_sheet
 #: view:hr_timesheet_sheet.sheet:hr_timesheet_sheet.hr_timesheet_sheet_form
 msgid "to"
-msgstr "tek"
->>>>>>> ceb87b78
+msgstr "tek"