# Chinese (Traditional) translation for openobject-addons
# Copyright (c) 2014 Rosetta Contributors and Canonical Ltd 2014
# This file is distributed under the same license as the openobject-addons package.
# FIRST AUTHOR <EMAIL@ADDRESS>, 2014.
#
msgid ""
msgstr ""
<<<<<<< HEAD
"Project-Id-Version: openobject-addons\n"
"Report-Msgid-Bugs-To: FULL NAME <EMAIL@ADDRESS>\n"
"POT-Creation-Date: 2014-09-23 16:27+0000\n"
"PO-Revision-Date: 2014-08-14 16:10+0000\n"
"Last-Translator: FULL NAME <EMAIL@ADDRESS>\n"
"Language-Team: Chinese (Traditional) <zh_TW@li.org>\n"
=======
"Project-Id-Version: Odoo 8.0\n"
"Report-Msgid-Bugs-To: \n"
"POT-Creation-Date: 2015-01-21 14:07+0000\n"
"PO-Revision-Date: 2015-12-04 06:06+0000\n"
"Last-Translator: Martin Trigaux\n"
"Language-Team: Chinese (Taiwan) (http://www.transifex.com/odoo/odoo-8/language/zh_TW/)\n"
>>>>>>> 83a4a582
"MIME-Version: 1.0\n"
"Content-Type: text/plain; charset=UTF-8\n"
"Content-Transfer-Encoding: 8bit\n"
"X-Launchpad-Export-Date: 2014-09-24 09:14+0000\n"
"X-Generator: Launchpad (build 17196)\n"

#. module: hr_timesheet_sheet
#: help:hr_timesheet_sheet.sheet,state:0
msgid ""
" * The 'Draft' status is used when a user is encoding a new and unconfirmed "
"timesheet.                 \n"
"* The 'Confirmed' status is used for to confirm the timesheet by user.       "
"          \n"
"* The 'Done' status is used when users timesheet is accepted by his/her "
"senior."
msgstr ""

#. module: hr_timesheet_sheet
#: field:hr.timesheet.report,nbr:0
msgid "# Nbr Timesheet"
msgstr ""

#. module: hr_timesheet_sheet
#: field:hr.timesheet.report,total_attendance:0
msgid "# Total Attendance"
msgstr ""

#. module: hr_timesheet_sheet
#: field:hr.timesheet.report,total_diff:0
msgid "# Total Diff"
msgstr ""

#. module: hr_timesheet_sheet
#: field:hr.timesheet.report,total_timesheet:0
msgid "# Total Timesheet"
msgstr ""

#. module: hr_timesheet_sheet
#: model:ir.actions.act_window,help:hr_timesheet_sheet.act_hr_timesheet_sheet_form
msgid ""
"<p class=\"oe_view_nocontent_create\">\n"
"                New timesheet to approve.\n"
"              </p><p>\n"
"                You must record timesheets every day and confirm at the end\n"
"                of the week. Once the timesheet is confirmed, it should be\n"
"                validated by a manager.\n"
"              </p><p>\n"
"                Timesheets can also be invoiced to customers, depending on "
"the\n"
"                configuration of each project's related contract.\n"
"              </p>\n"
"            "
msgstr ""

#. module: hr_timesheet_sheet
#: selection:hr_timesheet_sheet.sheet,state_attendance:0
msgid "Absent"
msgstr "病假"

#. module: hr_timesheet_sheet
#. openerp-web
#: code:addons/hr_timesheet_sheet/static/src/xml/timesheet.xml:33
#, python-format
msgid "Add"
msgstr ""

#. module: hr_timesheet_sheet
#. openerp-web
#: code:addons/hr_timesheet_sheet/static/src/xml/timesheet.xml:39
#, python-format
msgid "Add a Line"
msgstr ""

#. module: hr_timesheet_sheet
#: field:hr.config.settings,timesheet_max_difference:0
msgid ""
"Allow a difference of time between timesheets and attendances of (in hours)"
msgstr ""

#. module: hr_timesheet_sheet
#: help:hr.config.settings,timesheet_max_difference:0
#: help:res.company,timesheet_max_difference:0
msgid ""
"Allowed difference in hours between the sign in/out and the timesheet "
"computation for one sheet. Set this to 0 if you do not want any control."
msgstr ""

#. module: hr_timesheet_sheet
#: model:ir.model,name:hr_timesheet_sheet.model_account_analytic_account
msgid "Analytic Account"
msgstr ""

#. module: hr_timesheet_sheet
#: model:ir.model,name:hr_timesheet_sheet.model_account_analytic_line
msgid "Analytic Line"
msgstr ""

#. module: hr_timesheet_sheet
#: field:hr_timesheet_sheet.sheet,account_ids:0
msgid "Analytic accounts"
msgstr ""

#. module: hr_timesheet_sheet
#: view:hr_timesheet_sheet.sheet:hr_timesheet_sheet.hr_timesheet_sheet_form
msgid "Approve"
msgstr ""

#. module: hr_timesheet_sheet
#: selection:hr_timesheet_sheet.sheet,state:0
msgid "Approved"
msgstr ""

#. module: hr_timesheet_sheet
#: field:hr_timesheet_sheet.sheet.day,total_attendance:0
#: model:ir.model,name:hr_timesheet_sheet.model_hr_attendance
msgid "Attendance"
msgstr ""

#. module: hr_timesheet_sheet
#: view:hr_timesheet_sheet.sheet:hr_timesheet_sheet.hr_timesheet_sheet_form
#: field:hr_timesheet_sheet.sheet,attendance_count:0
#: field:hr_timesheet_sheet.sheet,attendances_ids:0
#: model:ir.actions.act_window,name:hr_timesheet_sheet.act_hr_timesheet_sheet_sheet_2_hr_attendance
msgid "Attendances"
msgstr ""

#. module: hr_timesheet_sheet
#: view:hr.timesheet.current.open:hr_timesheet_sheet.view_hr_timesheet_current_open
msgid "Cancel"
msgstr ""

#. module: hr_timesheet_sheet
#. openerp-web
#: code:addons/hr_timesheet_sheet/static/src/xml/timesheet.xml:56
#, python-format
msgid "Click to add projects, contracts or analytic accounts."
msgstr ""

#. module: hr_timesheet_sheet
#: model:ir.model,name:hr_timesheet_sheet.model_res_company
msgid "Companies"
msgstr ""

#. module: hr_timesheet_sheet
#: field:hr_timesheet_sheet.sheet,company_id:0
msgid "Company"
msgstr ""

#. module: hr_timesheet_sheet
#: code:addons/hr_timesheet_sheet/hr_timesheet_sheet.py:75
#: code:addons/hr_timesheet_sheet/hr_timesheet_sheet.py:91
#, python-format
msgid "Configuration Error!"
msgstr ""

#. module: hr_timesheet_sheet
#: view:hr.timesheet.report:hr_timesheet_sheet.view_timesheet_report_search
#: selection:hr.timesheet.report,state:0
msgid "Confirmed"
msgstr ""

#. module: hr_timesheet_sheet
#: view:hr_timesheet_sheet.sheet:hr_timesheet_sheet.view_hr_timesheet_sheet_filter
msgid "Confirmed Timesheets"
msgstr ""

#. module: hr_timesheet_sheet
#: field:hr.timesheet.current.open,create_uid:0
#: field:hr_timesheet_sheet.sheet,create_uid:0
msgid "Created by"
msgstr "建立者"

#. module: hr_timesheet_sheet
#: field:hr.timesheet.current.open,create_date:0
#: field:hr_timesheet_sheet.sheet,create_date:0
msgid "Created on"
msgstr ""

#. module: hr_timesheet_sheet
#: field:hr_timesheet_sheet.sheet,state_attendance:0
msgid "Current Status"
msgstr ""

#. module: hr_timesheet_sheet
#: field:hr_timesheet_sheet.sheet.day,name:0
msgid "Date"
msgstr ""

#. module: hr_timesheet_sheet
#: field:hr.timesheet.report,date_from:0
#: field:hr_timesheet_sheet.sheet,date_from:0
msgid "Date from"
msgstr ""

#. module: hr_timesheet_sheet
#: help:hr_timesheet_sheet.sheet,message_last_post:0
msgid "Date of the last message posted on the record."
msgstr "釋出到記錄上的最後資訊的日期"

#. module: hr_timesheet_sheet
#: field:hr.timesheet.report,date_to:0
#: field:hr_timesheet_sheet.sheet,date_to:0
msgid "Date to"
msgstr ""

#. module: hr_timesheet_sheet
#: selection:hr.config.settings,timesheet_range:0
#: selection:res.company,timesheet_range:0
msgid "Day"
msgstr ""

#. module: hr_timesheet_sheet
#: view:hr.timesheet.report:hr_timesheet_sheet.view_timesheet_report_search
#: field:hr.timesheet.report,department_id:0
#: view:hr_timesheet_sheet.sheet:hr_timesheet_sheet.view_hr_timesheet_sheet_filter
#: field:hr_timesheet_sheet.sheet,department_id:0
msgid "Department"
msgstr ""

#. module: hr_timesheet_sheet
#: view:hr_timesheet_sheet.sheet:hr_timesheet_sheet.hr_timesheet_sheet_form
msgid "Details"
msgstr ""

#. module: hr_timesheet_sheet
#: field:hr_timesheet_sheet.sheet,total_difference:0
#: field:hr_timesheet_sheet.sheet.day,total_difference:0
msgid "Difference"
msgstr ""

#. module: hr_timesheet_sheet
#: view:hr_timesheet_sheet.sheet:hr_timesheet_sheet.hr_timesheet_sheet_form
msgid "Differences"
msgstr ""

#. module: hr_timesheet_sheet
#: view:hr.timesheet.report:hr_timesheet_sheet.view_timesheet_report_search
#: selection:hr.timesheet.report,state:0
msgid "Done"
msgstr ""

#. module: hr_timesheet_sheet
#: view:hr.timesheet.report:hr_timesheet_sheet.view_timesheet_report_search
#: selection:hr.timesheet.report,state:0
msgid "Draft"
msgstr ""

#. module: hr_timesheet_sheet
#: field:hr_timesheet_sheet.sheet,employee_id:0
#: model:ir.model,name:hr_timesheet_sheet.model_hr_employee
msgid "Employee"
msgstr ""

#. module: hr_timesheet_sheet
#: view:hr_timesheet_sheet.sheet:hr_timesheet_sheet.view_hr_timesheet_sheet_filter
msgid "Employees"
msgstr ""

#. module: hr_timesheet_sheet
#: code:addons/hr_timesheet_sheet/hr_timesheet_sheet.py:100
#, python-format
msgid "Error ! Sign in (resp. Sign out) must follow Sign out (resp. Sign in)"
msgstr ""

#. module: hr_timesheet_sheet
#: code:addons/hr_timesheet_sheet/hr_timesheet_sheet.py:66
#: code:addons/hr_timesheet_sheet/hr_timesheet_sheet.py:71
#: code:addons/hr_timesheet_sheet/hr_timesheet_sheet.py:73
#: code:addons/hr_timesheet_sheet/hr_timesheet_sheet.py:85
#: code:addons/hr_timesheet_sheet/hr_timesheet_sheet.py:87
#: code:addons/hr_timesheet_sheet/hr_timesheet_sheet.py:89
#: code:addons/hr_timesheet_sheet/hr_timesheet_sheet.py:381
#: code:addons/hr_timesheet_sheet/hr_timesheet_sheet.py:494
#: code:addons/hr_timesheet_sheet/hr_timesheet_sheet.py:522
#: code:addons/hr_timesheet_sheet/wizard/hr_timesheet_current.py:38
#, python-format
msgid "Error!"
msgstr ""

#. module: hr_timesheet_sheet
#: model:ir.filters,name:hr_timesheet_sheet.filter_hr_timesheet_report_external_timesheets
msgid "External Timesheet"
msgstr ""

#. module: hr_timesheet_sheet
#: field:hr_timesheet_sheet.sheet,message_follower_ids:0
msgid "Followers"
msgstr ""

#. module: hr_timesheet_sheet
#: view:hr_timesheet_sheet.sheet:hr_timesheet_sheet.view_hr_timesheet_sheet_filter
msgid "Group By"
msgstr ""

#. module: hr_timesheet_sheet
#: help:hr_timesheet_sheet.sheet,message_summary:0
msgid ""
"Holds the Chatter summary (number of messages, ...). This summary is "
"directly in html format in order to be inserted in kanban views."
msgstr ""

#. module: hr_timesheet_sheet
#: view:hr_timesheet_sheet.sheet:hr_timesheet_sheet.hr_timesheet_sheet_form
msgid "Hours"
msgstr ""

#. module: hr_timesheet_sheet
#: field:hr.timesheet.current.open,id:0
#: field:hr_timesheet_sheet.sheet,id:0
#: field:hr_timesheet_sheet.sheet.account,id:0
#: field:hr_timesheet_sheet.sheet.day,id:0
msgid "ID"
msgstr ""

#. module: hr_timesheet_sheet
#: help:hr_timesheet_sheet.sheet,message_unread:0
msgid "If checked new messages require your attention."
msgstr ""

#. module: hr_timesheet_sheet
#: view:hr_timesheet_sheet.sheet:hr_timesheet_sheet.view_hr_timesheet_sheet_filter
msgid "In Draft"
msgstr ""

#. module: hr_timesheet_sheet
#: code:addons/hr_timesheet_sheet/hr_timesheet_sheet.py:75
#: code:addons/hr_timesheet_sheet/hr_timesheet_sheet.py:91
#, python-format
msgid ""
"In order to create a timesheet for this employee, you must assign an "
"analytic journal to the employee, like 'Timesheet Journal'."
msgstr ""

#. module: hr_timesheet_sheet
#: code:addons/hr_timesheet_sheet/hr_timesheet_sheet.py:71
#: code:addons/hr_timesheet_sheet/hr_timesheet_sheet.py:85
#, python-format
msgid ""
"In order to create a timesheet for this employee, you must link him/her to a "
"user."
msgstr ""

#. module: hr_timesheet_sheet
#: code:addons/hr_timesheet_sheet/hr_timesheet_sheet.py:73
#, python-format
msgid ""
"In order to create a timesheet for this employee, you must link the employee "
"to a product, like 'Consultant'."
msgstr ""

#. module: hr_timesheet_sheet
#: code:addons/hr_timesheet_sheet/hr_timesheet_sheet.py:89
#, python-format
msgid ""
"In order to create a timesheet for this employee, you must link the employee "
"to a product."
msgstr ""

#. module: hr_timesheet_sheet
#: model:ir.filters,name:hr_timesheet_sheet.filter_hr_timesheet_report_internal_timesheets
msgid "Internal Timesheet"
msgstr ""

#. module: hr_timesheet_sheet
#: code:addons/hr_timesheet_sheet/hr_timesheet_sheet.py:256
#: code:addons/hr_timesheet_sheet/hr_timesheet_sheet.py:258
#, python-format
msgid "Invalid Action!"
msgstr ""

#. module: hr_timesheet_sheet
#: field:hr_timesheet_sheet.sheet.account,invoice_rate:0
msgid "Invoice rate"
msgstr ""

#. module: hr_timesheet_sheet
#: field:hr_timesheet_sheet.sheet,message_is_follower:0
msgid "Is a Follower"
msgstr ""

#. module: hr_timesheet_sheet
#: view:hr.timesheet.current.open:hr_timesheet_sheet.view_hr_timesheet_current_open
msgid "It will open your current timesheet"
msgstr ""

#. module: hr_timesheet_sheet
#: field:hr_timesheet_sheet.sheet,message_last_post:0
msgid "Last Message Date"
msgstr "最後訊息日期"

#. module: hr_timesheet_sheet
#: field:hr.timesheet.current.open,write_uid:0
#: field:hr_timesheet_sheet.sheet,write_uid:0
msgid "Last Updated by"
msgstr "最後更新："

#. module: hr_timesheet_sheet
#: field:hr.timesheet.current.open,write_date:0
#: field:hr_timesheet_sheet.sheet,write_date:0
msgid "Last Updated on"
msgstr "最後更新於"

#. module: hr_timesheet_sheet
#: field:hr_timesheet_sheet.sheet,message_ids:0
msgid "Messages"
msgstr ""

#. module: hr_timesheet_sheet
#: help:hr_timesheet_sheet.sheet,message_ids:0
msgid "Messages and communication history"
msgstr ""

#. module: hr_timesheet_sheet
#: selection:hr.config.settings,timesheet_range:0
#: selection:res.company,timesheet_range:0
msgid "Month"
msgstr ""

#. module: hr_timesheet_sheet
#: model:ir.ui.menu,name:hr_timesheet_sheet.menu_act_hr_timesheet_sheet_form_my_current
msgid "My Current Timesheet"
msgstr ""

#. module: hr_timesheet_sheet
#: view:hr.timesheet.current.open:hr_timesheet_sheet.view_hr_timesheet_current_open
#: model:ir.actions.act_window,name:hr_timesheet_sheet.action_hr_timesheet_current_open
#: model:ir.actions.server,name:hr_timesheet_sheet.ir_actions_server_timsheet_sheet
msgid "My Timesheet"
msgstr ""

#. module: hr_timesheet_sheet
#: model:ir.actions.act_window,help:hr_timesheet_sheet.action_hr_timesheet_current_open
msgid ""
"My Timesheet opens your timesheet so that you can book your activities into "
"the system. From the same form, you can register your attendances (Sign "
"In/Out) and describe the working hours made on the different projects. At "
"the end of the period defined in the company, the timesheet is confirmed by "
"the user and can be validated by his manager. If required, as defined on the "
"project, you can generate the invoices based on the timesheet."
msgstr ""

#. module: hr_timesheet_sheet
#: selection:hr.timesheet.report,state:0
#: selection:hr_timesheet_sheet.sheet,state:0
msgid "New"
msgstr ""

#. module: hr_timesheet_sheet
#: field:hr_timesheet_sheet.sheet,name:0
msgid "Note"
msgstr ""

#. module: hr_timesheet_sheet
#: view:hr.timesheet.current.open:hr_timesheet_sheet.view_hr_timesheet_current_open
#: selection:hr_timesheet_sheet.sheet,state:0
msgid "Open"
msgstr ""

#. module: hr_timesheet_sheet
#: code:addons/hr_timesheet_sheet/wizard/hr_timesheet_current.py:50
#, python-format
msgid "Open Timesheet"
msgstr ""

#. module: hr_timesheet_sheet
#: view:hr_timesheet_sheet.sheet:hr_timesheet_sheet.hr_timesheet_sheet_form
#: field:hr_timesheet_sheet.sheet,period_ids:0
#: view:hr_timesheet_sheet.sheet.day:hr_timesheet_sheet.hr_timesheet_day_tree
msgid "Period"
msgstr ""

#. module: hr_timesheet_sheet
#: help:hr.config.settings,timesheet_range:0
#: help:res.company,timesheet_range:0
msgid "Periodicity on which you validate your timesheets."
msgstr ""

#. module: hr_timesheet_sheet
#: code:addons/hr_timesheet_sheet/wizard/hr_timesheet_current.py:38
#, python-format
msgid "Please create an employee and associate it with this user."
msgstr ""

#. module: hr_timesheet_sheet
#: code:addons/hr_timesheet_sheet/hr_timesheet_sheet.py:131
#, python-format
msgid ""
"Please verify that the total difference of the sheet is lower than %.2f."
msgstr ""

#. module: hr_timesheet_sheet
#: selection:hr_timesheet_sheet.sheet,state_attendance:0
msgid "Present"
msgstr "現在"

#. module: hr_timesheet_sheet
#: field:hr_timesheet_sheet.sheet.account,name:0
msgid "Project / Analytic Account"
msgstr ""

#. module: hr_timesheet_sheet
#: view:hr_timesheet_sheet.sheet:hr_timesheet_sheet.hr_timesheet_sheet_form
msgid "Refuse"
msgstr ""

#. module: hr_timesheet_sheet
#: view:hr_timesheet_sheet.sheet.account:hr_timesheet_sheet.hr_timesheet_account_filter
msgid "Search Account"
msgstr ""

#. module: hr_timesheet_sheet
#: view:hr_timesheet_sheet.sheet:hr_timesheet_sheet.view_hr_timesheet_sheet_filter
msgid "Search Timesheet"
msgstr ""

#. module: hr_timesheet_sheet
#: view:hr_timesheet_sheet.sheet:hr_timesheet_sheet.hr_timesheet_sheet_form
msgid "Set to Draft"
msgstr ""

#. module: hr_timesheet_sheet
#: field:hr.analytic.timesheet,sheet_id:0
#: field:hr.attendance,sheet_id:0
#: field:hr_timesheet_sheet.sheet.account,sheet_id:0
#: field:hr_timesheet_sheet.sheet.day,sheet_id:0
msgid "Sheet"
msgstr ""

#. module: hr_timesheet_sheet
#: view:hr_timesheet_sheet.sheet:hr_timesheet_sheet.hr_timesheet_sheet_form
msgid "Sign In"
msgstr "登入"

#. module: hr_timesheet_sheet
#: view:hr_timesheet_sheet.sheet:hr_timesheet_sheet.hr_timesheet_sheet_form
msgid "Sign Out"
msgstr "登出"

#. module: hr_timesheet_sheet
#: view:hr.timesheet.report:hr_timesheet_sheet.view_timesheet_report_search
#: field:hr.timesheet.report,state:0
#: field:hr_timesheet_sheet.sheet,state:0
msgid "Status"
msgstr ""

#. module: hr_timesheet_sheet
#: view:hr_timesheet_sheet.sheet:hr_timesheet_sheet.hr_timesheet_sheet_form
msgid "Submit to Manager"
msgstr ""

#. module: hr_timesheet_sheet
#: view:hr_timesheet_sheet.sheet:hr_timesheet_sheet.hr_timesheet_sheet_form
#: field:hr_timesheet_sheet.sheet,message_summary:0
msgid "Summary"
msgstr ""

#. module: hr_timesheet_sheet
#: code:addons/hr_timesheet_sheet/hr_timesheet_sheet.py:62
#, python-format
msgid ""
"The timesheet cannot be validated as it does not contain an equal number of "
"sign ins and sign outs."
msgstr ""

#. module: hr_timesheet_sheet
#: view:hr_timesheet_sheet.sheet:hr_timesheet_sheet.hr_timesheet_sheet_form
#: model:ir.model,name:hr_timesheet_sheet.model_hr_timesheet_report
#: model:ir.model,name:hr_timesheet_sheet.model_hr_timesheet_sheet_sheet
msgid "Timesheet"
msgstr ""

#. module: hr_timesheet_sheet
#: view:hr_timesheet_sheet.sheet:hr_timesheet_sheet.hr_timesheet_sheet_form
#: field:hr_timesheet_sheet.sheet,timesheet_activity_count:0
#: model:ir.actions.act_window,name:hr_timesheet_sheet.act_hr_timesheet_sheet_sheet_2_hr_analytic_timesheet
msgid "Timesheet Activities"
msgstr ""

#. module: hr_timesheet_sheet
#: model:ir.model,name:hr_timesheet_sheet.model_hr_analytic_timesheet
msgid "Timesheet Line"
msgstr ""

#. module: hr_timesheet_sheet
#: view:hr_timesheet_sheet.sheet:hr_timesheet_sheet.hr_timesheet_sheet_form
msgid "Timesheet Period"
msgstr ""

#. module: hr_timesheet_sheet
#: field:res.company,timesheet_max_difference:0
msgid "Timesheet allowed difference(Hours)"
msgstr ""

#. module: hr_timesheet_sheet
#: model:ir.actions.act_window,name:hr_timesheet_sheet.act_hr_timesheet_sheet_sheet_by_account
msgid "Timesheet by Account"
msgstr ""

#. module: hr_timesheet_sheet
#: view:hr_timesheet_sheet.sheet.account:hr_timesheet_sheet.hr_timesheet_account_form
#: view:hr_timesheet_sheet.sheet.account:hr_timesheet_sheet.hr_timesheet_account_tree
msgid "Timesheet by Accounts"
msgstr ""

#. module: hr_timesheet_sheet
#: model:ir.actions.act_window,name:hr_timesheet_sheet.act_hr_timesheet_sheet_sheet_by_day
msgid "Timesheet by Day"
msgstr ""

#. module: hr_timesheet_sheet
#: field:hr_timesheet_sheet.sheet,timesheet_ids:0
msgid "Timesheet lines"
msgstr ""

#. module: hr_timesheet_sheet
#: field:res.company,timesheet_range:0
msgid "Timesheet range"
msgstr ""

#. module: hr_timesheet_sheet
#: view:hr.employee:hr_timesheet_sheet.hr_timesheet_sheet_employee_extd_form
#: field:hr.employee,timesheet_count:0
#: view:hr_timesheet_sheet.sheet:hr_timesheet_sheet.hr_timesheet_sheet_form
#: view:hr_timesheet_sheet.sheet:hr_timesheet_sheet.hr_timesheet_sheet_tree_simplified
#: model:ir.actions.act_window,name:hr_timesheet_sheet.act_hr_employee_2_hr_timesheet
#: view:res.company:hr_timesheet_sheet.hr_timesheet_sheet_company
msgid "Timesheets"
msgstr ""

#. module: hr_timesheet_sheet
#: model:ir.model,name:hr_timesheet_sheet.model_hr_timesheet_sheet_sheet_account
#: model:ir.model,name:hr_timesheet_sheet.model_hr_timesheet_sheet_sheet_day
msgid "Timesheets by Period"
msgstr ""

#. module: hr_timesheet_sheet
#: model:ir.actions.act_window,name:hr_timesheet_sheet.act_hr_timesheet_sheet_form
#: model:ir.ui.menu,name:hr_timesheet_sheet.menu_act_hr_timesheet_sheet_form
msgid "Timesheets to Validate"
msgstr ""

#. module: hr_timesheet_sheet
#: view:hr_timesheet_sheet.sheet:hr_timesheet_sheet.view_hr_timesheet_sheet_filter
msgid "To Approve"
msgstr ""

#. module: hr_timesheet_sheet
#. openerp-web
#: code:addons/hr_timesheet_sheet/static/src/xml/timesheet.xml:15
#: code:addons/hr_timesheet_sheet/static/src/xml/timesheet.xml:40
#: view:hr_timesheet_sheet.sheet.account:hr_timesheet_sheet.hr_timesheet_account_form
#: view:hr_timesheet_sheet.sheet.account:hr_timesheet_sheet.hr_timesheet_account_tree
#, python-format
msgid "Total"
msgstr ""

#. module: hr_timesheet_sheet
#: field:hr_timesheet_sheet.sheet,total_attendance:0
msgid "Total Attendance"
msgstr ""

#. module: hr_timesheet_sheet
#: view:hr_timesheet_sheet.sheet.day:hr_timesheet_sheet.hr_timesheet_day_tree
msgid "Total Attendances"
msgstr ""

#. module: hr_timesheet_sheet
#: view:hr_timesheet_sheet.sheet.day:hr_timesheet_sheet.hr_timesheet_day_tree
msgid "Total Difference"
msgstr ""

#. module: hr_timesheet_sheet
#: field:hr_timesheet_sheet.sheet.account,total:0
msgid "Total Time"
msgstr ""

#. module: hr_timesheet_sheet
#: field:hr_timesheet_sheet.sheet,total_timesheet:0
#: view:hr_timesheet_sheet.sheet.day:hr_timesheet_sheet.hr_timesheet_day_tree
#: field:hr_timesheet_sheet.sheet.day,total_timesheet:0
msgid "Total Timesheet"
msgstr ""

#. module: hr_timesheet_sheet
#: view:hr.timesheet.report:hr_timesheet_sheet.view_timesheet_report_search
#: field:hr.timesheet.report,to_invoice:0
msgid "Type of Invoicing"
msgstr ""

#. module: hr_timesheet_sheet
#: field:hr_timesheet_sheet.sheet,message_unread:0
msgid "Unread Messages"
msgstr ""

#. module: hr_timesheet_sheet
#: view:hr_timesheet_sheet.sheet:hr_timesheet_sheet.view_hr_timesheet_sheet_filter
msgid "Unvalidated Timesheets"
msgstr ""

#. module: hr_timesheet_sheet
#: field:hr_timesheet_sheet.sheet,user_id:0
msgid "User"
msgstr ""

#. module: hr_timesheet_sheet
#: code:addons/hr_timesheet_sheet/hr_timesheet_sheet.py:496
#: code:addons/hr_timesheet_sheet/hr_timesheet_sheet.py:515
#, python-format
msgid "User Error!"
msgstr ""

#. module: hr_timesheet_sheet
#: field:hr.config.settings,timesheet_range:0
msgid "Validate timesheets every"
msgstr ""

#. module: hr_timesheet_sheet
#: selection:hr_timesheet_sheet.sheet,state:0
msgid "Waiting Approval"
msgstr ""

#. module: hr_timesheet_sheet
#: code:addons/hr_timesheet_sheet/hr_timesheet_sheet.py:100
#, python-format
msgid "Warning !"
msgstr ""

#. module: hr_timesheet_sheet
#: code:addons/hr_timesheet_sheet/hr_timesheet_sheet.py:131
#, python-format
msgid "Warning!"
msgstr ""

#. module: hr_timesheet_sheet
#: field:hr_timesheet_sheet.sheet,website_message_ids:0
msgid "Website Messages"
msgstr ""

#. module: hr_timesheet_sheet
#: help:hr_timesheet_sheet.sheet,website_message_ids:0
msgid "Website communication history"
msgstr ""

#. module: hr_timesheet_sheet
#: selection:hr.config.settings,timesheet_range:0
#: selection:res.company,timesheet_range:0
msgid "Week"
msgstr "週"

#. module: hr_timesheet_sheet
#: code:addons/hr_timesheet_sheet/hr_timesheet_sheet.py:248
#, python-format
msgid "Week "
msgstr ""

#. module: hr_timesheet_sheet
#: code:addons/hr_timesheet_sheet/hr_timesheet_sheet.py:496
#, python-format
msgid ""
"You can not enter an attendance date outside the current timesheet dates."
msgstr ""

#. module: hr_timesheet_sheet
#: code:addons/hr_timesheet_sheet/hr_timesheet_sheet.py:494
#, python-format
msgid ""
"You can not enter an attendance in a submitted timesheet. Ask your manager "
"to reset it before adding attendance."
msgstr ""

#. module: hr_timesheet_sheet
#: code:addons/hr_timesheet_sheet/hr_timesheet_sheet.py:258
#, python-format
msgid "You cannot delete a timesheet which have attendance entries."
msgstr ""

#. module: hr_timesheet_sheet
#: code:addons/hr_timesheet_sheet/hr_timesheet_sheet.py:256
#, python-format
msgid "You cannot delete a timesheet which is already confirmed."
msgstr ""

#. module: hr_timesheet_sheet
#: code:addons/hr_timesheet_sheet/hr_timesheet_sheet.py:66
#, python-format
msgid "You cannot duplicate a timesheet."
msgstr ""

#. module: hr_timesheet_sheet
#: code:addons/hr_timesheet_sheet/hr_timesheet_sheet.py:515
#, python-format
msgid ""
"You cannot enter an attendance date outside the current timesheet dates."
msgstr ""

#. module: hr_timesheet_sheet
#: constraint:hr_timesheet_sheet.sheet:0
msgid ""
"You cannot have 2 timesheets that overlap!\n"
"Please use the menu 'My Current Timesheet' to avoid this problem."
msgstr ""

#. module: hr_timesheet_sheet
#: code:addons/hr_timesheet_sheet/hr_timesheet_sheet.py:87
#, python-format
msgid ""
"You cannot have 2 timesheets that overlap!\n"
"You should use the menu 'My Timesheet' to avoid this problem."
msgstr ""

#. module: hr_timesheet_sheet
#: constraint:hr.analytic.timesheet:0
msgid "You cannot modify an entry in a Confirmed/Done timesheet !"
msgstr ""

#. module: hr_timesheet_sheet
#: code:addons/hr_timesheet_sheet/hr_timesheet_sheet.py:522
#, python-format
msgid "You cannot modify an entry in a confirmed timesheet"
msgstr ""

#. module: hr_timesheet_sheet
#: code:addons/hr_timesheet_sheet/hr_timesheet_sheet.py:381
#, python-format
msgid "You cannot modify an entry in a confirmed timesheet."
msgstr ""

#. module: hr_timesheet_sheet
#. openerp-web
#: code:addons/hr_timesheet_sheet/static/src/xml/timesheet.xml:58
#, python-format
msgid ""
"You will be able to register your working hours and\n"
"                        activities."
msgstr ""<|MERGE_RESOLUTION|>--- conflicted
+++ resolved
@@ -1,40 +1,28 @@
-# Chinese (Traditional) translation for openobject-addons
-# Copyright (c) 2014 Rosetta Contributors and Canonical Ltd 2014
-# This file is distributed under the same license as the openobject-addons package.
-# FIRST AUTHOR <EMAIL@ADDRESS>, 2014.
-#
-msgid ""
-msgstr ""
-<<<<<<< HEAD
-"Project-Id-Version: openobject-addons\n"
-"Report-Msgid-Bugs-To: FULL NAME <EMAIL@ADDRESS>\n"
-"POT-Creation-Date: 2014-09-23 16:27+0000\n"
-"PO-Revision-Date: 2014-08-14 16:10+0000\n"
-"Last-Translator: FULL NAME <EMAIL@ADDRESS>\n"
-"Language-Team: Chinese (Traditional) <zh_TW@li.org>\n"
-=======
+# Translation of Odoo Server.
+# This file contains the translation of the following modules:
+# * hr_timesheet_sheet
+# 
+# Translators:
+msgid ""
+msgstr ""
 "Project-Id-Version: Odoo 8.0\n"
 "Report-Msgid-Bugs-To: \n"
 "POT-Creation-Date: 2015-01-21 14:07+0000\n"
 "PO-Revision-Date: 2015-12-04 06:06+0000\n"
 "Last-Translator: Martin Trigaux\n"
 "Language-Team: Chinese (Taiwan) (http://www.transifex.com/odoo/odoo-8/language/zh_TW/)\n"
->>>>>>> 83a4a582
 "MIME-Version: 1.0\n"
 "Content-Type: text/plain; charset=UTF-8\n"
-"Content-Transfer-Encoding: 8bit\n"
-"X-Launchpad-Export-Date: 2014-09-24 09:14+0000\n"
-"X-Generator: Launchpad (build 17196)\n"
+"Content-Transfer-Encoding: \n"
+"Language: zh_TW\n"
+"Plural-Forms: nplurals=1; plural=0;\n"
 
 #. module: hr_timesheet_sheet
 #: help:hr_timesheet_sheet.sheet,state:0
 msgid ""
-" * The 'Draft' status is used when a user is encoding a new and unconfirmed "
-"timesheet.                 \n"
-"* The 'Confirmed' status is used for to confirm the timesheet by user.       "
-"          \n"
-"* The 'Done' status is used when users timesheet is accepted by his/her "
-"senior."
+" * The 'Draft' status is used when a user is encoding a new and unconfirmed timesheet.                 \n"
+"* The 'Confirmed' status is used for to confirm the timesheet by user.                 \n"
+"* The 'Done' status is used when users timesheet is accepted by his/her senior."
 msgstr ""
 
 #. module: hr_timesheet_sheet
@@ -67,8 +55,7 @@
 "                of the week. Once the timesheet is confirmed, it should be\n"
 "                validated by a manager.\n"
 "              </p><p>\n"
-"                Timesheets can also be invoiced to customers, depending on "
-"the\n"
+"                Timesheets can also be invoiced to customers, depending on the\n"
 "                configuration of each project's related contract.\n"
 "              </p>\n"
 "            "
@@ -84,7 +71,7 @@
 #: code:addons/hr_timesheet_sheet/static/src/xml/timesheet.xml:33
 #, python-format
 msgid "Add"
-msgstr ""
+msgstr "添加"
 
 #. module: hr_timesheet_sheet
 #. openerp-web
@@ -110,12 +97,12 @@
 #. module: hr_timesheet_sheet
 #: model:ir.model,name:hr_timesheet_sheet.model_account_analytic_account
 msgid "Analytic Account"
-msgstr ""
+msgstr "輔助核算項目"
 
 #. module: hr_timesheet_sheet
 #: model:ir.model,name:hr_timesheet_sheet.model_account_analytic_line
 msgid "Analytic Line"
-msgstr ""
+msgstr "輔助核算明細"
 
 #. module: hr_timesheet_sheet
 #: field:hr_timesheet_sheet.sheet,account_ids:0
@@ -125,18 +112,18 @@
 #. module: hr_timesheet_sheet
 #: view:hr_timesheet_sheet.sheet:hr_timesheet_sheet.hr_timesheet_sheet_form
 msgid "Approve"
-msgstr ""
+msgstr "核准"
 
 #. module: hr_timesheet_sheet
 #: selection:hr_timesheet_sheet.sheet,state:0
 msgid "Approved"
-msgstr ""
+msgstr "已核可"
 
 #. module: hr_timesheet_sheet
 #: field:hr_timesheet_sheet.sheet.day,total_attendance:0
 #: model:ir.model,name:hr_timesheet_sheet.model_hr_attendance
 msgid "Attendance"
-msgstr ""
+msgstr "出勤"
 
 #. module: hr_timesheet_sheet
 #: view:hr_timesheet_sheet.sheet:hr_timesheet_sheet.hr_timesheet_sheet_form
@@ -144,12 +131,12 @@
 #: field:hr_timesheet_sheet.sheet,attendances_ids:0
 #: model:ir.actions.act_window,name:hr_timesheet_sheet.act_hr_timesheet_sheet_sheet_2_hr_attendance
 msgid "Attendances"
-msgstr ""
+msgstr "出席者"
 
 #. module: hr_timesheet_sheet
 #: view:hr.timesheet.current.open:hr_timesheet_sheet.view_hr_timesheet_current_open
 msgid "Cancel"
-msgstr ""
+msgstr "取消"
 
 #. module: hr_timesheet_sheet
 #. openerp-web
@@ -161,25 +148,25 @@
 #. module: hr_timesheet_sheet
 #: model:ir.model,name:hr_timesheet_sheet.model_res_company
 msgid "Companies"
-msgstr ""
+msgstr "公司"
 
 #. module: hr_timesheet_sheet
 #: field:hr_timesheet_sheet.sheet,company_id:0
 msgid "Company"
-msgstr ""
+msgstr "公司"
 
 #. module: hr_timesheet_sheet
 #: code:addons/hr_timesheet_sheet/hr_timesheet_sheet.py:75
 #: code:addons/hr_timesheet_sheet/hr_timesheet_sheet.py:91
 #, python-format
 msgid "Configuration Error!"
-msgstr ""
+msgstr "設置錯誤!"
 
 #. module: hr_timesheet_sheet
 #: view:hr.timesheet.report:hr_timesheet_sheet.view_timesheet_report_search
 #: selection:hr.timesheet.report,state:0
 msgid "Confirmed"
-msgstr ""
+msgstr "確認"
 
 #. module: hr_timesheet_sheet
 #: view:hr_timesheet_sheet.sheet:hr_timesheet_sheet.view_hr_timesheet_sheet_filter
@@ -196,7 +183,7 @@
 #: field:hr.timesheet.current.open,create_date:0
 #: field:hr_timesheet_sheet.sheet,create_date:0
 msgid "Created on"
-msgstr ""
+msgstr "建立於"
 
 #. module: hr_timesheet_sheet
 #: field:hr_timesheet_sheet.sheet,state_attendance:0
@@ -206,7 +193,7 @@
 #. module: hr_timesheet_sheet
 #: field:hr_timesheet_sheet.sheet.day,name:0
 msgid "Date"
-msgstr ""
+msgstr "日期"
 
 #. module: hr_timesheet_sheet
 #: field:hr.timesheet.report,date_from:0
@@ -229,7 +216,7 @@
 #: selection:hr.config.settings,timesheet_range:0
 #: selection:res.company,timesheet_range:0
 msgid "Day"
-msgstr ""
+msgstr "日"
 
 #. module: hr_timesheet_sheet
 #: view:hr.timesheet.report:hr_timesheet_sheet.view_timesheet_report_search
@@ -237,18 +224,18 @@
 #: view:hr_timesheet_sheet.sheet:hr_timesheet_sheet.view_hr_timesheet_sheet_filter
 #: field:hr_timesheet_sheet.sheet,department_id:0
 msgid "Department"
-msgstr ""
+msgstr "部門"
 
 #. module: hr_timesheet_sheet
 #: view:hr_timesheet_sheet.sheet:hr_timesheet_sheet.hr_timesheet_sheet_form
 msgid "Details"
-msgstr ""
+msgstr "詳情"
 
 #. module: hr_timesheet_sheet
 #: field:hr_timesheet_sheet.sheet,total_difference:0
 #: field:hr_timesheet_sheet.sheet.day,total_difference:0
 msgid "Difference"
-msgstr ""
+msgstr "差異"
 
 #. module: hr_timesheet_sheet
 #: view:hr_timesheet_sheet.sheet:hr_timesheet_sheet.hr_timesheet_sheet_form
@@ -259,24 +246,24 @@
 #: view:hr.timesheet.report:hr_timesheet_sheet.view_timesheet_report_search
 #: selection:hr.timesheet.report,state:0
 msgid "Done"
-msgstr ""
+msgstr "完成"
 
 #. module: hr_timesheet_sheet
 #: view:hr.timesheet.report:hr_timesheet_sheet.view_timesheet_report_search
 #: selection:hr.timesheet.report,state:0
 msgid "Draft"
-msgstr ""
+msgstr "草案"
 
 #. module: hr_timesheet_sheet
 #: field:hr_timesheet_sheet.sheet,employee_id:0
 #: model:ir.model,name:hr_timesheet_sheet.model_hr_employee
 msgid "Employee"
-msgstr ""
+msgstr "員工"
 
 #. module: hr_timesheet_sheet
 #: view:hr_timesheet_sheet.sheet:hr_timesheet_sheet.view_hr_timesheet_sheet_filter
 msgid "Employees"
-msgstr ""
+msgstr "員工"
 
 #. module: hr_timesheet_sheet
 #: code:addons/hr_timesheet_sheet/hr_timesheet_sheet.py:100
@@ -297,7 +284,7 @@
 #: code:addons/hr_timesheet_sheet/wizard/hr_timesheet_current.py:38
 #, python-format
 msgid "Error!"
-msgstr ""
+msgstr "錯誤！"
 
 #. module: hr_timesheet_sheet
 #: model:ir.filters,name:hr_timesheet_sheet.filter_hr_timesheet_report_external_timesheets
@@ -307,37 +294,36 @@
 #. module: hr_timesheet_sheet
 #: field:hr_timesheet_sheet.sheet,message_follower_ids:0
 msgid "Followers"
-msgstr ""
+msgstr "關注者"
 
 #. module: hr_timesheet_sheet
 #: view:hr_timesheet_sheet.sheet:hr_timesheet_sheet.view_hr_timesheet_sheet_filter
 msgid "Group By"
-msgstr ""
+msgstr "分組方式"
 
 #. module: hr_timesheet_sheet
 #: help:hr_timesheet_sheet.sheet,message_summary:0
 msgid ""
 "Holds the Chatter summary (number of messages, ...). This summary is "
 "directly in html format in order to be inserted in kanban views."
-msgstr ""
+msgstr "保留談話摘要(訊息數量等等)。為了放入看板檢視模式，此摘要直接存為HTML格式。"
 
 #. module: hr_timesheet_sheet
 #: view:hr_timesheet_sheet.sheet:hr_timesheet_sheet.hr_timesheet_sheet_form
 msgid "Hours"
-msgstr ""
-
-#. module: hr_timesheet_sheet
-#: field:hr.timesheet.current.open,id:0
-#: field:hr_timesheet_sheet.sheet,id:0
+msgstr "小時"
+
+#. module: hr_timesheet_sheet
+#: field:hr.timesheet.current.open,id:0 field:hr_timesheet_sheet.sheet,id:0
 #: field:hr_timesheet_sheet.sheet.account,id:0
 #: field:hr_timesheet_sheet.sheet.day,id:0
 msgid "ID"
-msgstr ""
+msgstr "ID"
 
 #. module: hr_timesheet_sheet
 #: help:hr_timesheet_sheet.sheet,message_unread:0
 msgid "If checked new messages require your attention."
-msgstr ""
+msgstr "當有新訊息時通知您。"
 
 #. module: hr_timesheet_sheet
 #: view:hr_timesheet_sheet.sheet:hr_timesheet_sheet.view_hr_timesheet_sheet_filter
@@ -358,24 +344,24 @@
 #: code:addons/hr_timesheet_sheet/hr_timesheet_sheet.py:85
 #, python-format
 msgid ""
-"In order to create a timesheet for this employee, you must link him/her to a "
-"user."
+"In order to create a timesheet for this employee, you must link him/her to a"
+" user."
 msgstr ""
 
 #. module: hr_timesheet_sheet
 #: code:addons/hr_timesheet_sheet/hr_timesheet_sheet.py:73
 #, python-format
 msgid ""
-"In order to create a timesheet for this employee, you must link the employee "
-"to a product, like 'Consultant'."
+"In order to create a timesheet for this employee, you must link the employee"
+" to a product, like 'Consultant'."
 msgstr ""
 
 #. module: hr_timesheet_sheet
 #: code:addons/hr_timesheet_sheet/hr_timesheet_sheet.py:89
 #, python-format
 msgid ""
-"In order to create a timesheet for this employee, you must link the employee "
-"to a product."
+"In order to create a timesheet for this employee, you must link the employee"
+" to a product."
 msgstr ""
 
 #. module: hr_timesheet_sheet
@@ -388,7 +374,7 @@
 #: code:addons/hr_timesheet_sheet/hr_timesheet_sheet.py:258
 #, python-format
 msgid "Invalid Action!"
-msgstr ""
+msgstr "無效的動作！"
 
 #. module: hr_timesheet_sheet
 #: field:hr_timesheet_sheet.sheet.account,invoice_rate:0
@@ -398,7 +384,7 @@
 #. module: hr_timesheet_sheet
 #: field:hr_timesheet_sheet.sheet,message_is_follower:0
 msgid "Is a Follower"
-msgstr ""
+msgstr "為關注者"
 
 #. module: hr_timesheet_sheet
 #: view:hr.timesheet.current.open:hr_timesheet_sheet.view_hr_timesheet_current_open
@@ -425,18 +411,18 @@
 #. module: hr_timesheet_sheet
 #: field:hr_timesheet_sheet.sheet,message_ids:0
 msgid "Messages"
-msgstr ""
+msgstr "訊息"
 
 #. module: hr_timesheet_sheet
 #: help:hr_timesheet_sheet.sheet,message_ids:0
 msgid "Messages and communication history"
-msgstr ""
+msgstr "訊息及聯絡紀錄"
 
 #. module: hr_timesheet_sheet
 #: selection:hr.config.settings,timesheet_range:0
 #: selection:res.company,timesheet_range:0
 msgid "Month"
-msgstr ""
+msgstr "月"
 
 #. module: hr_timesheet_sheet
 #: model:ir.ui.menu,name:hr_timesheet_sheet.menu_act_hr_timesheet_sheet_form_my_current
@@ -457,26 +443,26 @@
 "the system. From the same form, you can register your attendances (Sign "
 "In/Out) and describe the working hours made on the different projects. At "
 "the end of the period defined in the company, the timesheet is confirmed by "
-"the user and can be validated by his manager. If required, as defined on the "
-"project, you can generate the invoices based on the timesheet."
+"the user and can be validated by his manager. If required, as defined on the"
+" project, you can generate the invoices based on the timesheet."
 msgstr ""
 
 #. module: hr_timesheet_sheet
 #: selection:hr.timesheet.report,state:0
 #: selection:hr_timesheet_sheet.sheet,state:0
 msgid "New"
-msgstr ""
+msgstr "新建"
 
 #. module: hr_timesheet_sheet
 #: field:hr_timesheet_sheet.sheet,name:0
 msgid "Note"
-msgstr ""
+msgstr "備註"
 
 #. module: hr_timesheet_sheet
 #: view:hr.timesheet.current.open:hr_timesheet_sheet.view_hr_timesheet_current_open
 #: selection:hr_timesheet_sheet.sheet,state:0
 msgid "Open"
-msgstr ""
+msgstr "開啟"
 
 #. module: hr_timesheet_sheet
 #: code:addons/hr_timesheet_sheet/wizard/hr_timesheet_current.py:50
@@ -489,7 +475,7 @@
 #: field:hr_timesheet_sheet.sheet,period_ids:0
 #: view:hr_timesheet_sheet.sheet.day:hr_timesheet_sheet.hr_timesheet_day_tree
 msgid "Period"
-msgstr ""
+msgstr "會計期間"
 
 #. module: hr_timesheet_sheet
 #: help:hr.config.settings,timesheet_range:0
@@ -523,7 +509,7 @@
 #. module: hr_timesheet_sheet
 #: view:hr_timesheet_sheet.sheet:hr_timesheet_sheet.hr_timesheet_sheet_form
 msgid "Refuse"
-msgstr ""
+msgstr "拒絕"
 
 #. module: hr_timesheet_sheet
 #: view:hr_timesheet_sheet.sheet.account:hr_timesheet_sheet.hr_timesheet_account_filter
@@ -538,11 +524,10 @@
 #. module: hr_timesheet_sheet
 #: view:hr_timesheet_sheet.sheet:hr_timesheet_sheet.hr_timesheet_sheet_form
 msgid "Set to Draft"
-msgstr ""
-
-#. module: hr_timesheet_sheet
-#: field:hr.analytic.timesheet,sheet_id:0
-#: field:hr.attendance,sheet_id:0
+msgstr "設為草案"
+
+#. module: hr_timesheet_sheet
+#: field:hr.analytic.timesheet,sheet_id:0 field:hr.attendance,sheet_id:0
 #: field:hr_timesheet_sheet.sheet.account,sheet_id:0
 #: field:hr_timesheet_sheet.sheet.day,sheet_id:0
 msgid "Sheet"
@@ -560,10 +545,9 @@
 
 #. module: hr_timesheet_sheet
 #: view:hr.timesheet.report:hr_timesheet_sheet.view_timesheet_report_search
-#: field:hr.timesheet.report,state:0
-#: field:hr_timesheet_sheet.sheet,state:0
+#: field:hr.timesheet.report,state:0 field:hr_timesheet_sheet.sheet,state:0
 msgid "Status"
-msgstr ""
+msgstr "狀態"
 
 #. module: hr_timesheet_sheet
 #: view:hr_timesheet_sheet.sheet:hr_timesheet_sheet.hr_timesheet_sheet_form
@@ -574,7 +558,7 @@
 #: view:hr_timesheet_sheet.sheet:hr_timesheet_sheet.hr_timesheet_sheet_form
 #: field:hr_timesheet_sheet.sheet,message_summary:0
 msgid "Summary"
-msgstr ""
+msgstr "摘要"
 
 #. module: hr_timesheet_sheet
 #: code:addons/hr_timesheet_sheet/hr_timesheet_sheet.py:62
@@ -601,7 +585,7 @@
 #. module: hr_timesheet_sheet
 #: model:ir.model,name:hr_timesheet_sheet.model_hr_analytic_timesheet
 msgid "Timesheet Line"
-msgstr ""
+msgstr "工時表明細"
 
 #. module: hr_timesheet_sheet
 #: view:hr_timesheet_sheet.sheet:hr_timesheet_sheet.hr_timesheet_sheet_form
@@ -664,7 +648,7 @@
 #. module: hr_timesheet_sheet
 #: view:hr_timesheet_sheet.sheet:hr_timesheet_sheet.view_hr_timesheet_sheet_filter
 msgid "To Approve"
-msgstr ""
+msgstr "批准"
 
 #. module: hr_timesheet_sheet
 #. openerp-web
@@ -674,7 +658,7 @@
 #: view:hr_timesheet_sheet.sheet.account:hr_timesheet_sheet.hr_timesheet_account_tree
 #, python-format
 msgid "Total"
-msgstr ""
+msgstr "合計"
 
 #. module: hr_timesheet_sheet
 #: field:hr_timesheet_sheet.sheet,total_attendance:0
@@ -694,7 +678,7 @@
 #. module: hr_timesheet_sheet
 #: field:hr_timesheet_sheet.sheet.account,total:0
 msgid "Total Time"
-msgstr ""
+msgstr "總時間"
 
 #. module: hr_timesheet_sheet
 #: field:hr_timesheet_sheet.sheet,total_timesheet:0
@@ -712,7 +696,7 @@
 #. module: hr_timesheet_sheet
 #: field:hr_timesheet_sheet.sheet,message_unread:0
 msgid "Unread Messages"
-msgstr ""
+msgstr "未讀訊息"
 
 #. module: hr_timesheet_sheet
 #: view:hr_timesheet_sheet.sheet:hr_timesheet_sheet.view_hr_timesheet_sheet_filter
@@ -722,14 +706,14 @@
 #. module: hr_timesheet_sheet
 #: field:hr_timesheet_sheet.sheet,user_id:0
 msgid "User"
-msgstr ""
+msgstr "用戶"
 
 #. module: hr_timesheet_sheet
 #: code:addons/hr_timesheet_sheet/hr_timesheet_sheet.py:496
 #: code:addons/hr_timesheet_sheet/hr_timesheet_sheet.py:515
 #, python-format
 msgid "User Error!"
-msgstr ""
+msgstr "使用者錯誤！"
 
 #. module: hr_timesheet_sheet
 #: field:hr.config.settings,timesheet_range:0
@@ -739,19 +723,19 @@
 #. module: hr_timesheet_sheet
 #: selection:hr_timesheet_sheet.sheet,state:0
 msgid "Waiting Approval"
-msgstr ""
+msgstr "待審核"
 
 #. module: hr_timesheet_sheet
 #: code:addons/hr_timesheet_sheet/hr_timesheet_sheet.py:100
 #, python-format
 msgid "Warning !"
-msgstr ""
+msgstr "警告！"
 
 #. module: hr_timesheet_sheet
 #: code:addons/hr_timesheet_sheet/hr_timesheet_sheet.py:131
 #, python-format
 msgid "Warning!"
-msgstr ""
+msgstr "警告！"
 
 #. module: hr_timesheet_sheet
 #: field:hr_timesheet_sheet.sheet,website_message_ids:0
@@ -854,4 +838,14 @@
 msgid ""
 "You will be able to register your working hours and\n"
 "                        activities."
-msgstr ""+msgstr ""
+
+#. module: hr_timesheet_sheet
+#: view:hr.timesheet.current.open:hr_timesheet_sheet.view_hr_timesheet_current_open
+msgid "or"
+msgstr "或"
+
+#. module: hr_timesheet_sheet
+#: view:hr_timesheet_sheet.sheet:hr_timesheet_sheet.hr_timesheet_sheet_form
+msgid "to"
+msgstr "到"