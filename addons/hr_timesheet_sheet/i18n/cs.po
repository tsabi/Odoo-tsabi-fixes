# Czech translation for openobject-addons
# Copyright (c) 2014 Rosetta Contributors and Canonical Ltd 2014
# This file is distributed under the same license as the openobject-addons package.
# FIRST AUTHOR <EMAIL@ADDRESS>, 2014.
#
msgid ""
msgstr ""
<<<<<<< HEAD
"Project-Id-Version: openobject-addons\n"
"Report-Msgid-Bugs-To: FULL NAME <EMAIL@ADDRESS>\n"
"POT-Creation-Date: 2014-09-23 16:27+0000\n"
"PO-Revision-Date: 2014-08-14 16:10+0000\n"
"Last-Translator: FULL NAME <EMAIL@ADDRESS>\n"
"Language-Team: Czech <cs@li.org>\n"
=======
"Project-Id-Version: Odoo 8.0\n"
"Report-Msgid-Bugs-To: \n"
"POT-Creation-Date: 2015-01-21 14:07+0000\n"
"PO-Revision-Date: 2016-05-14 16:47+0000\n"
"Last-Translator: Martin Trigaux\n"
"Language-Team: Czech (http://www.transifex.com/odoo/odoo-8/language/cs/)\n"
>>>>>>> 393c14d3
"MIME-Version: 1.0\n"
"Content-Type: text/plain; charset=UTF-8\n"
"Content-Transfer-Encoding: 8bit\n"
"X-Launchpad-Export-Date: 2014-09-24 09:13+0000\n"
"X-Generator: Launchpad (build 17196)\n"

#. module: hr_timesheet_sheet
#: help:hr_timesheet_sheet.sheet,state:0
msgid ""
" * The 'Draft' status is used when a user is encoding a new and unconfirmed "
"timesheet.                 \n"
"* The 'Confirmed' status is used for to confirm the timesheet by user.       "
"          \n"
"* The 'Done' status is used when users timesheet is accepted by his/her "
"senior."
msgstr ""

#. module: hr_timesheet_sheet
#: field:hr.timesheet.report,nbr:0
msgid "# Nbr Timesheet"
msgstr ""

#. module: hr_timesheet_sheet
#: field:hr.timesheet.report,total_attendance:0
msgid "# Total Attendance"
msgstr ""

#. module: hr_timesheet_sheet
#: field:hr.timesheet.report,total_diff:0
msgid "# Total Diff"
msgstr ""

#. module: hr_timesheet_sheet
#: field:hr.timesheet.report,total_timesheet:0
msgid "# Total Timesheet"
msgstr ""

#. module: hr_timesheet_sheet
#: model:ir.actions.act_window,help:hr_timesheet_sheet.act_hr_timesheet_sheet_form
msgid ""
"<p class=\"oe_view_nocontent_create\">\n"
"                New timesheet to approve.\n"
"              </p><p>\n"
"                You must record timesheets every day and confirm at the end\n"
"                of the week. Once the timesheet is confirmed, it should be\n"
"                validated by a manager.\n"
"              </p><p>\n"
"                Timesheets can also be invoiced to customers, depending on "
"the\n"
"                configuration of each project's related contract.\n"
"              </p>\n"
"            "
msgstr ""

#. module: hr_timesheet_sheet
#: selection:hr_timesheet_sheet.sheet,state_attendance:0
msgid "Absent"
msgstr ""

#. module: hr_timesheet_sheet
#. openerp-web
#: code:addons/hr_timesheet_sheet/static/src/xml/timesheet.xml:33
#, python-format
msgid "Add"
msgstr ""

#. module: hr_timesheet_sheet
#. openerp-web
#: code:addons/hr_timesheet_sheet/static/src/xml/timesheet.xml:39
#, python-format
msgid "Add a Line"
msgstr ""

#. module: hr_timesheet_sheet
#: field:hr.config.settings,timesheet_max_difference:0
msgid ""
"Allow a difference of time between timesheets and attendances of (in hours)"
msgstr ""

#. module: hr_timesheet_sheet
#: help:hr.config.settings,timesheet_max_difference:0
#: help:res.company,timesheet_max_difference:0
msgid ""
"Allowed difference in hours between the sign in/out and the timesheet "
"computation for one sheet. Set this to 0 if you do not want any control."
msgstr ""

#. module: hr_timesheet_sheet
#: model:ir.model,name:hr_timesheet_sheet.model_account_analytic_account
msgid "Analytic Account"
msgstr "Analytický účet"

#. module: hr_timesheet_sheet
#: model:ir.model,name:hr_timesheet_sheet.model_account_analytic_line
msgid "Analytic Line"
msgstr ""

#. module: hr_timesheet_sheet
#: field:hr_timesheet_sheet.sheet,account_ids:0
msgid "Analytic accounts"
msgstr ""

#. module: hr_timesheet_sheet
#: view:hr_timesheet_sheet.sheet:hr_timesheet_sheet.hr_timesheet_sheet_form
msgid "Approve"
msgstr ""

#. module: hr_timesheet_sheet
#: selection:hr_timesheet_sheet.sheet,state:0
msgid "Approved"
msgstr ""

#. module: hr_timesheet_sheet
#: field:hr_timesheet_sheet.sheet.day,total_attendance:0
#: model:ir.model,name:hr_timesheet_sheet.model_hr_attendance
msgid "Attendance"
msgstr "Docházka"

#. module: hr_timesheet_sheet
#: view:hr_timesheet_sheet.sheet:hr_timesheet_sheet.hr_timesheet_sheet_form
#: field:hr_timesheet_sheet.sheet,attendance_count:0
#: field:hr_timesheet_sheet.sheet,attendances_ids:0
#: model:ir.actions.act_window,name:hr_timesheet_sheet.act_hr_timesheet_sheet_sheet_2_hr_attendance
msgid "Attendances"
msgstr ""

#. module: hr_timesheet_sheet
#: view:hr.timesheet.current.open:hr_timesheet_sheet.view_hr_timesheet_current_open
msgid "Cancel"
msgstr ""

#. module: hr_timesheet_sheet
#. openerp-web
#: code:addons/hr_timesheet_sheet/static/src/xml/timesheet.xml:56
#, python-format
msgid "Click to add projects, contracts or analytic accounts."
msgstr ""

#. module: hr_timesheet_sheet
#: model:ir.model,name:hr_timesheet_sheet.model_res_company
msgid "Companies"
msgstr ""

#. module: hr_timesheet_sheet
#: field:hr_timesheet_sheet.sheet,company_id:0
msgid "Company"
msgstr ""

#. module: hr_timesheet_sheet
#: code:addons/hr_timesheet_sheet/hr_timesheet_sheet.py:75
#: code:addons/hr_timesheet_sheet/hr_timesheet_sheet.py:91
#, python-format
msgid "Configuration Error!"
msgstr ""

#. module: hr_timesheet_sheet
#: view:hr.timesheet.report:hr_timesheet_sheet.view_timesheet_report_search
#: selection:hr.timesheet.report,state:0
msgid "Confirmed"
msgstr "Potvrzeno"

#. module: hr_timesheet_sheet
#: view:hr_timesheet_sheet.sheet:hr_timesheet_sheet.view_hr_timesheet_sheet_filter
msgid "Confirmed Timesheets"
msgstr ""

#. module: hr_timesheet_sheet
#: field:hr.timesheet.current.open,create_uid:0
#: field:hr_timesheet_sheet.sheet,create_uid:0
msgid "Created by"
msgstr ""

#. module: hr_timesheet_sheet
#: field:hr.timesheet.current.open,create_date:0
#: field:hr_timesheet_sheet.sheet,create_date:0
msgid "Created on"
msgstr ""

#. module: hr_timesheet_sheet
#: field:hr_timesheet_sheet.sheet,state_attendance:0
msgid "Current Status"
msgstr "Současný stav"

#. module: hr_timesheet_sheet
#: field:hr_timesheet_sheet.sheet.day,name:0
msgid "Date"
msgstr "Datum"

#. module: hr_timesheet_sheet
#: field:hr.timesheet.report,date_from:0
#: field:hr_timesheet_sheet.sheet,date_from:0
msgid "Date from"
msgstr ""

#. module: hr_timesheet_sheet
#: help:hr_timesheet_sheet.sheet,message_last_post:0
msgid "Date of the last message posted on the record."
msgstr ""

#. module: hr_timesheet_sheet
#: field:hr.timesheet.report,date_to:0
#: field:hr_timesheet_sheet.sheet,date_to:0
msgid "Date to"
msgstr "Datum do"

#. module: hr_timesheet_sheet
#: selection:hr.config.settings,timesheet_range:0
#: selection:res.company,timesheet_range:0
msgid "Day"
msgstr "Den"

#. module: hr_timesheet_sheet
#: view:hr.timesheet.report:hr_timesheet_sheet.view_timesheet_report_search
#: field:hr.timesheet.report,department_id:0
#: view:hr_timesheet_sheet.sheet:hr_timesheet_sheet.view_hr_timesheet_sheet_filter
#: field:hr_timesheet_sheet.sheet,department_id:0
msgid "Department"
msgstr ""

#. module: hr_timesheet_sheet
#: view:hr_timesheet_sheet.sheet:hr_timesheet_sheet.hr_timesheet_sheet_form
msgid "Details"
msgstr ""

#. module: hr_timesheet_sheet
#: field:hr_timesheet_sheet.sheet,total_difference:0
#: field:hr_timesheet_sheet.sheet.day,total_difference:0
msgid "Difference"
msgstr ""

#. module: hr_timesheet_sheet
#: view:hr_timesheet_sheet.sheet:hr_timesheet_sheet.hr_timesheet_sheet_form
msgid "Differences"
msgstr ""

#. module: hr_timesheet_sheet
#: view:hr.timesheet.report:hr_timesheet_sheet.view_timesheet_report_search
#: selection:hr.timesheet.report,state:0
msgid "Done"
msgstr "Hotovo"

#. module: hr_timesheet_sheet
#: view:hr.timesheet.report:hr_timesheet_sheet.view_timesheet_report_search
#: selection:hr.timesheet.report,state:0
msgid "Draft"
msgstr "Koncept"

#. module: hr_timesheet_sheet
#: field:hr_timesheet_sheet.sheet,employee_id:0
#: model:ir.model,name:hr_timesheet_sheet.model_hr_employee
msgid "Employee"
msgstr ""

#. module: hr_timesheet_sheet
#: view:hr_timesheet_sheet.sheet:hr_timesheet_sheet.view_hr_timesheet_sheet_filter
msgid "Employees"
msgstr ""

#. module: hr_timesheet_sheet
#: code:addons/hr_timesheet_sheet/hr_timesheet_sheet.py:100
#, python-format
msgid "Error ! Sign in (resp. Sign out) must follow Sign out (resp. Sign in)"
msgstr ""

#. module: hr_timesheet_sheet
#: code:addons/hr_timesheet_sheet/hr_timesheet_sheet.py:66
#: code:addons/hr_timesheet_sheet/hr_timesheet_sheet.py:71
#: code:addons/hr_timesheet_sheet/hr_timesheet_sheet.py:73
#: code:addons/hr_timesheet_sheet/hr_timesheet_sheet.py:85
#: code:addons/hr_timesheet_sheet/hr_timesheet_sheet.py:87
#: code:addons/hr_timesheet_sheet/hr_timesheet_sheet.py:89
#: code:addons/hr_timesheet_sheet/hr_timesheet_sheet.py:381
#: code:addons/hr_timesheet_sheet/hr_timesheet_sheet.py:494
#: code:addons/hr_timesheet_sheet/hr_timesheet_sheet.py:522
#: code:addons/hr_timesheet_sheet/wizard/hr_timesheet_current.py:38
#, python-format
msgid "Error!"
msgstr ""

#. module: hr_timesheet_sheet
#: model:ir.filters,name:hr_timesheet_sheet.filter_hr_timesheet_report_external_timesheets
msgid "External Timesheet"
msgstr ""

#. module: hr_timesheet_sheet
#: field:hr_timesheet_sheet.sheet,message_follower_ids:0
msgid "Followers"
msgstr ""

#. module: hr_timesheet_sheet
#: view:hr_timesheet_sheet.sheet:hr_timesheet_sheet.view_hr_timesheet_sheet_filter
msgid "Group By"
msgstr ""

#. module: hr_timesheet_sheet
#: help:hr_timesheet_sheet.sheet,message_summary:0
msgid ""
"Holds the Chatter summary (number of messages, ...). This summary is "
"directly in html format in order to be inserted in kanban views."
msgstr ""

#. module: hr_timesheet_sheet
#: view:hr_timesheet_sheet.sheet:hr_timesheet_sheet.hr_timesheet_sheet_form
msgid "Hours"
msgstr ""

#. module: hr_timesheet_sheet
#: field:hr.timesheet.current.open,id:0
#: field:hr_timesheet_sheet.sheet,id:0
#: field:hr_timesheet_sheet.sheet.account,id:0
#: field:hr_timesheet_sheet.sheet.day,id:0
msgid "ID"
msgstr ""

#. module: hr_timesheet_sheet
#: help:hr_timesheet_sheet.sheet,message_unread:0
msgid "If checked new messages require your attention."
msgstr ""

#. module: hr_timesheet_sheet
#: view:hr_timesheet_sheet.sheet:hr_timesheet_sheet.view_hr_timesheet_sheet_filter
msgid "In Draft"
msgstr ""

#. module: hr_timesheet_sheet
#: code:addons/hr_timesheet_sheet/hr_timesheet_sheet.py:75
#: code:addons/hr_timesheet_sheet/hr_timesheet_sheet.py:91
#, python-format
msgid ""
"In order to create a timesheet for this employee, you must assign an "
"analytic journal to the employee, like 'Timesheet Journal'."
msgstr ""

#. module: hr_timesheet_sheet
#: code:addons/hr_timesheet_sheet/hr_timesheet_sheet.py:71
#: code:addons/hr_timesheet_sheet/hr_timesheet_sheet.py:85
#, python-format
msgid ""
"In order to create a timesheet for this employee, you must link him/her to a "
"user."
msgstr ""

#. module: hr_timesheet_sheet
#: code:addons/hr_timesheet_sheet/hr_timesheet_sheet.py:73
#, python-format
msgid ""
"In order to create a timesheet for this employee, you must link the employee "
"to a product, like 'Consultant'."
msgstr ""

#. module: hr_timesheet_sheet
#: code:addons/hr_timesheet_sheet/hr_timesheet_sheet.py:89
#, python-format
msgid ""
"In order to create a timesheet for this employee, you must link the employee "
"to a product."
msgstr ""

#. module: hr_timesheet_sheet
#: model:ir.filters,name:hr_timesheet_sheet.filter_hr_timesheet_report_internal_timesheets
msgid "Internal Timesheet"
msgstr ""

#. module: hr_timesheet_sheet
#: code:addons/hr_timesheet_sheet/hr_timesheet_sheet.py:256
#: code:addons/hr_timesheet_sheet/hr_timesheet_sheet.py:258
#, python-format
msgid "Invalid Action!"
msgstr ""

#. module: hr_timesheet_sheet
#: field:hr_timesheet_sheet.sheet.account,invoice_rate:0
msgid "Invoice rate"
msgstr ""

#. module: hr_timesheet_sheet
#: field:hr_timesheet_sheet.sheet,message_is_follower:0
msgid "Is a Follower"
msgstr ""

#. module: hr_timesheet_sheet
#: view:hr.timesheet.current.open:hr_timesheet_sheet.view_hr_timesheet_current_open
msgid "It will open your current timesheet"
msgstr ""

#. module: hr_timesheet_sheet
#: field:hr_timesheet_sheet.sheet,message_last_post:0
msgid "Last Message Date"
msgstr ""

#. module: hr_timesheet_sheet
#: field:hr.timesheet.current.open,write_uid:0
#: field:hr_timesheet_sheet.sheet,write_uid:0
msgid "Last Updated by"
msgstr ""

#. module: hr_timesheet_sheet
#: field:hr.timesheet.current.open,write_date:0
#: field:hr_timesheet_sheet.sheet,write_date:0
msgid "Last Updated on"
msgstr ""

#. module: hr_timesheet_sheet
#: field:hr_timesheet_sheet.sheet,message_ids:0
msgid "Messages"
msgstr ""

#. module: hr_timesheet_sheet
#: help:hr_timesheet_sheet.sheet,message_ids:0
msgid "Messages and communication history"
msgstr ""

#. module: hr_timesheet_sheet
#: selection:hr.config.settings,timesheet_range:0
#: selection:res.company,timesheet_range:0
msgid "Month"
msgstr "Měsíc"

#. module: hr_timesheet_sheet
#: model:ir.ui.menu,name:hr_timesheet_sheet.menu_act_hr_timesheet_sheet_form_my_current
msgid "My Current Timesheet"
msgstr ""

#. module: hr_timesheet_sheet
#: view:hr.timesheet.current.open:hr_timesheet_sheet.view_hr_timesheet_current_open
#: model:ir.actions.act_window,name:hr_timesheet_sheet.action_hr_timesheet_current_open
#: model:ir.actions.server,name:hr_timesheet_sheet.ir_actions_server_timsheet_sheet
msgid "My Timesheet"
msgstr ""

#. module: hr_timesheet_sheet
#: model:ir.actions.act_window,help:hr_timesheet_sheet.action_hr_timesheet_current_open
msgid ""
"My Timesheet opens your timesheet so that you can book your activities into "
"the system. From the same form, you can register your attendances (Sign "
"In/Out) and describe the working hours made on the different projects. At "
"the end of the period defined in the company, the timesheet is confirmed by "
"the user and can be validated by his manager. If required, as defined on the "
"project, you can generate the invoices based on the timesheet."
msgstr ""

#. module: hr_timesheet_sheet
#: selection:hr.timesheet.report,state:0
#: selection:hr_timesheet_sheet.sheet,state:0
msgid "New"
msgstr "Nový"

#. module: hr_timesheet_sheet
#: field:hr_timesheet_sheet.sheet,name:0
msgid "Note"
msgstr ""

#. module: hr_timesheet_sheet
#: view:hr.timesheet.current.open:hr_timesheet_sheet.view_hr_timesheet_current_open
#: selection:hr_timesheet_sheet.sheet,state:0
msgid "Open"
msgstr ""

#. module: hr_timesheet_sheet
#: code:addons/hr_timesheet_sheet/wizard/hr_timesheet_current.py:50
#, python-format
msgid "Open Timesheet"
msgstr ""

#. module: hr_timesheet_sheet
#: view:hr_timesheet_sheet.sheet:hr_timesheet_sheet.hr_timesheet_sheet_form
#: field:hr_timesheet_sheet.sheet,period_ids:0
#: view:hr_timesheet_sheet.sheet.day:hr_timesheet_sheet.hr_timesheet_day_tree
msgid "Period"
msgstr "Období"

#. module: hr_timesheet_sheet
#: help:hr.config.settings,timesheet_range:0
#: help:res.company,timesheet_range:0
msgid "Periodicity on which you validate your timesheets."
msgstr ""

#. module: hr_timesheet_sheet
#: code:addons/hr_timesheet_sheet/wizard/hr_timesheet_current.py:38
#, python-format
msgid "Please create an employee and associate it with this user."
msgstr ""

#. module: hr_timesheet_sheet
#: code:addons/hr_timesheet_sheet/hr_timesheet_sheet.py:131
#, python-format
msgid ""
"Please verify that the total difference of the sheet is lower than %.2f."
msgstr ""

#. module: hr_timesheet_sheet
#: selection:hr_timesheet_sheet.sheet,state_attendance:0
msgid "Present"
msgstr "Současný"

#. module: hr_timesheet_sheet
#: field:hr_timesheet_sheet.sheet.account,name:0
msgid "Project / Analytic Account"
msgstr ""

#. module: hr_timesheet_sheet
#: view:hr_timesheet_sheet.sheet:hr_timesheet_sheet.hr_timesheet_sheet_form
msgid "Refuse"
msgstr "Odmítnout"

#. module: hr_timesheet_sheet
#: view:hr_timesheet_sheet.sheet.account:hr_timesheet_sheet.hr_timesheet_account_filter
msgid "Search Account"
msgstr ""

#. module: hr_timesheet_sheet
#: view:hr_timesheet_sheet.sheet:hr_timesheet_sheet.view_hr_timesheet_sheet_filter
msgid "Search Timesheet"
msgstr ""

#. module: hr_timesheet_sheet
#: view:hr_timesheet_sheet.sheet:hr_timesheet_sheet.hr_timesheet_sheet_form
msgid "Set to Draft"
msgstr ""

#. module: hr_timesheet_sheet
#: field:hr.analytic.timesheet,sheet_id:0
#: field:hr.attendance,sheet_id:0
#: field:hr_timesheet_sheet.sheet.account,sheet_id:0
#: field:hr_timesheet_sheet.sheet.day,sheet_id:0
msgid "Sheet"
msgstr "List"

#. module: hr_timesheet_sheet
#: view:hr_timesheet_sheet.sheet:hr_timesheet_sheet.hr_timesheet_sheet_form
msgid "Sign In"
msgstr "Přihlásit"

#. module: hr_timesheet_sheet
#: view:hr_timesheet_sheet.sheet:hr_timesheet_sheet.hr_timesheet_sheet_form
msgid "Sign Out"
msgstr ""

#. module: hr_timesheet_sheet
#: view:hr.timesheet.report:hr_timesheet_sheet.view_timesheet_report_search
#: field:hr.timesheet.report,state:0
#: field:hr_timesheet_sheet.sheet,state:0
msgid "Status"
msgstr "Stav"

#. module: hr_timesheet_sheet
#: view:hr_timesheet_sheet.sheet:hr_timesheet_sheet.hr_timesheet_sheet_form
msgid "Submit to Manager"
msgstr ""

#. module: hr_timesheet_sheet
#: view:hr_timesheet_sheet.sheet:hr_timesheet_sheet.hr_timesheet_sheet_form
#: field:hr_timesheet_sheet.sheet,message_summary:0
msgid "Summary"
msgstr ""

#. module: hr_timesheet_sheet
#: code:addons/hr_timesheet_sheet/hr_timesheet_sheet.py:62
#, python-format
msgid ""
"The timesheet cannot be validated as it does not contain an equal number of "
"sign ins and sign outs."
msgstr ""

#. module: hr_timesheet_sheet
#: view:hr_timesheet_sheet.sheet:hr_timesheet_sheet.hr_timesheet_sheet_form
#: model:ir.model,name:hr_timesheet_sheet.model_hr_timesheet_report
#: model:ir.model,name:hr_timesheet_sheet.model_hr_timesheet_sheet_sheet
msgid "Timesheet"
msgstr ""

#. module: hr_timesheet_sheet
#: view:hr_timesheet_sheet.sheet:hr_timesheet_sheet.hr_timesheet_sheet_form
#: field:hr_timesheet_sheet.sheet,timesheet_activity_count:0
#: model:ir.actions.act_window,name:hr_timesheet_sheet.act_hr_timesheet_sheet_sheet_2_hr_analytic_timesheet
msgid "Timesheet Activities"
msgstr ""

#. module: hr_timesheet_sheet
#: model:ir.model,name:hr_timesheet_sheet.model_hr_analytic_timesheet
msgid "Timesheet Line"
msgstr ""

#. module: hr_timesheet_sheet
#: view:hr_timesheet_sheet.sheet:hr_timesheet_sheet.hr_timesheet_sheet_form
msgid "Timesheet Period"
msgstr ""

#. module: hr_timesheet_sheet
#: field:res.company,timesheet_max_difference:0
msgid "Timesheet allowed difference(Hours)"
msgstr ""

#. module: hr_timesheet_sheet
#: model:ir.actions.act_window,name:hr_timesheet_sheet.act_hr_timesheet_sheet_sheet_by_account
msgid "Timesheet by Account"
msgstr ""

#. module: hr_timesheet_sheet
#: view:hr_timesheet_sheet.sheet.account:hr_timesheet_sheet.hr_timesheet_account_form
#: view:hr_timesheet_sheet.sheet.account:hr_timesheet_sheet.hr_timesheet_account_tree
msgid "Timesheet by Accounts"
msgstr ""

#. module: hr_timesheet_sheet
#: model:ir.actions.act_window,name:hr_timesheet_sheet.act_hr_timesheet_sheet_sheet_by_day
msgid "Timesheet by Day"
msgstr "Časový rozvrh dne"

#. module: hr_timesheet_sheet
#: field:hr_timesheet_sheet.sheet,timesheet_ids:0
msgid "Timesheet lines"
msgstr "Linky časového rozvrhu"

#. module: hr_timesheet_sheet
#: field:res.company,timesheet_range:0
msgid "Timesheet range"
msgstr ""

#. module: hr_timesheet_sheet
#: view:hr.employee:hr_timesheet_sheet.hr_timesheet_sheet_employee_extd_form
#: field:hr.employee,timesheet_count:0
#: view:hr_timesheet_sheet.sheet:hr_timesheet_sheet.hr_timesheet_sheet_form
#: view:hr_timesheet_sheet.sheet:hr_timesheet_sheet.hr_timesheet_sheet_tree_simplified
#: model:ir.actions.act_window,name:hr_timesheet_sheet.act_hr_employee_2_hr_timesheet
#: view:res.company:hr_timesheet_sheet.hr_timesheet_sheet_company
msgid "Timesheets"
msgstr ""

#. module: hr_timesheet_sheet
#: model:ir.model,name:hr_timesheet_sheet.model_hr_timesheet_sheet_sheet_account
#: model:ir.model,name:hr_timesheet_sheet.model_hr_timesheet_sheet_sheet_day
msgid "Timesheets by Period"
msgstr ""

#. module: hr_timesheet_sheet
#: model:ir.actions.act_window,name:hr_timesheet_sheet.act_hr_timesheet_sheet_form
#: model:ir.ui.menu,name:hr_timesheet_sheet.menu_act_hr_timesheet_sheet_form
msgid "Timesheets to Validate"
msgstr ""

#. module: hr_timesheet_sheet
#: view:hr_timesheet_sheet.sheet:hr_timesheet_sheet.view_hr_timesheet_sheet_filter
msgid "To Approve"
msgstr ""

#. module: hr_timesheet_sheet
#. openerp-web
#: code:addons/hr_timesheet_sheet/static/src/xml/timesheet.xml:15
#: code:addons/hr_timesheet_sheet/static/src/xml/timesheet.xml:40
#: view:hr_timesheet_sheet.sheet.account:hr_timesheet_sheet.hr_timesheet_account_form
#: view:hr_timesheet_sheet.sheet.account:hr_timesheet_sheet.hr_timesheet_account_tree
#, python-format
msgid "Total"
msgstr ""

#. module: hr_timesheet_sheet
#: field:hr_timesheet_sheet.sheet,total_attendance:0
msgid "Total Attendance"
msgstr "Celková návštěvnost"

#. module: hr_timesheet_sheet
#: view:hr_timesheet_sheet.sheet.day:hr_timesheet_sheet.hr_timesheet_day_tree
msgid "Total Attendances"
msgstr ""

#. module: hr_timesheet_sheet
#: view:hr_timesheet_sheet.sheet.day:hr_timesheet_sheet.hr_timesheet_day_tree
msgid "Total Difference"
msgstr ""

#. module: hr_timesheet_sheet
#: field:hr_timesheet_sheet.sheet.account,total:0
msgid "Total Time"
msgstr "Celkový čas"

#. module: hr_timesheet_sheet
#: field:hr_timesheet_sheet.sheet,total_timesheet:0
#: view:hr_timesheet_sheet.sheet.day:hr_timesheet_sheet.hr_timesheet_day_tree
#: field:hr_timesheet_sheet.sheet.day,total_timesheet:0
msgid "Total Timesheet"
msgstr ""

#. module: hr_timesheet_sheet
#: view:hr.timesheet.report:hr_timesheet_sheet.view_timesheet_report_search
#: field:hr.timesheet.report,to_invoice:0
msgid "Type of Invoicing"
msgstr ""

#. module: hr_timesheet_sheet
#: field:hr_timesheet_sheet.sheet,message_unread:0
msgid "Unread Messages"
msgstr ""

#. module: hr_timesheet_sheet
#: view:hr_timesheet_sheet.sheet:hr_timesheet_sheet.view_hr_timesheet_sheet_filter
msgid "Unvalidated Timesheets"
msgstr ""

#. module: hr_timesheet_sheet
#: field:hr_timesheet_sheet.sheet,user_id:0
msgid "User"
msgstr "Uživatel"

#. module: hr_timesheet_sheet
#: code:addons/hr_timesheet_sheet/hr_timesheet_sheet.py:496
#: code:addons/hr_timesheet_sheet/hr_timesheet_sheet.py:515
#, python-format
msgid "User Error!"
msgstr ""

#. module: hr_timesheet_sheet
#: field:hr.config.settings,timesheet_range:0
msgid "Validate timesheets every"
msgstr ""

#. module: hr_timesheet_sheet
#: selection:hr_timesheet_sheet.sheet,state:0
msgid "Waiting Approval"
msgstr ""

#. module: hr_timesheet_sheet
#: code:addons/hr_timesheet_sheet/hr_timesheet_sheet.py:100
#, python-format
msgid "Warning !"
msgstr "Varování !"

#. module: hr_timesheet_sheet
#: code:addons/hr_timesheet_sheet/hr_timesheet_sheet.py:131
#, python-format
msgid "Warning!"
msgstr ""

#. module: hr_timesheet_sheet
#: field:hr_timesheet_sheet.sheet,website_message_ids:0
msgid "Website Messages"
msgstr "Zprávy Webové stránky"

#. module: hr_timesheet_sheet
#: help:hr_timesheet_sheet.sheet,website_message_ids:0
msgid "Website communication history"
msgstr "Historie komunikace Webové stránky"

#. module: hr_timesheet_sheet
#: selection:hr.config.settings,timesheet_range:0
#: selection:res.company,timesheet_range:0
msgid "Week"
msgstr "Týden"

#. module: hr_timesheet_sheet
#: code:addons/hr_timesheet_sheet/hr_timesheet_sheet.py:248
#, python-format
msgid "Week "
msgstr ""

#. module: hr_timesheet_sheet
#: code:addons/hr_timesheet_sheet/hr_timesheet_sheet.py:496
#, python-format
msgid ""
"You can not enter an attendance date outside the current timesheet dates."
msgstr ""

#. module: hr_timesheet_sheet
#: code:addons/hr_timesheet_sheet/hr_timesheet_sheet.py:494
#, python-format
msgid ""
"You can not enter an attendance in a submitted timesheet. Ask your manager "
"to reset it before adding attendance."
msgstr ""

#. module: hr_timesheet_sheet
#: code:addons/hr_timesheet_sheet/hr_timesheet_sheet.py:258
#, python-format
msgid "You cannot delete a timesheet which have attendance entries."
msgstr ""

#. module: hr_timesheet_sheet
#: code:addons/hr_timesheet_sheet/hr_timesheet_sheet.py:256
#, python-format
msgid "You cannot delete a timesheet which is already confirmed."
msgstr ""

#. module: hr_timesheet_sheet
#: code:addons/hr_timesheet_sheet/hr_timesheet_sheet.py:66
#, python-format
msgid "You cannot duplicate a timesheet."
msgstr ""

#. module: hr_timesheet_sheet
#: code:addons/hr_timesheet_sheet/hr_timesheet_sheet.py:515
#, python-format
msgid ""
"You cannot enter an attendance date outside the current timesheet dates."
msgstr ""

#. module: hr_timesheet_sheet
#: constraint:hr_timesheet_sheet.sheet:0
msgid ""
"You cannot have 2 timesheets that overlap!\n"
"Please use the menu 'My Current Timesheet' to avoid this problem."
msgstr ""

#. module: hr_timesheet_sheet
#: code:addons/hr_timesheet_sheet/hr_timesheet_sheet.py:87
#, python-format
msgid ""
"You cannot have 2 timesheets that overlap!\n"
"You should use the menu 'My Timesheet' to avoid this problem."
msgstr ""

#. module: hr_timesheet_sheet
#: constraint:hr.analytic.timesheet:0
msgid "You cannot modify an entry in a Confirmed/Done timesheet !"
msgstr ""

#. module: hr_timesheet_sheet
#: code:addons/hr_timesheet_sheet/hr_timesheet_sheet.py:522
#, python-format
msgid "You cannot modify an entry in a confirmed timesheet"
msgstr ""

#. module: hr_timesheet_sheet
#: code:addons/hr_timesheet_sheet/hr_timesheet_sheet.py:381
#, python-format
msgid "You cannot modify an entry in a confirmed timesheet."
msgstr ""

#. module: hr_timesheet_sheet
#. openerp-web
#: code:addons/hr_timesheet_sheet/static/src/xml/timesheet.xml:58
#, python-format
msgid ""
"You will be able to register your working hours and\n"
"                        activities."
msgstr ""<|MERGE_RESOLUTION|>--- conflicted
+++ resolved
@@ -1,40 +1,29 @@
-# Czech translation for openobject-addons
-# Copyright (c) 2014 Rosetta Contributors and Canonical Ltd 2014
-# This file is distributed under the same license as the openobject-addons package.
-# FIRST AUTHOR <EMAIL@ADDRESS>, 2014.
-#
-msgid ""
-msgstr ""
-<<<<<<< HEAD
-"Project-Id-Version: openobject-addons\n"
-"Report-Msgid-Bugs-To: FULL NAME <EMAIL@ADDRESS>\n"
-"POT-Creation-Date: 2014-09-23 16:27+0000\n"
-"PO-Revision-Date: 2014-08-14 16:10+0000\n"
-"Last-Translator: FULL NAME <EMAIL@ADDRESS>\n"
-"Language-Team: Czech <cs@li.org>\n"
-=======
+# Translation of Odoo Server.
+# This file contains the translation of the following modules:
+# * hr_timesheet_sheet
+# 
+# Translators:
+# FIRST AUTHOR <EMAIL@ADDRESS>, 2014
+msgid ""
+msgstr ""
 "Project-Id-Version: Odoo 8.0\n"
 "Report-Msgid-Bugs-To: \n"
 "POT-Creation-Date: 2015-01-21 14:07+0000\n"
 "PO-Revision-Date: 2016-05-14 16:47+0000\n"
 "Last-Translator: Martin Trigaux\n"
 "Language-Team: Czech (http://www.transifex.com/odoo/odoo-8/language/cs/)\n"
->>>>>>> 393c14d3
 "MIME-Version: 1.0\n"
 "Content-Type: text/plain; charset=UTF-8\n"
-"Content-Transfer-Encoding: 8bit\n"
-"X-Launchpad-Export-Date: 2014-09-24 09:13+0000\n"
-"X-Generator: Launchpad (build 17196)\n"
+"Content-Transfer-Encoding: \n"
+"Language: cs\n"
+"Plural-Forms: nplurals=3; plural=(n==1) ? 0 : (n>=2 && n<=4) ? 1 : 2;\n"
 
 #. module: hr_timesheet_sheet
 #: help:hr_timesheet_sheet.sheet,state:0
 msgid ""
-" * The 'Draft' status is used when a user is encoding a new and unconfirmed "
-"timesheet.                 \n"
-"* The 'Confirmed' status is used for to confirm the timesheet by user.       "
-"          \n"
-"* The 'Done' status is used when users timesheet is accepted by his/her "
-"senior."
+" * The 'Draft' status is used when a user is encoding a new and unconfirmed timesheet.                 \n"
+"* The 'Confirmed' status is used for to confirm the timesheet by user.                 \n"
+"* The 'Done' status is used when users timesheet is accepted by his/her senior."
 msgstr ""
 
 #. module: hr_timesheet_sheet
@@ -67,8 +56,7 @@
 "                of the week. Once the timesheet is confirmed, it should be\n"
 "                validated by a manager.\n"
 "              </p><p>\n"
-"                Timesheets can also be invoiced to customers, depending on "
-"the\n"
+"                Timesheets can also be invoiced to customers, depending on the\n"
 "                configuration of each project's related contract.\n"
 "              </p>\n"
 "            "
@@ -77,14 +65,14 @@
 #. module: hr_timesheet_sheet
 #: selection:hr_timesheet_sheet.sheet,state_attendance:0
 msgid "Absent"
-msgstr ""
+msgstr "Nepřítomen"
 
 #. module: hr_timesheet_sheet
 #. openerp-web
 #: code:addons/hr_timesheet_sheet/static/src/xml/timesheet.xml:33
 #, python-format
 msgid "Add"
-msgstr ""
+msgstr "Přidat"
 
 #. module: hr_timesheet_sheet
 #. openerp-web
@@ -115,7 +103,7 @@
 #. module: hr_timesheet_sheet
 #: model:ir.model,name:hr_timesheet_sheet.model_account_analytic_line
 msgid "Analytic Line"
-msgstr ""
+msgstr "Analytický řádek"
 
 #. module: hr_timesheet_sheet
 #: field:hr_timesheet_sheet.sheet,account_ids:0
@@ -125,12 +113,12 @@
 #. module: hr_timesheet_sheet
 #: view:hr_timesheet_sheet.sheet:hr_timesheet_sheet.hr_timesheet_sheet_form
 msgid "Approve"
-msgstr ""
+msgstr "Potvrdit"
 
 #. module: hr_timesheet_sheet
 #: selection:hr_timesheet_sheet.sheet,state:0
 msgid "Approved"
-msgstr ""
+msgstr "Scháleno"
 
 #. module: hr_timesheet_sheet
 #: field:hr_timesheet_sheet.sheet.day,total_attendance:0
@@ -144,12 +132,12 @@
 #: field:hr_timesheet_sheet.sheet,attendances_ids:0
 #: model:ir.actions.act_window,name:hr_timesheet_sheet.act_hr_timesheet_sheet_sheet_2_hr_attendance
 msgid "Attendances"
-msgstr ""
+msgstr "Docházky"
 
 #. module: hr_timesheet_sheet
 #: view:hr.timesheet.current.open:hr_timesheet_sheet.view_hr_timesheet_current_open
 msgid "Cancel"
-msgstr ""
+msgstr "Zrušit"
 
 #. module: hr_timesheet_sheet
 #. openerp-web
@@ -161,19 +149,19 @@
 #. module: hr_timesheet_sheet
 #: model:ir.model,name:hr_timesheet_sheet.model_res_company
 msgid "Companies"
-msgstr ""
+msgstr "Firmy v systému"
 
 #. module: hr_timesheet_sheet
 #: field:hr_timesheet_sheet.sheet,company_id:0
 msgid "Company"
-msgstr ""
+msgstr "Firma"
 
 #. module: hr_timesheet_sheet
 #: code:addons/hr_timesheet_sheet/hr_timesheet_sheet.py:75
 #: code:addons/hr_timesheet_sheet/hr_timesheet_sheet.py:91
 #, python-format
 msgid "Configuration Error!"
-msgstr ""
+msgstr "Konfigurační chyba!"
 
 #. module: hr_timesheet_sheet
 #: view:hr.timesheet.report:hr_timesheet_sheet.view_timesheet_report_search
@@ -190,13 +178,13 @@
 #: field:hr.timesheet.current.open,create_uid:0
 #: field:hr_timesheet_sheet.sheet,create_uid:0
 msgid "Created by"
-msgstr ""
+msgstr "Vytvořil(a)"
 
 #. module: hr_timesheet_sheet
 #: field:hr.timesheet.current.open,create_date:0
 #: field:hr_timesheet_sheet.sheet,create_date:0
 msgid "Created on"
-msgstr ""
+msgstr "Vytvořeno"
 
 #. module: hr_timesheet_sheet
 #: field:hr_timesheet_sheet.sheet,state_attendance:0
@@ -217,7 +205,7 @@
 #. module: hr_timesheet_sheet
 #: help:hr_timesheet_sheet.sheet,message_last_post:0
 msgid "Date of the last message posted on the record."
-msgstr ""
+msgstr "Datum posledního vzkazu u tohoto záznamu."
 
 #. module: hr_timesheet_sheet
 #: field:hr.timesheet.report,date_to:0
@@ -237,18 +225,18 @@
 #: view:hr_timesheet_sheet.sheet:hr_timesheet_sheet.view_hr_timesheet_sheet_filter
 #: field:hr_timesheet_sheet.sheet,department_id:0
 msgid "Department"
-msgstr ""
+msgstr "Oddělení"
 
 #. module: hr_timesheet_sheet
 #: view:hr_timesheet_sheet.sheet:hr_timesheet_sheet.hr_timesheet_sheet_form
 msgid "Details"
-msgstr ""
+msgstr "Podrobnosti"
 
 #. module: hr_timesheet_sheet
 #: field:hr_timesheet_sheet.sheet,total_difference:0
 #: field:hr_timesheet_sheet.sheet.day,total_difference:0
 msgid "Difference"
-msgstr ""
+msgstr "Rozdíl"
 
 #. module: hr_timesheet_sheet
 #: view:hr_timesheet_sheet.sheet:hr_timesheet_sheet.hr_timesheet_sheet_form
@@ -271,12 +259,12 @@
 #: field:hr_timesheet_sheet.sheet,employee_id:0
 #: model:ir.model,name:hr_timesheet_sheet.model_hr_employee
 msgid "Employee"
-msgstr ""
+msgstr "Zaměstnanec"
 
 #. module: hr_timesheet_sheet
 #: view:hr_timesheet_sheet.sheet:hr_timesheet_sheet.view_hr_timesheet_sheet_filter
 msgid "Employees"
-msgstr ""
+msgstr "Zaměstnanci"
 
 #. module: hr_timesheet_sheet
 #: code:addons/hr_timesheet_sheet/hr_timesheet_sheet.py:100
@@ -297,7 +285,7 @@
 #: code:addons/hr_timesheet_sheet/wizard/hr_timesheet_current.py:38
 #, python-format
 msgid "Error!"
-msgstr ""
+msgstr "Chyba!"
 
 #. module: hr_timesheet_sheet
 #: model:ir.filters,name:hr_timesheet_sheet.filter_hr_timesheet_report_external_timesheets
@@ -307,37 +295,36 @@
 #. module: hr_timesheet_sheet
 #: field:hr_timesheet_sheet.sheet,message_follower_ids:0
 msgid "Followers"
-msgstr ""
+msgstr "Sledující"
 
 #. module: hr_timesheet_sheet
 #: view:hr_timesheet_sheet.sheet:hr_timesheet_sheet.view_hr_timesheet_sheet_filter
 msgid "Group By"
-msgstr ""
+msgstr "Seskupit podle"
 
 #. module: hr_timesheet_sheet
 #: help:hr_timesheet_sheet.sheet,message_summary:0
 msgid ""
 "Holds the Chatter summary (number of messages, ...). This summary is "
 "directly in html format in order to be inserted in kanban views."
-msgstr ""
+msgstr "Udržuje záznamy o komunikaci (počet zpráv, …). Tento souhrn je přímo v HTML formátu aby mohl být vložen do zobrazení kanban."
 
 #. module: hr_timesheet_sheet
 #: view:hr_timesheet_sheet.sheet:hr_timesheet_sheet.hr_timesheet_sheet_form
 msgid "Hours"
-msgstr ""
-
-#. module: hr_timesheet_sheet
-#: field:hr.timesheet.current.open,id:0
-#: field:hr_timesheet_sheet.sheet,id:0
+msgstr "Hodin"
+
+#. module: hr_timesheet_sheet
+#: field:hr.timesheet.current.open,id:0 field:hr_timesheet_sheet.sheet,id:0
 #: field:hr_timesheet_sheet.sheet.account,id:0
 #: field:hr_timesheet_sheet.sheet.day,id:0
 msgid "ID"
-msgstr ""
+msgstr "ID"
 
 #. module: hr_timesheet_sheet
 #: help:hr_timesheet_sheet.sheet,message_unread:0
 msgid "If checked new messages require your attention."
-msgstr ""
+msgstr "Pokud je zaškrtnuto, nové zprávy vyžadují vaši pozornost."
 
 #. module: hr_timesheet_sheet
 #: view:hr_timesheet_sheet.sheet:hr_timesheet_sheet.view_hr_timesheet_sheet_filter
@@ -358,24 +345,24 @@
 #: code:addons/hr_timesheet_sheet/hr_timesheet_sheet.py:85
 #, python-format
 msgid ""
-"In order to create a timesheet for this employee, you must link him/her to a "
-"user."
+"In order to create a timesheet for this employee, you must link him/her to a"
+" user."
 msgstr ""
 
 #. module: hr_timesheet_sheet
 #: code:addons/hr_timesheet_sheet/hr_timesheet_sheet.py:73
 #, python-format
 msgid ""
-"In order to create a timesheet for this employee, you must link the employee "
-"to a product, like 'Consultant'."
+"In order to create a timesheet for this employee, you must link the employee"
+" to a product, like 'Consultant'."
 msgstr ""
 
 #. module: hr_timesheet_sheet
 #: code:addons/hr_timesheet_sheet/hr_timesheet_sheet.py:89
 #, python-format
 msgid ""
-"In order to create a timesheet for this employee, you must link the employee "
-"to a product."
+"In order to create a timesheet for this employee, you must link the employee"
+" to a product."
 msgstr ""
 
 #. module: hr_timesheet_sheet
@@ -388,7 +375,7 @@
 #: code:addons/hr_timesheet_sheet/hr_timesheet_sheet.py:258
 #, python-format
 msgid "Invalid Action!"
-msgstr ""
+msgstr "Neplatná akce!"
 
 #. module: hr_timesheet_sheet
 #: field:hr_timesheet_sheet.sheet.account,invoice_rate:0
@@ -398,7 +385,7 @@
 #. module: hr_timesheet_sheet
 #: field:hr_timesheet_sheet.sheet,message_is_follower:0
 msgid "Is a Follower"
-msgstr ""
+msgstr "Sleduje"
 
 #. module: hr_timesheet_sheet
 #: view:hr.timesheet.current.open:hr_timesheet_sheet.view_hr_timesheet_current_open
@@ -408,29 +395,29 @@
 #. module: hr_timesheet_sheet
 #: field:hr_timesheet_sheet.sheet,message_last_post:0
 msgid "Last Message Date"
-msgstr ""
+msgstr "Datum posledního vzkazu"
 
 #. module: hr_timesheet_sheet
 #: field:hr.timesheet.current.open,write_uid:0
 #: field:hr_timesheet_sheet.sheet,write_uid:0
 msgid "Last Updated by"
-msgstr ""
+msgstr "Naposled upraveno"
 
 #. module: hr_timesheet_sheet
 #: field:hr.timesheet.current.open,write_date:0
 #: field:hr_timesheet_sheet.sheet,write_date:0
 msgid "Last Updated on"
-msgstr ""
+msgstr "Naposled upraveno"
 
 #. module: hr_timesheet_sheet
 #: field:hr_timesheet_sheet.sheet,message_ids:0
 msgid "Messages"
-msgstr ""
+msgstr "Zprávy"
 
 #. module: hr_timesheet_sheet
 #: help:hr_timesheet_sheet.sheet,message_ids:0
 msgid "Messages and communication history"
-msgstr ""
+msgstr "Zprávy a historie komunikace"
 
 #. module: hr_timesheet_sheet
 #: selection:hr.config.settings,timesheet_range:0
@@ -457,8 +444,8 @@
 "the system. From the same form, you can register your attendances (Sign "
 "In/Out) and describe the working hours made on the different projects. At "
 "the end of the period defined in the company, the timesheet is confirmed by "
-"the user and can be validated by his manager. If required, as defined on the "
-"project, you can generate the invoices based on the timesheet."
+"the user and can be validated by his manager. If required, as defined on the"
+" project, you can generate the invoices based on the timesheet."
 msgstr ""
 
 #. module: hr_timesheet_sheet
@@ -470,13 +457,13 @@
 #. module: hr_timesheet_sheet
 #: field:hr_timesheet_sheet.sheet,name:0
 msgid "Note"
-msgstr ""
+msgstr "Poznámka"
 
 #. module: hr_timesheet_sheet
 #: view:hr.timesheet.current.open:hr_timesheet_sheet.view_hr_timesheet_current_open
 #: selection:hr_timesheet_sheet.sheet,state:0
 msgid "Open"
-msgstr ""
+msgstr "Otevřeno"
 
 #. module: hr_timesheet_sheet
 #: code:addons/hr_timesheet_sheet/wizard/hr_timesheet_current.py:50
@@ -518,7 +505,7 @@
 #. module: hr_timesheet_sheet
 #: field:hr_timesheet_sheet.sheet.account,name:0
 msgid "Project / Analytic Account"
-msgstr ""
+msgstr "Projekt / Analytický účet"
 
 #. module: hr_timesheet_sheet
 #: view:hr_timesheet_sheet.sheet:hr_timesheet_sheet.hr_timesheet_sheet_form
@@ -538,11 +525,10 @@
 #. module: hr_timesheet_sheet
 #: view:hr_timesheet_sheet.sheet:hr_timesheet_sheet.hr_timesheet_sheet_form
 msgid "Set to Draft"
-msgstr ""
-
-#. module: hr_timesheet_sheet
-#: field:hr.analytic.timesheet,sheet_id:0
-#: field:hr.attendance,sheet_id:0
+msgstr "Nastavit na koncept"
+
+#. module: hr_timesheet_sheet
+#: field:hr.analytic.timesheet,sheet_id:0 field:hr.attendance,sheet_id:0
 #: field:hr_timesheet_sheet.sheet.account,sheet_id:0
 #: field:hr_timesheet_sheet.sheet.day,sheet_id:0
 msgid "Sheet"
@@ -556,12 +542,11 @@
 #. module: hr_timesheet_sheet
 #: view:hr_timesheet_sheet.sheet:hr_timesheet_sheet.hr_timesheet_sheet_form
 msgid "Sign Out"
-msgstr ""
+msgstr "Odhlášení"
 
 #. module: hr_timesheet_sheet
 #: view:hr.timesheet.report:hr_timesheet_sheet.view_timesheet_report_search
-#: field:hr.timesheet.report,state:0
-#: field:hr_timesheet_sheet.sheet,state:0
+#: field:hr.timesheet.report,state:0 field:hr_timesheet_sheet.sheet,state:0
 msgid "Status"
 msgstr "Stav"
 
@@ -574,7 +559,7 @@
 #: view:hr_timesheet_sheet.sheet:hr_timesheet_sheet.hr_timesheet_sheet_form
 #: field:hr_timesheet_sheet.sheet,message_summary:0
 msgid "Summary"
-msgstr ""
+msgstr "Shrnutí"
 
 #. module: hr_timesheet_sheet
 #: code:addons/hr_timesheet_sheet/hr_timesheet_sheet.py:62
@@ -589,7 +574,7 @@
 #: model:ir.model,name:hr_timesheet_sheet.model_hr_timesheet_report
 #: model:ir.model,name:hr_timesheet_sheet.model_hr_timesheet_sheet_sheet
 msgid "Timesheet"
-msgstr ""
+msgstr "Časový rozvrh"
 
 #. module: hr_timesheet_sheet
 #: view:hr_timesheet_sheet.sheet:hr_timesheet_sheet.hr_timesheet_sheet_form
@@ -601,7 +586,7 @@
 #. module: hr_timesheet_sheet
 #: model:ir.model,name:hr_timesheet_sheet.model_hr_analytic_timesheet
 msgid "Timesheet Line"
-msgstr ""
+msgstr "Řádek časového rozvrhu"
 
 #. module: hr_timesheet_sheet
 #: view:hr_timesheet_sheet.sheet:hr_timesheet_sheet.hr_timesheet_sheet_form
@@ -647,7 +632,7 @@
 #: model:ir.actions.act_window,name:hr_timesheet_sheet.act_hr_employee_2_hr_timesheet
 #: view:res.company:hr_timesheet_sheet.hr_timesheet_sheet_company
 msgid "Timesheets"
-msgstr ""
+msgstr "Časové rozvrhy"
 
 #. module: hr_timesheet_sheet
 #: model:ir.model,name:hr_timesheet_sheet.model_hr_timesheet_sheet_sheet_account
@@ -664,7 +649,7 @@
 #. module: hr_timesheet_sheet
 #: view:hr_timesheet_sheet.sheet:hr_timesheet_sheet.view_hr_timesheet_sheet_filter
 msgid "To Approve"
-msgstr ""
+msgstr "Ke schválení"
 
 #. module: hr_timesheet_sheet
 #. openerp-web
@@ -674,7 +659,7 @@
 #: view:hr_timesheet_sheet.sheet.account:hr_timesheet_sheet.hr_timesheet_account_tree
 #, python-format
 msgid "Total"
-msgstr ""
+msgstr "Celkem"
 
 #. module: hr_timesheet_sheet
 #: field:hr_timesheet_sheet.sheet,total_attendance:0
@@ -712,7 +697,7 @@
 #. module: hr_timesheet_sheet
 #: field:hr_timesheet_sheet.sheet,message_unread:0
 msgid "Unread Messages"
-msgstr ""
+msgstr "Nepřečtené zprávy"
 
 #. module: hr_timesheet_sheet
 #: view:hr_timesheet_sheet.sheet:hr_timesheet_sheet.view_hr_timesheet_sheet_filter
@@ -729,7 +714,7 @@
 #: code:addons/hr_timesheet_sheet/hr_timesheet_sheet.py:515
 #, python-format
 msgid "User Error!"
-msgstr ""
+msgstr "Chyba uživatele!"
 
 #. module: hr_timesheet_sheet
 #: field:hr.config.settings,timesheet_range:0
@@ -739,7 +724,7 @@
 #. module: hr_timesheet_sheet
 #: selection:hr_timesheet_sheet.sheet,state:0
 msgid "Waiting Approval"
-msgstr ""
+msgstr "Čekající na schválení"
 
 #. module: hr_timesheet_sheet
 #: code:addons/hr_timesheet_sheet/hr_timesheet_sheet.py:100
@@ -751,7 +736,7 @@
 #: code:addons/hr_timesheet_sheet/hr_timesheet_sheet.py:131
 #, python-format
 msgid "Warning!"
-msgstr ""
+msgstr "Varování!"
 
 #. module: hr_timesheet_sheet
 #: field:hr_timesheet_sheet.sheet,website_message_ids:0
@@ -854,4 +839,14 @@
 msgid ""
 "You will be able to register your working hours and\n"
 "                        activities."
-msgstr ""+msgstr ""
+
+#. module: hr_timesheet_sheet
+#: view:hr.timesheet.current.open:hr_timesheet_sheet.view_hr_timesheet_current_open
+msgid "or"
+msgstr "nebo"
+
+#. module: hr_timesheet_sheet
+#: view:hr_timesheet_sheet.sheet:hr_timesheet_sheet.hr_timesheet_sheet_form
+msgid "to"
+msgstr "do"