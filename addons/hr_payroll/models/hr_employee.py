# -*- coding:utf-8 -*-
# Part of Odoo. See LICENSE file for full copyright and licensing details.

from odoo import api, fields, models, _
from odoo.addons.resource.models.resource import Intervals
from datetime import datetime, timedelta
import pytz


class HrEmployee(models.Model):
    _inherit = 'hr.employee'
    _description = 'Employee'

    slip_ids = fields.One2many('hr.payslip', 'employee_id', string='Payslips', readonly=True)
    payslip_count = fields.Integer(compute='_compute_payslip_count', string='Payslip Count', groups="hr_payroll.group_hr_payroll_user")

    registration_number = fields.Char('Registration Number of the Employee', copy=False)

    _sql_constraints = [
        ('unique_registration_number', 'UNIQUE(registration_number, company_id)', 'No duplication of registration numbers is allowed')
    ]

    @api.multi
    def _compute_payslip_count(self):
        for employee in self:
            employee.payslip_count = len(employee.slip_ids)

    def has_non_validated_benefits(self, date_from, date_to):
        return bool(self.env['hr.benefit'].search_count([
            ('employee_id', 'in', self.ids),
            ('date_start', '<=', date_to),
            ('date_stop', '>=', date_from),
            ('state', 'in', ['draft', 'confirmed'])
        ]))

    @api.multi
    def write(self, vals):
        res = super(HrEmployee, self).write(vals)
        if vals.get('contract_id'):
            for employee in self:
                employee.resource_calendar_id.transfer_leaves_to(employee.contract_id.resource_calendar_id, employee.resource_id)
                employee.resource_calendar_id = employee.contract_id.resource_calendar_id
        return res

    @api.model
    def generate_benefit(self, date_start, date_stop):
<<<<<<< HEAD

        def _format_datetime(date):
            fmt = '%Y-%m-%d %H:%M:%S'
            date = datetime.strptime(date, fmt) if isinstance(date, str) else date
            return date.replace(tzinfo=pytz.utc) if not date.tzinfo else date
=======
        date_start = date_start.replace(tzinfo=pytz.utc)
        date_stop = date_stop.replace(tzinfo=pytz.utc)
        attendance_type = self.env.ref('hr_payroll.benefit_type_attendance')
        vals_list = []
        leaves = self.env['hr.leave']
>>>>>>> 0f4abc5c

        date_start = _format_datetime(date_start)
        date_stop = _format_datetime(date_stop)

        current_contracts = self.env['hr.employee']._get_all_contracts(date_start, date_stop, states=['open', 'pending', 'close'])
        current_employees = current_contracts.mapped('employee_id')
        mapped_data = dict.fromkeys(current_employees, self.env['hr.contract'])

        for contract in current_contracts:
            mapped_data[contract.employee_id] |= contract

        for employee, contracts in mapped_data.items():

            # Approved leaves
            emp_leaves = employee.resource_calendar_id.leave_ids.filtered(
                lambda r:
                    r.resource_id == employee.resource_id and
                    r.date_from.replace(tzinfo=pytz.utc) <= date_stop and
                    r.date_to.replace(tzinfo=pytz.utc) >= date_start
                )
            global_leaves = employee.resource_calendar_id.global_leave_ids
<<<<<<< HEAD
            (emp_leaves | global_leaves).mapped('holiday_id').copy_to_benefits()

            new_benefits = self.env['hr.benefit']
            for contract in contracts:
=======

            employee_leaves = (emp_leaves | global_leaves).mapped('holiday_id')
            vals_list.extend(employee_leaves._get_benefits_values())

            for contract in employee._get_contracts(date_start, date_stop):
>>>>>>> 0f4abc5c

                date_start_benefits = max(date_start, datetime.combine(contract.date_start, datetime.min.time()).replace(tzinfo=pytz.utc))
                date_stop_benefits = min(date_stop, datetime.combine(contract.date_end or datetime.max.date(), datetime.max.time()).replace(tzinfo=pytz.utc))

                calendar = contract.resource_calendar_id
                resource = employee.resource_id
                attendances = calendar._work_intervals(date_start_benefits, date_stop_benefits, resource=resource)
                # Attendances
                for interval in attendances:
                    benefit_type_id = interval[2].mapped('benefit_type_id')[:1] or attendance_type
                    vals_list += [{
                        'name': "%s: %s" % (benefit_type_id.name, employee.name),
                        'date_start': interval[0].astimezone(pytz.utc),
                        'date_stop': interval[1].astimezone(pytz.utc),
                        'benefit_type_id': benefit_type_id.id,
                        'employee_id': employee.id,
                        'contract_id': contract.id,
                        'state': 'confirmed',
                    }]

        new_benefits = self.env['hr.benefit']._safe_duplicate_create(vals_list, date_start, date_stop)
        new_benefits._compute_conflicts_leaves_to_approve()<|MERGE_RESOLUTION|>--- conflicted
+++ resolved
@@ -44,19 +44,14 @@
 
     @api.model
     def generate_benefit(self, date_start, date_stop):
-<<<<<<< HEAD
-
         def _format_datetime(date):
             fmt = '%Y-%m-%d %H:%M:%S'
             date = datetime.strptime(date, fmt) if isinstance(date, str) else date
             return date.replace(tzinfo=pytz.utc) if not date.tzinfo else date
-=======
-        date_start = date_start.replace(tzinfo=pytz.utc)
-        date_stop = date_stop.replace(tzinfo=pytz.utc)
+
         attendance_type = self.env.ref('hr_payroll.benefit_type_attendance')
         vals_list = []
         leaves = self.env['hr.leave']
->>>>>>> 0f4abc5c
 
         date_start = _format_datetime(date_start)
         date_stop = _format_datetime(date_stop)
@@ -78,18 +73,11 @@
                     r.date_to.replace(tzinfo=pytz.utc) >= date_start
                 )
             global_leaves = employee.resource_calendar_id.global_leave_ids
-<<<<<<< HEAD
-            (emp_leaves | global_leaves).mapped('holiday_id').copy_to_benefits()
-
-            new_benefits = self.env['hr.benefit']
-            for contract in contracts:
-=======
 
             employee_leaves = (emp_leaves | global_leaves).mapped('holiday_id')
             vals_list.extend(employee_leaves._get_benefits_values())
 
-            for contract in employee._get_contracts(date_start, date_stop):
->>>>>>> 0f4abc5c
+            for contract in contracts:
 
                 date_start_benefits = max(date_start, datetime.combine(contract.date_start, datetime.min.time()).replace(tzinfo=pytz.utc))
                 date_stop_benefits = min(date_stop, datetime.combine(contract.date_end or datetime.max.date(), datetime.max.time()).replace(tzinfo=pytz.utc))
