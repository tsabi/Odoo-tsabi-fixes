odoo.define('board.dashboard_tests', function (require) {
"use strict";

var BoardView = require('board.BoardView');

var ListController = require('web.ListController');
var testUtils = require('web.test_utils');
var ListRenderer = require('web.ListRenderer');
var pyUtils = require('web.py_utils');

var createActionManager = testUtils.createActionManager;
var createView = testUtils.createView;

QUnit.module('Dashboard', {
    beforeEach: function () {
        this.data = {
            board: {
                fields: {
                },
                records: [
                ]
            },
            partner: {
                fields: {
                    display_name: {string: "Displayed name", type: "char", searchable: true},
                    foo: {string: "Foo", type: "char", default: "My little Foo Value", searchable: true},
                    bar: {string: "Bar", type: "boolean"},
                    int_field: {string: "Integer field", type: "integer"},
                },
                records: [{
                    id: 1,
                    display_name: "first record",
                    foo: "yop",
                    int_field: 3,
                }, {
                    id: 2,
                    display_name: "second record",
                    foo: "lalala",
                    int_field: 5,
                }, {
                    id: 4,
                    display_name: "aaa",
                    foo: "abc",
                    int_field: 2,
                }],
            },
        };
    },
});

QUnit.test('dashboard basic rendering', async function (assert) {
    assert.expect(4);

    var form = await createView({
        View: BoardView,
        model: 'board',
        data: this.data,
        arch: '<form string="My Dashboard">' +
            '</form>',
    });

    assert.doesNotHaveClass(form.renderer.$el, 'o_dashboard',
        "should not have the o_dashboard css class");

    form.destroy();

    form = await createView({
        View: BoardView,
        model: 'board',
        data: this.data,
        arch: '<form string="My Dashboard">' +
                '<board style="2-1">' +
                    '<column></column>' +
                '</board>' +
            '</form>',
    });

    assert.hasClass(form.renderer.$el,'o_dashboard',
        "with a dashboard, the renderer should have the proper css class");
    assert.containsOnce(form, '.o_dashboard .o_view_nocontent',
        "should have a no content helper");
    assert.strictEqual(form.$('.o_control_panel .breadcrumb-item').text(), "My Dashboard",
        "should have the correct title");
    form.destroy();
});

QUnit.test('display the no content helper', async function (assert) {
    assert.expect(1);

    var form = await createView({
        View: BoardView,
        model: 'board',
        data: this.data,
        arch: '<form string="My Dashboard">' +
                '<board style="2-1">' +
                    '<column></column>' +
                '</board>' +
            '</form>',
        viewOptions: {
            action: {
                help: '<p class="hello">click to add a partner</p>'
            }
        },
    });

    assert.containsOnce(form, '.o_dashboard .o_view_nocontent',
        "should have a no content helper with action help");
    form.destroy();
});

QUnit.test('basic functionality, with one sub action', async function (assert) {
    assert.expect(26);

    var form = await createView({
        View: BoardView,
        model: 'board',
        data: this.data,
        arch: '<form string="My Dashboard">' +
                '<board style="2-1">' +
                    '<column>' +
                        '<action context="{&quot;orderedBy&quot;: [{&quot;name&quot;: &quot;foo&quot;, &quot;asc&quot;: True}]}" view_mode="list" string="ABC" name="51" domain="[[\'foo\', \'!=\', \'False\']]"></action>' +
                    '</column>' +
                '</board>' +
            '</form>',
        mockRPC: function (route, args) {
            if (route === '/web/action/load') {
                assert.step('load action');
                return Promise.resolve({
                    res_model: 'partner',
                    views: [[4, 'list']],
                });
            }
            if (route === '/web/dataset/search_read') {
                assert.deepEqual(args.domain, [['foo', '!=', 'False']], "the domain should be passed");
                assert.deepEqual(args.context.orderedBy, [{
                        'name': 'foo',
                        'asc': true,
                    }],
                    'orderedBy is present in the search read when specified on the custom action'
                );
            }
            if (route === '/web/view/edit_custom') {
                assert.step('edit custom');
                return Promise.resolve(true);
            }
            return this._super.apply(this, arguments);
        },
        archs: {
            'partner,4,list':
                '<tree string="Partner"><field name="foo"/></tree>',
        },
    });

    assert.containsOnce(form, '.oe_dashboard_links',
        "should have rendered a link div");
    assert.containsOnce(form, 'table.oe_dashboard[data-layout="2-1"]',
        "should have rendered a table");
    assert.containsNone(form, 'td.o_list_record_selector',
        "td should not have a list selector");
    assert.strictEqual(form.$('h2 span.oe_header_txt:contains(ABC)').length, 1,
        "should have rendered a header with action string");
    assert.containsN(form, 'tr.o_data_row', 3,
        "should have rendered 3 data rows");

    assert.ok(form.$('.oe_content').is(':visible'), "content is visible");

    await testUtils.dom.click(form.$('.oe_fold'));

    assert.notOk(form.$('.oe_content').is(':visible'), "content is no longer visible");

    await testUtils.dom.click(form.$('.oe_fold'));

    assert.ok(form.$('.oe_content').is(':visible'), "content is visible again");
    assert.verifySteps(['load action', 'edit custom', 'edit custom']);

    assert.strictEqual($('.modal').length, 0, "should have no modal open");

    await testUtils.dom.click(form.$('button.oe_dashboard_link_change_layout'));

    assert.strictEqual($('.modal').length, 1, "should have opened a modal");
    assert.strictEqual($('.modal li[data-layout="2-1"] i.oe_dashboard_selected_layout').length, 1,
        "should mark currently selected layout");

    await testUtils.dom.click($('.modal .oe_dashboard_layout_selector li[data-layout="1-1"]'));

    assert.strictEqual($('.modal').length, 0, "should have no modal open");
    assert.containsOnce(form, 'table.oe_dashboard[data-layout="1-1"]',
        "should have rendered a table with correct layout");


    assert.containsOnce(form, '.oe_action', "should have one displayed action");
    await testUtils.dom.click(form.$('span.oe_close'));

    assert.strictEqual($('.modal').length, 1, "should have opened a modal");

    // confirm the close operation
    await testUtils.dom.click($('.modal button.btn-primary'));

    assert.strictEqual($('.modal').length, 0, "should have no modal open");
    assert.containsNone(form, '.oe_action', "should have no displayed action");

    assert.verifySteps(['edit custom', 'edit custom']);
    form.destroy();
});

QUnit.test('views in the dashboard do not have a control panel', async function (assert) {
    assert.expect(2);

    var form = await createView({
        View: BoardView,
        model: 'board',
        data: this.data,
        arch: '<form>' +
                '<board style="2-1">' +
                    '<column>' +
                        '<action context="{}" view_mode="list" string="ABC" name="51" domain="[]"></action>' +
                    '</column>' +
                '</board>' +
            '</form>',
        mockRPC: function (route) {
            if (route === '/web/action/load') {
                return Promise.resolve({
                    res_model: 'partner',
                    views: [[4, 'list'], [5, 'form']],
                });
            }
            return this._super.apply(this, arguments);
        },
        archs: {
            'partner,4,list':
                '<tree string="Partner"><field name="foo"/></tree>',
        },
    });

    assert.containsOnce(form, '.o_action .o_list_view');
    assert.containsNone(form, '.o_action .o_control_panel');

    form.destroy();
});

QUnit.test('can render an action without view_mode attribute', async function (assert) {
    // The view_mode attribute is automatically set to the 'action' nodes when
    // the action is added to the dashboard using the 'Add to dashboard' button
    // in the searchview. However, other dashboard views can be written by hand
    // (see openacademy tutorial), and in this case, we don't want hardcode
    // action's params (like context or domain), as the dashboard can directly
    // retrieve them from the action. Same applies for the view_type, as the
    // first view of the action can be used, by default.
    assert.expect(3);

    var form = await createView({
        View: BoardView,
        model: 'board',
        data: this.data,
        arch: '<form string="My Dashboard">' +
                '<board style="2-1">' +
                    '<column>' +
                        '<action string="ABC" name="51" context="{\'a\': 1}"></action>' +
                    '</column>' +
                '</board>' +
            '</form>',
        archs: {
            'partner,4,list':
                '<tree string="Partner"><field name="foo"/></tree>',
        },
        mockRPC: function (route, args) {
            if (route === '/board/static/src/img/layout_1-1-1.png') {
                return Promise.resolve();
            }
            if (route === '/web/action/load') {
                return Promise.resolve({
                    context: '{"b": 2}',
                    domain: '[["foo", "=", "yop"]]',
                    res_model: 'partner',
                    views: [[4, 'list'], [false, 'form']],
                });
            }
            if (args.method === 'load_views') {
                assert.deepEqual(args.kwargs.context, {a: 1, b: 2},
                    "should have mixed both contexts");
            }
            if (route === '/web/dataset/search_read') {
                assert.deepEqual(args.domain, [['foo', '=', 'yop']],
                    "should use the domain of the action");
            }
            return this._super.apply(this, arguments);
        },
    });

    assert.strictEqual(form.$('.oe_action:contains(ABC) .o_list_view').length, 1,
        "the list view (first view of action) should have been rendered correctly");

    form.destroy();
});

QUnit.test('can sort a sub list', async function (assert) {
    assert.expect(2);

    this.data.partner.fields.foo.sortable = true;

    var form = await createView({
        View: BoardView,
        model: 'board',
        data: this.data,
        arch: '<form string="My Dashboard">' +
                '<board style="2-1">' +
                    '<column>' +
                        '<action context="{}" view_mode="list" string="ABC" name="51" domain="[]"></action>' +
                    '</column>' +
                '</board>' +
            '</form>',
        mockRPC: function (route) {
            if (route === '/web/action/load') {
                return Promise.resolve({
                    res_model: 'partner',
                    views: [[4, 'list']],
                });
            }
            return this._super.apply(this, arguments);
        },
        archs: {
            'partner,4,list':
                '<tree string="Partner"><field name="foo"/></tree>',
        },
    });

    assert.strictEqual($('tr.o_data_row').text(), 'yoplalalaabc',
        "should have correct initial data");

    await testUtils.dom.click(form.$('th.o_column_sortable:contains(Foo)'));

    assert.strictEqual($('tr.o_data_row').text(), 'abclalalayop',
        "data should have been sorted");
    form.destroy();
});

QUnit.test('can open a record', async function (assert) {
    assert.expect(1);

    var form = await createView({
        View: BoardView,
        model: 'board',
        data: this.data,
        arch: '<form string="My Dashboard">' +
                '<board style="2-1">' +
                    '<column>' +
                        '<action context="{}" view_mode="list" string="ABC" name="51" domain="[]"></action>' +
                    '</column>' +
                '</board>' +
            '</form>',
        mockRPC: function (route) {
            if (route === '/web/action/load') {
                return Promise.resolve({
                    res_model: 'partner',
                    views: [[4, 'list']],
                });
            }
            return this._super.apply(this, arguments);
        },
        archs: {
            'partner,4,list':
                '<tree string="Partner"><field name="foo"/></tree>',
        },
        intercepts: {
            do_action: function (event) {
                assert.deepEqual(event.data.action, {
                    res_id: 1,
                    res_model: 'partner',
                    type: 'ir.actions.act_window',
                    views: [[false, 'form']],
                }, "should do a do_action with correct parameters");
            },
        },
    });

    await testUtils.dom.click(form.$('tr.o_data_row td:contains(yop)'));
    form.destroy();
});

QUnit.test('can open record using action form view', async function (assert) {
    assert.expect(1);

    var form = await createView({
        View: BoardView,
        model: 'board',
        data: this.data,
        arch: '<form string="My Dashboard">' +
                '<board style="2-1">' +
                    '<column>' +
                        '<action context="{}" view_mode="list" string="ABC" name="51" domain="[]"></action>' +
                    '</column>' +
                '</board>' +
            '</form>',
        mockRPC: function (route) {
            if (route === '/web/action/load') {
                return Promise.resolve({
                    res_model: 'partner',
                    views: [[4, 'list'], [5, 'form']],
                });
            }
            return this._super.apply(this, arguments);
        },
        archs: {
            'partner,4,list':
                '<tree string="Partner"><field name="foo"/></tree>',
            'partner,5,form':
                '<form string="Partner"><field name="display_name"/></form>',
        },
        intercepts: {
            do_action: function (event) {
                assert.deepEqual(event.data.action, {
                    res_id: 1,
                    res_model: 'partner',
                    type: 'ir.actions.act_window',
                    views: [[5, 'form']],
                }, "should do a do_action with correct parameters");
            },
        },
    });

    await testUtils.dom.click(form.$('tr.o_data_row td:contains(yop)'));
    form.destroy();
});

QUnit.test('can drag and drop a view', async function (assert) {
    assert.expect(5);

    var form = await createView({
        View: BoardView,
        model: 'board',
        data: this.data,
        arch: '<form string="My Dashboard">' +
                '<board style="2-1">' +
                    '<column>' +
                        '<action context="{}" view_mode="list" string="ABC" name="51" domain="[]"></action>' +
                    '</column>' +
                '</board>' +
            '</form>',
        mockRPC: function (route) {
            if (route === '/web/action/load') {
                return Promise.resolve({
                    res_model: 'partner',
                    views: [[4, 'list']],
                });
            }
            if (route === '/web/view/edit_custom') {
                assert.step('edit custom');
                return Promise.resolve(true);
            }
            return this._super.apply(this, arguments);
        },
        archs: {
            'partner,4,list':
                '<tree string="Partner"><field name="foo"/></tree>',
        },
    });

    assert.containsOnce(form, 'td.index_0 .oe_action',
        "initial action is in column 0");

    await testUtils.dom.dragAndDrop(form.$('.oe_dashboard_column.index_0 .oe_header'),
        form.$('.oe_dashboard_column.index_1'));
    assert.containsNone(form, 'td.index_0 .oe_action',
        "initial action is not in column 0");
    assert.containsOnce(form, 'td.index_1 .oe_action',
        "initial action is in in column 1");
    assert.verifySteps(['edit custom']);

    form.destroy();
});

QUnit.test('twice the same action in a dashboard', async function (assert) {
    assert.expect(2);

    var form = await createView({
        View: BoardView,
        model: 'board',
        data: this.data,
        arch: '<form string="My Dashboard">' +
                '<board style="2-1">' +
                    '<column>' +
                        '<action context="{}" view_mode="list" string="ABC" name="51" domain="[]"></action>' +
                        '<action context="{}" view_mode="kanban" string="DEF" name="51" domain="[]"></action>' +
                    '</column>' +
                '</board>' +
            '</form>',
        mockRPC: function (route) {
            if (route === '/web/action/load') {
                return Promise.resolve({
                    res_model: 'partner',
                    views: [[4, 'list'],[5, 'kanban']],
                });
            }
            if (route === '/web/view/edit_custom') {
                assert.step('edit custom');
                return Promise.resolve(true);
            }
            return this._super.apply(this, arguments);
        },
        archs: {
            'partner,4,list':
                '<tree string="Partner"><field name="foo"/></tree>',
            'partner,5,kanban':
                '<kanban><templates><t t-name="kanban-box">' +
                    '<div><field name="foo"/></div>' +
                '</t></templates></kanban>',
        },
    });

    var $firstAction = form.$('.oe_action:contains(ABC)');
    assert.strictEqual($firstAction.find('.o_list_view').length, 1,
        "list view should be displayed in 'ABC' block");
    var $secondAction = form.$('.oe_action:contains(DEF)');
    assert.strictEqual($secondAction.find('.o_kanban_view').length, 1,
        "kanban view should be displayed in 'DEF' block");

    form.destroy();
});

QUnit.test('non-existing action in a dashboard', async function (assert) {
    assert.expect(1);

    var form = await createView({
        View: BoardView,
        model: 'board',
        data: this.data,
        arch: '<form string="My Dashboard">' +
                '<board style="2-1">' +
                    '<column>' +
                        '<action context="{}" view_mode="kanban" string="ABC" name="51" domain="[]"></action>' +
                    '</column>' +
                '</board>' +
            '</form>',
        intercepts: {
            load_views: function () {
                throw new Error('load_views should not be called');
            }
        },
        mockRPC: function (route) {
            if (route === '/board/static/src/img/layout_1-1-1.png') {
                return Promise.resolve();
            }
            if (route === '/web/action/load') {
                // server answer if the action doesn't exist anymore
                return Promise.resolve(false);
            }
            return this._super.apply(this, arguments);
        },
    });

    assert.strictEqual(form.$('.oe_action:contains(ABC)').length, 1,
        "there should be a box for the non-existing action");

    form.destroy();
});

QUnit.test('clicking on a kanban\'s button should trigger the action', async function (assert) {
    assert.expect(2);

    var form = await createView({
        View: BoardView,
        model: 'board',
        data: this.data,
        arch: '<form string="My Dashboard">' +
                '<board style="2-1">' +
                    '<column>' +
                        '<action name="149" string="Partner" view_mode="kanban" id="action_0_1"></action>' +
                    '</column>' +
                '</board>' +
            '</form>',
        archs: {
            'partner,false,kanban':
                '<kanban class="o_kanban_test"><templates><t t-name="kanban-box">' +
                    '<div>' +
                    '<field name="foo"/>' +
                    '</div>' +
                    '<div><button name="sitting_on_a_park_bench" type="object">Eying little girls with bad intent</button>' +
                    '</div>' +
                '</t></templates></kanban>',
        },
        intercepts: {
            execute_action: function (event) {
                var data = event.data;
                assert.strictEqual(data.env.model, 'partner', "should have correct model");
                assert.strictEqual(data.action_data.name, 'sitting_on_a_park_bench',
                    "should call correct method");
            }
        },

        mockRPC: function (route) {
            if (route === '/board/static/src/img/layout_1-1-1.png') {
                return Promise.resolve();
            }
            if (route === '/web/action/load') {
                return Promise.resolve({res_model: 'partner', view_mode: 'kanban', views: [[false, 'kanban']]});
            }
            if (route === '/web/dataset/search_read') {
                return Promise.resolve({records: [{foo: 'aqualung'}]});
            }
            return this._super.apply(this, arguments);
        }
    });

    await testUtils.dom.click(form.$('.o_kanban_test').find('button:first'));

    form.destroy();
});

QUnit.test('subviews are aware of attach in or detach from the DOM', async function (assert) {
    assert.expect(2);

    // patch list renderer `on_attach_callback` for the test only
    testUtils.mock.patch(ListRenderer, {
        on_attach_callback: function () {
            assert.step('subview on_attach_callback');
        }
    });

    var form = await createView({
        View: BoardView,
        model: 'board',
        data: this.data,
        arch: '<form string="My Dashboard">' +
                '<board style="2-1">' +
                    '<column>' +
                        '<action context="{}" view_mode="list" string="ABC" name="51" domain="[]"></action>' +
                    '</column>' +
                '</board>' +
            '</form>',
        mockRPC: function (route) {
            if (route === '/web/action/load') {
                return Promise.resolve({
                    res_model: 'partner',
                    views: [[4, 'list']],
                });
            }
            return this._super.apply(this, arguments);
        },
        archs: {
            'partner,4,list':
                '<list string="Partner"><field name="foo"/></list>',
        },
    });

    assert.verifySteps(['subview on_attach_callback']);

    // restore on_attach_callback of ListRenderer
    testUtils.mock.unpatch(ListRenderer);

    form.destroy();
});

QUnit.test('dashboard intercepts custom events triggered by sub controllers', async function (assert) {
    assert.expect(1);

    // we patch the ListController to force it to trigger the custom events that
    // we want the dashboard to intercept (to stop them or to tweak their data)
    testUtils.mock.patch(ListController, {
        start: function () {
            this.trigger_up('update_filters');
        },
    });

    var board = await createView({
        View: BoardView,
        model: 'board',
        data: this.data,
        arch: '<form string="My Dashboard">' +
                '<board style="2-1">' +
                    '<column>' +
                        '<action context="{}" view_mode="list" string="ABC" name="51" domain="[]"></action>' +
                    '</column>' +
                '</board>' +
            '</form>',
        mockRPC: function (route) {
            if (route === '/web/action/load') {
                return Promise.resolve({res_model: 'partner', views: [[false, 'list']]});
            }
            return this._super.apply(this, arguments);
        },
        archs: {
            'partner,false,list': '<tree string="Partner"/>',
        },
        intercepts: {
            update_filters: assert.step.bind(assert, 'update_filters'),
        },
    });

    assert.verifySteps([]);

    testUtils.mock.unpatch(ListController);
    board.destroy();
});

QUnit.test('save actions to dashboard', async function (assert) {
    assert.expect(6);

    testUtils.patch(ListController, {
        getOwnedQueryParams: function () {
            var result = this._super.apply(this, arguments);
            result.context = {
                'fire': 'on the bayou',
            }
            return result;
        }
    });

    this.data['partner'].fields.foo.sortable = true;

    var actionManager = await createActionManager({
        data: this.data,
        archs: {
            'partner,false,list': '<list><field name="foo"/></list>',
            'partner,false,search': '<search></search>',
        },
        mockRPC: function (route, args) {
            if (route === '/board/add_to_dashboard') {
                assert.deepEqual(args.context_to_save.group_by, ['foo'],
                    'The group_by should have been saved');
                assert.deepEqual(args.context_to_save.orderedBy,
                    [{
                        name: 'foo',
                        asc: true,
                    }],
                    'The orderedBy should have been saved');
                assert.strictEqual(args.context_to_save.fire, 'on the bayou',
                    'The context of a controller should be passed and flattened');
                assert.strictEqual(args.action_id, 1,
                    "should save the correct action");
                assert.strictEqual(args.view_mode, 'list',
                    "should save the correct view type");
                return Promise.resolve(true);
            }
            return this._super.apply(this, arguments);
        },
    });

    await actionManager.doAction({
        id: 1,
        res_model: 'partner',
        type: 'ir.actions.act_window',
        views: [[false, 'list']],
    });

    assert.containsOnce(actionManager, '.o_list_view',
        "should display the list view");

    // Sort the list
    await testUtils.dom.click($('.o_column_sortable'));

    // Group It
    await testUtils.dom.click($('.o_search_options .o_dropdown button:contains(Group By)'));
    await testUtils.dom.click($('.o_search_options .o_group_by_menu button'));
    await testUtils.dom.click($('.o_search_options .o_group_by_menu button.o_apply_group'));

    // add this action to dashboard
    await testUtils.dom.click($('.o_search_options .o_dropdown button:contains(Favorites)'));
    await testUtils.dom.click($('.o_add_to_board.o_menu_header'));
    testUtils.fields.editInput($('input.o_add_to_board_input'), 'a name');
    await testUtils.dom.click($('.o_add_to_board_confirm_button'));

    testUtils.unpatch(ListController);

    actionManager.destroy();
});

QUnit.test('save two searches to dashboard', async function (assert) {
    // the second search saved should not be influenced by the first
    assert.expect(2);

    var actionManager = await createActionManager({
        data: this.data,
        archs: {
            'partner,false,list': '<list><field name="foo"/></list>',
            'partner,false,search': '<search></search>',
        },
        mockRPC: function (route, args) {
            if (route === '/board/add_to_dashboard') {
                if (filter_count === 0) {
                    assert.deepEqual(args.domain, [["display_name", "ilike", "a"]],
                        "the correct domain should be sent");
                }
                if (filter_count === 1) {
                    assert.deepEqual(args.domain, [["display_name", "ilike", "b"]],
                        "the correct domain should be sent");
                }

                filter_count += 1;
                return Promise.resolve(true);
            }
            return this._super.apply(this, arguments);
        },
    });

    await actionManager.doAction({
        id: 1,
        res_model: 'partner',
        type: 'ir.actions.act_window',
        views: [[false, 'list']],
    });

    var filter_count = 0;
    // Add a first filter
    await testUtils.dom.click(actionManager.$('.o_filters_menu_button'));
    await testUtils.dom.click(actionManager.$('.o_add_custom_filter'));
    actionManager.$('.o_searchview_extended_prop_value .o_input').val('a');
    await testUtils.dom.click(actionManager.$('.o_apply_filter'));
    // Add it to dashboard
<<<<<<< HEAD
    await testUtils.dom.click(actionManager.$('.o_favorites_menu_button'));
    await testUtils.dom.click(actionManager.$('.o_add_to_board'));
    await testUtils.dom.click(actionManager.$('.o_add_to_board_confirm_button'));
=======
    testUtils.dom.click(actionManager.$('.o_favorites_menu_button'));
    $('.o_search_options .dropdown-menu.o_favorites_menu').one('click', function (ev) {
        // This handler is on the webClient
        // But since the test suite doesn't have one
        // We manually set it here
        ev.stopPropagation();
    });
    testUtils.dom.click(actionManager.$('.o_add_to_board'));
    testUtils.dom.click(actionManager.$('.o_add_to_board_confirm_button'));
>>>>>>> 243a4ae5
    // Remove it
    await testUtils.dom.click(actionManager.$('.o_facet_remove'));

    // Add the second filter
    await testUtils.dom.click(actionManager.$('.o_filters_menu_button'));
    await testUtils.dom.click(actionManager.$('.o_add_custom_filter'));
    actionManager.$('.o_searchview_extended_prop_value .o_input').val('b');
    await testUtils.dom.click(actionManager.$('.o_apply_filter'));
    // Add it to dashboard
<<<<<<< HEAD
    await testUtils.dom.click(actionManager.$('.o_favorites_menu_button'));
    await testUtils.dom.click(actionManager.$('.o_add_to_board'));
    await testUtils.dom.click(actionManager.$('.o_add_to_board_confirm_button'));
=======
    testUtils.dom.click(actionManager.$('.o_favorites_menu_button'));
    $('.o_search_options .dropdown-menu.o_favorites_menu').one('click', function (ev) {
        // This handler is on the webClient
        // But since the test suite doesn't have one
        // We manually set it here
        ev.stopPropagation();
    });
    testUtils.dom.click(actionManager.$('.o_add_to_board'));
    testUtils.dom.click(actionManager.$('.o_add_to_board_confirm_button'));
>>>>>>> 243a4ae5

    actionManager.destroy();
});

QUnit.test('save a action domain to dashboard', async function (assert) {
    // View domains are to be added to the dashboard domain
    assert.expect(1);

    var view_domain = ["display_name", "ilike", "a"];
    var filter_domain = ["display_name", "ilike", "b"];

    // The filter domain already contains the view domain, but is always added by dashboard..,
    var expected_domain = ['&', '&', view_domain, view_domain, filter_domain]

    var actionManager = await createActionManager({
        data: this.data,
        archs: {
            'partner,false,list': '<list><field name="foo"/></list>',
            'partner,false,search': '<search></search>',
        },
        mockRPC: function (route, args) {
            if (route === '/board/add_to_dashboard') {
                assert.deepEqual(args.domain, expected_domain,
                    "the correct domain should be sent");
                return Promise.resolve(true);
            }
            return this._super.apply(this, arguments);
        },
    });

    await actionManager.doAction({
        id: 1,
        res_model: 'partner',
        type: 'ir.actions.act_window',
        views: [[false, 'list']],
        domain: [view_domain],
    });

    // Add a filter
    await testUtils.dom.click(actionManager.$('.o_filters_menu_button'));
    await testUtils.dom.click(actionManager.$('.o_add_custom_filter'));
    actionManager.$('.o_searchview_extended_prop_value .o_input').val('b');
    await testUtils.dom.click(actionManager.$('.o_apply_filter'));
    // Add it to dashboard
    await testUtils.dom.click(actionManager.$('.o_favorites_menu_button'));
    await testUtils.dom.click(actionManager.$('.o_add_to_board'));
    await testUtils.dom.click(actionManager.$('.o_add_to_board_confirm_button'));

    actionManager.destroy();
});

QUnit.test("Views should be loaded in the user's language", async function (assert) {
    assert.expect(2);
    var form = await createView({
        View: BoardView,
        model: 'board',
        data: this.data,
        session: {user_context: {lang: 'fr_FR'}},
        arch: '<form string="My Dashboard">' +
                '<board style="2-1">' +
                    '<column>' +
                        '<action context="{\'lang\': \'en_US\'}" view_mode="list" string="ABC" name="51" domain="[]"></action>' +
                    '</column>' +
                '</board>' +
            '</form>',
        mockRPC: function (route, args) {
            if (args.method === 'load_views') {
                assert.deepEqual(pyUtils.eval('context', args.kwargs.context), {lang: 'fr_FR'},
                    'The views should be loaded with the correct context');
            }
            if (route === "/web/dataset/search_read") {
                assert.deepEqual(args.context, {lang: 'fr_FR'},
                    'The data should be loaded with the correct context');
            }
            if (route === '/web/action/load') {
                return Promise.resolve({
                    res_model: 'partner',
                    views: [[4, 'list']],
                });
            }
            return this._super.apply(this, arguments);
        },
        archs: {
            'partner,4,list':
                '<list string="Partner"><field name="foo"/></list>',
        },
    });

    form.destroy();
});

QUnit.test("Dashboard should use correct groupby", async function (assert) {
    assert.expect(1);
    var form = await createView({
        View: BoardView,
        model: 'board',
        data: this.data,
        arch: '<form string="My Dashboard">' +
                '<board style="2-1">' +
                    '<column>' +
                        '<action context="{\'group_by\': [\'bar\']}" string="ABC" name="51"></action>' +
                    '</column>' +
                '</board>' +
            '</form>',
        mockRPC: function (route, args) {
            if (args.method === 'web_read_group') {
                assert.deepEqual(args.kwargs.groupby, ['bar'],
                    'user defined groupby should have precedence on action groupby');
            }
            if (route === '/web/action/load') {
                return Promise.resolve({
                    res_model: 'partner',
                    context: {
                        group_by: 'some_field',
                    },
                    views: [[4, 'list']],
                });
            }
            return this._super.apply(this, arguments);
        },
        archs: {
            'partner,4,list':
                '<list string="Partner"><field name="foo"/></list>',
        },
    });

    form.destroy();
});

QUnit.test("Dashboard should use correct groupby when defined as a string of one field", async function (assert) {
    assert.expect(1);
    var form = await createView({
        View: BoardView,
        model: 'board',
        data: this.data,
        arch: '<form string="My Dashboard">' +
                '<board style="2-1">' +
                    '<column>' +
                        '<action context="{\'group_by\': \'bar\'}" string="ABC" name="51"></action>' +
                    '</column>' +
                '</board>' +
            '</form>',
        mockRPC: function (route, args) {
            if (args.method === 'web_read_group') {
                assert.deepEqual(args.kwargs.groupby, ['bar'],
                    'user defined groupby should have precedence on action groupby');
            }
            if (route === '/web/action/load') {
                return Promise.resolve({
                    res_model: 'partner',
                    context: {
                        group_by: 'some_field',
                    },
                    views: [[4, 'list']],
                });
            }
            return this._super.apply(this, arguments);
        },
        archs: {
            'partner,4,list':
                '<list string="Partner"><field name="foo"/></list>',
        },
    });

    form.destroy();
});

QUnit.test('click on a cell of pivot view inside dashboard', async function (assert) {
    assert.expect(3);

    var form = await createView({
        View: BoardView,
        model: 'board',
        data: this.data,
        arch: '<form>' +
                '<board style="2-1">' +
                    '<column>' +
                        '<action view_mode="pivot" string="ABC" name="51"></action>' +
                    '</column>' +
                '</board>' +
            '</form>',
        mockRPC: function (route) {
            if (route === '/web/action/load') {
                return Promise.resolve({
                    res_model: 'partner',
                    views: [[4, 'pivot']],
                });
            }
            return this._super.apply(this, arguments);
        },
        archs: {
            'partner,4,pivot': '<pivot><field name="int_field" type="measure"/></pivot>',
        },
        intercepts: {
            do_action: function () {
                assert.step('do action');
            },
        },
    });

    assert.verifySteps([]);

    await testUtils.dom.click(form.$('.o_pivot .o_pivot_cell_value'));

    assert.verifySteps(['do action']);

    form.destroy();
});

});<|MERGE_RESOLUTION|>--- conflicted
+++ resolved
@@ -806,21 +806,15 @@
     actionManager.$('.o_searchview_extended_prop_value .o_input').val('a');
     await testUtils.dom.click(actionManager.$('.o_apply_filter'));
     // Add it to dashboard
-<<<<<<< HEAD
     await testUtils.dom.click(actionManager.$('.o_favorites_menu_button'));
-    await testUtils.dom.click(actionManager.$('.o_add_to_board'));
-    await testUtils.dom.click(actionManager.$('.o_add_to_board_confirm_button'));
-=======
-    testUtils.dom.click(actionManager.$('.o_favorites_menu_button'));
     $('.o_search_options .dropdown-menu.o_favorites_menu').one('click', function (ev) {
         // This handler is on the webClient
         // But since the test suite doesn't have one
         // We manually set it here
         ev.stopPropagation();
     });
-    testUtils.dom.click(actionManager.$('.o_add_to_board'));
-    testUtils.dom.click(actionManager.$('.o_add_to_board_confirm_button'));
->>>>>>> 243a4ae5
+    await testUtils.dom.click(actionManager.$('.o_add_to_board'));
+    await testUtils.dom.click(actionManager.$('.o_add_to_board_confirm_button'));
     // Remove it
     await testUtils.dom.click(actionManager.$('.o_facet_remove'));
 
@@ -830,21 +824,15 @@
     actionManager.$('.o_searchview_extended_prop_value .o_input').val('b');
     await testUtils.dom.click(actionManager.$('.o_apply_filter'));
     // Add it to dashboard
-<<<<<<< HEAD
     await testUtils.dom.click(actionManager.$('.o_favorites_menu_button'));
-    await testUtils.dom.click(actionManager.$('.o_add_to_board'));
-    await testUtils.dom.click(actionManager.$('.o_add_to_board_confirm_button'));
-=======
-    testUtils.dom.click(actionManager.$('.o_favorites_menu_button'));
     $('.o_search_options .dropdown-menu.o_favorites_menu').one('click', function (ev) {
         // This handler is on the webClient
         // But since the test suite doesn't have one
         // We manually set it here
         ev.stopPropagation();
     });
-    testUtils.dom.click(actionManager.$('.o_add_to_board'));
-    testUtils.dom.click(actionManager.$('.o_add_to_board_confirm_button'));
->>>>>>> 243a4ae5
+    await testUtils.dom.click(actionManager.$('.o_add_to_board'));
+    await testUtils.dom.click(actionManager.$('.o_add_to_board_confirm_button'));
 
     actionManager.destroy();
 });
