--- conflicted
+++ resolved
@@ -108,13 +108,8 @@
     form.destroy();
 });
 
-<<<<<<< HEAD
 QUnit.test('basic functionality, with one sub action', async function (assert) {
-    assert.expect(25);
-=======
-QUnit.test('basic functionality, with one sub action', function (assert) {
     assert.expect(26);
->>>>>>> 78b3b650
 
     var form = await createView({
         View: BoardView,
@@ -697,11 +692,7 @@
     board.destroy();
 });
 
-<<<<<<< HEAD
 QUnit.test('save actions to dashboard', async function (assert) {
-    assert.expect(3);
-=======
-QUnit.test('save actions to dashboard', function (assert) {
     assert.expect(6);
 
     testUtils.patch(ListController, {
@@ -715,7 +706,6 @@
     });
 
     this.data['partner'].fields.foo.sortable = true;
->>>>>>> 78b3b650
 
     var actionManager = await createActionManager({
         data: this.data,
@@ -756,12 +746,12 @@
         "should display the list view");
 
     // Sort the list
-    testUtils.dom.click($('.o_column_sortable'));
+    await testUtils.dom.click($('.o_column_sortable'));
 
     // Group It
-    testUtils.dom.click($('.o_search_options .o_dropdown button:contains(Group By)'));
-    testUtils.dom.click($('.o_search_options .o_group_by_menu button'));
-    testUtils.dom.click($('.o_search_options .o_group_by_menu button.o_apply_group'));
+    await testUtils.dom.click($('.o_search_options .o_dropdown button:contains(Group By)'));
+    await testUtils.dom.click($('.o_search_options .o_group_by_menu button'));
+    await testUtils.dom.click($('.o_search_options .o_group_by_menu button.o_apply_group'));
 
     // add this action to dashboard
     await testUtils.dom.click($('.o_search_options .o_dropdown button:contains(Favorites)'));
@@ -936,7 +926,7 @@
                 '</board>' +
             '</form>',
         mockRPC: function (route, args) {
-            if (args.method === 'web_read_group') {
+            if (args.method === 'read_group') {
                 assert.deepEqual(args.kwargs.groupby, ['bar'],
                     'user defined groupby should have precedence on action groupby');
             }
@@ -960,9 +950,6 @@
     form.destroy();
 });
 
-<<<<<<< HEAD
-QUnit.test('click on a cell of pivot view inside dashboard', async function (assert) {
-=======
 QUnit.test("Dashboard should use correct groupby when defined as a string of one field", function (assert) {
     assert.expect(1);
     var form = createView({
@@ -977,12 +964,12 @@
                 '</board>' +
             '</form>',
         mockRPC: function (route, args) {
-            if (args.method === 'read_group') {
+            if (args.method === 'web_read_group') {
                 assert.deepEqual(args.kwargs.groupby, ['bar'],
                     'user defined groupby should have precedence on action groupby');
             }
             if (route === '/web/action/load') {
-                return $.when({
+                return Promise.resolve({
                     res_model: 'partner',
                     context: {
                         group_by: 'some_field',
@@ -1001,8 +988,7 @@
     form.destroy();
 });
 
-QUnit.test('click on a cell of pivot view inside dashboard', function (assert) {
->>>>>>> 78b3b650
+QUnit.test('click on a cell of pivot view inside dashboard', async function (assert) {
     assert.expect(3);
 
     var form = await createView({
