--- conflicted
+++ resolved
@@ -1,18 +1,3 @@
-<<<<<<< HEAD
-# Russian translation for openobject-addons
-# Copyright (c) 2014 Rosetta Contributors and Canonical Ltd 2014
-# This file is distributed under the same license as the openobject-addons package.
-# FIRST AUTHOR <EMAIL@ADDRESS>, 2014.
-#
-msgid ""
-msgstr ""
-"Project-Id-Version: openobject-addons\n"
-"Report-Msgid-Bugs-To: FULL NAME <EMAIL@ADDRESS>\n"
-"POT-Creation-Date: 2014-09-23 16:28+0000\n"
-"PO-Revision-Date: 2014-08-14 16:10+0000\n"
-"Last-Translator: FULL NAME <EMAIL@ADDRESS>\n"
-"Language-Team: Russian <ru@li.org>\n"
-=======
 # Translation of Odoo Server.
 # This file contains the translation of the following modules:
 # * mrp_operations
@@ -28,12 +13,11 @@
 "PO-Revision-Date: 2015-12-28 18:07+0000\n"
 "Last-Translator: Max Belyanin <maxbelyanin@gmail.com>\n"
 "Language-Team: Russian (http://www.transifex.com/odoo/odoo-8/language/ru/)\n"
->>>>>>> a4e48d4c
 "MIME-Version: 1.0\n"
 "Content-Type: text/plain; charset=UTF-8\n"
-"Content-Transfer-Encoding: 8bit\n"
-"X-Launchpad-Export-Date: 2014-09-24 09:20+0000\n"
-"X-Generator: Launchpad (build 17196)\n"
+"Content-Transfer-Encoding: \n"
+"Language: ru\n"
+"Plural-Forms: nplurals=4; plural=(n%10==1 && n%100!=11 ? 0 : n%10>=2 && n%10<=4 && (n%100<12 || n%100>14) ? 1 : n%10==0 || (n%10>=5 && n%10<=9) || (n%100>=11 && n%100<=14)? 2 : 3);\n"
 
 #. module: mrp_operations
 #: field:mrp.workorder,nbr:0
@@ -44,14 +28,11 @@
 #: help:mrp.production.workcenter.line,state:0
 msgid ""
 "* When a work order is created it is set in 'Draft' status.\n"
-"* When user sets work order in start mode that time it will be set in 'In "
-"Progress' status.\n"
-"* When work order is in running mode, during that time if user wants to stop "
-"or to make changes in order then can set in 'Pending' status.\n"
+"* When user sets work order in start mode that time it will be set in 'In Progress' status.\n"
+"* When work order is in running mode, during that time if user wants to stop or to make changes in order then can set in 'Pending' status.\n"
 "* When the user cancels the work order it will be set in 'Canceled' status.\n"
-"* When order is completely processed that time it is set in 'Finished' "
-"status."
-msgstr ""
+"* When order is completely processed that time it is set in 'Finished' status."
+msgstr "* Когда заказ на производство создан он установлен в статус \"Черновик\".\n* Когда пользователь устанавливает заказ на производство в режим старта, это он будет установлен в статус \"В Процессе\".\n* Когда заказ на производство в запущенном в режиме, в течение этого времени, если пользователь хочет, чтобы остановить или внести изменения в заказ, то можно установить в статус \"В ожидании\".\n* Когда пользователь отменяет заказ на производство он будет установлен в статус ''Отменено\".\n* Когда заказ полностью обработан, в это время устанавливается статус в ''Завершено\"."
 
 #. module: mrp_operations
 #: model:ir.actions.act_window,help:mrp_operations.mrp_production_wc_action_planning
@@ -60,10 +41,8 @@
 "            Click to start a new work order.\n"
 "          </p><p>\n"
 "            To manufacture or assemble products, and use raw materials and\n"
-"            finished products you must also handle manufacturing "
-"operations.\n"
-"            Manufacturing operations are often called Work Orders. The "
-"various\n"
+"            finished products you must also handle manufacturing operations.\n"
+"            Manufacturing operations are often called Work Orders. The various\n"
 "            operations will have different impacts on the costs of\n"
 "            manufacturing and planning depending on the available workload.\n"
 "          </p>\n"
@@ -80,8 +59,7 @@
 "            manufacturing order. Once you start the first work order of a\n"
 "            manufacturing order, the manufacturing order is automatically\n"
 "            marked as started. Once you finish the latest operation of a\n"
-"            manufacturing order, the MO is automatically done and the "
-"related\n"
+"            manufacturing order, the MO is automatically done and the related\n"
 "            products are produced.\n"
 "          </p>\n"
 "        "
@@ -90,17 +68,17 @@
 #. module: mrp_operations
 #: view:mrp.production.workcenter.line:mrp_operations.mrp_production_workcenter_form_view_inherit
 msgid "Actual Production Date"
-msgstr ""
+msgstr "Фактическая Дата Производства"
 
 #. module: mrp_operations
 #: view:mrp_operations.operation:mrp_operations.operation_calendar_view
 msgid "Calendar View"
-msgstr "В виде календаря"
+msgstr "Вид календаря"
 
 #. module: mrp_operations
 #: view:mrp.production.workcenter.line:mrp_operations.mrp_production_workcenter_form_view_inherit
 msgid "Cancel"
-msgstr "Отмена"
+msgstr "Отменить"
 
 #. module: mrp_operations
 #: view:mrp.production:mrp_operations.mrp_production_form_inherit_view
@@ -124,12 +102,12 @@
 msgid ""
 "Check this to be able to move independently all production orders, without "
 "moving dependent ones."
-msgstr ""
+msgstr "Установите этот флажок, чтобы быть в состоянии двигаться самостоятельно все производственные заказы, без перемещения зависимых."
 
 #. module: mrp_operations
 #: field:stock.move,move_dest_id_lines:0
 msgid "Children Moves"
-msgstr ""
+msgstr "Подчиненные Перемещения"
 
 #. module: mrp_operations
 #: field:mrp_operations.operation,code_id:0
@@ -146,13 +124,13 @@
 #: field:mrp_operations.operation,create_uid:0
 #: field:mrp_operations.operation.code,create_uid:0
 msgid "Created by"
-msgstr ""
+msgstr "Создано"
 
 #. module: mrp_operations
 #: field:mrp_operations.operation,create_date:0
 #: field:mrp_operations.operation.code,create_date:0
 msgid "Created on"
-msgstr ""
+msgstr "Создан"
 
 #. module: mrp_operations
 #: view:mrp.workorder:mrp_operations.view_report_mrp_workorder_filter
@@ -162,7 +140,7 @@
 #. module: mrp_operations
 #: model:ir.filters,name:mrp_operations.filter_mrp_workorder_current_production
 msgid "Current Production"
-msgstr ""
+msgstr "Текущее Производство"
 
 #. module: mrp_operations
 #: field:mrp.workorder,date:0
@@ -192,29 +170,29 @@
 #. module: mrp_operations
 #: view:mrp.production.workcenter.line:mrp_operations.mrp_production_workcenter_form_view_inherit
 msgid "Duration"
-msgstr "Продолжительность"
+msgstr "Длительность"
 
 #. module: mrp_operations
 #: field:mrp.production.workcenter.line,date_finished:0
 #: field:mrp.production.workcenter.line,date_planned_end:0
 #: field:mrp_operations.operation,date_finished:0
 msgid "End Date"
-msgstr "Дата окончания"
+msgstr "Конечная дата"
 
 #. module: mrp_operations
 #: code:addons/mrp_operations/mrp_operations.py:122
-#: code:addons/mrp_operations/mrp_operations.py:446
-#: code:addons/mrp_operations/mrp_operations.py:450
-#: code:addons/mrp_operations/mrp_operations.py:462
-#: code:addons/mrp_operations/mrp_operations.py:465
+#: code:addons/mrp_operations/mrp_operations.py:445
+#: code:addons/mrp_operations/mrp_operations.py:449
+#: code:addons/mrp_operations/mrp_operations.py:461
+#: code:addons/mrp_operations/mrp_operations.py:464
 #, python-format
 msgid "Error!"
-msgstr ""
+msgstr "Ошибка!"
 
 #. module: mrp_operations
 #: view:mrp.production:mrp_operations.mrp_production_form_inherit_view
 msgid "Finish Order"
-msgstr ""
+msgstr "Завершенный Заказ"
 
 #. module: mrp_operations
 #: view:mrp.production:mrp_operations.mrp_production_form_inherit_view
@@ -239,19 +217,18 @@
 #: view:mrp.production.workcenter.line:mrp_operations.view_mrp_production_workcenter_form_view_filter
 #: view:mrp.workorder:mrp_operations.view_report_mrp_workorder_filter
 msgid "Group By"
-msgstr ""
+msgstr "Группировать по"
 
 #. module: mrp_operations
 #: view:mrp.production.workcenter.line:mrp_operations.graph_in_hrs_workcenter
 msgid "Hours by Work Center"
-msgstr ""
-
-#. module: mrp_operations
-#: field:mrp.workorder,id:0
-#: field:mrp_operations.operation,id:0
+msgstr "Часов по Рабочему центру"
+
+#. module: mrp_operations
+#: field:mrp.workorder,id:0 field:mrp_operations.operation,id:0
 #: field:mrp_operations.operation.code,id:0
 msgid "ID"
-msgstr ""
+msgstr "ID"
 
 #. module: mrp_operations
 #: selection:mrp.production.workcenter.line,production_state:0
@@ -263,71 +240,71 @@
 #: selection:mrp.production.workcenter.line,state:0
 #: selection:mrp.workorder,state:0
 msgid "In Progress"
-msgstr "Выполняется"
-
-#. module: mrp_operations
-#: code:addons/mrp_operations/mrp_operations.py:455
+msgstr "В процессе"
+
+#. module: mrp_operations
+#: code:addons/mrp_operations/mrp_operations.py:454
 #, python-format
 msgid ""
 "In order to Finish the operation, it must be in the Start or Resume state!"
-msgstr ""
-
-#. module: mrp_operations
-#: code:addons/mrp_operations/mrp_operations.py:446
+msgstr "Для того, чтобы завершить операцию, он должен быть в состоянии Старт или в Продолжить!"
+
+#. module: mrp_operations
+#: code:addons/mrp_operations/mrp_operations.py:445
 #, python-format
 msgid ""
 "In order to Pause the operation, it must be in the Start or Resume state!"
-msgstr ""
-
-#. module: mrp_operations
-#: code:addons/mrp_operations/mrp_operations.py:450
+msgstr "Для того, чтобы Приостановить операцию, она должна быть в состоянии Начать или в Продолжить!"
+
+#. module: mrp_operations
+#: code:addons/mrp_operations/mrp_operations.py:449
 #, python-format
 msgid "In order to Resume the operation, it must be in the Pause state!"
-msgstr ""
+msgstr "Для того, чтобы Возобновить работу, он должен быть в состоянии Пауза!"
 
 #. module: mrp_operations
 #: view:mrp.production.workcenter.line:mrp_operations.mrp_production_workcenter_form_view_inherit
 msgid "Information"
-msgstr "Информация"
+msgstr "Сведения"
 
 #. module: mrp_operations
 #: field:mrp_operations.operation,write_uid:0
 #: field:mrp_operations.operation.code,write_uid:0
 msgid "Last Updated by"
-msgstr ""
+msgstr "Последний раз обновлено"
 
 #. module: mrp_operations
 #: field:mrp_operations.operation,write_date:0
 #: field:mrp_operations.operation.code,write_date:0
 msgid "Last Updated on"
-msgstr ""
+msgstr "Последний раз обновлено"
 
 #. module: mrp_operations
 #: view:mrp.production.workcenter.line:mrp_operations.view_mrp_production_workcenter_form_view_filter
 msgid "Late"
-msgstr ""
+msgstr "Поздно"
 
 #. module: mrp_operations
 #: model:ir.model,name:mrp_operations.model_mrp_production
 msgid "Manufacturing Order"
-msgstr "Заказ в производство"
+msgstr "Производственный заказ"
 
 #. module: mrp_operations
 #: code:addons/mrp_operations/mrp_operations.py:122
 #, python-format
 msgid "Manufacturing order cannot be started in state \"%s\"!"
-msgstr ""
+msgstr "Заказ на Производство не может быть запущен в состоянии \"%s\"!"
 
 #. module: mrp_operations
 #: view:mrp.workorder:mrp_operations.view_report_mrp_workorder_filter
 msgid "Month Planned"
-msgstr ""
-
-#. module: mrp_operations
-#: code:addons/mrp_operations/mrp_operations.py:462
+msgstr "Плановый месяц"
+
+#. module: mrp_operations
+#: code:addons/mrp_operations/mrp_operations.py:461
 #, python-format
 msgid "No operation to cancel."
-msgstr ""
+msgstr "Нет операций для отменены."
 
 #. module: mrp_operations
 #: model:ir.actions.act_window,name:mrp_operations.mrp_production_code_action
@@ -340,30 +317,30 @@
 msgstr "Название действия"
 
 #. module: mrp_operations
-#: code:addons/mrp_operations/mrp_operations.py:442
+#: code:addons/mrp_operations/mrp_operations.py:441
 #, python-format
 msgid ""
 "Operation has already started! You can either Pause/Finish/Cancel the "
 "operation."
-msgstr ""
-
-#. module: mrp_operations
-#: code:addons/mrp_operations/mrp_operations.py:458
+msgstr "Операция уже началась! Вы можете выбрать Пауза/Завершено/Отменить для операции."
+
+#. module: mrp_operations
+#: code:addons/mrp_operations/mrp_operations.py:457
 #, python-format
 msgid "Operation is Already Cancelled!"
-msgstr ""
-
-#. module: mrp_operations
-#: code:addons/mrp_operations/mrp_operations.py:465
+msgstr "Операция уже Отменена"
+
+#. module: mrp_operations
+#: code:addons/mrp_operations/mrp_operations.py:464
 #, python-format
 msgid "Operation is already finished!"
-msgstr ""
-
-#. module: mrp_operations
-#: code:addons/mrp_operations/mrp_operations.py:435
+msgstr "Операция уже завершена!"
+
+#. module: mrp_operations
+#: code:addons/mrp_operations/mrp_operations.py:434
 #, python-format
 msgid "Operation is not started yet!"
-msgstr ""
+msgstr "Операция еще не начата!"
 
 #. module: mrp_operations
 #: model:ir.actions.act_window,name:mrp_operations.mrp_production_operation_action
@@ -386,7 +363,7 @@
 #. module: mrp_operations
 #: view:mrp.production:mrp_operations.mrp_production_form_inherit_view
 msgid "Pause Work Order"
-msgstr ""
+msgstr "Приостановить Наряд [Заказ] на выполнение работы"
 
 #. module: mrp_operations
 #: view:mrp.production:mrp_operations.mrp_production_form_inherit_view
@@ -405,14 +382,14 @@
 #. module: mrp_operations
 #: view:mrp.workorder:mrp_operations.view_report_mrp_workorder_filter
 msgid "Planned Month"
-msgstr ""
+msgstr "Планируемый месяц"
 
 #. module: mrp_operations
 #: field:mrp.production.workcenter.line,product:0
 #: view:mrp.workorder:mrp_operations.view_report_mrp_workorder_filter
 #: field:mrp.workorder,product_id:0
 msgid "Product"
-msgstr "Продукт"
+msgstr "Товар"
 
 #. module: mrp_operations
 #: field:mrp.workorder,product_qty:0
@@ -422,7 +399,7 @@
 #. module: mrp_operations
 #: view:mrp.production.workcenter.line:mrp_operations.mrp_production_workcenter_form_view_inherit
 msgid "Product to Produce"
-msgstr ""
+msgstr "Продукт к Производству"
 
 #. module: mrp_operations
 #: view:mrp.production.workcenter.line:mrp_operations.view_mrp_production_workcenter_form_view_filter
@@ -446,17 +423,17 @@
 #. module: mrp_operations
 #: field:mrp.production.workcenter.line,production_state:0
 msgid "Production Status"
-msgstr ""
+msgstr "Статус Производства"
 
 #. module: mrp_operations
 #: view:mrp.production.workcenter.line:mrp_operations.mrp_production_workcenter_form_view_inherit
 msgid "Production Workcenter"
-msgstr ""
+msgstr "Производственный Рабочий Центр"
 
 #. module: mrp_operations
 #: view:mrp.production.workcenter.line:mrp_operations.view_mrp_production_workcenter_form_view_filter
 msgid "Production started late"
-msgstr ""
+msgstr "Дата начато с опозданием"
 
 #. module: mrp_operations
 #: field:mrp.production.workcenter.line,qty:0
@@ -466,7 +443,7 @@
 #. module: mrp_operations
 #: model:ir.filters,name:mrp_operations.filter_mrp_workorder_quantity_produced
 msgid "Quantity Produced"
-msgstr ""
+msgstr "Произведенное Количество"
 
 #. module: mrp_operations
 #: selection:mrp.production.workcenter.line,production_state:0
@@ -479,12 +456,12 @@
 #: view:mrp.production.workcenter.line:mrp_operations.mrp_production_workcenter_form_view_inherit
 #: selection:mrp_operations.operation.code,start_stop:0
 msgid "Resume"
-msgstr "Возобновить"
+msgstr "Резюме"
 
 #. module: mrp_operations
 #: view:mrp.production:mrp_operations.mrp_production_form_inherit_view
 msgid "Resume Work Order"
-msgstr ""
+msgstr "Возобновить Наряд-заказ"
 
 #. module: mrp_operations
 #: field:mrp.production.workcenter.line,date_planned:0
@@ -494,22 +471,22 @@
 #. module: mrp_operations
 #: view:mrp.production.workcenter.line:mrp_operations.view_mrp_production_workcenter_form_view_filter
 msgid "Scheduled Date by Month"
-msgstr ""
+msgstr "Запланированная Дата по Месяцам"
 
 #. module: mrp_operations
 #: view:mrp.production.workcenter.line:mrp_operations.view_mrp_production_workcenter_form_view_filter
 msgid "Scheduled Month"
-msgstr ""
+msgstr "Запланированный месяц"
 
 #. module: mrp_operations
 #: view:mrp.workorder:mrp_operations.view_report_mrp_workorder_filter
 msgid "Search"
-msgstr "Поиск"
+msgstr "Искать"
 
 #. module: mrp_operations
 #: view:mrp.production.workcenter.line:mrp_operations.view_mrp_production_workcenter_form_view_filter
 msgid "Search Work Orders"
-msgstr ""
+msgstr "Поиск Наряд-заказов"
 
 #. module: mrp_operations
 #: view:mrp.production:mrp_operations.mrp_production_form_inherit_view
@@ -521,13 +498,13 @@
 #. module: mrp_operations
 #: view:mrp.production:mrp_operations.mrp_production_form_inherit_view
 msgid "Set to Draft"
-msgstr ""
-
-#. module: mrp_operations
-#: code:addons/mrp_operations/mrp_operations.py:435
-#: code:addons/mrp_operations/mrp_operations.py:442
-#: code:addons/mrp_operations/mrp_operations.py:455
-#: code:addons/mrp_operations/mrp_operations.py:458
+msgstr "Установить в Черновик"
+
+#. module: mrp_operations
+#: code:addons/mrp_operations/mrp_operations.py:434
+#: code:addons/mrp_operations/mrp_operations.py:441
+#: code:addons/mrp_operations/mrp_operations.py:454
+#: code:addons/mrp_operations/mrp_operations.py:457
 #, python-format
 msgid "Sorry!"
 msgstr "Извините!"
@@ -538,18 +515,18 @@
 #: view:mrp.production.workcenter.line:mrp_operations.mrp_production_workcenter_form_view_inherit
 #: selection:mrp_operations.operation.code,start_stop:0
 msgid "Start"
-msgstr "Начать"
+msgstr "Начало"
 
 #. module: mrp_operations
 #: field:mrp.production.workcenter.line,date_start:0
 #: field:mrp_operations.operation,date_start:0
 msgid "Start Date"
-msgstr "Дата начала"
+msgstr "Начальная дата"
 
 #. module: mrp_operations
 #: view:mrp.production:mrp_operations.mrp_production_form_inherit_view
 msgid "Start Working"
-msgstr ""
+msgstr "Начало работ"
 
 #. module: mrp_operations
 #: model:ir.actions.report.xml,name:mrp_operations.report_code_barcode
@@ -559,7 +536,7 @@
 #. module: mrp_operations
 #: view:mrp.workorder:mrp_operations.view_report_mrp_workorder_filter
 msgid "Started"
-msgstr "Запущено"
+msgstr "Начато"
 
 #. module: mrp_operations
 #: view:mrp.production.workcenter.line:mrp_operations.view_mrp_production_workcenter_form_view_filter
@@ -573,12 +550,12 @@
 #. module: mrp_operations
 #: model:ir.model,name:mrp_operations.model_stock_move
 msgid "Stock Move"
-msgstr "Движение запасов"
+msgstr "Движение запаса"
 
 #. module: mrp_operations
 #: help:mrp.production.workcenter.line,delay:0
 msgid "The elapsed time between operation start and stop in this Work Center"
-msgstr ""
+msgstr "Время, прошедшее между началом эксплуатации и остановки в этом Рабочем Центре"
 
 #. module: mrp_operations
 #: field:mrp.workorder,total_cycles:0
@@ -593,7 +570,7 @@
 #. module: mrp_operations
 #: field:mrp.production.workcenter.line,uom:0
 msgid "Unit of Measure"
-msgstr ""
+msgstr "Единица измерения"
 
 #. module: mrp_operations
 #: selection:mrp.production.workcenter.line,production_state:0
@@ -647,7 +624,7 @@
 #. module: mrp_operations
 #: model:ir.ui.menu,name:mrp_operations.menu_mrp_production_wc_action_planning
 msgid "Work Orders By Resource"
-msgstr ""
+msgstr "Наряд-заказы по Ресурсам"
 
 #. module: mrp_operations
 #: model:ir.actions.act_window,name:mrp_operations.mrp_production_wc_action_planning
@@ -662,4 +639,4 @@
 #. module: mrp_operations
 #: model:ir.filters,name:mrp_operations.filter_mrp_workorder_workload
 msgid "Workload"
-msgstr ""+msgstr "Нагрузка"