# -*- coding: utf-8 -*-
# Part of Odoo. See LICENSE file for full copyright and licensing details.

<<<<<<< HEAD
from . import models
from odoo import api, SUPERUSER_ID
=======
import models
from openerp import api, SUPERUSER_ID
from models.res_company import UNALTERABLE_COUNTRIES

>>>>>>> 58a86ab6

def _setup_inalterability(cr, registry):
    env = api.Environment(cr, SUPERUSER_ID, {})
    # enable ping for this module
    env['publisher_warranty.contract'].update_notification(cron_mode=True)

    fr_companies = env['res.company'].search([('partner_id.country_id.code', 'in', UNALTERABLE_COUNTRIES)])
    if fr_companies:
        # create the securisation sequence per company
        fr_companies._create_secure_sequence(['l10n_fr_secure_sequence_id'])

        #reset the update_posted field on journals
        journals = env['account.journal'].search([('company_id', 'in', fr_companies.ids)])
        journals.write({'update_posted': False})<|MERGE_RESOLUTION|>--- conflicted
+++ resolved
@@ -1,15 +1,10 @@
 # -*- coding: utf-8 -*-
 # Part of Odoo. See LICENSE file for full copyright and licensing details.
 
-<<<<<<< HEAD
 from . import models
 from odoo import api, SUPERUSER_ID
-=======
-import models
-from openerp import api, SUPERUSER_ID
 from models.res_company import UNALTERABLE_COUNTRIES
 
->>>>>>> 58a86ab6
 
 def _setup_inalterability(cr, registry):
     env = api.Environment(cr, SUPERUSER_ID, {})
