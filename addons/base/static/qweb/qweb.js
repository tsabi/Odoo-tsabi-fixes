// vim:set noet fdm=syntax fdl=0 fdc=3 fdn=2:
//---------------------------------------------------------
// QWeb javascript
//---------------------------------------------------------

/*
	TODO

		String parsing
			if (window.DOMParser) {
				parser=new DOMParser();
				xmlDoc=parser.parseFromString(text,"text/xml");
			} else {
				xmlDoc=new ActiveXObject("Msxml2.DOMDocument.4.0");
				xmlDoc=new ActiveXObject("Microsoft.XMLDOM");
					Which versions to try, it's confusing...
				xmlDoc.async="false";
				xmlDoc.async=false;
				xmlDoc.preserveWhiteSpace=true;
				xmlDoc.load("f.xml");
				xmlDoc.loadXML(text);  ?
			}

		Support space in IE by reparsing the responseText
			xmlhttp.responseXML.loadXML(xmlhttp.responseText); ?

		Preprocess: (nice optimization) 
			preprocess by flattening all non t- element to a TEXT_NODE.
			count the number of "\n" in text nodes to give an aproximate LINE NUMBER on elements for error reporting
			if from IE HTMLDOM use if(a[i].specified) to avoid 88 empty attributes per element during the preprocess, 

		implement t-trim 'left' 'right' 'both', is it needed ? inner=render_trim(l_inner.join(), t_att)

		Ruby/python: to backport from javascript to python/ruby render_node to use regexp, factorize foreach %var, t-att test for tuple(attname,value)

	DONE
		we reintroduced t-att-id, no more t-esc-id because of the new convention t-att="["id","val"]"
*/

var QWeb = {
    templates:{},
    prefix:"t",
    reg:new RegExp(),
    tag:{},
    att:{},
    ValueException: function (value, message) {
        this.value = value;
        this.message = message;
    },
    eval_object:function(e, v) {
        // TODO: Currently this will also replace and, or, ... in strings. Try
        // 'hi boys and girls' != '' and 1 == 1  -- will be replaced to : 'hi boys && girls' != '' && 1 == 1
        // try to find a solution without tokenizing
<<<<<<< HEAD
        e = e.replace(/\band\b/g, " && ");
        e = e.replace(/\bor\b/g, " || ");
        e = e.replace(/\bgt\b/g, " > ");
        e = e.replace(/\bgte\b/g, " >= ");
        e = e.replace(/\blt\b/g, " < ");
        e = e.replace(/\blte\b/g, " <= ");
=======
        e = e.replace(/\Wand\W/g, " && ");
        e = e.replace(/\Wor\W/g, " || ");
        e = e.replace(/\Wgt\W/g, " > ");
        e = e.replace(/\Wgte\W/g, " >= ");
        e = e.replace(/\Wlt\W/g, " < ");
        e = e.replace(/\Wlte\W/g, " <= ");
>>>>>>> 28ea1057
        if (v[e] != undefined) {
            return v[e];
        } else {
            with (v) return eval(e);
        }
    },
    eval_str:function(e, v) {
        var r = this.eval_object(e, v);
        r = (typeof(r) == "undefined" || r == null) ? "" : r.toString();
        return e == "0" ? v["0"] : r;
    },
    eval_format:function(e, v) {
        var m, src = e.split(/#/), r = src[0];
        for (var i = 1; i < src.length; i++) {
            if (m = src[i].match(/^{(.*)}(.*)/)) {
                r += this.eval_str(m[1], v) + m[2];
            } else {
                r += "#" + src[i];
            }
        }
        return r;
    },
    eval_bool:function(e, v) {
        return !!this.eval_object(e, v);
    },
    trim : function(v, mode) {
        if (!v || !mode) return v;
        switch (mode) {
            case 'both':
                return v.replace(/^\s*|\s*$/g, "");
            case "left":
                return v.replace(/^\s*/, "");
            case "right":
                return v.replace(/\s*$/, "");
        }
        throw new QWeb.ValueException(
            mode, "unknown trimming mode, trim mode must follow the pattern '[inner] (left|right|both)'");
    },
    escape_text:function(s) {
        return s.replace(/&/g, "&amp;").replace(/</g, "&lt;").replace(/>/g, "&gt;");
    },
    escape_att:function(s) {
        return s.replace(/&/g, "&amp;").replace(/</g, "&lt;").replace(/>/g, "&gt;").replace(/"/g, "&quot;");
    },
    render_node : function(e, v, inner_trim) {
        if (e.nodeType == 3) {
            return inner_trim ? this.trim(e.data, inner_trim) : e.data;
        }
        if (e.nodeType == 1) {
            var g_att = {};
            var t_att = {};
            var t_render = null;
            var a = e.attributes;
            for (var i = 0; i < a.length; i++) {
                var an = a[i].name,av = a[i].value;
                var m;
                if (m = an.match(this.reg)) {
                    var n = m[1];
                    if (n == "eval") {
                        n = m[2].substring(1);
                        av = this.eval_str(av, v);
                    }
                    var f;
                    if (f = this.att[n]) {
                        this[f](e, t_att, g_att, v, m[2], av);
                    } else if (f = this.tag[n]) {
                        t_render = f;
                    }
                    t_att[n] = av;
                } else {
                    g_att[an] = av;
                }
            }
            if (inner_trim && !t_att["trim"]) {
                t_att["trim"] = "inner " + inner_trim;
            }
            if (t_render) {
                return this[t_render](e, t_att, g_att, v);
            }
            return this.render_element(e, t_att, g_att, v);
        }
        return "";
    },
    render_element:function(e, t_att, g_att, v) {
        var inner = "", ec = e.childNodes, trim = t_att["trim"], inner_trim;
        if (trim) {
            if (/\binner\b/.test(trim)) {
                inner_trim = true;
                if (trim == 'inner') {
                    trim = "both";
                }
            }
            var tm = /\b(both|left|right)\b/.exec(trim);
            if (tm) trim = tm[1];
        }
        for (var i = 0; i < ec.length; i++) {
            inner += inner_trim ? this.trim(this.render_node(ec[i], v, inner_trim ? trim : null), trim) : this.render_node(ec[i], v, inner_trim ? trim : null);
        }
        if (trim && !inner_trim) {
            inner = this.trim(inner, trim);
        }
        if (e.tagName == this.prefix) {
            return inner;
        }
        var att = "";
        for (var an in g_att) {
            att += " " + an + '="' + this.escape_att(g_att[an]) + '"';
        }
        return inner.length ? "<" + e.tagName + att + ">" + inner + "</" + e.tagName + ">" : "<" + e.tagName + att + "/>";
    },
    render_att_att:function(e, t_att, g_att, v, ext, av) {
        if (ext) {
            g_att[ext.substring(1)] = this.eval_str(av, v);
        } else {
            var o = this.eval_object(av, v);
            g_att[o[0]] = o[1];
        }
    },
    render_att_attf:function(e, t_att, g_att, v, ext, av) {
        g_att[ext.substring(1)] = this.eval_format(av, v);
    },
    render_tag_raw:function(e, t_att, g_att, v) {
        return this.eval_str(t_att["raw"], v);
    },
    render_tag_rawf:function(e, t_att, g_att, v) {
        return this.eval_format(t_att["rawf"], v);
    },
    render_tag_esc:function(e, t_att, g_att, v) {
        return this.escape_text(this.eval_str(t_att["esc"], v));
    },
    render_tag_escf:function(e, t_att, g_att, v) {
        return this.escape_text(this.eval_format(t_att["escf"], v));
    },
    render_tag_if:function(e, t_att, g_att, v) {
        return this.eval_bool(t_att["if"], v) ? this.render_element(e, t_att, g_att, v) : "";
    },
    render_tag_set:function(e, t_att, g_att, v) {
        var ev = t_att["value"];
        if (ev && ev.constructor != Function) {
            v[t_att["set"]] = this.eval_object(ev, v);
        } else {
            v[t_att["set"]] = this.render_element(e, t_att, g_att, v);
        }
        return "";
    },
    render_tag_call:function(e, t_att, g_att, v) {
        var d = v;
        if (!t_att["import"]) {
            d = {};
            for (var i in v) {
                d[i] = v[i];
            }
        }
        d["0"] = this.render_element(e, t_att, g_att, d);
        return this.render(t_att["call"], d);
    },
    render_tag_js:function(e, t_att, g_att, v) {
        var r = this.eval_str(this.render_element(e, t_att, g_att, v), v);
        return t_att["js"] != "quiet" ? r : "";
    },
    /**
     * Renders a foreach loop (@t-foreach).
     *
     * Adds the following elements to its context, where <code>${name}</code>
     * is specified via <code>@t-as</code>:
     * * <code>${name}</code> The current element itself
     * * <code>${name}_value</code> Same as <code>${name}</code>
     * * <code>${name}_index</code> The 0-based index of the current element
     * * <code>${name}_first</code> Whether the current element is the first one
     * * <code>${name}_parity</code> odd|even (as strings)
     * * <code>${name}_all</code> The iterated collection itself
     *
     * If the collection being iterated is an array, also adds:
     * * <code>${name}_last</code> Whether the current element is the last one
     * * All members of the current object
     *
     * If the collection being iterated is an object, the value is actually the object's key
     *
     * @param e ?
     * @param t_att attributes of the element being <code>t-foreach</code>'d
     * @param g_att ?
     * @param old_context the context in which the foreach is evaluated
     */
    render_tag_foreach:function(e, t_att, g_att, old_context) {
        var expr = t_att["foreach"];
        var enu = this.eval_object(expr, old_context);
        var ru = [];
        if (enu) {
            var val = t_att['as'] || expr.replace(/[^a-zA-Z0-9]/g, '_');
            var context = {};
            for (var i in old_context) {
                context[i] = old_context[i];
            }
            context[val + "_all"] = enu;
            var val_value = val + "_value",
                val_index = val + "_index",
                val_first = val + "_first",
                val_last = val + "_last",
                val_parity = val + "_parity";
            var size = enu.length;
            if (size) {
                context[val + "_size"] = size;
                for (var j = 0; j < size; j++) {
                    var cur = enu[j];
                    context[val_value] = cur;
                    context[val_index] = j;
                    context[val_first] = j == 0;
                    context[val_last] = j + 1 == size;
                    context[val_parity] = (j % 2 == 1 ? 'odd' : 'even');
                    if (cur.constructor == Object) {
                        for (var k in cur) {
                            context[k] = cur[k];
                        }
                    }
                    context[val] = cur;
                    var r = this.render_element(e, t_att, g_att, context);
                    ru.push(r);
                }
            } else {
                var index = 0;
                for (cur in enu) {
                    context[val_value] = cur;
                    context[val_index] = index;
                    context[val_first] = index == 0;
                    context[val_parity] = (index % 2 == 1 ? 'odd' : 'even');
                    context[val] = cur;
                    ru.push(this.render_element(e, t_att, g_att, context));
                    index += 1;
                }
            }
            return ru.join("");
        } else {
            return "qweb: foreach " + expr + " not found.";
        }
    },
    hash:function() {
        var l = [], m;
        for (var i in this) {
            if (m = i.match(/render_tag_(.*)/)) {
                this.tag[m[1]] = i;
                l.push(m[1]);
            } else if (m = i.match(/render_att_(.*)/)) {
                this.att[m[1]] = i;
                l.push(m[1]);
            }
        }
        l.sort(function(a, b) {
            return a.length > b.length ? -1 : 1;
        });
        var s = "^" + this.prefix + "-(eval|" + l.join("|") + "|.*)(.*)$";
        this.reg = new RegExp(s);
    },
    /**
     * returns the correct XMLHttpRequest instance for the browser, or null if
     * it was not able to build any XHR instance.
     *
     * @returns XMLHttpRequest|MSXML2.XMLHTTP.3.0|null
     */
    get_xhr:function () {
        if (window.XMLHttpRequest) {
            return new window.XMLHttpRequest();
        }
        try {
            return new ActiveXObject('MSXML2.XMLHTTP.3.0');
        } catch(e) {
            return null;
        }
    },
    load_xml:function(s) {
        var xml;
        if (s[0] == "<") {
            /*
             manque ca pour sarrisa
             if(window.DOMParser){
             mozilla
             if(!window.DOMParser){
             var doc = Sarissa.getDomDocument();
             doc.loadXML(sXml);
             return doc;
             };
             };
             */
        } else {
            var req = this.get_xhr();
            if (req) {
                req.open("GET", s, false);
                req.send(null);
                //if ie r.setRequestHeader("If-Modified-Since", "Sat, 1 Jan 2000 00:00:00 GMT");
                xml = req.responseXML;
                /*
                 TODO
                 if intsernetexploror
                 getdomimplmentation() for try catch
                 responseXML.getImplet
                 d=domimple()
                 d.preserverWhitespace=1
                 d.loadXML()

                 xml.preserverWhitespace=1
                 xml.loadXML(r.reponseText)
                 */
                return xml;
            }
        }
    },
    add_template:function(e) {
        // TODO: keep sources so we can implement reload()
        this.hash();
        if (e.constructor == String) {
            e = this.load_xml(e);
        }
        var ec = e.documentElement ? e.documentElement.childNodes
               : e.childNodes ? e.childNodes
               : [];
        for (var i = 0; i < ec.length; i++) {
            var n = ec[i];
            if (n.nodeType == 1) {
                var name = n.getAttribute(this.prefix + "-name");
                this.templates[name] = n;
            }
        }
    },
    render:function(name, v) {
        var e;
        if (e = this.templates[name]) {
            return this.render_node(e, v);
        }
        return "template " + name + " not found";
    }
};
<|MERGE_RESOLUTION|>--- conflicted
+++ resolved
@@ -51,21 +51,12 @@
         // TODO: Currently this will also replace and, or, ... in strings. Try
         // 'hi boys and girls' != '' and 1 == 1  -- will be replaced to : 'hi boys && girls' != '' && 1 == 1
         // try to find a solution without tokenizing
-<<<<<<< HEAD
         e = e.replace(/\band\b/g, " && ");
         e = e.replace(/\bor\b/g, " || ");
         e = e.replace(/\bgt\b/g, " > ");
         e = e.replace(/\bgte\b/g, " >= ");
         e = e.replace(/\blt\b/g, " < ");
         e = e.replace(/\blte\b/g, " <= ");
-=======
-        e = e.replace(/\Wand\W/g, " && ");
-        e = e.replace(/\Wor\W/g, " || ");
-        e = e.replace(/\Wgt\W/g, " > ");
-        e = e.replace(/\Wgte\W/g, " >= ");
-        e = e.replace(/\Wlt\W/g, " < ");
-        e = e.replace(/\Wlte\W/g, " <= ");
->>>>>>> 28ea1057
         if (v[e] != undefined) {
             return v[e];
         } else {
