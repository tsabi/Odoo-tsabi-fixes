# Translation of Odoo Server.
# This file contains the translation of the following modules:
# * payment_authorize
#
# Translators:
#, fuzzy
msgid ""
msgstr ""
"Project-Id-Version: Odoo 9.0\n"
"Report-Msgid-Bugs-To: \n"
<<<<<<< HEAD
"POT-Creation-Date: 2016-08-19 10:25+0000\n"
=======
"POT-Creation-Date: 2016-08-18 14:07+0000\n"
>>>>>>> bc1a0a32
"PO-Revision-Date: 2015-09-19 08:16+0000\n"
"Last-Translator: Martin Trigaux\n"
"Language-Team: Arabic (http://www.transifex.com/odoo/odoo-9/language/ar/)\n"
"Language: ar\n"
"MIME-Version: 1.0\n"
"Content-Type: text/plain; charset=UTF-8\n"
"Content-Transfer-Encoding: \n"
"#-#-#-#-#  ar.po (Odoo 9.0)  #-#-#-#-#\n"
"Plural-Forms: nplurals=6; plural=n==0 ? 0 : n==1 ? 1 : n==2 ? 2 : n%100>=3 "
"&& n%100<=10 ? 3 : n%100>=11 && n%100<=99 ? 4 : 5;\n"
"#-#-#-#-#  ar.po (Odoo 9.0)  #-#-#-#-#\n"
"Plural-Forms: nplurals=6; plural=n==0 ? 0 : n==1 ? 1 : n==2 ? 2 : n%100>=3 "
"&& n%100<=10 ? 3 : n%100>=11 && n%100<=99 ? 4 : 5;\n"
<<<<<<< HEAD
=======

#. module: payment_authorize
#: model:payment.acquirer,cancel_msg:payment_authorize.payment_acquirer_authorize
msgid "<span><i>Cancel,</i> Your payment has been cancelled.</span>"
msgstr ""

#. module: payment_authorize
#: model:payment.acquirer,done_msg:payment_authorize.payment_acquirer_authorize
msgid ""
"<span><i>Done,</i> Your online payment has been successfully processed. "
"Thank you for your order.</span>"
msgstr "<span><i>تم,</i> اجراء دفعيتك الشبكية بنجاح. شكرا لطلبك.</span>"

#. module: payment_authorize
#: model:payment.acquirer,error_msg:payment_authorize.payment_acquirer_authorize
msgid ""
"<span><i>Error,</i> Please be aware that an error occurred during the "
"transaction. The order has been confirmed but won't be paid. Don't hesitate "
"to contact us if you have any questions on the status of your order.</span>"
msgstr ""

#. module: payment_authorize
#: model:payment.acquirer,pending_msg:payment_authorize.payment_acquirer_authorize
msgid ""
"<span><i>Pending,</i> Your online payment has been successfully processed. "
"But your order is not validated yet.</span>"
msgstr "<span><i>علقت،</i> دفعيتك الشبكية بنجاح. لكن طلبك لم يجاز بعد</span>"
>>>>>>> bc1a0a32

#. module: payment_authorize
#: model:ir.model.fields,field_description:payment_authorize.field_payment_acquirer_authorize_login
msgid "API Login Id"
msgstr ""

#. module: payment_authorize
#: model:ir.model.fields,field_description:payment_authorize.field_payment_acquirer_authorize_transaction_key
msgid "API Transaction Key"
msgstr ""

#. module: payment_authorize
#: model:ir.ui.view,arch_db:payment_authorize.acquirer_form_authorize
msgid ""
"How to configure your Authorize.Net account (look for Getting Started "
"Guide) ?"
msgstr ""

#. module: payment_authorize
#: model:ir.model,name:payment_authorize.model_payment_acquirer
msgid "Payment Acquirer"
msgstr "طريقة السداد الإلكتروني"

#. module: payment_authorize
#: model:ir.model,name:payment_authorize.model_payment_transaction
msgid "Payment Transaction"
msgstr "معاملة السداد"

#~ msgid ""
#~ "<span><i>Done,</i> Your online payment has been successfully processed. "
#~ "Thank you for your order.</span>"
#~ msgstr "<span><i>تم,</i> اجراء دفعيتك الشبكية بنجاح. شكرا لطلبك.</span>"

#~ msgid ""
#~ "<span><i>Pending,</i> Your online payment has been successfully "
#~ "processed. But your order is not validated yet.</span>"
#~ msgstr ""
#~ "<span><i>علقت،</i> دفعيتك الشبكية بنجاح. لكن طلبك لم يجاز بعد</span>"<|MERGE_RESOLUTION|>--- conflicted
+++ resolved
@@ -8,11 +8,7 @@
 msgstr ""
 "Project-Id-Version: Odoo 9.0\n"
 "Report-Msgid-Bugs-To: \n"
-<<<<<<< HEAD
-"POT-Creation-Date: 2016-08-19 10:25+0000\n"
-=======
 "POT-Creation-Date: 2016-08-18 14:07+0000\n"
->>>>>>> bc1a0a32
 "PO-Revision-Date: 2015-09-19 08:16+0000\n"
 "Last-Translator: Martin Trigaux\n"
 "Language-Team: Arabic (http://www.transifex.com/odoo/odoo-9/language/ar/)\n"
@@ -26,8 +22,6 @@
 "#-#-#-#-#  ar.po (Odoo 9.0)  #-#-#-#-#\n"
 "Plural-Forms: nplurals=6; plural=n==0 ? 0 : n==1 ? 1 : n==2 ? 2 : n%100>=3 "
 "&& n%100<=10 ? 3 : n%100>=11 && n%100<=99 ? 4 : 5;\n"
-<<<<<<< HEAD
-=======
 
 #. module: payment_authorize
 #: model:payment.acquirer,cancel_msg:payment_authorize.payment_acquirer_authorize
@@ -55,7 +49,6 @@
 "<span><i>Pending,</i> Your online payment has been successfully processed. "
 "But your order is not validated yet.</span>"
 msgstr "<span><i>علقت،</i> دفعيتك الشبكية بنجاح. لكن طلبك لم يجاز بعد</span>"
->>>>>>> bc1a0a32
 
 #. module: payment_authorize
 #: model:ir.model.fields,field_description:payment_authorize.field_payment_acquirer_authorize_login
@@ -65,6 +58,11 @@
 #. module: payment_authorize
 #: model:ir.model.fields,field_description:payment_authorize.field_payment_acquirer_authorize_transaction_key
 msgid "API Transaction Key"
+msgstr ""
+
+#. module: payment_authorize
+#: model:payment.acquirer,name:payment_authorize.payment_acquirer_authorize
+msgid "Authorize.Net"
 msgstr ""
 
 #. module: payment_authorize
@@ -84,13 +82,9 @@
 msgid "Payment Transaction"
 msgstr "معاملة السداد"
 
-#~ msgid ""
-#~ "<span><i>Done,</i> Your online payment has been successfully processed. "
-#~ "Thank you for your order.</span>"
-#~ msgstr "<span><i>تم,</i> اجراء دفعيتك الشبكية بنجاح. شكرا لطلبك.</span>"
-
-#~ msgid ""
-#~ "<span><i>Pending,</i> Your online payment has been successfully "
-#~ "processed. But your order is not validated yet.</span>"
-#~ msgstr ""
-#~ "<span><i>علقت،</i> دفعيتك الشبكية بنجاح. لكن طلبك لم يجاز بعد</span>"+#. module: payment_authorize
+#: model:payment.acquirer,pre_msg:payment_authorize.payment_acquirer_authorize
+msgid ""
+"You will be redirected to the Authorize website after clicking on the "
+"payment button."
+msgstr ""