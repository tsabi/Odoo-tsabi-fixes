--- conflicted
+++ resolved
@@ -1393,7 +1393,6 @@
         meeting_origin = self.browse(real_id)
 
         data = self.read(['allday', 'start', 'stop', 'rrule', 'duration'])[0]
-        d_class = fields.Date if data['allday'] else fields.Datetime
         if data.get('rrule'):
             data.update(
                 values,
@@ -1402,13 +1401,8 @@
                 rrule_type=False,
                 rrule='',
                 recurrency=False,
-<<<<<<< HEAD
-                final_date=d_class.from_string(data.get('start')) \
-                    + timedelta(hours=values.get('duration', False) or data.get('duration'))
-=======
                 final_date=False,
                 end_type=False
->>>>>>> b09f624f
             )
 
             # do not copy the id
