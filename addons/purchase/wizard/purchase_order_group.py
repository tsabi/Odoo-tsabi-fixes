--- conflicted
+++ resolved
@@ -21,11 +21,6 @@
 import time
 
 from openerp.osv import fields, osv
-<<<<<<< HEAD
-=======
-from openerp import pooler
->>>>>>> b3514c71
-from openerp.osv.orm import browse_record, browse_null
 from openerp.tools.translate import _
 
 class purchase_order_group(osv.osv_memory):
