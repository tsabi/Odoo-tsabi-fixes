--- conflicted
+++ resolved
@@ -207,7 +207,6 @@
                                     <field name="product_id" on_change="onchange_product_id(parent.pricelist_id,product_id,0,product_uom,parent.partner_id, parent.date_order,parent.fiscal_position,date_planned,name,price_unit,parent.state,context)"/>
                                     <field name="name"/>
                                     <field name="date_planned"/>
-                                    <field name="product_lead_time" on_change="onchange_lead_time(parent.date_order,date_planned,product_lead_time,context)" />
                                     <field name="company_id" groups="base.group_multi_company" widget="selection"/>
                                     <field name="account_analytic_id" groups="purchase.group_analytic_accounting" domain="[('type','not in',('view','template'))]"/>
                                     <field name="product_qty" on_change="onchange_product_id(parent.pricelist_id,product_id,product_qty,product_uom,parent.partner_id,parent.date_order,parent.fiscal_position,date_planned,name,price_unit,parent.state,context)"/>
@@ -342,11 +341,7 @@
             <field name="type">ir.actions.act_window</field>
             <field name="res_model">purchase.order</field>
             <field name="context">{}</field>
-<<<<<<< HEAD
-            <field name="domain">[('state','in',('draft','sent','bid','cancel'))]</field>
-=======
-            <field name="domain">[('state','in',('draft','sent','cancel', 'confirmed'))]</field>
->>>>>>> 8cdc0b59
+            <field name="domain">[('state','in',('draft','sent','bid','cancel', 'confirmed'))]</field>
             <field name="view_mode">tree,form,graph,calendar</field>
             <field name="search_view_id" ref="view_purchase_order_filter"/>
             <field name="help" type="html">
@@ -406,7 +401,6 @@
                             <group>
                                 <field name="taxes_id" widget="many2many_tags" domain="[('parent_id','=',False),('type_tax_use','!=','sale')]"/>
                                 <field name="date_planned" widget="date"/>
-                                <field name="product_lead_time" />
                                 <field name="account_analytic_id" colspan="2" groups="purchase.group_analytic_accounting"/>
                                 <field name="company_id" groups="base.group_multi_company" widget="selection"/>
                             </group>
