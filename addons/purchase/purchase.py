# -*- encoding: utf-8 -*-
##############################################################################
#
# Copyright (c) 2004-2008 TINY SPRL. (http://tiny.be) All Rights Reserved.
#
# $Id$
#
# WARNING: This program as such is intended to be used by professional
# programmers who take the whole responsability of assessing all potential
# consequences resulting from its eventual inadequacies and bugs
# End users who are looking for a ready-to-use solution with commercial
# garantees and support are strongly adviced to contract a Free Software
# Service Company
#
# This program is Free Software; you can redistribute it and/or
# modify it under the terms of the GNU General Public License
# as published by the Free Software Foundation; either version 2
# of the License, or (at your option) any later version.
#
# This program is distributed in the hope that it will be useful,
# but WITHOUT ANY WARRANTY; without even the implied warranty of
# MERCHANTABILITY or FITNESS FOR A PARTICULAR PURPOSE.  See the
# GNU General Public License for more details.
#
# You should have received a copy of the GNU General Public License
# along with this program; if not, write to the Free Software
# Foundation, Inc., 59 Temple Place - Suite 330, Boston, MA  02111-1307, USA.
#
##############################################################################

from osv import fields
from osv import osv
import time
import netsvc

import ir
from mx import DateTime
import pooler
from tools import config
from tools.translate import _

#
# Model definition
#
class purchase_order(osv.osv):
    def _calc_amount(self, cr, uid, ids, prop, unknow_none, unknow_dict):
        res = {}
        for order in self.browse(cr, uid, ids):
            res[order.id] = 0
            for oline in order.order_line:
                res[order.id] += oline.price_unit * oline.product_qty
        return res

    def _amount_untaxed(self, cr, uid, ids, field_name, arg, context):
        res = {}
        cur_obj=self.pool.get('res.currency')
        for purchase in self.browse(cr, uid, ids):
            res[purchase.id] = 0.0
            for line in purchase.order_line:
                res[purchase.id] += line.price_subtotal
            cur = purchase.pricelist_id.currency_id
            res[purchase.id] = cur_obj.round(cr, uid, cur, res[purchase.id])

        return res

    def _amount_tax(self, cr, uid, ids, field_name, arg, context):
        res = {}
        cur_obj=self.pool.get('res.currency')
        for order in self.browse(cr, uid, ids):
            val = 0.0
            cur=order.pricelist_id.currency_id
            for line in order.order_line:
                for c in self.pool.get('account.tax').compute(cr, uid, line.taxes_id, line.price_unit, line.product_qty, order.partner_address_id.id, line.product_id, order.partner_id):
                    val+= cur_obj.round(cr, uid, cur, c['amount'])
            res[order.id]=cur_obj.round(cr, uid, cur, val)
        return res

    def _amount_total(self, cr, uid, ids, field_name, arg, context):
        res = {}
        untax = self._amount_untaxed(cr, uid, ids, field_name, arg, context)
        tax = self._amount_tax(cr, uid, ids, field_name, arg, context)
        cur_obj=self.pool.get('res.currency')
        for id in ids:
            order=self.browse(cr, uid, [id])[0]
            cur=order.pricelist_id.currency_id
            res[id] = cur_obj.round(cr, uid, cur, untax.get(id, 0.0) + tax.get(id, 0.0))
        return res

    def _set_minimum_planned_date(self, cr, uid, ids, name, value, arg, context):
        if not value: return False
        if type(ids)!=type([]):
            ids=[ids]
        for po in self.browse(cr, uid, ids, context):
            cr.execute("""update purchase_order_line set
                    date_planned=%s
                where
                    order_id=%d and
                    (date_planned=%s or date_planned<%s)""", (value,po.id,po.minimum_planned_date,value))
        return True

    def _minimum_planned_date(self, cr, uid, ids, field_name, arg, context):
        res={}
        purchase_obj=self.browse(cr, uid, ids, context=context)
        for purchase in purchase_obj:
            res[purchase.id] = False
            if purchase.order_line:
                min_date=purchase.order_line[0].date_planned
                for line in purchase.order_line:
                    if line.date_planned < min_date:
                        min_date=line.date_planned
                res[purchase.id]=min_date
        return res

    def _invoiced_rate(self, cursor, user, ids, name, arg, context=None):
        res = {}
        for purchase in self.browse(cursor, user, ids, context=context):
            tot = 0.0
            if purchase.invoice_id and purchase.invoice_id.state not in ('draft','cancel'):
                tot += purchase.invoice_id.amount_untaxed
            if purchase.amount_untaxed:
                res[purchase.id] = tot * 100.0 / purchase.amount_untaxed
            else:
                res[purchase.id] = 0.0
        return res

    def _shipped_rate(self, cr, uid, ids, name, arg, context=None):
        if not ids: return {}
        res = {}
        for id in ids:
            res[id] = [0.0,0.0]
        cr.execute('''SELECT
                p.purchase_id,sum(m.product_qty), m.state
            FROM
                stock_move m
            LEFT JOIN
                stock_picking p on (p.id=m.picking_id)
            WHERE
                p.purchase_id in ('''+','.join(map(str,ids))+''')
            GROUP BY m.state, p.purchase_id''')
        for oid,nbr,state in cr.fetchall():
            if state=='cancel':
                continue
            if state=='done':
                res[oid][0] += nbr or 0.0
                res[oid][1] += nbr or 0.0
            else:
                res[oid][1] += nbr or 0.0
        for r in res:
            if not res[r][1]:
                res[r] = 0.0
            else:
                res[r] = 100.0 * res[r][0] / res[r][1]
        return res

    _columns = {
        'name': fields.char('Order Reference', size=64, required=True, select=True),
        'origin': fields.char('Origin', size=64,
            help="Reference of the document that generated this purchase order request."
        ),
        'partner_ref': fields.char('Partner Ref.', size=64),
        'date_order':fields.date('Date Ordered', required=True, states={'confirmed':[('readonly',True)], 'approved':[('readonly',True)]}),
        'date_approve':fields.date('Date Approved', readonly=1),
        'partner_id':fields.many2one('res.partner', 'Supplier', required=True, states={'confirmed':[('readonly',True)], 'approved':[('readonly',True)]}, change_default=True),
        'partner_address_id':fields.many2one('res.partner.address', 'Address', required=True, states={'posted':[('readonly',True)]}),

        'dest_address_id':fields.many2one('res.partner.address', 'Destination Address', states={'posted':[('readonly',True)]},
            help="Put an address if you want to deliver directly from the supplier to the customer." \
                "In this case, it will remove the warehouse link and set the customer location."
        ),
        'warehouse_id': fields.many2one('stock.warehouse', 'Warehouse', states={'posted':[('readonly',True)]}),
        'location_id': fields.many2one('stock.location', 'Destination', required=True),

        'pricelist_id':fields.many2one('product.pricelist', 'Pricelist', required=True, states={'confirmed':[('readonly',True)], 'approved':[('readonly',True)]}, help="The pricelist sets the currency used for this purchase order. It also computes the supplier price for the selected products/quantities."),

        'state': fields.selection([('draft', 'Request for Quotation'), ('wait', 'Waiting'), ('confirmed', 'Confirmed'), ('approved', 'Approved'),('except_picking', 'Shipping Exception'), ('except_invoice', 'Invoice Exception'), ('done', 'Done'), ('cancel', 'Cancelled')], 'Order Status', readonly=True, help="The state of the purchase order or the quotation request. A quotation is a purchase order in a 'Draft' state. Then the order has to be confirmed by the user, the state switch to 'Confirmed'. Then the supplier must confirm the order to change the state to 'Approved'. When the purchase order is paid and received, the state becomes 'Done'. If a cancel action occurs in the invoice or in the reception of goods, the state becomes in exception.", select=True),
        'order_line': fields.one2many('purchase.order.line', 'order_id', 'Order Lines', states={'approved':[('readonly',True)]}),
        'validator' : fields.many2one('res.users', 'Validated by', readonly=True),
        'notes': fields.text('Notes'),
        'invoice_id': fields.many2one('account.invoice', 'Invoice', readonly=True),
        'picking_ids': fields.one2many('stock.picking', 'purchase_id', 'Picking List', readonly=True, help="This is the list of picking list that have been generated for this purchase"),
        'shipped':fields.boolean('Received', readonly=True, select=True),
        'shipped_rate': fields.function(_shipped_rate, method=True, string='Received', type='float'),
        'invoiced':fields.boolean('Invoiced & Paid', readonly=True, select=True),
        'invoiced_rate': fields.function(_invoiced_rate, method=True, string='Invoiced', type='float'),
        'invoice_method': fields.selection([('manual','Manual'),('order','From Order'),('picking','From Picking')], 'Invoicing Control', required=True,
            help="From Order: a draft invoice will be pre-generated based on the purchase order. The accountant " \
                "will just have to validate this invoice for control.\n" \
                "From Picking: a draft invoice will be pre-genearted based on validated receptions.\n" \
                "Manual: no invoice will be pre-generated. The accountant will have to encode manually."
        ),
        'minimum_planned_date':fields.function(_minimum_planned_date, fnct_inv=_set_minimum_planned_date, method=True,store=True, string='Planned Date', type='datetime', help="This is computed as the minimum scheduled date of all purchase order lines' products."),
        'amount_untaxed': fields.function(_amount_untaxed, method=True, string='Untaxed Amount'),
        'amount_tax': fields.function(_amount_tax, method=True, string='Taxes'),
        'amount_total': fields.function(_amount_total, method=True, string='Total'),
    }
    _defaults = {
        'date_order': lambda *a: time.strftime('%Y-%m-%d'),
        'state': lambda *a: 'draft',
        'name': lambda obj, cr, uid, context: obj.pool.get('ir.sequence').get(cr, uid, 'purchase.order'),
        'shipped': lambda *a: 0,
        'invoice_method': lambda *a: 'order',
        'invoiced': lambda *a: 0,
        'partner_address_id': lambda self, cr, uid, context: context.get('partner_id', False) and self.pool.get('res.partner').address_get(cr, uid, [context['partner_id']], ['default'])['default'],
        'pricelist_id': lambda self, cr, uid, context: context.get('partner_id', False) and self.pool.get('res.partner').browse(cr, uid, context['partner_id']).property_product_pricelist_purchase.id,
    }
    _name = "purchase.order"
    _description = "Purchase order"
    _order = "name desc"

    def button_dummy(self, cr, uid, ids, context={}):
        return True

    def onchange_dest_address_id(self, cr, uid, ids, adr_id):
        if not adr_id:
            return {}
        part_id = self.pool.get('res.partner.address').read(cr, uid, [adr_id], ['partner_id'])[0]['partner_id'][0]
        loc_id = self.pool.get('res.partner').browse(cr, uid, part_id).property_stock_customer.id
        return {'value':{'location_id': loc_id, 'warehouse_id': False}}

    def onchange_warehouse_id(self, cr, uid, ids, warehouse_id):
        if not warehouse_id:
            return {}
        res = self.pool.get('stock.warehouse').read(cr, uid, [warehouse_id], ['lot_input_id'])[0]['lot_input_id'][0]
        return {'value':{'location_id': res, 'dest_address_id': False}}

    def onchange_partner_id(self, cr, uid, ids, part):
        if not part:
            return {'value':{'partner_address_id': False}}
        addr = self.pool.get('res.partner').address_get(cr, uid, [part], ['default'])
        part = self.pool.get('res.partner').browse(cr, uid, part)
        pricelist = part.property_product_pricelist_purchase.id
        return {'value':{'partner_address_id': addr['default'], 'pricelist_id': pricelist}}

    def wkf_approve_order(self, cr, uid, ids, context={}):
        self.write(cr, uid, ids, {'state': 'approved', 'date_approve': time.strftime('%Y-%m-%d')})
        return True

    def wkf_confirm_order(self, cr, uid, ids, context={}):
        for po in self.browse(cr, uid, ids):
            if self.pool.get('res.partner.event.type').check(cr, uid, 'purchase_open'):
                self.pool.get('res.partner.event').create(cr, uid, {'name':'Purchase Order: '+po.name, 'partner_id':po.partner_id.id, 'date':time.strftime('%Y-%m-%d %H:%M:%S'), 'user_id':uid, 'partner_type':'retailer', 'probability': 1.0, 'planned_cost':po.amount_untaxed})
        current_name = self.name_get(cr, uid, ids)[0][1]
        for id in ids:
            self.write(cr, uid, [id], {'state' : 'confirmed', 'validator' : uid})
        return True

    def wkf_warn_buyer(self, cr, uid, ids):
        self.write(cr, uid, ids, {'state' : 'wait', 'validator' : uid})
        request = pooler.get_pool(cr.dbname).get('res.request')
        for po in self.browse(cr, uid, ids):
            managers = []
            for oline in po.order_line:
                manager = oline.product_id.product_manager
                if manager and not (manager.id in managers):
                    managers.append(manager.id)
            for manager_id in managers:
                request.create(cr, uid,
                      {'name' : "Purchase amount over the limit",
                       'act_from' : uid,
                       'act_to' : manager_id,
                       'body': 'Somebody has just confirmed a purchase with an amount over the defined limit',
                       'ref_partner_id': po.partner_id.id,
                       'ref_doc1': 'purchase.order,%d' % (po.id,),
                       })
    def inv_line_create(self,a,ol):
        return (0, False, {
            'name': ol.name,
            'account_id': a,
            'price_unit': ol.price_unit or 0.0,
            'quantity': ol.product_qty,
            'product_id': ol.product_id.id or False,
            'uos_id': ol.product_uom.id or False,
            'invoice_line_tax_id': [(6, 0, [x.id for x in ol.taxes_id])],
            'account_analytic_id': ol.account_analytic_id.id,
        })

    def action_cancel_draft(self, cr, uid, ids, *args):
        if not len(ids):
            return False
        self.write(cr, uid, ids, {'state':'draft','shipped':0})
        wf_service = netsvc.LocalService("workflow")
        for p_id in ids:
            wf_service.trg_create(uid, 'purchase.order', p_id, cr)
        return True

    def action_invoice_create(self, cr, uid, ids, *args):
        res = False
        for o in self.browse(cr, uid, ids):
            il = []
            for ol in o.order_line:

                if ol.product_id:
                    a = ol.product_id.product_tmpl_id.property_account_expense.id
                    if not a:
                        a = ol.product_id.categ_id.property_account_expense_categ.id
                    if not a:
                        raise osv.except_osv(_('Error !'), _('There is no expense account defined for this product: "%s" (id:%d)') % (ol.product_id.name, ol.product_id.id,))
                else:
                    a = self.pool.get('ir.property').get(cr, uid, 'property_account_expense_categ', 'product.category')
                a = self.pool.get('account.fiscal.position').map_account(cr, uid, o.partner_id, a)
                il.append(self.inv_line_create(a,ol))

            a = o.partner_id.property_account_payable.id
            inv = {
                'name': o.partner_ref or o.name,
                'reference': "P%dPO%d" % (o.partner_id.id, o.id),
                'account_id': a,
                'type': 'in_invoice',
                'partner_id': o.partner_id.id,
                'currency_id': o.pricelist_id.currency_id.id,
                'address_invoice_id': o.partner_address_id.id,
                'address_contact_id': o.partner_address_id.id,
                'origin': o.name,
                'invoice_line': il,
            }
            inv_id = self.pool.get('account.invoice').create(cr, uid, inv, {'type':'in_invoice'})
            self.pool.get('account.invoice').button_compute(cr, uid, [inv_id], {'type':'in_invoice'}, set_total=True)

            self.write(cr, uid, [o.id], {'invoice_id': inv_id})
            res = inv_id
        return res

    def has_stockable_product(self,cr, uid, ids, *args):
        for order in self.browse(cr, uid, ids):
            for order_line in order.order_line:
                if order_line.product_id and order_line.product_id.product_tmpl_id.type in ('product', 'consu'):
                    return True
        return False

    def action_cancel(self, cr, uid, ids, context={}):
        ok = True
        purchase_order_line_obj = self.pool.get('purchase.order.line')
        for purchase in self.browse(cr, uid, ids):
            for pick in purchase.picking_ids:
                if pick.state not in ('draft','cancel'):
                    raise osv.except_osv(
                        _('Could not cancel purchase order !'),
                        _('You must first cancel all packings attached to this purchase order.'))
            for r in self.read(cr,uid,ids,['picking_ids']):
                for pick in r['picking_ids']:
                    wf_service = netsvc.LocalService("workflow")
                    wf_service.trg_validate(uid, 'stock.picking', pick, 'button_cancel', cr)
            for inv in purchase.invoice_ids:
                if inv.state not in ('draft','cancel'):
                    raise osv.except_osv(
                        _('Could not cancel this purchase order !'),
                        _('You must first cancel all invoices attached to this purchase order.'))
            for r in self.read(cr,uid,ids,['invoice_ids']):
                for inv in r['invoice_ids']:
                    wf_service = netsvc.LocalService("workflow")
                    wf_service.trg_validate(uid, 'account.invoice', inv, 'invoice_cancel', cr)
        self.write(cr,uid,ids,{'state':'cancel'})
        return True

    def action_picking_create(self,cr, uid, ids, *args):
        picking_id = False
        for order in self.browse(cr, uid, ids):
            loc_id = order.partner_id.property_stock_supplier.id
            istate = 'none'
            if order.invoice_method=='picking':
                istate = '2binvoiced'
            picking_id = self.pool.get('stock.picking').create(cr, uid, {
                'origin': order.name+((order.origin and (':'+order.origin)) or ''),
                'type': 'in',
                'address_id': order.dest_address_id.id or order.partner_address_id.id,
                'invoice_state': istate,
                'purchase_id': order.id,
            })
            for order_line in order.order_line:
                if not order_line.product_id:
                    continue
                if order_line.product_id.product_tmpl_id.type in ('product', 'consu'):
                    dest = order.location_id.id
                    self.pool.get('stock.move').create(cr, uid, {
                        'name': 'PO:'+order_line.name,
                        'product_id': order_line.product_id.id,
                        'product_qty': order_line.product_qty,
                        'product_uos_qty': order_line.product_qty,
                        'product_uom': order_line.product_uom.id,
                        'product_uos': order_line.product_uom.id,
                        'date_planned': order_line.date_planned,
                        'location_id': loc_id,
                        'location_dest_id': dest,
                        'picking_id': picking_id,
                        'move_dest_id': order_line.move_dest_id.id,
                        'state': 'assigned',
                        'purchase_line_id': order_line.id,
                    })
                    if order_line.move_dest_id:
                        self.pool.get('stock.move').write(cr, uid, [order_line.move_dest_id.id], {'location_id':order.location_id.id})
            wf_service = netsvc.LocalService("workflow")
            wf_service.trg_validate(uid, 'stock.picking', picking_id, 'button_confirm', cr)
        return picking_id
    def copy(self, cr, uid, id, default=None,context={}):
        if not default:
            default = {}
        default.update({
            'state':'draft',
            'shipped':False,
            'invoiced':False,
            'invoice_id':False,
            'picking_ids':[],
            'name': self.pool.get('ir.sequence').get(cr, uid, 'purchase.order'),
        })
        return super(purchase_order, self).copy(cr, uid, id, default, context)

purchase_order()

class purchase_order_line(osv.osv):
    def _amount_line(self, cr, uid, ids, prop, unknow_none,unknow_dict):
        res = {}
        cur_obj=self.pool.get('res.currency')
        for line in self.browse(cr, uid, ids):
            cur = line.order_id.pricelist_id.currency_id
            res[line.id] = cur_obj.round(cr, uid, cur, line.price_unit * line.product_qty)
        return res

    _columns = {
        'name': fields.char('Description', size=64, required=True),
        'product_qty': fields.float('Quantity', required=True, digits=(16,2)),
        'date_planned': fields.datetime('Scheduled date', required=True),
        'taxes_id': fields.many2many('account.tax', 'purchase_order_taxe', 'ord_id', 'tax_id', 'Taxes'),
        'product_uom': fields.many2one('product.uom', 'Product UOM', required=True),
        'product_id': fields.many2one('product.product', 'Product', domain=[('purchase_ok','=',True)], change_default=True),
        'move_id': fields.many2one('stock.move', 'Reservation', ondelete='set null'),
        'move_dest_id': fields.many2one('stock.move', 'Reservation Destination', ondelete='set null'),
        'price_unit': fields.float('Unit Price', required=True, digits=(16, int(config['price_accuracy']))),
        'price_subtotal': fields.function(_amount_line, method=True, string='Subtotal'),
        'notes': fields.text('Notes'),
        'order_id': fields.many2one('purchase.order', 'Order Ref', select=True, required=True, ondelete='cascade'),
        'account_analytic_id':fields.many2one('account.analytic.account', 'Analytic Account',),
    }
    _defaults = {
        'product_qty': lambda *a: 1.0
    }
    _table = 'purchase_order_line'
    _name = 'purchase.order.line'
    _description = 'Purchase Order lines'
    def copy(self, cr, uid, id, default=None,context={}):
        if not default:
            default = {}
        default.update({'state':'draft', 'move_id':False})
        return super(purchase_order_line, self).copy(cr, uid, id, default, context)

    def product_id_change(self, cr, uid, ids, pricelist, product, qty, uom,
            partner_id, date_order=False):
        if not pricelist:
            raise osv.except_osv(_('No Pricelist !'), _('You have to select a pricelist in the purchase form !\nPlease set one before choosing a product.'))
        if not product:
            return {'value': {'price_unit': 0.0, 'name':'','notes':'', 'product_uom' : False}, 'domain':{'product_uom':[]}}
        prod= self.pool.get('product.product').browse(cr, uid,product)
        lang=False
        if partner_id:
            lang=self.pool.get('res.partner').read(cr, uid, partner_id)['lang']
        context={'lang':lang}

        prod = self.pool.get('product.product').read(cr, uid, product, ['supplier_taxes_id','name','seller_delay','uom_po_id','description_purchase'],context=context)
        prod_uom_po = prod['uom_po_id'][0]
        if not uom:
            uom = prod_uom_po
        if not date_order:
            date_order = time.strftime('%Y-%m-%d')
        price = self.pool.get('product.pricelist').price_get(cr,uid,[pricelist],
                product, qty or 1.0, partner_id, {
                    'uom': uom,
                    'date': date_order,
                    })[pricelist]
        dt = (DateTime.now() + DateTime.RelativeDateTime(days=prod['seller_delay'] or 0.0)).strftime('%Y-%m-%d %H:%M:%S')
        prod_name = self.pool.get('product.product').name_get(cr, uid, [product], context=context)[0][1]

        res = {'value': {'price_unit': price, 'name':prod_name, 'taxes_id':prod['supplier_taxes_id'], 'date_planned': dt,'notes':prod['description_purchase'], 'product_uom': uom}}
        domain = {}

<<<<<<< HEAD
        partner = self.pool.get('res.partner').browse(cr, uid, partner_id)
=======

>>>>>>> 3569e84f
        taxes = self.pool.get('account.tax').browse(cr, uid,prod['supplier_taxes_id'])
        res['value']['taxes_id'] = self.pool.get('account.fiscal.position').map_tax(cr, uid, partner, taxes)

        res2 = self.pool.get('product.uom').read(cr, uid, [uom], ['category_id'])
        res3 = self.pool.get('product.uom').read(cr, uid, [prod_uom_po], ['category_id'])
        domain = {'product_uom':[('category_id','=',res2[0]['category_id'][0])]}
        if res2[0]['category_id'] != res3[0]['category_id']:
            raise osv.except_osv(_('Wrong Product UOM !'), _('You have to select a product UOM in the same category than the purchase UOM of the product'))

        res['domain'] = domain
        return res

    def product_uom_change(self, cr, uid, ids, pricelist, product, qty, uom,
            partner_id, date_order=False):
        res = self.product_id_change(cr, uid, ids, pricelist, product, qty, uom,
                partner_id, date_order=date_order)
        if 'product_uom' in res['value']:
            del res['value']['product_uom']
        if not uom:
            res['value']['price_unit'] = 0.0
        return res
purchase_order_line()

# vim:expandtab:smartindent:tabstop=4:softtabstop=4:shiftwidth=4:
<|MERGE_RESOLUTION|>--- conflicted
+++ resolved
@@ -471,11 +471,7 @@
         res = {'value': {'price_unit': price, 'name':prod_name, 'taxes_id':prod['supplier_taxes_id'], 'date_planned': dt,'notes':prod['description_purchase'], 'product_uom': uom}}
         domain = {}
 
-<<<<<<< HEAD
         partner = self.pool.get('res.partner').browse(cr, uid, partner_id)
-=======
-
->>>>>>> 3569e84f
         taxes = self.pool.get('account.tax').browse(cr, uid,prod['supplier_taxes_id'])
         res['value']['taxes_id'] = self.pool.get('account.fiscal.position').map_tax(cr, uid, partner, taxes)
 
