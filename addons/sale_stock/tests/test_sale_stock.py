# -*- coding: utf-8 -*-
# Part of Odoo. See LICENSE file for full copyright and licensing details.
from openerp.addons.sale.tests.test_sale_common import TestSale


class TestSaleStock(TestSale):
    def test_00_sale_stock_invoice(self):
        """
        Test SO's changes when playing around with stock moves, quants, pack operations, pickings
        and whatever other model there is in stock with "invoice on delivery" products
        """
        inv_obj = self.env['account.invoice']
        self.so = self.env['sale.order'].create({
            'partner_id': self.partner.id,
            'partner_invoice_id': self.partner.id,
            'partner_shipping_id': self.partner.id,
            'order_line': [(0, 0, {'name': p.name, 'product_id': p.id, 'product_uom_qty': 2, 'product_uom': p.uom_id.id, 'price_unit': p.list_price}) for (_, p) in self.products.iteritems()],
            'pricelist_id': self.env.ref('product.list0').id,
            'picking_policy': 'direct',
        })

        # confirm our standard so, check the picking
        self.so.action_confirm()
        self.assertTrue(self.so.picking_ids, 'Sale Stock: no picking created for "invoice on delivery" stockable products')
        # invoice on order
        self.so.action_invoice_create()

        # deliver partially, check the so's invoice_status and delivered quantities
        self.assertEqual(self.so.invoice_status, 'no', 'Sale Stock: so invoice_status should be "nothing to invoice" after invoicing')
        pick = self.so.picking_ids
        pick.force_assign()
        pick.pack_operation_product_ids.write({'qty_done': 1})
        wiz_act = pick.do_new_transfer()
        wiz = self.env[wiz_act['res_model']].browse(wiz_act['res_id'])
        wiz.process()
        self.assertEqual(self.so.invoice_status, 'to invoice', 'Sale Stock: so invoice_status should be "to invoice" after partial delivery')
        del_qties = [sol.qty_delivered for sol in self.so.order_line]
        del_qties_truth = [1.0 if sol.product_id.type in ['product', 'consu'] else 0.0 for sol in self.so.order_line]
        self.assertEqual(del_qties, del_qties_truth, 'Sale Stock: delivered quantities are wrong after partial delivery')
        # invoice on delivery: only stockable products
        inv_id = self.so.action_invoice_create()
        inv_1 = inv_obj.browse(inv_id)
        self.assertTrue(all([il.product_id.invoice_policy == 'delivery' for il in inv_1.invoice_line_ids]),
                        'Sale Stock: invoice should only contain "invoice on delivery" products')

        # complete the delivery and check invoice_status again
        self.assertEqual(self.so.invoice_status, 'no',
                         'Sale Stock: so invoice_status should be "nothing to invoice" after partial delivery and invoicing')
        self.assertEqual(len(self.so.picking_ids), 2, 'Sale Stock: number of pickings should be 2')
        pick_2 = self.so.picking_ids[0]
        pick_2.force_assign()
        pick_2.pack_operation_product_ids.write({'qty_done': 1})
        self.assertIsNone(pick_2.do_new_transfer(), 'Sale Stock: second picking should be final without need for a backorder')
        self.assertEqual(self.so.invoice_status, 'to invoice', 'Sale Stock: so invoice_status should be "to invoice" after complete delivery')
        del_qties = [sol.qty_delivered for sol in self.so.order_line]
        del_qties_truth = [2.0 if sol.product_id.type in ['product', 'consu'] else 0.0 for sol in self.so.order_line]
        self.assertEqual(del_qties, del_qties_truth, 'Sale Stock: delivered quantities are wrong after complete delivery')
        # Without timesheet, we manually set the delivered qty for the product serv_del
        self.so.order_line[1]['qty_delivered'] = 2.0
        inv_id = self.so.action_invoice_create()
        self.assertEqual(self.so.invoice_status, 'invoiced',
                         'Sale Stock: so invoice_status should be "fully invoiced" after complete delivery and invoicing')

    def test_01_sale_stock_order(self):
        """
        Test SO's changes when playing around with stock moves, quants, pack operations, pickings
        and whatever other model there is in stock with "invoice on order" products
        """
        # let's cheat and put all our products to "invoice on order"
        self.so = self.env['sale.order'].create({
            'partner_id': self.partner.id,
            'partner_invoice_id': self.partner.id,
            'partner_shipping_id': self.partner.id,
            'order_line': [(0, 0, {'name': p.name, 'product_id': p.id, 'product_uom_qty': 2, 'product_uom': p.uom_id.id, 'price_unit': p.list_price}) for (_, p) in self.products.iteritems()],
            'pricelist_id': self.env.ref('product.list0').id,
            'picking_policy': 'direct',
        })
        for sol in self.so.order_line:
            sol.product_id.invoice_policy = 'order'
        # confirm our standard so, check the picking
        self.so.action_confirm()
        self.assertTrue(self.so.picking_ids, 'Sale Stock: no picking created for "invoice on order" stockable products')
        # let's do an invoice for a deposit of 5%
        adv_wiz = self.env['sale.advance.payment.inv'].with_context(active_ids=[self.so.id]).create({
            'advance_payment_method': 'percentage',
            'amount': 5.0,
            'product_id': self.env.ref('sale.advance_product_0').id,
        })
        act = adv_wiz.with_context(open_invoices=True).create_invoices()
        inv = self.env['account.invoice'].browse(act['res_id'])
        self.assertEqual(inv.amount_untaxed, self.so.amount_untaxed * 5.0 / 100.0, 'Sale Stock: deposit invoice is wrong')
        self.assertEqual(self.so.invoice_status, 'to invoice', 'Sale Stock: so should be to invoice after invoicing deposit')
        # invoice on order: everything should be invoiced
        self.so.action_invoice_create(final=True)
        self.assertEqual(self.so.invoice_status, 'invoiced', 'Sale Stock: so should be fully invoiced after second invoice')

        # deliver, check the delivered quantities
        pick = self.so.picking_ids
        pick.force_assign()
        pick.pack_operation_product_ids.write({'qty_done': 2})
        self.assertIsNone(pick.do_new_transfer(), 'Sale Stock: complete delivery should not need a backorder')
        del_qties = [sol.qty_delivered for sol in self.so.order_line]
        del_qties_truth = [2.0 if sol.product_id.type in ['product', 'consu'] else 0.0 for sol in self.so.order_line]
        self.assertEqual(del_qties, del_qties_truth, 'Sale Stock: delivered quantities are wrong after partial delivery')
        # invoice on delivery: nothing to invoice
        self.assertFalse(self.so.action_invoice_create(), 'Sale Stock: there should be nothing to invoice')

    def test_02_sale_stock_return(self):
        """
        Test a SO with a product invoiced on delivery. Deliver and invoice the SO, then do a return
        of the picking. Check that a refund invoice is well generated.
        """
        # intial so
        self.partner = self.env.ref('base.res_partner_1')
        self.product = self.env.ref('product.product_delivery_01')
        so_vals = {
            'partner_id': self.partner.id,
            'partner_invoice_id': self.partner.id,
            'partner_shipping_id': self.partner.id,
            'order_line': [(0, 0, {
                'name': self.product.name,
                'product_id': self.product.id,
                'product_uom_qty': 5.0,
                'product_uom': self.product.uom_id.id,
                'price_unit': self.product.list_price})],
            'pricelist_id': self.env.ref('product.list0').id,
        }
        self.so = self.env['sale.order'].create(so_vals)

        # confirm our standard so, check the picking
        self.so.action_confirm()
        self.assertTrue(self.so.picking_ids, 'Sale Stock: no picking created for "invoice on delivery" stockable products')

        # invoice in on delivery, nothing should be invoiced
        self.assertEqual(self.so.invoice_status, 'no', 'Sale Stock: so invoice_status should be "no" instead of "%s".' % self.so.invoice_status)

        # deliver completely
        pick = self.so.picking_ids
        pick.force_assign()
        pick.pack_operation_product_ids.write({'qty_done': 5})
        pick.do_new_transfer()

        # Check quantity delivered
        del_qty = sum(sol.qty_delivered for sol in self.so.order_line)
        self.assertEqual(del_qty, 5.0, 'Sale Stock: delivered quantity should be 5.0 instead of %s after complete delivery' % del_qty)

        # Check invoice
        self.assertEqual(self.so.invoice_status, 'to invoice', 'Sale Stock: so invoice_status should be "to invoice" instead of "%s" before invoicing' % self.so.invoice_status)
        inv_1_id = self.so.action_invoice_create()
        self.assertEqual(self.so.invoice_status, 'invoiced', 'Sale Stock: so invoice_status should be "invoiced" instead of "%s" after invoicing' % self.so.invoice_status)
        self.assertEqual(len(inv_1_id), 1, 'Sale Stock: only one invoice instead of "%s" should be created' % len(inv_1_id))
        self.inv_1 = self.env['account.invoice'].browse(inv_1_id)
        self.assertEqual(self.inv_1.amount_untaxed, self.inv_1.amount_untaxed, 'Sale Stock: amount in SO and invoice should be the same')
        self.inv_1.signal_workflow('invoice_open')

        # Create return picking
        StockReturnPicking = self.env['stock.return.picking']
        default_data = StockReturnPicking.with_context(active_ids=pick.ids, active_id=pick.ids[0]).default_get(['move_dest_exists', 'original_location_id', 'product_return_moves', 'parent_location_id', 'location_id'])
        return_wiz = StockReturnPicking.with_context(active_ids=pick.ids, active_id=pick.ids[0]).create(default_data)
        return_wiz.product_return_moves.quantity = 2.0 # Return only 2
        return_wiz.product_return_moves.to_refund_so = True # Refund these 2
        res = return_wiz.create_returns()
        return_pick = self.env['stock.picking'].browse(res['res_id'])

        # Validate picking
        return_pick.force_assign()
        return_pick.pack_operation_product_ids.write({'qty_done': 2})
        return_pick.do_new_transfer()

        # Check invoice
<<<<<<< HEAD
        self.assertEqual(self.so.invoice_status, 'to invoice', 'Sale Stock: so invoice_status should be "to invoice" instead of "%s" after picking return' % self.so.invoice_status)
        self.assertEqual(self.so.order_line[0].qty_delivered, 3.0, 'Sale Stock: delivered quantity should be 3.0 instead of "%s" after picking return' % self.so.order_line[0].qty_delivered)
        # let's do an invoice with refunds
        adv_wiz = self.env['sale.advance.payment.inv'].with_context(active_ids=[self.so.id]).create({
            'advance_payment_method': 'all',
        })
        adv_wiz.with_context(open_invoices=True).create_invoices()
        self.inv_2 = self.so.invoice_ids.filtered(lambda r: r.state == 'draft')
        self.assertEqual(self.inv_2.invoice_line_ids[0].quantity, 2.0, 'Sale Stock: refund quantity on the invoice should be 2.0 instead of "%s".' % self.inv_2.invoice_line_ids[0].quantity)
        self.assertEqual(self.so.invoice_status, 'no', 'Sale Stock: so invoice_status should be "no" instead of "%s" after invoicing the return' % self.so.invoice_status)
=======
        self.assertEqual(self.so.invoice_status, 'invoiced', 'Sale Stock: so invoice_status should be "invoiced" after picking return')

    def test_03_sale_stock_delivery_partial(self):
        """
        Test a SO with a product invoiced on delivery. Deliver partially and invoice the SO, when
        the SO is set on 'done', the SO should be fully invoiced.
        """
        # intial so
        self.partner = self.env.ref('base.res_partner_1')
        self.product = self.env.ref('product.product_delivery_01')
        so_vals = {
            'partner_id': self.partner.id,
            'partner_invoice_id': self.partner.id,
            'partner_shipping_id': self.partner.id,
            'order_line': [(0, 0, {
                'name': self.product.name,
                'product_id': self.product.id,
                'product_uom_qty': 5.0,
                'product_uom': self.product.uom_id.id,
                'price_unit': self.product.list_price})],
            'pricelist_id': self.env.ref('product.list0').id,
        }
        self.so = self.env['sale.order'].create(so_vals)

        # confirm our standard so, check the picking
        self.so.action_confirm()
        self.assertTrue(self.so.picking_ids, 'Sale Stock: no picking created for "invoice on delivery" stockable products')

        # invoice in on delivery, nothing should be invoiced
        self.assertEqual(self.so.invoice_status, 'no', 'Sale Stock: so invoice_status should be "nothing to invoice"')

        # deliver partially
        pick = self.so.picking_ids
        pick.force_assign()
        pick.pack_operation_product_ids.write({'qty_done': 4})
        backorder_wiz_id = pick.do_new_transfer()['res_id']
        backorder_wiz = self.env['stock.backorder.confirmation'].browse([backorder_wiz_id])
        backorder_wiz.process_cancel_backorder()

        # Check quantity delivered
        del_qty = sum(sol.qty_delivered for sol in self.so.order_line)
        self.assertEqual(del_qty, 4.0, 'Sale Stock: delivered quantity should be 4.0 after partial delivery')

        # Check invoice
        self.assertEqual(self.so.invoice_status, 'to invoice', 'Sale Stock: so invoice_status should be "to invoice" before invoicing')
        inv_1_id = self.so.action_invoice_create()
        self.assertEqual(self.so.invoice_status, 'no', 'Sale Stock: so invoice_status should be "no" after invoicing')
        self.assertEqual(len(inv_1_id), 1, 'Sale Stock: only one invoice should be created')
        self.inv_1 = self.env['account.invoice'].browse(inv_1_id)
        self.assertEqual(self.inv_1.amount_untaxed, self.inv_1.amount_untaxed, 'Sale Stock: amount in SO and invoice should be the same')

        self.so.action_done()
        self.assertEqual(self.so.invoice_status, 'invoiced', 'Sale Stock: so invoice_status should be "invoiced" when set to done')
>>>>>>> 24833272
<|MERGE_RESOLUTION|>--- conflicted
+++ resolved
@@ -168,7 +168,6 @@
         return_pick.do_new_transfer()
 
         # Check invoice
-<<<<<<< HEAD
         self.assertEqual(self.so.invoice_status, 'to invoice', 'Sale Stock: so invoice_status should be "to invoice" instead of "%s" after picking return' % self.so.invoice_status)
         self.assertEqual(self.so.order_line[0].qty_delivered, 3.0, 'Sale Stock: delivered quantity should be 3.0 instead of "%s" after picking return' % self.so.order_line[0].qty_delivered)
         # let's do an invoice with refunds
@@ -179,8 +178,6 @@
         self.inv_2 = self.so.invoice_ids.filtered(lambda r: r.state == 'draft')
         self.assertEqual(self.inv_2.invoice_line_ids[0].quantity, 2.0, 'Sale Stock: refund quantity on the invoice should be 2.0 instead of "%s".' % self.inv_2.invoice_line_ids[0].quantity)
         self.assertEqual(self.so.invoice_status, 'no', 'Sale Stock: so invoice_status should be "no" instead of "%s" after invoicing the return' % self.so.invoice_status)
-=======
-        self.assertEqual(self.so.invoice_status, 'invoiced', 'Sale Stock: so invoice_status should be "invoiced" after picking return')
 
     def test_03_sale_stock_delivery_partial(self):
         """
@@ -232,5 +229,4 @@
         self.assertEqual(self.inv_1.amount_untaxed, self.inv_1.amount_untaxed, 'Sale Stock: amount in SO and invoice should be the same')
 
         self.so.action_done()
-        self.assertEqual(self.so.invoice_status, 'invoiced', 'Sale Stock: so invoice_status should be "invoiced" when set to done')
->>>>>>> 24833272
+        self.assertEqual(self.so.invoice_status, 'invoiced', 'Sale Stock: so invoice_status should be "invoiced" when set to done')