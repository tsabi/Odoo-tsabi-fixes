--- conflicted
+++ resolved
@@ -38,12 +38,7 @@
             else:
                 self.origin = requisition.name
         self.notes = requisition.description
-<<<<<<< HEAD
-        self.date_order = requisition.date_end or fields.Datetime.now()
-=======
         self.date_order = fields.Datetime.now()
-        self.picking_type_id = requisition.picking_type_id.id
->>>>>>> f00c490b
 
         if requisition.type_id.line_copy != 'copy':
             return
