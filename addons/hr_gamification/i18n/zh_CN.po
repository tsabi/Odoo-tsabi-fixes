--- conflicted
+++ resolved
@@ -1,18 +1,3 @@
-<<<<<<< HEAD
-# Chinese (Simplified) translation for openobject-addons
-# Copyright (c) 2014 Rosetta Contributors and Canonical Ltd 2014
-# This file is distributed under the same license as the openobject-addons package.
-# FIRST AUTHOR <EMAIL@ADDRESS>, 2014.
-#
-msgid ""
-msgstr ""
-"Project-Id-Version: openobject-addons\n"
-"Report-Msgid-Bugs-To: FULL NAME <EMAIL@ADDRESS>\n"
-"POT-Creation-Date: 2014-08-14 13:09+0000\n"
-"PO-Revision-Date: 2014-08-18 13:04+0000\n"
-"Last-Translator: FULL NAME <EMAIL@ADDRESS>\n"
-"Language-Team: Chinese (Simplified) <zh_CN@li.org>\n"
-=======
 # Translation of Odoo Server.
 # This file contains the translation of the following modules:
 # * hr_gamification
@@ -31,12 +16,11 @@
 "PO-Revision-Date: 2016-05-29 09:32+0000\n"
 "Last-Translator: liAnGjiA <liangjia@qq.com>\n"
 "Language-Team: Chinese (China) (http://www.transifex.com/odoo/odoo-8/language/zh_CN/)\n"
->>>>>>> b9a006c1
 "MIME-Version: 1.0\n"
 "Content-Type: text/plain; charset=UTF-8\n"
-"Content-Transfer-Encoding: 8bit\n"
-"X-Launchpad-Export-Date: 2014-08-19 07:04+0000\n"
-"X-Generator: Launchpad (build 17156)\n"
+"Content-Transfer-Encoding: \n"
+"Language: zh_CN\n"
+"Plural-Forms: nplurals=1; plural=0;\n"
 
 #. module: hr_gamification
 #: model:ir.actions.act_window,help:hr_gamification.challenge_list_action2
@@ -45,19 +29,12 @@
 "                    Click to create a challenge. \n"
 "                </p>\n"
 "                <p>\n"
-"                    Assign a list of goals to chosen users to evaluate "
-"them.\n"
-"                    The challenge can use a period (weekly, monthly...) for "
-"automatic creation of goals.\n"
-"                    The goals are created for the specified users or member "
-"of the group.\n"
+"                    Assign a list of goals to chosen users to evaluate them.\n"
+"                    The challenge can use a period (weekly, monthly...) for automatic creation of goals.\n"
+"                    The goals are created for the specified users or member of the group.\n"
 "                </p>\n"
 "            "
-<<<<<<< HEAD
-msgstr ""
-=======
 msgstr "<p class=\"oe_view_nocontent_create\">\n新建评估. \n</p>\n<p>\n从选区选择职员作评估.\n被评估职员可由时间段(按周, 按月...)内自动产生的.\n被评估职员必须从特殊用户群组或者成员群组产生.\n</p>"
->>>>>>> b9a006c1
 
 #. module: hr_gamification
 #: model:ir.actions.act_window,help:hr_gamification.goals_menu_groupby_action2
@@ -70,144 +47,149 @@
 "                    Goals can be created automatically by using challenges.\n"
 "                </p>\n"
 "            "
-msgstr ""
+msgstr "<p class=\"oe_view_nocontent_create\">\n                    点击创建一个目标。 \n                </p>\n                <p>\n                    目标及目标类型可被用户定义。\n                    使用任务目标会被自动创建。\n                </p>\n            "
 
 #. module: hr_gamification
 #: model:ir.ui.menu,name:hr_gamification.gamification_badge_menu_hr
 msgid "Badges"
-msgstr ""
+msgstr "标记"
 
 #. module: hr_gamification
 #: view:hr.employee:hr_gamification.hr_hr_employee_view_form
 msgid ""
 "Badges are rewards of good work. Give them to people you believe deserve it."
-msgstr ""
+msgstr "勋章是对良好的工作的奖励。授予您认为应得的那些人"
 
 #. module: hr_gamification
 #: view:gamification.badge.user.wizard:hr_gamification.view_badge_wizard_reward
 msgid "Cancel"
-msgstr ""
+msgstr "取消"
 
 #. module: hr_gamification
 #: model:ir.actions.act_window,name:hr_gamification.challenge_list_action2
 #: model:ir.ui.menu,name:hr_gamification.gamification_challenge_menu_hr
 msgid "Challenges"
-msgstr ""
+msgstr "任务"
 
 #. module: hr_gamification
 #: view:hr.employee:hr_gamification.hr_hr_employee_view_form
 msgid "Click to grant this employee his first badge"
-msgstr ""
+msgstr "点击授予该员工首枚勋章"
 
 #. module: hr_gamification
 #: view:gamification.badge.user.wizard:hr_gamification.view_badge_wizard_reward
 msgid "Describe what they did and why it matters (will be public)"
-msgstr ""
+msgstr "描述他们做了什么及其重要性（将会公开）"
 
 #. module: hr_gamification
 #: field:gamification.badge.user,employee_id:0
 #: field:gamification.badge.user.wizard,employee_id:0
 #: model:ir.model,name:hr_gamification.model_hr_employee
 msgid "Employee"
-msgstr ""
+msgstr "职员"
 
 #. module: hr_gamification
 #: field:hr.employee,badge_ids:0
 msgid "Employee Badges"
-msgstr ""
+msgstr "员工奖章"
 
 #. module: hr_gamification
 #: field:hr.employee,goal_ids:0
 msgid "Employee HR Goals"
-msgstr ""
+msgstr "员工人力资源目标"
 
 #. module: hr_gamification
 #: model:ir.ui.menu,name:hr_gamification.menu_hr_gamification
 msgid "Engagement"
-msgstr ""
+msgstr "承诺"
 
 #. module: hr_gamification
 #: model:ir.model,name:hr_gamification.model_gamification_badge
 msgid "Gamification badge"
-msgstr ""
+msgstr "游戏化勋章"
 
 #. module: hr_gamification
 #: model:ir.model,name:hr_gamification.model_gamification_badge_user
 msgid "Gamification user badge"
-msgstr ""
+msgstr "游戏化用户勋章"
 
 #. module: hr_gamification
 #: view:hr.employee:hr_gamification.hr_hr_employee_view_form
 msgid "Goals"
-msgstr ""
+msgstr "目标"
 
 #. module: hr_gamification
 #: model:ir.actions.act_window,name:hr_gamification.goals_menu_groupby_action2
 #: model:ir.ui.menu,name:hr_gamification.gamification_goal_menu_hr
 msgid "Goals History"
-msgstr ""
+msgstr "历史目标"
 
 #. module: hr_gamification
 #: view:hr.employee:hr_gamification.hr_hr_employee_view_form
 msgid "Grant a Badge"
-msgstr ""
+msgstr "授予奖章"
 
 #. module: hr_gamification
 #: view:gamification.badge:hr_gamification.hr_badge_form_view
 msgid "Granted Employees"
-msgstr ""
+msgstr "授予的职员"
 
 #. module: hr_gamification
 #: field:hr.employee,has_badges:0
 msgid "Has Badges"
-msgstr ""
+msgstr "拥有奖章"
 
 #. module: hr_gamification
 #: view:hr.employee:hr_gamification.hr_hr_employee_view_form
 msgid "Received Badges"
-msgstr ""
+msgstr "回收奖章"
 
 #. module: hr_gamification
 #: view:gamification.badge.user.wizard:hr_gamification.view_badge_wizard_reward
 #: model:ir.actions.act_window,name:hr_gamification.action_reward_wizard
 msgid "Reward Employee"
-msgstr ""
+msgstr "需要奖励的职员"
 
 #. module: hr_gamification
 #: view:gamification.badge.user.wizard:hr_gamification.view_badge_wizard_reward
 msgid "Reward Employee with"
-msgstr ""
+msgstr "奖励给职员"
 
 #. module: hr_gamification
 #: constraint:gamification.badge.user:0
 msgid "The selected employee does not correspond to the selected user."
-msgstr ""
+msgstr "选中的职员和选中的用户不一致"
 
 #. module: hr_gamification
 #: code:addons/hr_gamification/wizard/grant_badge.py:45
 #: code:addons/hr_gamification/wizard/grant_badge.py:48
 #, python-format
 msgid "Warning!"
-msgstr ""
+msgstr "警告！"
 
 #. module: hr_gamification
 #: view:gamification.badge.user.wizard:hr_gamification.view_badge_wizard_reward
 msgid "What are you thank for?"
-msgstr ""
+msgstr "您作何感想？"
 
 #. module: hr_gamification
 #: code:addons/hr_gamification/wizard/grant_badge.py:48
 #, python-format
 msgid "You can not send a badge to yourself"
-msgstr ""
+msgstr "不允许给自己颁发奖章"
 
 #. module: hr_gamification
 #: code:addons/hr_gamification/wizard/grant_badge.py:45
 #, python-format
 msgid "You can send badges only to employees linked to a user."
-msgstr ""
+msgstr "只能将奖章授予存在的职员用户"
+
+#. module: hr_gamification
+#: view:gamification.badge.user.wizard:hr_gamification.view_badge_wizard_reward
+msgid "or"
+msgstr "或"
 
 #. module: hr_gamification
 #: view:hr.employee:hr_gamification.hr_hr_employee_view_form
 msgid "to reward this employee for a good action"
-msgstr ""+msgstr "奖励该职员的突出表现"