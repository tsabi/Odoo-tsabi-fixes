--- conflicted
+++ resolved
@@ -2,38 +2,9 @@
 <openerp>
     <data>
         <record model="ir.ui.view" id="view_calendar_collection_form">
-<<<<<<< HEAD
-        <field name="name">Calendar Collections : Form</field>
-        <field name="model">document.directory</field>
-        <field name="priority">40</field>
-        <field name="type">form</field>
-        <field name="arch" type="xml">
-            <form string="Calendar Collections">
-                <field name="name" select="1" colspan="4"/>
-                <field name="user_id"/>
-                <field name="parent_id"/>
-                <field name="calendar_ids" colspan="4" nolabel="1"/>
-            </form>
-        </field>
-    </record>
-    <record model="ir.ui.view" id="view_calendar_collection_tree">
-        <field name="name">Calendar Collections : Tree</field>
-        <field name="model">document.directory</field>
-        <field name="type">tree</field>
-        <field name="priority">40</field>
-        <field name="arch" type="xml">
-            <tree string="Calendar Collections" toolbar="1">
-                <field name="name"/>
-                <field name="parent_id"/>
-                <field name="user_id"/>
-                <field name="create_date"/>
-                <field name="write_date"/>
-            </tree>
-        </field>
-    </record>
-=======
             <field name="name">Calendar Collections : Form</field>
             <field name="model">document.directory</field>
+            <field name="priority">40</field>
             <field name="type">form</field>
             <field name="arch" type="xml">
                 <form string="Calendar Collections">
@@ -49,16 +20,17 @@
             <field name="name">Calendar Collections : Tree</field>
             <field name="model">document.directory</field>
             <field name="type">tree</field>
+            <field name="priority">40</field>
             <field name="arch" type="xml">
                 <tree string="Calendar Collections" toolbar="1">
                     <field name="name"/>
+                    <field name="parent_id"/>
                     <field name="user_id"/>
                     <field name="create_date"/>
                     <field name="write_date"/>
                 </tree>
             </field>
         </record>
->>>>>>> 241624f2
 
         <record model="ir.actions.act_window" id="action_calendar_collection_form">
             <field name="name">Calendar Collections</field>
@@ -147,24 +119,6 @@
         </record>
 
 
-<<<<<<< HEAD
-    <record model="ir.ui.view" id="view_caldav_tree">
-        <field name="name">Calendar : Tree</field>
-        <field name="model">basic.calendar</field>
-        <field name="type">tree</field>
-        <field name="arch" type="xml">
-            <tree string="Calendars" toolbar="1">
-                <field name="name"/>
-                <field name="type"/>
-                <field name="user_id"/>
-                <field name="collection_id" required="1"/>
-                <field name="has_webcal" groups="base.group_extended" />
-                <field name="calendar_color" groups="base.group_extended" />
-                <field name="calendar_order" groups="base.group_extended" />
-            </tree>
-        </field>
-    </record>
-=======
         <record model="ir.ui.view" id="view_caldav_tree">
             <field name="name">Calendar : Tree</field>
             <field name="model">basic.calendar</field>
@@ -174,12 +128,10 @@
                     <field name="name"/>
                     <field name="type"/>
                     <field name="user_id"/>
-                    <field name="collection_id"/>
-                    <field name="calendar_color" />
-                    <field name="calendar_order"/>
-                    <field name="has_webcal" />
-                    <field name="create_date"/>
-                    <field name="write_date"/>
+                    <field name="collection_id" required="1"/>
+                    <field name="has_webcal" groups="base.group_extended" />
+                    <field name="calendar_color" groups="base.group_extended" />
+                    <field name="calendar_order" groups="base.group_extended" />
                 </tree>
             </field>
         </record>
@@ -211,7 +163,6 @@
             <field name="view_type">form</field>
             <field name="view_mode">tree,form</field>
         </record>
->>>>>>> 241624f2
 
         <record id="action_caldav_view1" model="ir.actions.act_window.view">
             <field eval="10" name="sequence"/>
