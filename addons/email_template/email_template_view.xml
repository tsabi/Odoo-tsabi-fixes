<?xml version="1.0" encoding="UTF-8"?>
<openerp>
    <data>

        <record model="ir.ui.view" id="email_template_form">
            <field name="name">email.template.form</field>
            <field name="model">email.template</field>
            <field name="type">form</field>
            <field name="arch" type="xml">
                <form string="Templates">
                    <field name="name" required="1"/>
                    <field name="model_id" required="1"
                        on_change="onchange_model_id(model_id)"/>
                    <field name="model" invisible="1"/>
                    <notebook colspan="4">
                        <page string="Email Details">
                            <group col="2" colspan="2">
                                <separator string="Addresses" colspan="2"/>
                                <field name="smtp_server_id"/>
                                <field name="email_to" required="1"/>
                                <field name="email_cc"/>
                                <field name="email_bcc"/>
                                <field name="reply_to"/>
                            </group>
                            <group col="2" colspan="2">
                                <separator string="Options" colspan="2"/>
                                <field name="lang" colspan="4" />
                                <field name="user_signature" colspan="4" />
<<<<<<< HEAD
                                <field name="track_campaign_item" colspan="4"/>
=======
                                <field name="auto_delete"/>
>>>>>>> 5be7bbd5
                            </group>
                            <group col="2" colspan="2">
                                <separator colspan="2" string="Email Content"/>
                                <field name="subject" colspan="4" required="1"/>
                                <notebook>
                                    <page string="Body">
                                        <field name="body" colspan="4" nolabel="1"/>
                                    </page>
                                    <!-- <page string="Body (Raw HTML)">
                                        <field name="def_body_html" colspan="4" nolabel="1"/>
                                        <label string="Note: This is Raw HTML." colspan="4"/>
                                    </page> -->
                                </notebook>
                            </group>
                            <group col="4" colspan="2">
                                <notebook>
                                    <page string="Insert Simple Field">
                                        <field name="model_object_field"
                                            domain="[('model_id','=',model_id),('ttype','!=','one2many'),('ttype','!=','many2many')]"
                                            on_change="onchange_sub_model_object_value_field(model_object_field)"
                                            colspan="4"/>
                                        <field name="sub_object" readonly="1" colspan="4"/>
                                        <field name="sub_model_object_field"
                                            domain="[('model_id','=',sub_object),('ttype','!=','one2many'),('ttype','!=','many2many')]"
                                            colspan="4"
                                            attrs="{'readonly':[('sub_object','=',False)],'required':[('sub_object','!=',False)]}"
                                            on_change="onchange_sub_model_object_value_field(model_object_field,sub_model_object_field)"/>
                                        <field name="null_value" colspan="4"
                                            on_change="onchange_sub_model_object_value_field(model_object_field,sub_model_object_field,null_value)" />
                                        <field name="copyvalue" colspan="4"/>
                                    </page>
                                </notebook>
                                <button name="%(wizard_email_template_preview)d" string="Preview Template"
                                    type="action" colspan="4" target="new" icon="gtk-zoom-fit" context="{'template_id':active_id}"/>
                            </group>
                        </page>
                        <page string="Advanced">
                            <group colspan="2" col="2">
                                <group colspan="2" col="2">
                                    <separator string="Actions" colspan="2"/>
                                    <button name="create_action" string="Create Action" type="object" icon="gtk-execute"  colspan="2" attrs="{'invisible':[('ref_ir_act_window','!=',False), ('ref_ir_value','!=',False)]}"/>
                                    <field name="ref_ir_act_window"/>
                                    <field name="ref_ir_value"/>
                                    <button name="unlink_action" string="Delete Action" type="object" icon="gtk-delete" colspan="2" attrs="{'invisible':[('ref_ir_act_window','=',False), ('ref_ir_value','=',False)]}"/>
<<<<<<< HEAD
                                </group>
                                <group colspan="2" col="2">
                                    <separator string="Advanced Options" colspan="2"/>
                                    <field name="message_id"/>
                                    <field name="auto_delete"/>
=======
>>>>>>> 5be7bbd5
                                </group>
                            </group>
                            <group colspan="2" col="2">
                                <separator string="Attachments" colspan="2"/>
                                <notebook>
                                    <page string="Existing files">
                                        <field name="attachment_ids" colspan="4" nolabel="1" height="350"/>
                                    </page>
                                    <page string="Report">
                                        <field name="report_template" colspan="4"
                                            domain="[('model','=',model)]"/>
                                        <field name="report_name" colspan="4" />
                                    </page>
                                </notebook>
                            </group>
                        </page>
                    </notebook>
                </form>
            </field>
        </record>

        <record model="ir.ui.view" id="email_template_tree">
            <field name="name">email.template.tree</field>
            <field name="model">email.template</field>
            <field name="type">tree</field>
            <field name="arch" type="xml">
                <tree string="Templates">
                    <field name="name"/>
                    <field name="smtp_server_id"/>
                    <field name="model_id"/>
                    <field name="email_to"/>
                    <field name="email_cc"/>
                    <field name="email_bcc"/>
                    <field name="subject"/>
                    <field name="user_signature"/>
                    <field name="report_name"/>
                    <button name="%(wizard_email_template_preview)d" string="Preview Template"
                            type="action" target="new" icon="gtk-zoom-fit"/>
                </tree>
            </field>
        </record>

        <record id="view_email_template_search" model="ir.ui.view">
           <field name="name">email.template.search</field>
           <field name="model">email.template</field>
           <field name="type">search</field>
           <field name="arch" type="xml">
               <search string="Templates">
                    <group col="13" colspan="4">
                        <field name="name"/>
                        <field name="model_id"/>
                        <field name="email_to"/>
                        <separator orientation="vertical"/>
                        <field name="lang"/>
                        <field name="subject"/>
                        <field name="report_name"/>
                    </group>
                    <newline/>
                    <group expand="0" string="Group by..." colspan="4" col="10">
                        <filter string="SMTP Server" domain="[]" context="{'group_by':'smtp_server_id'}" icon="terp-folder-orange"/>
                        <separator orientation="vertical"/>
                        <filter string="Model" domain="[]" context="{'group_by':'model_id'}" icon="terp-accessories-archiver"/>
                    </group>
               </search>
           </field>
        </record>

        <record model="ir.actions.act_window" id="action_email_template_tree_all">
            <field name="name">Templates</field>
            <field name="res_model">email.template</field>
            <field name="view_type">form</field>
            <field name="view_mode">form,tree</field>
            <field name="view_id" ref="email_template_tree" />
            <field name="search_view_id" ref="view_email_template_search"/>
        </record>

<<<<<<< HEAD
        <menuitem name="Templates" id="menu_email_template_all_tools"
            parent="mail.menu_email_message_tools" action="action_email_template_tree_all" />

=======
        <menuitem name="Email Templates" id="menu_email_template_all_tools"
            parent="mail.menu_email_message_tools" action="action_email_template_tree_all" />


>>>>>>> 5be7bbd5
    </data>
</openerp><|MERGE_RESOLUTION|>--- conflicted
+++ resolved
@@ -26,11 +26,7 @@
                                 <separator string="Options" colspan="2"/>
                                 <field name="lang" colspan="4" />
                                 <field name="user_signature" colspan="4" />
-<<<<<<< HEAD
-                                <field name="track_campaign_item" colspan="4"/>
-=======
                                 <field name="auto_delete"/>
->>>>>>> 5be7bbd5
                             </group>
                             <group col="2" colspan="2">
                                 <separator colspan="2" string="Email Content"/>
@@ -75,14 +71,6 @@
                                     <field name="ref_ir_act_window"/>
                                     <field name="ref_ir_value"/>
                                     <button name="unlink_action" string="Delete Action" type="object" icon="gtk-delete" colspan="2" attrs="{'invisible':[('ref_ir_act_window','=',False), ('ref_ir_value','=',False)]}"/>
-<<<<<<< HEAD
-                                </group>
-                                <group colspan="2" col="2">
-                                    <separator string="Advanced Options" colspan="2"/>
-                                    <field name="message_id"/>
-                                    <field name="auto_delete"/>
-=======
->>>>>>> 5be7bbd5
                                 </group>
                             </group>
                             <group colspan="2" col="2">
@@ -159,15 +147,9 @@
             <field name="search_view_id" ref="view_email_template_search"/>
         </record>
 
-<<<<<<< HEAD
-        <menuitem name="Templates" id="menu_email_template_all_tools"
-            parent="mail.menu_email_message_tools" action="action_email_template_tree_all" />
-
-=======
         <menuitem name="Email Templates" id="menu_email_template_all_tools"
             parent="mail.menu_email_message_tools" action="action_email_template_tree_all" />
 
 
->>>>>>> 5be7bbd5
     </data>
 </openerp>