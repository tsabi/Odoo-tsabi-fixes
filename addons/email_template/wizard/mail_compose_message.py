--- conflicted
+++ resolved
@@ -142,7 +142,8 @@
         partner_to = rendered_values.pop('partner_to', '')
         if partner_to:
             for partner_id in partner_to.split(','):
-                partner_ids.append(int(partner_id))
+                if partner_id:  # placeholders could generate '', 3, 2 due to some empty field values
+                    partner_ids.append(int(partner_id))
         return partner_ids
 
     def generate_email_for_composer(self, cr, uid, template_id, res_id, context=None):
@@ -153,28 +154,14 @@
         fields = ['subject', 'body_html', 'email_from', 'email_to', 'partner_to', 'email_cc',  'reply_to', 'attachments']
         values = dict((field, template_values[field]) for field in fields if template_values.get(field))
         values['body'] = values.pop('body_html', '')
-<<<<<<< HEAD
-        # transform email_to, email_cc into partner_ids
-        values['partner_ids'] = self._get_or_create_partners_from_values(cr, uid, values, context=context)
-=======
 
         # transform email_to, email_cc into partner_ids
-        partner_ids = set()
-        mails = tools.email_split(values.pop('email_to', '') + ' ' + values.pop('email_cc', ''))
-        for mail in mails:
-            partner_id = self.pool.get('res.partner').find_or_create(cr, uid, mail, context=context)
-            partner_ids.add(partner_id)
-        email_recipients = values.pop('email_recipients', '')
-        if email_recipients:
-            for partner_id in email_recipients.split(','):
-                if partner_id:  # placeholders could generate '', 3, 2 due to some empty field values
-                    partner_ids.add(int(partner_id))
+        partner_ids = self._get_or_create_partners_from_values(cr, uid, values, context=context)
         # legacy template behavior: void values do not erase existing values and the
         # related key is removed from the values dict
         if partner_ids:
             values['partner_ids'] = list(partner_ids)
 
->>>>>>> 914a97f3
         return values
 
     def render_message(self, cr, uid, wizard, res_id, context=None):
