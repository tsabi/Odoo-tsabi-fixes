--- conflicted
+++ resolved
@@ -1,30 +1,22 @@
-# Chinese (Traditional) translation for openobject-addons
-# Copyright (c) 2014 Rosetta Contributors and Canonical Ltd 2014
-# This file is distributed under the same license as the openobject-addons package.
-# FIRST AUTHOR <EMAIL@ADDRESS>, 2014.
-#
+# Translation of Odoo Server.
+# This file contains the translation of the following modules:
+# * sale_journal
+# 
+# Translators:
+# FIRST AUTHOR <EMAIL@ADDRESS>, 2014
 msgid ""
 msgstr ""
-<<<<<<< HEAD
-"Project-Id-Version: openobject-addons\n"
-"Report-Msgid-Bugs-To: FULL NAME <EMAIL@ADDRESS>\n"
-"POT-Creation-Date: 2014-08-14 13:09+0000\n"
-"PO-Revision-Date: 2014-08-14 16:10+0000\n"
-"Last-Translator: FULL NAME <EMAIL@ADDRESS>\n"
-"Language-Team: Chinese (Traditional) <zh_TW@li.org>\n"
-=======
 "Project-Id-Version: Odoo 8.0\n"
 "Report-Msgid-Bugs-To: \n"
 "POT-Creation-Date: 2015-01-21 14:08+0000\n"
 "PO-Revision-Date: 2015-12-04 06:06+0000\n"
 "Last-Translator: Martin Trigaux\n"
 "Language-Team: Chinese (Taiwan) (http://www.transifex.com/odoo/odoo-8/language/zh_TW/)\n"
->>>>>>> 83a4a582
 "MIME-Version: 1.0\n"
 "Content-Type: text/plain; charset=UTF-8\n"
-"Content-Transfer-Encoding: 8bit\n"
-"X-Launchpad-Export-Date: 2014-08-15 07:49+0000\n"
-"X-Generator: Launchpad (build 17156)\n"
+"Content-Transfer-Encoding: \n"
+"Language: zh_TW\n"
+"Plural-Forms: nplurals=1; plural=0;\n"
 
 #. module: sale_journal
 #: field:sale_journal.invoice.type,active:0
@@ -39,7 +31,7 @@
 #. module: sale_journal
 #: field:sale_journal.invoice.type,create_date:0
 msgid "Created on"
-msgstr ""
+msgstr "建立於"
 
 #. module: sale_journal
 #: help:sale.order,invoice_type_id:0
@@ -54,7 +46,7 @@
 #. module: sale_journal
 #: field:sale_journal.invoice.type,id:0
 msgid "ID"
-msgstr ""
+msgstr "ID"
 
 #. module: sale_journal
 #: help:sale_journal.invoice.type,active:0
@@ -85,8 +77,8 @@
 #: model:ir.actions.act_window,help:sale_journal.action_definition_journal_invoice_type
 msgid ""
 "Invoice types are used for partners, sales orders and delivery orders. You "
-"can create a specific invoicing journal to group your invoicing according to "
-"your customer's needs: daily, each Wednesday, monthly, etc."
+"can create a specific invoicing journal to group your invoicing according to"
+" your customer's needs: daily, each Wednesday, monthly, etc."
 msgstr "發票類型用於業務夥伴、銷售訂單及出貨單。您可指定開立發票的日記帳，根據您的客戶需要來分組開立發票：每日、每週三、每月等等。"
 
 #. module: sale_journal
@@ -150,7 +142,13 @@
 msgstr "銷售訂單"
 
 #. module: sale_journal
+#: model:ir.model,name:sale_journal.model_stock_move
+msgid "Stock Move"
+msgstr "庫存調動"
+
+#. module: sale_journal
 #: help:res.partner,property_invoice_type:0
 msgid ""
-"This invoicing type will be used, by default, to invoice the current partner."
+"This invoicing type will be used, by default, to invoice the current "
+"partner."
 msgstr "開立發票給此業務夥伴時，預設使用發票此發票類型。"