<<<<<<< HEAD
# Brazilian Portuguese translation for openobject-addons
# Copyright (c) 2014 Rosetta Contributors and Canonical Ltd 2014
# This file is distributed under the same license as the openobject-addons package.
# FIRST AUTHOR <EMAIL@ADDRESS>, 2014.
#
msgid ""
msgstr ""
"Project-Id-Version: openobject-addons\n"
"Report-Msgid-Bugs-To: FULL NAME <EMAIL@ADDRESS>\n"
"POT-Creation-Date: 2014-08-14 13:08+0000\n"
"PO-Revision-Date: 2014-09-14 01:21+0000\n"
"Last-Translator: Fábio Martinelli - http://zupy.com.br "
"<webmaster@zupy.com.br>\n"
"Language-Team: Brazilian Portuguese <pt_BR@li.org>\n"
=======
# Translation of Odoo Server.
# This file contains the translation of the following modules:
# * hr
# 
# Translators:
# Clemilton Clementino <clemylton@hotmail.com>, 2015
# danimaribeiro <danimaribeiro@gmail.com>, 2015
# danimaribeiro <danimaribeiro@gmail.com>, 2015
# FIRST AUTHOR <EMAIL@ADDRESS>, 2014
# Rodrigo Macedo <rodrigomacedo@rmsolucoeseminformatica.com>, 2015
msgid ""
msgstr ""
"Project-Id-Version: Odoo 8.0\n"
"Report-Msgid-Bugs-To: \n"
"POT-Creation-Date: 2015-01-21 14:07+0000\n"
"PO-Revision-Date: 2016-06-13 12:10+0000\n"
"Last-Translator: Martin Trigaux\n"
"Language-Team: Portuguese (Brazil) (http://www.transifex.com/odoo/odoo-8/language/pt_BR/)\n"
>>>>>>> 5b1beec1
"MIME-Version: 1.0\n"
"Content-Type: text/plain; charset=UTF-8\n"
"Content-Transfer-Encoding: 8bit\n"
"X-Launchpad-Export-Date: 2014-09-14 08:33+0000\n"
"X-Generator: Launchpad (build 17196)\n"

#. module: hr
#: code:addons/hr/hr.py:158
#, python-format
msgid "%s (copy)"
msgstr "%s (cópia)"

#. module: hr
#: model:ir.actions.act_window,help:hr.open_view_employee_list_my
msgid ""
"<p class=\"oe_view_nocontent_create\">\n"
"                Click to add a new employee.\n"
"              </p><p>\n"
"                With just a quick glance on the Odoo employee screen, you\n"
"                can easily find all the information you need for each "
"person;\n"
"                contact data, job position, availability, etc.\n"
"              </p>\n"
"            "
msgstr ""
"<p class=\"oe_view_nocontent_create\">\n"
"                Clique para adicionar um novo funcionário.\n"
"              </p><p>\n"
"                Olhando rapidamente na tela de funcionários do Odoo, você\n"
"                pode facilmente encontrar todas as informações de cada "
"pessoa;\n"
"                dados de contato, cargo, disponibilidade, etc.\n"
"              </p>\n"
"            "

#. module: hr
#: model:ir.actions.act_window,help:hr.open_module_tree_department
msgid ""
"<p class=\"oe_view_nocontent_create\">\n"
"                Click to create a department.\n"
"              </p><p>\n"
"                Odoo's department structure is used to manage all documents\n"
"                related to employees by departments: expenses, timesheets,\n"
"                leaves and holidays, recruitments, etc.\n"
"              </p>\n"
"            "
msgstr ""
"<p class=\"oe_view_nocontent_create\">\n"
"                Clique para criar um novo departamento.\n"
"              </p><p>\n"
"                No Odoo, a estrutura de departamento é usada pra gerenciar "
"todos os documentos\n"
"                relacionado aos funcionários por departamentos: despesas, "
"planilha de horas,\n"
"                licença e feriados, recrutamento, etc.\n"
"              </p>\n"
"            "

#. module: hr
#: model:ir.actions.act_window,help:hr.view_department_form_installer
msgid ""
"<p class=\"oe_view_nocontent_create\">\n"
"                Click to define a new department.\n"
"              </p><p>\n"
"                Your departments structure is used to manage all documents\n"
"                related to employees by departments: expenses and "
"timesheets,\n"
"                leaves and holidays, recruitments, etc.\n"
"              </p>\n"
"            "
<<<<<<< HEAD
msgstr ""
"<p class=\"oe_view_nocontent_create\">\n"
"                Clique para definir um novo departamento.\n"
"              </p><p>\n"
"           A estrutura de departamento é usado para gerenciar todos os "
"documentos\n"
"                 relacionados aos funcionários pelos departamentos: "
"despesas, planilhas,\n"
"                 folgas e férias, recrutamentos, etc\n"
"              </p>\n"
"            "
=======
msgstr "<p class=\"oe_view_nocontent_create\">\n                Clique para definir um novo departamento.\n              </p><p>\n           A estrutura de departamento é usado para gerenciar todos os documentos\n                 relacionados aos funcionários pelos departamentos: despesas, planilhas,\n                 folgas e férias, recrutamentos, etc\n              </p>\n            "
>>>>>>> 5b1beec1

#. module: hr
#: model:ir.actions.act_window,help:hr.action_hr_job
msgid ""
"<p class=\"oe_view_nocontent_create\">\n"
"                Click to define a new job position.\n"
"              </p><p>\n"
"                Job Positions are used to define jobs and their "
"requirements.\n"
"                You can keep track of the number of employees you have per "
"job\n"
"                position and follow the evolution according to what you "
"planned\n"
"                for the future.\n"
"              </p><p>\n"
"                You can attach a survey to a job position. It will be used "
"in\n"
"                the recruitment process to evaluate the applicants for this "
"job\n"
"                position.\n"
"              </p>\n"
"            "
<<<<<<< HEAD
msgstr ""
"<p class=\"oe_view_nocontent_create\">\n"
"                Clique para definir um novo cargo\n"
"              </p><p>\n"
"Cargos são usados ​​para definir os trabalhos e os seus requisitos.\n"
"                 Você pode manter o controle do número de funcionários que "
"você tem por cargo\n"
"                 posicionar e acompanhar a evolução de acordo com o que foi "
"planejado\n"
"                 para o futuro.\n"
"              </p><p>\n"
"Você pode anexar uma pesquisa para um cargo. Será usado no processo de\n"
"seleção para avaliar os candidatos para esta posição de trabalho.\n"
"              </p>\n"
"            "
=======
msgstr "<p class=\"oe_view_nocontent_create\">\n                Clique para definir um novo cargo\n              </p><p>\nCargos são usados ​​para definir os trabalhos e os seus requisitos.\n                 Você pode manter o controle do número de funcionários que você tem por cargo\n                 posicionar e acompanhar a evolução de acordo com o que foi planejado\n                 para o futuro.\n              </p><p>\nVocê pode anexar uma pesquisa para um cargo. Será usado no processo de\nseleção para avaliar os candidatos para esta posição de trabalho.\n              </p>\n            "
>>>>>>> 5b1beec1

#. module: hr
#: view:hr.employee:hr.view_employee_form
msgid "Active"
msgstr "Ativo"

#. module: hr
#: view:hr.config.settings:hr.view_human_resources_configuration
msgid "Additional Features"
msgstr "Características Adicionais"

#. module: hr
#: field:hr.config.settings,module_account_analytic_analysis:0
msgid ""
"Allow invoicing based on timesheets (the sale application will be installed)"
msgstr ""
"Permite o faturamento baseado em planilha de horas (a aplicação de vendas "
"será instalada)"

#. module: hr
#: field:hr.config.settings,module_hr_timesheet_sheet:0
msgid "Allow timesheets validation by managers"
msgstr "Permite validação da planilha de horas por gerentes"

#. module: hr
#: view:hr.config.settings:hr.view_human_resources_configuration
msgid "Apply"
msgstr "Aplicar"

#. module: hr
#: model:ir.ui.menu,name:hr.menu_open_view_attendance_reason_new_config
msgid "Attendance"
msgstr "Freqüência"

#. module: hr
#: field:hr.employee,bank_account_id:0
msgid "Bank Account Number"
msgstr "Número da Conta Bancária"

#. module: hr
#: view:hr.employee:hr.view_employee_form
msgid "Birth"
msgstr "Nascimento"

#. module: hr
#: help:hr.job,state:0
msgid ""
"By default 'Closed', set it to 'In Recruitment' if recruitment process is "
"going on for this job position."
msgstr ""
"Por padrão 'Concluído', defina para 'Em Recrutamento' se o processo de "
"recrutamento está ocorrendo para este cargo."

#. module: hr
#: view:hr.config.settings:hr.view_human_resources_configuration
msgid "Cancel"
msgstr "Cancelar"

#. module: hr
#: field:hr.employee.category,child_ids:0
msgid "Child Categories"
msgstr "Categorias Filha"

#. module: hr
#: field:hr.department,child_ids:0
msgid "Child Departments"
msgstr "Departamentos filho (Subordinados)"

#. module: hr
#: view:hr.employee:hr.view_employee_form
msgid "Citizenship & Other Info"
msgstr "Cidadania & Outras Informações"

#. module: hr
#: field:hr.employee,city:0
msgid "City"
msgstr "Cidade"

#. module: hr
#: view:hr.employee:hr.view_employee_filter
#: field:hr.employee,coach_id:0
msgid "Coach"
msgstr "Treinador"

#. module: hr
#: field:hr.employee,color:0
msgid "Color Index"
msgstr "Índice de Cores"

#. module: hr
#: view:hr.department:hr.view_department_tree
msgid "Companies"
msgstr "Empresas"

#. module: hr
#: field:hr.department,company_id:0
#: view:hr.employee:hr.view_employee_filter
#: view:hr.job:hr.view_job_filter
#: field:hr.job,company_id:0
msgid "Company"
msgstr "Empresa"

#. module: hr
#: model:ir.ui.menu,name:hr.menu_hr_configuration
msgid "Configuration"
msgstr "Configuração"

#. module: hr
#: view:hr.config.settings:hr.view_human_resources_configuration
#: model:ir.actions.act_window,name:hr.action_human_resources_configuration
msgid "Configure Human Resources"
msgstr "Configurar Recursos Humanos"

#. module: hr
#: view:hr.employee:hr.view_employee_form
msgid "Contact Information"
msgstr "Informações do contato"

#. module: hr
#: view:hr.config.settings:hr.view_human_resources_configuration
msgid "Contracts"
msgstr "Contratos"

#. module: hr
#: model:ir.actions.act_window,name:hr.view_department_form_installer
msgid "Create Your Departments"
msgstr "Crie Seus Departamentos"

#. module: hr
#: field:hr.config.settings,create_uid:0
#: field:hr.department,create_uid:0
#: field:hr.employee,create_uid:0
#: field:hr.employee.category,create_uid:0
#: field:hr.job,create_uid:0
msgid "Created by"
msgstr "Criado por"

#. module: hr
#: field:hr.config.settings,create_date:0
#: field:hr.department,create_date:0
#: field:hr.employee,create_date:0
#: field:hr.employee.category,create_date:0
#: field:hr.job,create_date:0
msgid "Created on"
msgstr "Criado em"

#. module: hr
#: field:hr.job,no_of_employee:0
msgid "Current Number of Employees"
msgstr "Número de Funcionários Atuais"

#. module: hr
#: field:hr.employee,birthday:0
msgid "Date of Birth"
msgstr "Data de Nascimento"

#. module: hr
#: help:hr.employee,message_last_post:0
#: help:hr.job,message_last_post:0
msgid "Date of the last message posted on the record."
msgstr "Data da última mensagem para o registro."

#. module: hr
#: view:hr.department:hr.view_department_filter
#: view:hr.employee:hr.view_employee_filter
#: field:hr.employee,department_id:0
#: view:hr.job:hr.view_job_filter
#: field:hr.job,department_id:0
msgid "Department"
msgstr "Departamento"

#. module: hr
#: field:hr.department,name:0
msgid "Department Name"
msgstr "Nome do Departamento"

#. module: hr
#: view:hr.department:hr.view_department_filter
#: model:ir.actions.act_window,name:hr.open_module_tree_department
#: model:ir.ui.menu,name:hr.menu_hr_department_tree
msgid "Departments"
msgstr "Departamentos"

#. module: hr
#: field:res.users,display_employees_suggestions:0
msgid "Display Employees Suggestions"
msgstr "Exibir Sugestões dos Funcionários"

#. module: hr
#: selection:hr.employee,marital:0
msgid "Divorced"
msgstr "Divorciado(a)"

#. module: hr
#: field:hr.config.settings,module_hr_gamification:0
msgid "Drive engagement with challenges and badges"
msgstr ""

#. module: hr
#: view:hr.employee:hr.view_employee_form
#: model:ir.model,name:hr.model_hr_employee
msgid "Employee"
msgstr "Funcionário"

#. module: hr
#: view:hr.employee.category:hr.view_employee_category_form
#: model:ir.model,name:hr.model_hr_employee_category
msgid "Employee Category"
msgstr "Categoria de Funcionários"

#. module: hr
#: field:hr.employee.category,name:0
msgid "Employee Tag"
msgstr "Marcador de Funcionário"

#. module: hr
#: model:ir.actions.act_window,name:hr.open_view_categ_form
#: model:ir.ui.menu,name:hr.menu_view_employee_category_form
msgid "Employee Tags"
msgstr "Marcadores de Funcionário"

#. module: hr
#: help:hr.employee,bank_account_id:0
msgid "Employee bank salary account"
msgstr "Conta Bancária para Salário do Funcionário"

#. module: hr
#: view:hr.employee:hr.view_employee_filter
#: view:hr.employee:hr.view_employee_tree
#: view:hr.employee:hr.view_partner_tree2
#: field:hr.employee.category,employee_ids:0
#: field:hr.job,employee_ids:0
#: model:ir.actions.act_window,name:hr.hr_employee_normal_action_tree
#: model:ir.actions.act_window,name:hr.open_view_employee_list
#: model:ir.actions.act_window,name:hr.open_view_employee_list_my
#: model:ir.ui.menu,name:hr.menu_open_view_employee_list_my
msgid "Employees"
msgstr "Funcionários"

#. module: hr
#: view:hr.employee.category:hr.view_employee_category_list
#: view:hr.employee.category:hr.view_employee_category_tree
msgid "Employees Categories"
msgstr "Categorias de Funcionários"

#. module: hr
#: model:ir.actions.act_window,name:hr.open_view_employee_tree
msgid "Employees Structure"
msgstr "Estrutura de Funcionários"

#. module: hr
#: constraint:hr.employee.category:0
msgid "Error! You cannot create recursive Categories."
msgstr "Erro! Você não pode criar categorias recursivas"

#. module: hr
#: constraint:hr.department:0
msgid "Error! You cannot create recursive departments."
msgstr "Erro! Você não pode criar departamentos recursivos."

#. module: hr
#: constraint:hr.employee:0
msgid "Error! You cannot create recursive hierarchy of Employee(s)."
msgstr "Erro! Você não pode criar hierarquias recursivas para Funcionários"

#. module: hr
#: field:hr.job,no_of_recruitment:0
msgid "Expected New Employees"
msgstr "Novos Funcionários Esperados"

#. module: hr
#: help:hr.job,expected_employees:0
msgid ""
"Expected number of employees for this job position after new recruitment."
msgstr ""
"Número de empregados para esta posição após o novo processo de contratação."

#. module: hr
#: selection:hr.employee,gender:0
msgid "Female"
msgstr "Feminino"

#. module: hr
#. openerp-web
#: code:addons/hr/static/src/xml/suggestions.xml:29
#: view:hr.employee:hr.hr_kanban_view_employees
#, python-format
msgid "Follow"
msgstr "Seguir"

#. module: hr
#: field:hr.employee,message_follower_ids:0
#: field:hr.job,message_follower_ids:0
msgid "Followers"
msgstr "Seguidores"

#. module: hr
#: view:hr.employee:hr.hr_kanban_view_employees
msgid "Following"
msgstr "Seguindo"

#. module: hr
#: field:hr.employee,gender:0
msgid "Gender"
msgstr "Sexo"

#. module: hr
#: view:hr.employee:hr.view_employee_filter
#: view:hr.job:hr.view_job_filter
msgid "Group By"
msgstr "Agrupar por"

#. module: hr
#: view:hr.employee:hr.view_employee_form
msgid "HR Settings"
msgstr "Configurações de RH"

#. module: hr
#: field:hr.job,no_of_hired_employee:0
msgid "Hired Employees"
msgstr "Funcionários Contratados"

#. module: hr
#: help:hr.employee,message_summary:0
#: help:hr.job,message_summary:0
msgid ""
"Holds the Chatter summary (number of messages, ...). This summary is "
"directly in html format in order to be inserted in kanban views."
msgstr ""
"Contém o resumo da conversação (número de mensagens, ...). Este resumo é "
"gerado diretamente em formato HTML para que possa ser inserido nas visões "
"kanban."

#. module: hr
#: field:hr.employee,address_home_id:0
msgid "Home Address"
msgstr "Endereço Residencial"

#. module: hr
#: model:ir.ui.menu,name:hr.menu_hr_main
#: model:ir.ui.menu,name:hr.menu_hr_reporting
#: model:ir.ui.menu,name:hr.menu_hr_root
#: model:ir.ui.menu,name:hr.menu_human_resources_configuration
msgid "Human Resources"
msgstr "Recursos Humanos"

#. module: hr
#: view:hr.config.settings:hr.view_human_resources_configuration
msgid "Human Resources Management"
msgstr "Gestão de Recursos Humanos"

#. module: hr
#: field:hr.config.settings,id:0
#: field:hr.department,id:0
#: field:hr.employee,id:0
#: field:hr.employee.category,id:0
#: field:hr.job,id:0
msgid "ID"
msgstr "ID"

#. module: hr
#: field:hr.employee,identification_id:0
msgid "Identification No"
msgstr "No de Identificação"

#. module: hr
#: help:hr.employee,message_unread:0
#: help:hr.job,message_unread:0
msgid "If checked new messages require your attention."
msgstr "Se marcado novas mensagens solicitarão sua atenção."

#. module: hr
#: view:hr.job:hr.view_job_filter
msgid "In Position"
msgstr "Em Posição"

#. module: hr
#: view:hr.job:hr.view_job_filter
msgid "In Recruitment"
msgstr "Em Recrutamento"

#. module: hr
#: field:hr.config.settings,module_hr_attendance:0
msgid "Install attendances feature"
msgstr "Instalar o recurso atendimentos"

#. module: hr
#: view:hr.config.settings:hr.view_human_resources_configuration
msgid "Install your country's payroll"
msgstr "Instala a Folha de Pagamentos"

#. module: hr
#: field:hr.employee,message_is_follower:0
#: field:hr.job,message_is_follower:0
msgid "Is a Follower"
msgstr "É um Seguidor"

#. module: hr
#: view:hr.employee:hr.view_employee_filter
#: view:hr.job:hr.view_hr_job_form
#: view:hr.job:hr.view_hr_job_tree
#: view:hr.job:hr.view_job_filter
msgid "Job"
msgstr "Função"

#. module: hr
#: field:hr.job,description:0
msgid "Job Description"
msgstr "Descrição da função"

#. module: hr
#: field:hr.job,name:0
msgid "Job Name"
msgstr "Nome da Função"

#. module: hr
#: model:ir.model,name:hr.model_hr_job
msgid "Job Position"
msgstr "Cargo"

#. module: hr
#: model:ir.actions.act_window,name:hr.action_hr_job
#: model:ir.ui.menu,name:hr.menu_hr_job_position
msgid "Job Positions"
msgstr "Cargos"

#. module: hr
#: field:hr.employee,job_id:0
msgid "Job Title"
msgstr "Função"

#. module: hr
#: field:hr.department,jobs_ids:0
#: view:hr.job:hr.view_job_filter
msgid "Jobs"
msgstr "Trabalhos"

#. module: hr
#: field:hr.employee,message_last_post:0
#: field:hr.job,message_last_post:0
msgid "Last Message Date"
msgstr "Data da última mensagem"

#. module: hr
#: field:hr.config.settings,write_uid:0
#: field:hr.department,write_uid:0
#: field:hr.employee,write_uid:0
#: field:hr.employee.category,write_uid:0
#: field:hr.job,write_uid:0
msgid "Last Updated by"
msgstr "Última atualização por"

#. module: hr
#: field:hr.config.settings,write_date:0
#: field:hr.department,write_date:0
#: field:hr.employee,write_date:0
#: field:hr.employee.category,write_date:0
msgid "Last Updated on"
msgstr "Última atualização em"

#. module: hr
#: field:hr.employee,last_login:0
msgid "Latest Connection"
msgstr "Conexão mais recente"

#. module: hr
#: view:hr.job:hr.view_hr_job_form
msgid "Launch Recruitment"
msgstr "Lançar Recrutamento"

#. module: hr
#: model:ir.ui.menu,name:hr.menu_open_view_attendance_reason_config
msgid "Leaves"
msgstr "Folgas"

#. module: hr
#: field:hr.employee,login:0
msgid "Login"
msgstr "Nome de acesso"

#. module: hr
#: selection:hr.employee,gender:0
msgid "Male"
msgstr "Masculino"

#. module: hr
#: field:hr.config.settings,module_hr_expense:0
msgid "Manage employees expenses"
msgstr "Gestão de despesas de funcionários"

#. module: hr
#: field:hr.config.settings,module_hr_holidays:0
msgid "Manage holidays, leaves and allocation requests"
msgstr "Gestão de Folgas, Férias e Pedidos de alocação"

#. module: hr
#: field:hr.config.settings,module_hr_payroll:0
msgid "Manage payroll"
msgstr "Gerenciar folha de pagamentos"

#. module: hr
#: field:hr.config.settings,module_hr_recruitment:0
msgid "Manage the recruitment process"
msgstr "Gestão do processo de seleção"

#. module: hr
#: field:hr.config.settings,module_hr_timesheet:0
msgid "Manage timesheets"
msgstr "Gerenciar Planilha de Horas"

#. module: hr
#: field:hr.department,manager_id:0
#: view:hr.employee:hr.view_employee_filter
#: field:hr.employee,parent_id:0
msgid "Manager"
msgstr "Gerente"

#. module: hr
#: field:hr.employee,marital:0
msgid "Marital Status"
msgstr "Estado civil"

#. module: hr
#: selection:hr.employee,marital:0
msgid "Married"
msgstr "Casado(a)"

#. module: hr
#: field:hr.employee,image_medium:0
msgid "Medium-sized photo"
msgstr "Foto de tamanho médio"

#. module: hr
#: help:hr.employee,image_medium:0
msgid ""
"Medium-sized photo of the employee. It is automatically resized as a "
"128x128px image, with aspect ratio preserved. Use this field in form views "
"or some kanban views."
msgstr ""
"Foto média do funcionário. Será automaticamente redimensionado para 128x128 "
"px, mantendo o aspecto. Use este campo em visões de formulário ou kanban."

#. module: hr
#: field:hr.department,member_ids:0
msgid "Members"
msgstr "Membros"

#. module: hr
#: field:hr.employee,message_ids:0
#: field:hr.job,message_ids:0
msgid "Messages"
msgstr "Mensagens"

#. module: hr
#: help:hr.employee,message_ids:0
#: help:hr.job,message_ids:0
msgid "Messages and communication history"
msgstr "Histórico de mensagens e comunicação"

#. module: hr
#: field:hr.department,complete_name:0
#: field:hr.employee,name_related:0
#: field:hr.employee.category,complete_name:0
msgid "Name"
msgstr "Nome"

#. module: hr
#: field:hr.employee,country_id:0
msgid "Nationality"
msgstr "Nacionalidade"

#. module: hr
#: field:hr.department,note:0
msgid "Note"
msgstr "Observação"

#. module: hr
#: field:hr.employee,notes:0
msgid "Notes"
msgstr "Observações"

#. module: hr
#: help:hr.job,no_of_employee:0
msgid "Number of employees currently occupying this job position."
msgstr "Número de empregados atualmente ocupando esta posição"

#. module: hr
#: sql_constraint:hr.job:0
msgid ""
"Number of hired employee must be less than expected number of employee in "
"recruitment."
msgstr ""
"O número de funcionários contratados deve ser menor do que o número de "
"funcionários esperados no recrutamento."

#. module: hr
#: help:hr.job,no_of_hired_employee:0
msgid ""
"Number of hired employees for this job position during recruitment phase."
msgstr ""
"Número de funcionários contratados para este cargo durante a fase de "
"recrutamento."

#. module: hr
#: help:hr.job,no_of_recruitment:0
msgid "Number of new employees you expect to recruit."
msgstr "Número de novos funcionários a serem contratados."

#. module: hr
#: field:hr.employee,work_location:0
msgid "Office Location"
msgstr "Localização do escritório"

#. module: hr
#: model:ir.actions.client,name:hr.action_client_hr_menu
msgid "Open HR Menu"
msgstr "Abrir Menu RH"

#. module: hr
#: field:hr.config.settings,module_hr_evaluation:0
msgid "Organize employees periodic evaluation"
msgstr "Organizar avaliação periódica dos funcionários"

#. module: hr
#: field:hr.employee,otherid:0
msgid "Other Id"
msgstr "Outro ID"

#. module: hr
#: view:hr.employee:hr.view_employee_form
msgid "Other Information ..."
msgstr "Outras informações"

#. module: hr
#: field:hr.department,parent_id:0
msgid "Parent Department"
msgstr "Departamento pai"

#. module: hr
#: field:hr.employee.category,parent_id:0
msgid "Parent Employee Tag"
msgstr "Marcador de Funcionário"

#. module: hr
#: field:hr.employee,passport_id:0
msgid "Passport No"
msgstr "Nro do Passaporte"

#. module: hr
#: model:ir.actions.act_window,name:hr.open_payroll_modules
msgid "Payroll"
msgstr "Folha de Pagamento"

#. module: hr
#: view:hr.employee:hr.view_employee_form
msgid "Personal Information"
msgstr "Informações Pessoais"

#. module: hr
#: field:hr.employee,image:0
msgid "Photo"
msgstr "Foto"

#. module: hr
#: view:hr.employee:hr.view_employee_form
msgid "Position"
msgstr "Posição"

#. module: hr
#: view:hr.employee:hr.view_employee_form
msgid "Public Information"
msgstr "Informação Pública"

#. module: hr
#: field:hr.config.settings,module_hr_contract:0
msgid "Record contracts per employee"
msgstr "Registra contratos por funcionários"

#. module: hr
#: selection:hr.job,state:0
msgid "Recruitment Closed"
msgstr "Recrutamento Concluído"

#. module: hr
#: selection:hr.job,state:0
msgid "Recruitment in Progress"
msgstr "Recrutamento em Andamento"

#. module: hr
#: view:hr.employee:hr.view_employee_form
msgid "Related User"
msgstr "Usuário relacionado"

#. module: hr
#: field:res.users,employee_ids:0
msgid "Related employees"
msgstr "Funcionários Relacionados"

#. module: hr
#: model:ir.ui.menu,name:hr.menu_hr_reporting_timesheet
msgid "Reports"
msgstr "Relatórios"

#. module: hr
#: field:hr.job,requirements:0
msgid "Requirements"
msgstr "Pré-requisitos"

#. module: hr
#: field:hr.employee,resource_id:0
msgid "Resource"
msgstr "Recurso"

#. module: hr
#: field:hr.employee,sinid:0
msgid "SIN No"
msgstr "No SIN"

#. module: hr
#: field:hr.employee,ssnid:0
msgid "SSN No"
msgstr "No SSN"

#. module: hr
#: selection:hr.employee,marital:0
msgid "Single"
msgstr "Solteiro(a)"

#. module: hr
#: field:hr.employee,image_small:0
msgid "Small-sized photo"
msgstr "Foto pequena"

#. module: hr
#: help:hr.employee,image_small:0
msgid ""
"Small-sized photo of the employee. It is automatically resized as a 64x64px "
"image, with aspect ratio preserved. Use this field anywhere a small image is "
"required."
msgstr ""
"Foto pequena do funcionário. Será automaticamente redimensionada para 64x64 "
"px mantendo o aspecto. Use este campo em qualquer lugar que uma imagem "
"miniatura for necessária."

#. module: hr
#: help:hr.employee,sinid:0
msgid "Social Insurance Number"
msgstr "Número do Seguro Social"

#. module: hr
#: help:hr.employee,ssnid:0
msgid "Social Security Number"
msgstr "Número do Seguro Social"

#. module: hr
#: view:hr.employee:hr.view_employee_form
#: view:hr.job:hr.view_job_filter
#: field:hr.job,state:0
msgid "Status"
msgstr "Situação"

#. module: hr
#: view:hr.job:hr.view_hr_job_form
msgid "Stop Recruitment"
msgstr "Parar Recrutamento"

#. module: hr
#: model:ir.actions.act_window,name:hr.action2
msgid "Subordinate Hierarchy"
msgstr "Subordinação hierárquica"

#. module: hr
#: field:hr.employee,child_ids:0
msgid "Subordinates"
msgstr "Subordinados"

#. module: hr
#. openerp-web
#: code:addons/hr/static/src/xml/suggestions.xml:15
#, python-format
msgid "Suggested Employees"
msgstr "Funcionários Sugeridos"

#. module: hr
#: field:hr.employee,message_summary:0
#: field:hr.job,message_summary:0
msgid "Summary"
msgstr "Resumo"

#. module: hr
#: field:hr.employee,category_ids:0
msgid "Tags"
msgstr "Marcadores"

#. module: hr
#: view:hr.config.settings:hr.view_human_resources_configuration
msgid "Talent Management"
msgstr "Gestão de Talentos"

#. module: hr
#: sql_constraint:hr.job:0
msgid ""
"The name of the job position must be unique per department in company!"
msgstr "O nome do cargo precisa ser único por departamento na empresa!"

#. module: hr
#: help:hr.employee,image:0
msgid ""
"This field holds the image used as photo for the employee, limited to "
"1024x1024px."
msgstr ""
"Este campo guarda a imagem usada como foto do funcionário, limitada para "
"1024x1024px."

#. module: hr
#: help:hr.config.settings,module_account_analytic_analysis:0
msgid ""
"This installs the module account_analytic_analysis, which will install sales "
"management too."
msgstr ""
"Isto instala o módulo account_analytic_analysis, que irá instalar também a "
"gestão de vendas."

#. module: hr
#: help:hr.config.settings,module_hr_attendance:0
msgid "This installs the module hr_attendance."
msgstr "Isto instala o módulo hr_attendance."

#. module: hr
#: help:hr.config.settings,module_hr_contract:0
msgid "This installs the module hr_contract."
msgstr "Isto instala o módulo hr_contract."

#. module: hr
#: help:hr.config.settings,module_hr_evaluation:0
msgid "This installs the module hr_evaluation."
msgstr "Isto instala o módulo hr_evaluation."

#. module: hr
#: help:hr.config.settings,module_hr_expense:0
msgid "This installs the module hr_expense."
msgstr "Isto instala o módulo hr_expense"

#. module: hr
#: help:hr.config.settings,module_hr_gamification:0
msgid "This installs the module hr_gamification."
msgstr "Isto instala o módulo hr_gamification."

#. module: hr
#: help:hr.config.settings,module_hr_holidays:0
msgid "This installs the module hr_holidays."
msgstr "Isto instala o módulo hr_holidays"

#. module: hr
#: help:hr.config.settings,module_hr_payroll:0
msgid "This installs the module hr_payroll."
msgstr "Isto instala o módulo hr_payroll."

#. module: hr
#: help:hr.config.settings,module_hr_recruitment:0
msgid "This installs the module hr_recruitment."
msgstr "Isto instala o módulo hr_recruitment."

#. module: hr
#: help:hr.config.settings,module_hr_timesheet:0
msgid "This installs the module hr_timesheet."
msgstr "Isto instala o módulo hr_timesheet."

#. module: hr
#: help:hr.config.settings,module_hr_timesheet_sheet:0
msgid "This installs the module hr_timesheet_sheet."
msgstr "Isto instala o módulo hr_timesheet_sheet."

#. module: hr
#: view:hr.config.settings:hr.view_human_resources_configuration
msgid "Time Tracking"
msgstr "Apontamento de Tempo"

#. module: hr
#: field:hr.job,expected_employees:0
msgid "Total Forecasted Employees"
msgstr "Total de Funcionários Previstos"

#. module: hr
#: view:hr.employee:hr.hr_kanban_view_employees
msgid "Unfollow"
msgstr "Deixar de seguir"

#. module: hr
#: field:hr.employee,message_unread:0
#: field:hr.job,message_unread:0
msgid "Unread Messages"
msgstr "Mensagens não lidas"

#. module: hr
#: field:hr.job,write_date:0
msgid "Update Date"
msgstr "Data de Atualização"

#. module: hr
#: model:ir.model,name:hr.model_res_users
msgid "Users"
msgstr "Usuários"

#. module: hr
#: code:addons/hr/hr.py:273
#, python-format
msgid "Welcome to %s! Please help him/her take the first steps with Odoo!"
msgstr ""
"Bem vindo a %s! Por favor ajude-o com os primeiros passos com o Odoo!"

#. module: hr
#: selection:hr.employee,marital:0
msgid "Widower"
msgstr "Viúvo"

#. module: hr
#: field:hr.employee,work_email:0
msgid "Work Email"
msgstr "E-mail profissional"

#. module: hr
#: field:hr.employee,mobile_phone:0
msgid "Work Mobile"
msgstr "Celular Comercial"

#. module: hr
#: field:hr.employee,work_phone:0
msgid "Work Phone"
msgstr "Telefone comercial"

#. module: hr
#: field:hr.employee,address_id:0
msgid "Working Address"
msgstr "Endereço comercial"

#. module: hr
#: view:hr.department:hr.view_department_form
msgid "department"
msgstr "departamento"

#. module: hr
#: view:hr.employee:hr.view_employee_form
msgid "e.g. Part Time"
msgstr "Ex. Meio Período"

#. module: hr
#: view:hr.job:hr.view_hr_job_form
msgid "new employee(s) expected"
msgstr "novo(s) funcionário(s) esperado(s)"

#. module: hr
#: view:hr.job:hr.view_hr_job_form
msgid "no_of_recruitment"
msgstr ""<|MERGE_RESOLUTION|>--- conflicted
+++ resolved
@@ -1,19 +1,3 @@
-<<<<<<< HEAD
-# Brazilian Portuguese translation for openobject-addons
-# Copyright (c) 2014 Rosetta Contributors and Canonical Ltd 2014
-# This file is distributed under the same license as the openobject-addons package.
-# FIRST AUTHOR <EMAIL@ADDRESS>, 2014.
-#
-msgid ""
-msgstr ""
-"Project-Id-Version: openobject-addons\n"
-"Report-Msgid-Bugs-To: FULL NAME <EMAIL@ADDRESS>\n"
-"POT-Creation-Date: 2014-08-14 13:08+0000\n"
-"PO-Revision-Date: 2014-09-14 01:21+0000\n"
-"Last-Translator: Fábio Martinelli - http://zupy.com.br "
-"<webmaster@zupy.com.br>\n"
-"Language-Team: Brazilian Portuguese <pt_BR@li.org>\n"
-=======
 # Translation of Odoo Server.
 # This file contains the translation of the following modules:
 # * hr
@@ -32,12 +16,11 @@
 "PO-Revision-Date: 2016-06-13 12:10+0000\n"
 "Last-Translator: Martin Trigaux\n"
 "Language-Team: Portuguese (Brazil) (http://www.transifex.com/odoo/odoo-8/language/pt_BR/)\n"
->>>>>>> 5b1beec1
 "MIME-Version: 1.0\n"
 "Content-Type: text/plain; charset=UTF-8\n"
-"Content-Transfer-Encoding: 8bit\n"
-"X-Launchpad-Export-Date: 2014-09-14 08:33+0000\n"
-"X-Generator: Launchpad (build 17196)\n"
+"Content-Transfer-Encoding: \n"
+"Language: pt_BR\n"
+"Plural-Forms: nplurals=2; plural=(n > 1);\n"
 
 #. module: hr
 #: code:addons/hr/hr.py:158
@@ -52,21 +35,11 @@
 "                Click to add a new employee.\n"
 "              </p><p>\n"
 "                With just a quick glance on the Odoo employee screen, you\n"
-"                can easily find all the information you need for each "
-"person;\n"
+"                can easily find all the information you need for each person;\n"
 "                contact data, job position, availability, etc.\n"
 "              </p>\n"
 "            "
-msgstr ""
-"<p class=\"oe_view_nocontent_create\">\n"
-"                Clique para adicionar um novo funcionário.\n"
-"              </p><p>\n"
-"                Olhando rapidamente na tela de funcionários do Odoo, você\n"
-"                pode facilmente encontrar todas as informações de cada "
-"pessoa;\n"
-"                dados de contato, cargo, disponibilidade, etc.\n"
-"              </p>\n"
-"            "
+msgstr "<p class=\"oe_view_nocontent_create\">\n                Clique para adicionar um novo funcionário.\n              </p><p>\n                Olhando rapidamente na tela de funcionários do Odoo, você\n                pode facilmente encontrar todas as informações de cada pessoa;\n                dados de contato, cargo, disponibilidade, etc.\n              </p>\n            "
 
 #. module: hr
 #: model:ir.actions.act_window,help:hr.open_module_tree_department
@@ -79,17 +52,7 @@
 "                leaves and holidays, recruitments, etc.\n"
 "              </p>\n"
 "            "
-msgstr ""
-"<p class=\"oe_view_nocontent_create\">\n"
-"                Clique para criar um novo departamento.\n"
-"              </p><p>\n"
-"                No Odoo, a estrutura de departamento é usada pra gerenciar "
-"todos os documentos\n"
-"                relacionado aos funcionários por departamentos: despesas, "
-"planilha de horas,\n"
-"                licença e feriados, recrutamento, etc.\n"
-"              </p>\n"
-"            "
+msgstr "<p class=\"oe_view_nocontent_create\">\n                Clique para criar um novo departamento.\n              </p><p>\n                No Odoo, a estrutura de departamento é usada pra gerenciar todos os documentos\n                relacionado aos funcionários por departamentos: despesas, planilha de horas,\n                licença e feriados, recrutamento, etc.\n              </p>\n            "
 
 #. module: hr
 #: model:ir.actions.act_window,help:hr.view_department_form_installer
@@ -98,26 +61,11 @@
 "                Click to define a new department.\n"
 "              </p><p>\n"
 "                Your departments structure is used to manage all documents\n"
-"                related to employees by departments: expenses and "
-"timesheets,\n"
+"                related to employees by departments: expenses and timesheets,\n"
 "                leaves and holidays, recruitments, etc.\n"
 "              </p>\n"
 "            "
-<<<<<<< HEAD
-msgstr ""
-"<p class=\"oe_view_nocontent_create\">\n"
-"                Clique para definir um novo departamento.\n"
-"              </p><p>\n"
-"           A estrutura de departamento é usado para gerenciar todos os "
-"documentos\n"
-"                 relacionados aos funcionários pelos departamentos: "
-"despesas, planilhas,\n"
-"                 folgas e férias, recrutamentos, etc\n"
-"              </p>\n"
-"            "
-=======
 msgstr "<p class=\"oe_view_nocontent_create\">\n                Clique para definir um novo departamento.\n              </p><p>\n           A estrutura de departamento é usado para gerenciar todos os documentos\n                 relacionados aos funcionários pelos departamentos: despesas, planilhas,\n                 folgas e férias, recrutamentos, etc\n              </p>\n            "
->>>>>>> 5b1beec1
 
 #. module: hr
 #: model:ir.actions.act_window,help:hr.action_hr_job
@@ -125,40 +73,17 @@
 "<p class=\"oe_view_nocontent_create\">\n"
 "                Click to define a new job position.\n"
 "              </p><p>\n"
-"                Job Positions are used to define jobs and their "
-"requirements.\n"
-"                You can keep track of the number of employees you have per "
-"job\n"
-"                position and follow the evolution according to what you "
-"planned\n"
+"                Job Positions are used to define jobs and their requirements.\n"
+"                You can keep track of the number of employees you have per job\n"
+"                position and follow the evolution according to what you planned\n"
 "                for the future.\n"
 "              </p><p>\n"
-"                You can attach a survey to a job position. It will be used "
-"in\n"
-"                the recruitment process to evaluate the applicants for this "
-"job\n"
+"                You can attach a survey to a job position. It will be used in\n"
+"                the recruitment process to evaluate the applicants for this job\n"
 "                position.\n"
 "              </p>\n"
 "            "
-<<<<<<< HEAD
-msgstr ""
-"<p class=\"oe_view_nocontent_create\">\n"
-"                Clique para definir um novo cargo\n"
-"              </p><p>\n"
-"Cargos são usados ​​para definir os trabalhos e os seus requisitos.\n"
-"                 Você pode manter o controle do número de funcionários que "
-"você tem por cargo\n"
-"                 posicionar e acompanhar a evolução de acordo com o que foi "
-"planejado\n"
-"                 para o futuro.\n"
-"              </p><p>\n"
-"Você pode anexar uma pesquisa para um cargo. Será usado no processo de\n"
-"seleção para avaliar os candidatos para esta posição de trabalho.\n"
-"              </p>\n"
-"            "
-=======
 msgstr "<p class=\"oe_view_nocontent_create\">\n                Clique para definir um novo cargo\n              </p><p>\nCargos são usados ​​para definir os trabalhos e os seus requisitos.\n                 Você pode manter o controle do número de funcionários que você tem por cargo\n                 posicionar e acompanhar a evolução de acordo com o que foi planejado\n                 para o futuro.\n              </p><p>\nVocê pode anexar uma pesquisa para um cargo. Será usado no processo de\nseleção para avaliar os candidatos para esta posição de trabalho.\n              </p>\n            "
->>>>>>> 5b1beec1
 
 #. module: hr
 #: view:hr.employee:hr.view_employee_form
@@ -174,9 +99,7 @@
 #: field:hr.config.settings,module_account_analytic_analysis:0
 msgid ""
 "Allow invoicing based on timesheets (the sale application will be installed)"
-msgstr ""
-"Permite o faturamento baseado em planilha de horas (a aplicação de vendas "
-"será instalada)"
+msgstr "Permite o faturamento baseado em planilha de horas (a aplicação de vendas será instalada)"
 
 #. module: hr
 #: field:hr.config.settings,module_hr_timesheet_sheet:0
@@ -208,9 +131,7 @@
 msgid ""
 "By default 'Closed', set it to 'In Recruitment' if recruitment process is "
 "going on for this job position."
-msgstr ""
-"Por padrão 'Concluído', defina para 'Em Recrutamento' se o processo de "
-"recrutamento está ocorrendo para este cargo."
+msgstr "Por padrão 'Concluído', defina para 'Em Recrutamento' se o processo de recrutamento está ocorrendo para este cargo."
 
 #. module: hr
 #: view:hr.config.settings:hr.view_human_resources_configuration
@@ -238,8 +159,7 @@
 msgstr "Cidade"
 
 #. module: hr
-#: view:hr.employee:hr.view_employee_filter
-#: field:hr.employee,coach_id:0
+#: view:hr.employee:hr.view_employee_filter field:hr.employee,coach_id:0
 msgid "Coach"
 msgstr "Treinador"
 
@@ -254,10 +174,8 @@
 msgstr "Empresas"
 
 #. module: hr
-#: field:hr.department,company_id:0
-#: view:hr.employee:hr.view_employee_filter
-#: view:hr.job:hr.view_job_filter
-#: field:hr.job,company_id:0
+#: field:hr.department,company_id:0 view:hr.employee:hr.view_employee_filter
+#: view:hr.job:hr.view_job_filter field:hr.job,company_id:0
 msgid "Company"
 msgstr "Empresa"
 
@@ -288,19 +206,15 @@
 msgstr "Crie Seus Departamentos"
 
 #. module: hr
-#: field:hr.config.settings,create_uid:0
-#: field:hr.department,create_uid:0
-#: field:hr.employee,create_uid:0
-#: field:hr.employee.category,create_uid:0
+#: field:hr.config.settings,create_uid:0 field:hr.department,create_uid:0
+#: field:hr.employee,create_uid:0 field:hr.employee.category,create_uid:0
 #: field:hr.job,create_uid:0
 msgid "Created by"
 msgstr "Criado por"
 
 #. module: hr
-#: field:hr.config.settings,create_date:0
-#: field:hr.department,create_date:0
-#: field:hr.employee,create_date:0
-#: field:hr.employee.category,create_date:0
+#: field:hr.config.settings,create_date:0 field:hr.department,create_date:0
+#: field:hr.employee,create_date:0 field:hr.employee.category,create_date:0
 #: field:hr.job,create_date:0
 msgid "Created on"
 msgstr "Criado em"
@@ -316,17 +230,14 @@
 msgstr "Data de Nascimento"
 
 #. module: hr
-#: help:hr.employee,message_last_post:0
-#: help:hr.job,message_last_post:0
+#: help:hr.employee,message_last_post:0 help:hr.job,message_last_post:0
 msgid "Date of the last message posted on the record."
 msgstr "Data da última mensagem para o registro."
 
 #. module: hr
 #: view:hr.department:hr.view_department_filter
-#: view:hr.employee:hr.view_employee_filter
-#: field:hr.employee,department_id:0
-#: view:hr.job:hr.view_job_filter
-#: field:hr.job,department_id:0
+#: view:hr.employee:hr.view_employee_filter field:hr.employee,department_id:0
+#: view:hr.job:hr.view_job_filter field:hr.job,department_id:0
 msgid "Department"
 msgstr "Departamento"
 
@@ -355,7 +266,7 @@
 #. module: hr
 #: field:hr.config.settings,module_hr_gamification:0
 msgid "Drive engagement with challenges and badges"
-msgstr ""
+msgstr "Crie engajamento com desafios e medalhas"
 
 #. module: hr
 #: view:hr.employee:hr.view_employee_form
@@ -389,8 +300,7 @@
 #: view:hr.employee:hr.view_employee_filter
 #: view:hr.employee:hr.view_employee_tree
 #: view:hr.employee:hr.view_partner_tree2
-#: field:hr.employee.category,employee_ids:0
-#: field:hr.job,employee_ids:0
+#: field:hr.employee.category,employee_ids:0 field:hr.job,employee_ids:0
 #: model:ir.actions.act_window,name:hr.hr_employee_normal_action_tree
 #: model:ir.actions.act_window,name:hr.open_view_employee_list
 #: model:ir.actions.act_window,name:hr.open_view_employee_list_my
@@ -433,8 +343,7 @@
 #: help:hr.job,expected_employees:0
 msgid ""
 "Expected number of employees for this job position after new recruitment."
-msgstr ""
-"Número de empregados para esta posição após o novo processo de contratação."
+msgstr "Número de empregados para esta posição após o novo processo de contratação."
 
 #. module: hr
 #: selection:hr.employee,gender:0
@@ -466,8 +375,7 @@
 msgstr "Sexo"
 
 #. module: hr
-#: view:hr.employee:hr.view_employee_filter
-#: view:hr.job:hr.view_job_filter
+#: view:hr.employee:hr.view_employee_filter view:hr.job:hr.view_job_filter
 msgid "Group By"
 msgstr "Agrupar por"
 
@@ -482,15 +390,11 @@
 msgstr "Funcionários Contratados"
 
 #. module: hr
-#: help:hr.employee,message_summary:0
-#: help:hr.job,message_summary:0
+#: help:hr.employee,message_summary:0 help:hr.job,message_summary:0
 msgid ""
 "Holds the Chatter summary (number of messages, ...). This summary is "
 "directly in html format in order to be inserted in kanban views."
-msgstr ""
-"Contém o resumo da conversação (número de mensagens, ...). Este resumo é "
-"gerado diretamente em formato HTML para que possa ser inserido nas visões "
-"kanban."
+msgstr "Contém o resumo da conversação (número de mensagens, ...). Este resumo é gerado diretamente em formato HTML para que possa ser inserido nas visões kanban."
 
 #. module: hr
 #: field:hr.employee,address_home_id:0
@@ -511,11 +415,8 @@
 msgstr "Gestão de Recursos Humanos"
 
 #. module: hr
-#: field:hr.config.settings,id:0
-#: field:hr.department,id:0
-#: field:hr.employee,id:0
-#: field:hr.employee.category,id:0
-#: field:hr.job,id:0
+#: field:hr.config.settings,id:0 field:hr.department,id:0
+#: field:hr.employee,id:0 field:hr.employee.category,id:0 field:hr.job,id:0
 msgid "ID"
 msgstr "ID"
 
@@ -525,8 +426,7 @@
 msgstr "No de Identificação"
 
 #. module: hr
-#: help:hr.employee,message_unread:0
-#: help:hr.job,message_unread:0
+#: help:hr.employee,message_unread:0 help:hr.job,message_unread:0
 msgid "If checked new messages require your attention."
 msgstr "Se marcado novas mensagens solicitarão sua atenção."
 
@@ -551,16 +451,13 @@
 msgstr "Instala a Folha de Pagamentos"
 
 #. module: hr
-#: field:hr.employee,message_is_follower:0
-#: field:hr.job,message_is_follower:0
+#: field:hr.employee,message_is_follower:0 field:hr.job,message_is_follower:0
 msgid "Is a Follower"
 msgstr "É um Seguidor"
 
 #. module: hr
-#: view:hr.employee:hr.view_employee_filter
-#: view:hr.job:hr.view_hr_job_form
-#: view:hr.job:hr.view_hr_job_tree
-#: view:hr.job:hr.view_job_filter
+#: view:hr.employee:hr.view_employee_filter view:hr.job:hr.view_hr_job_form
+#: view:hr.job:hr.view_hr_job_tree view:hr.job:hr.view_job_filter
 msgid "Job"
 msgstr "Função"
 
@@ -591,31 +488,25 @@
 msgstr "Função"
 
 #. module: hr
-#: field:hr.department,jobs_ids:0
-#: view:hr.job:hr.view_job_filter
+#: field:hr.department,jobs_ids:0 view:hr.job:hr.view_job_filter
 msgid "Jobs"
 msgstr "Trabalhos"
 
 #. module: hr
-#: field:hr.employee,message_last_post:0
-#: field:hr.job,message_last_post:0
+#: field:hr.employee,message_last_post:0 field:hr.job,message_last_post:0
 msgid "Last Message Date"
 msgstr "Data da última mensagem"
 
 #. module: hr
-#: field:hr.config.settings,write_uid:0
-#: field:hr.department,write_uid:0
-#: field:hr.employee,write_uid:0
-#: field:hr.employee.category,write_uid:0
+#: field:hr.config.settings,write_uid:0 field:hr.department,write_uid:0
+#: field:hr.employee,write_uid:0 field:hr.employee.category,write_uid:0
 #: field:hr.job,write_uid:0
 msgid "Last Updated by"
 msgstr "Última atualização por"
 
 #. module: hr
-#: field:hr.config.settings,write_date:0
-#: field:hr.department,write_date:0
-#: field:hr.employee,write_date:0
-#: field:hr.employee.category,write_date:0
+#: field:hr.config.settings,write_date:0 field:hr.department,write_date:0
+#: field:hr.employee,write_date:0 field:hr.employee.category,write_date:0
 msgid "Last Updated on"
 msgstr "Última atualização em"
 
@@ -670,8 +561,7 @@
 msgstr "Gerenciar Planilha de Horas"
 
 #. module: hr
-#: field:hr.department,manager_id:0
-#: view:hr.employee:hr.view_employee_filter
+#: field:hr.department,manager_id:0 view:hr.employee:hr.view_employee_filter
 #: field:hr.employee,parent_id:0
 msgid "Manager"
 msgstr "Gerente"
@@ -697,9 +587,7 @@
 "Medium-sized photo of the employee. It is automatically resized as a "
 "128x128px image, with aspect ratio preserved. Use this field in form views "
 "or some kanban views."
-msgstr ""
-"Foto média do funcionário. Será automaticamente redimensionado para 128x128 "
-"px, mantendo o aspecto. Use este campo em visões de formulário ou kanban."
+msgstr "Foto média do funcionário. Será automaticamente redimensionado para 128x128 px, mantendo o aspecto. Use este campo em visões de formulário ou kanban."
 
 #. module: hr
 #: field:hr.department,member_ids:0
@@ -707,20 +595,17 @@
 msgstr "Membros"
 
 #. module: hr
-#: field:hr.employee,message_ids:0
-#: field:hr.job,message_ids:0
+#: field:hr.employee,message_ids:0 field:hr.job,message_ids:0
 msgid "Messages"
 msgstr "Mensagens"
 
 #. module: hr
-#: help:hr.employee,message_ids:0
-#: help:hr.job,message_ids:0
+#: help:hr.employee,message_ids:0 help:hr.job,message_ids:0
 msgid "Messages and communication history"
 msgstr "Histórico de mensagens e comunicação"
 
 #. module: hr
-#: field:hr.department,complete_name:0
-#: field:hr.employee,name_related:0
+#: field:hr.department,complete_name:0 field:hr.employee,name_related:0
 #: field:hr.employee.category,complete_name:0
 msgid "Name"
 msgstr "Nome"
@@ -750,17 +635,13 @@
 msgid ""
 "Number of hired employee must be less than expected number of employee in "
 "recruitment."
-msgstr ""
-"O número de funcionários contratados deve ser menor do que o número de "
-"funcionários esperados no recrutamento."
+msgstr "O número de funcionários contratados deve ser menor do que o número de funcionários esperados no recrutamento."
 
 #. module: hr
 #: help:hr.job,no_of_hired_employee:0
 msgid ""
 "Number of hired employees for this job position during recruitment phase."
-msgstr ""
-"Número de funcionários contratados para este cargo durante a fase de "
-"recrutamento."
+msgstr "Número de funcionários contratados para este cargo durante a fase de recrutamento."
 
 #. module: hr
 #: help:hr.job,no_of_recruitment:0
@@ -896,12 +777,9 @@
 #: help:hr.employee,image_small:0
 msgid ""
 "Small-sized photo of the employee. It is automatically resized as a 64x64px "
-"image, with aspect ratio preserved. Use this field anywhere a small image is "
-"required."
-msgstr ""
-"Foto pequena do funcionário. Será automaticamente redimensionada para 64x64 "
-"px mantendo o aspecto. Use este campo em qualquer lugar que uma imagem "
-"miniatura for necessária."
+"image, with aspect ratio preserved. Use this field anywhere a small image is"
+" required."
+msgstr "Foto pequena do funcionário. Será automaticamente redimensionada para 64x64 px mantendo o aspecto. Use este campo em qualquer lugar que uma imagem miniatura for necessária."
 
 #. module: hr
 #: help:hr.employee,sinid:0
@@ -914,8 +792,7 @@
 msgstr "Número do Seguro Social"
 
 #. module: hr
-#: view:hr.employee:hr.view_employee_form
-#: view:hr.job:hr.view_job_filter
+#: view:hr.employee:hr.view_employee_form view:hr.job:hr.view_job_filter
 #: field:hr.job,state:0
 msgid "Status"
 msgstr "Situação"
@@ -943,8 +820,7 @@
 msgstr "Funcionários Sugeridos"
 
 #. module: hr
-#: field:hr.employee,message_summary:0
-#: field:hr.job,message_summary:0
+#: field:hr.employee,message_summary:0 field:hr.job,message_summary:0
 msgid "Summary"
 msgstr "Resumo"
 
@@ -960,8 +836,7 @@
 
 #. module: hr
 #: sql_constraint:hr.job:0
-msgid ""
-"The name of the job position must be unique per department in company!"
+msgid "The name of the job position must be unique per department in company!"
 msgstr "O nome do cargo precisa ser único por departamento na empresa!"
 
 #. module: hr
@@ -969,18 +844,14 @@
 msgid ""
 "This field holds the image used as photo for the employee, limited to "
 "1024x1024px."
-msgstr ""
-"Este campo guarda a imagem usada como foto do funcionário, limitada para "
-"1024x1024px."
+msgstr "Este campo guarda a imagem usada como foto do funcionário, limitada para 1024x1024px."
 
 #. module: hr
 #: help:hr.config.settings,module_account_analytic_analysis:0
 msgid ""
-"This installs the module account_analytic_analysis, which will install sales "
-"management too."
-msgstr ""
-"Isto instala o módulo account_analytic_analysis, que irá instalar também a "
-"gestão de vendas."
+"This installs the module account_analytic_analysis, which will install sales"
+" management too."
+msgstr "Isto instala o módulo account_analytic_analysis, que irá instalar também a gestão de vendas."
 
 #. module: hr
 #: help:hr.config.settings,module_hr_attendance:0
@@ -1048,8 +919,7 @@
 msgstr "Deixar de seguir"
 
 #. module: hr
-#: field:hr.employee,message_unread:0
-#: field:hr.job,message_unread:0
+#: field:hr.employee,message_unread:0 field:hr.job,message_unread:0
 msgid "Unread Messages"
 msgstr "Mensagens não lidas"
 
@@ -1067,8 +937,7 @@
 #: code:addons/hr/hr.py:273
 #, python-format
 msgid "Welcome to %s! Please help him/her take the first steps with Odoo!"
-msgstr ""
-"Bem vindo a %s! Por favor ajude-o com os primeiros passos com o Odoo!"
+msgstr "Bem vindo a %s! Por favor ajude-o com os primeiros passos com o Odoo!"
 
 #. module: hr
 #: selection:hr.employee,marital:0
@@ -1111,6 +980,6 @@
 msgstr "novo(s) funcionário(s) esperado(s)"
 
 #. module: hr
-#: view:hr.job:hr.view_hr_job_form
-msgid "no_of_recruitment"
-msgstr ""+#: view:hr.config.settings:hr.view_human_resources_configuration
+msgid "or"
+msgstr "ou"