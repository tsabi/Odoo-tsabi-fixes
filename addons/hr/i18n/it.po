--- conflicted
+++ resolved
@@ -7,22 +7,13 @@
 "Project-Id-Version: OpenERP Server 6.0dev\n"
 "Report-Msgid-Bugs-To: support@openerp.com\n"
 "POT-Creation-Date: 2010-10-18 17:46+0000\n"
-<<<<<<< HEAD
-"PO-Revision-Date: 2010-08-17 10:03+0000\n"
-"Last-Translator: OpenERP Administrators <Unknown>\n"
-=======
 "PO-Revision-Date: 2010-11-02 07:27+0000\n"
 "Last-Translator: Lorenzo Battistini <lorenzo.battistini@domsense.com>\n"
->>>>>>> bb161a1a
 "Language-Team: \n"
 "MIME-Version: 1.0\n"
 "Content-Type: text/plain; charset=UTF-8\n"
 "Content-Transfer-Encoding: 8bit\n"
-<<<<<<< HEAD
-"X-Launchpad-Export-Date: 2010-10-30 05:42+0000\n"
-=======
 "X-Launchpad-Export-Date: 2010-11-03 05:00+0000\n"
->>>>>>> bb161a1a
 "X-Generator: Launchpad (build Unknown)\n"
 
 #. module: hr
@@ -34,7 +25,7 @@
 #: view:hr.job:0
 #: field:hr.job,requirements:0
 msgid "Requirements"
-msgstr ""
+msgstr "Requisiti"
 
 #. module: hr
 #: constraint:hr.department:0
@@ -70,7 +61,7 @@
 #. module: hr
 #: field:hr.employee,work_email:0
 msgid "Work E-mail"
-msgstr ""
+msgstr "E-mail ufficio"
 
 #. module: hr
 #: constraint:ir.actions.act_window:0
@@ -89,22 +80,22 @@
 #. module: hr
 #: help:hr.installer,hr_attendance:0
 msgid "Simplifies the management of employee's attendances."
-msgstr ""
+msgstr "Semplifica la gestione delle presenze dei dipendenti"
 
 #. module: hr
 #: view:hr.job:0
 msgid "Mark as Old"
-msgstr ""
+msgstr "Segna come vecchio"
 
 #. module: hr
 #: view:hr.job:0
 msgid "Jobs"
-msgstr ""
+msgstr "Lavori"
 
 #. module: hr
 #: view:hr.job:0
 msgid "In Recruitment"
-msgstr ""
+msgstr "In assunzione"
 
 #. module: hr
 #: view:hr.installer:0
@@ -122,12 +113,12 @@
 #. module: hr
 #: field:hr.job,no_of_recruitment:0
 msgid "Expected in Recruitment"
-msgstr ""
+msgstr "Assunti previsti"
 
 #. module: hr
 #: model:ir.ui.menu,name:hr.menu_open_view_attendance_reason_config
 msgid "Holidays"
-msgstr ""
+msgstr "Ferie"
 
 #. module: hr
 #: help:hr.installer,hr_holidays:0
@@ -137,7 +128,7 @@
 #. module: hr
 #: model:ir.model,name:hr.model_hr_employee_marital_status
 msgid "Employee Marital Status"
-msgstr ""
+msgstr "Stato coniugale del dipendente"
 
 #. module: hr
 #: help:hr.employee,partner_id:0
@@ -145,42 +136,46 @@
 "Partner that is related to the current employee. Accounting transaction will "
 "be written on this partner belongs to employee."
 msgstr ""
+"Partner collegato al dipendente corrente. Le transazioni contabili che "
+"verranno scritte per questo partner apparterranno al dipendente"
 
 #. module: hr
 #: model:process.transition,name:hr.process_transition_employeeuser0
 msgid "Link a user to an employee"
-msgstr ""
+msgstr "Collega un utente ad un dipendente"
 
 #. module: hr
 #: field:hr.installer,hr_contract:0
 msgid "Employee's Contracts"
-msgstr ""
+msgstr "Contratti del dipendente"
 
 #. module: hr
 #: help:hr.installer,hr_payroll:0
 msgid "Generic Payroll system."
-msgstr ""
+msgstr "Sistema generico degli stipendi"
 
 #. module: hr
 #: view:hr.employee:0
 msgid "My Departments Employee"
-msgstr ""
+msgstr "Dipendente dei miei dipartimenti"
 
 #. module: hr
 #: constraint:hr.employee:0
 msgid ""
 "Error ! You cannot select a department for which the employee is the manager."
 msgstr ""
+"Errore ! Non è possibile selezionare un dipartimento di cui il dipendente è "
+"manager."
 
 #. module: hr
 #: help:hr.employee,passport_id:0
 msgid "Employee Passport Information"
-msgstr ""
+msgstr "Informazioni passaporto del dipendente"
 
 #. module: hr
 #: view:hr.employee:0
 msgid "Position"
-msgstr ""
+msgstr "Posizione"
 
 #. module: hr
 #: model:ir.actions.act_window,name:hr.action2
@@ -193,6 +188,8 @@
 "The Related user field on the Employee form allows to link the OpenERP user "
 "(and her rights) to the employee."
 msgstr ""
+"Il campo dell'utente collegato permette di collegare un utente di OpenERP "
+"(ed i suoi diritti) al dipendente."
 
 #. module: hr
 #: view:hr.job:0
@@ -203,12 +200,12 @@
 #. module: hr
 #: field:hr.employee,identification_id:0
 msgid "Identification No"
-msgstr ""
+msgstr "Numero identificativo"
 
 #. module: hr
 #: field:hr.job,no_of_employee:0
 msgid "No of Employee"
-msgstr ""
+msgstr "Numero di dipendenti"
 
 #. module: hr
 #: selection:hr.employee,gender:0
@@ -220,16 +217,18 @@
 msgid ""
 "Tracks and helps employees encode and validate timesheets and attendances."
 msgstr ""
+"Traccia ed aiuta i dipendenti a codificare e validare i timesheet e le "
+"presenze."
 
 #. module: hr
 #: field:hr.installer,hr_evaluation:0
 msgid "Periodic Evaluations"
-msgstr ""
+msgstr "Valutazioni periodiche"
 
 #. module: hr
 #: field:hr.installer,hr_timesheet_sheet:0
 msgid "Timesheets"
-msgstr ""
+msgstr "Timesheet"
 
 #. module: hr
 #: model:ir.actions.act_window,name:hr.open_view_employee_tree
@@ -244,7 +243,7 @@
 #. module: hr
 #: help:hr.job,no_of_employee:0
 msgid "Number of employee with that job."
-msgstr ""
+msgstr "Numero di dipendenti con quel lavoro"
 
 #. module: hr
 #: field:hr.employee,work_phone:0
@@ -261,7 +260,7 @@
 #: field:hr.job,description:0
 #: model:ir.model,name:hr.model_hr_job
 msgid "Job Description"
-msgstr ""
+msgstr "Descrizione lavoro"
 
 #. module: hr
 #: field:hr.employee,work_location:0
@@ -271,7 +270,7 @@
 #. module: hr
 #: field:hr.employee,passport_id:0
 msgid "Passport"
-msgstr ""
+msgstr "Passaporto"
 
 #. module: hr
 #: view:hr.employee:0
@@ -299,7 +298,7 @@
 #. module: hr
 #: field:hr.employee,birthday:0
 msgid "Date of Birth"
-msgstr ""
+msgstr "Data di nascita"
 
 #. module: hr
 #: model:ir.ui.menu,name:hr.menu_hr_reporting
@@ -321,7 +320,7 @@
 #: field:hr.employee,job_id:0
 #: view:hr.job:0
 msgid "Job"
-msgstr ""
+msgstr "Lavoro"
 
 #. module: hr
 #: view:hr.department:0
@@ -342,7 +341,7 @@
 #. module: hr
 #: field:hr.job,expected_employees:0
 msgid "Expected Employees"
-msgstr ""
+msgstr "Dipendenti previsti"
 
 #. module: hr
 #: constraint:ir.ui.view:0
@@ -408,7 +407,7 @@
 #. module: hr
 #: model:process.process,name:hr.process_process_employeecontractprocess0
 msgid "Employee Contract"
-msgstr ""
+msgstr "Contratto dipendente"
 
 #. module: hr
 #: help:hr.installer,hr_evaluation:0
@@ -416,6 +415,8 @@
 "Lets you create and manage the periodic evaluation and performance review of "
 "employees."
 msgstr ""
+"Permette di creare e gestire la valutazione periodica ed il resoconto di "
+"performance dei dipendenti."
 
 #. module: hr
 #: model:ir.model,name:hr.model_hr_department
@@ -425,12 +426,12 @@
 #. module: hr
 #: help:hr.employee,parent_id:0
 msgid "It is linked with manager of Department"
-msgstr ""
+msgstr "E' collegato al manager del dipartimento"
 
 #. module: hr
 #: field:hr.installer,hr_recruitment:0
 msgid "Recruitment Process"
-msgstr ""
+msgstr "Processo di assunzione"
 
 #. module: hr
 #: field:hr.employee,category_ids:0
@@ -520,7 +521,7 @@
 #. module: hr
 #: help:hr.job,expected_employees:0
 msgid "Required number of Employees in total for that job."
-msgstr ""
+msgstr "Numero totale di dipendenti richiesto per quel lavoro"
 
 #. module: hr
 #: selection:hr.job,state:0
@@ -550,7 +551,7 @@
 #. module: hr
 #: help:hr.installer,hr_recruitment:0
 msgid "Helps you manage and streamline your recruitment process."
-msgstr ""
+msgstr "Aiuta a gestire e sveltire il processo di assunzione"
 
 #. module: hr
 #: model:process.node,note:hr.process_node_employee0
@@ -596,6 +597,8 @@
 "Tracks and manages employee expenses, and can automatically re-invoice "
 "clients if the expenses are project-related."
 msgstr ""
+"Traccia e gestisce le spese dei dipendenti e può ri-generare automaticamente "
+"fatture se le spese sono collegate al progetto."
 
 #. module: hr
 #: view:hr.job:0
@@ -633,6 +636,7 @@
 #: help:hr.installer,hr_contract:0
 msgid "Extends employee profiles to help manage their contracts."
 msgstr ""
+"Estende i profili dei dipendenti per aiutare a gestire i loro contratti"
 
 #. module: hr
 #: field:hr.installer,hr_payroll:0
@@ -642,7 +646,7 @@
 #. module: hr
 #: field:hr.job,name:0
 msgid "Job Name"
-msgstr ""
+msgstr "Nome lavoro"
 
 #. module: hr
 #: view:hr.job:0
@@ -739,7 +743,7 @@
 #: view:hr.employee:0
 #: field:hr.employee,coach_id:0
 msgid "Coach"
-msgstr ""
+msgstr "Istruttore"
 
 #. module: hr
 #: field:hr.installer,hr_expense:0
