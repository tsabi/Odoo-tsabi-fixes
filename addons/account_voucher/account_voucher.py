--- conflicted
+++ resolved
@@ -866,12 +866,8 @@
         period_pool = self.pool.get('account.period')
         currency_obj = self.pool.get('res.currency')
         ctx = context.copy()
-<<<<<<< HEAD
-        ctx.update({'company_id': company_id})
-=======
         ctx.update({'company_id': company_id, 'account_period_prefer_normal': True})
         voucher_currency_id = currency_id or self.pool.get('res.company').browse(cr, uid, company_id, context=ctx).currency_id.id
->>>>>>> 176481a9
         pids = period_pool.find(cr, uid, date, context=ctx)
         if pids:
             res['value'].update({'period_id':pids[0]})
@@ -1249,13 +1245,6 @@
                         # if the voucher and the voucher line share the same currency, there is no computation to do
                         sign = (move_line['debit'] - move_line['credit']) < 0 and -1 or 1
                         amount_currency = sign * (line.amount)
-<<<<<<< HEAD
-                    elif line.move_line_id.currency_id.id == voucher_brw.payment_rate_currency_id.id:
-                        # if the rate is specified on the voucher, we must use it
-                        voucher_rate = currency_obj.browse(cr, uid, voucher_currency, context=ctx).rate
-                        amount_currency = (move_line['debit'] - move_line['credit']) * voucher_brw.payment_rate * voucher_rate
-=======
->>>>>>> 176481a9
                     else:
                         # if the rate is specified on the voucher, it will be used thanks to the special keys in the context
                         # otherwise we use the rates of the system
