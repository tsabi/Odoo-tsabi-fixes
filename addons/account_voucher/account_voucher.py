# -*- coding: utf-8 -*-
##############################################################################
#
#    OpenERP, Open Source Management Solution
#    Copyright (C) 2004-2010 Tiny SPRL (<http://tiny.be>).
#
#    This program is free software: you can redistribute it and/or modify
#    it under the terms of the GNU Affero General Public License as
#    published by the Free Software Foundation, either version 3 of the
#    License, or (at your option) any later version.
#
#    This program is distributed in the hope that it will be useful,
#    but WITHOUT ANY WARRANTY; without even the implied warranty of
#    MERCHANTABILITY or FITNESS FOR A PARTICULAR PURPOSE.  See the
#    GNU Affero General Public License for more details.
#
#    You should have received a copy of the GNU Affero General Public License
#    along with this program.  If not, see <http://www.gnu.org/licenses/>.
#
##############################################################################

import time
from lxml import etree

import netsvc
from osv import osv, fields
import decimal_precision as dp
from tools.translate import _

class res_company(osv.osv):
    _inherit = "res.company"
    _columns = {
        'income_currency_exchange_account_id': fields.many2one(
            'account.account',
            string="Income Currency Rate",
            domain="[('type', '=', 'other')]",),
        'expense_currency_exchange_account_id': fields.many2one(
            'account.account',
            string="Expense Currency Rate",
            domain="[('type', '=', 'other')]",),
    }

res_company()

class account_voucher(osv.osv):
    def _check_paid(self, cr, uid, ids, name, args, context=None):
        res = {}
        for voucher in self.browse(cr, uid, ids, context=context):
            res[voucher.id] = any([((line.account_id.type, 'in', ('receivable', 'payable')) and line.reconcile_id) for line in voucher.move_ids])
        return res

    def _get_type(self, cr, uid, context=None):
        if context is None:
            context = {}
        return context.get('type', False)

    def _get_period(self, cr, uid, context=None):
        if context is None: context = {}
        if context.get('period_id', False):
            return context.get('period_id')
        periods = self.pool.get('account.period').find(cr, uid)
        return periods and periods[0] or False

    def _make_journal_search(self, cr, uid, ttype, context=None):
        journal_pool = self.pool.get('account.journal')
        return journal_pool.search(cr, uid, [('type', '=', ttype)], limit=1)

    def _get_journal(self, cr, uid, context=None):
        if context is None: context = {}
        invoice_pool = self.pool.get('account.invoice')
        journal_pool = self.pool.get('account.journal')
        if context.get('invoice_id', False):
            currency_id = invoice_pool.browse(cr, uid, context['invoice_id'], context=context).currency_id.id
            journal_id = journal_pool.search(cr, uid, [('currency', '=', currency_id)], limit=1)
            return journal_id and journal_id[0] or False
        if context.get('journal_id', False):
            return context.get('journal_id')
        if not context.get('journal_id', False) and context.get('search_default_journal_id', False):
            return context.get('search_default_journal_id')

        ttype = context.get('type', 'bank')
        if ttype in ('payment', 'receipt'):
            ttype = 'bank'
        res = self._make_journal_search(cr, uid, ttype, context=context)
        return res and res[0] or False

    def _get_tax(self, cr, uid, context=None):
        if context is None: context = {}
        journal_pool = self.pool.get('account.journal')
        journal_id = context.get('journal_id', False)
        if not journal_id:
            ttype = context.get('type', 'bank')
            res = journal_pool.search(cr, uid, [('type', '=', ttype)], limit=1)
            if not res:
                return False
            journal_id = res[0]

        if not journal_id:
            return False
        journal = journal_pool.browse(cr, uid, journal_id, context=context)
        account_id = journal.default_credit_account_id or journal.default_debit_account_id
        if account_id and account_id.tax_ids:
            tax_id = account_id.tax_ids[0].id
            return tax_id
        return False

    def _get_payment_rate_currency(self, cr, uid, context=None):
        """
        Return the default value for field payment_rate_currency_id: the currency of the journal
        if there is one, otherwise the currency of the user's company
        """
        if context is None: context = {}
        journal_pool = self.pool.get('account.journal')
        journal_id = context.get('journal_id', False)
        if journal_id:
            journal = journal_pool.browse(cr, uid, journal_id, context=context)
            if journal.currency:
                return journal.currency.id
        #no journal given in the context, use company currency as default
        return self.pool.get('res.users').browse(cr, uid, uid, context=context).company_id.currency_id.id

    def _get_currency(self, cr, uid, context=None):
        if context is None: context = {}
        journal_pool = self.pool.get('account.journal')
        journal_id = context.get('journal_id', False)
        if journal_id:
            journal = journal_pool.browse(cr, uid, journal_id, context=context)
            if journal.currency:
                return journal.currency.id
        return False

    def _get_partner(self, cr, uid, context=None):
        if context is None: context = {}
        return context.get('partner_id', False)

    def _get_reference(self, cr, uid, context=None):
        if context is None: context = {}
        return context.get('reference', False)

    def _get_narration(self, cr, uid, context=None):
        if context is None: context = {}
        return context.get('narration', False)

    def _get_amount(self, cr, uid, context=None):
        if context is None:
            context= {}
        return context.get('amount', 0.0)

    def name_get(self, cr, uid, ids, context=None):
        if not ids:
            return []
        if context is None: context = {}
        return [(r['id'], (str("%.2f" % r['amount']) or '')) for r in self.read(cr, uid, ids, ['amount'], context, load='_classic_write')]

    def fields_view_get(self, cr, uid, view_id=None, view_type=False, context=None, toolbar=False, submenu=False):
        mod_obj = self.pool.get('ir.model.data')
        if context is None: context = {}

        if view_type == 'form':
            if not view_id and context.get('invoice_type'):
                if context.get('invoice_type') in ('out_invoice', 'out_refund'):
                    result = mod_obj.get_object_reference(cr, uid, 'account_voucher', 'view_vendor_receipt_form')
                else:
                    result = mod_obj.get_object_reference(cr, uid, 'account_voucher', 'view_vendor_payment_form')
                result = result and result[1] or False
                view_id = result
            if not view_id and context.get('line_type'):
                if context.get('line_type') == 'customer':
                    result = mod_obj.get_object_reference(cr, uid, 'account_voucher', 'view_vendor_receipt_form')
                else:
                    result = mod_obj.get_object_reference(cr, uid, 'account_voucher', 'view_vendor_payment_form')
                result = result and result[1] or False
                view_id = result

        res = super(account_voucher, self).fields_view_get(cr, uid, view_id=view_id, view_type=view_type, context=context, toolbar=toolbar, submenu=submenu)
        doc = etree.XML(res['arch'])

        if context.get('type', 'sale') in ('purchase', 'payment'):
            nodes = doc.xpath("//field[@name='partner_id']")
            for node in nodes:
                node.set('domain', "[('supplier', '=', True)]")
        res['arch'] = etree.tostring(doc)
        return res

    def _compute_writeoff_amount(self, cr, uid, line_dr_ids, line_cr_ids, amount, type):
        debit = credit = 0.0
        sign = type == 'payment' and -1 or 1
        for l in line_dr_ids:
            debit += l['amount']
        for l in line_cr_ids:
            credit += l['amount']
        return amount - sign * (credit - debit)

    def onchange_line_ids(self, cr, uid, ids, line_dr_ids, line_cr_ids, amount, voucher_currency, type, context=None):
        context = context or {}
        if not line_dr_ids and not line_cr_ids:
            return {'value':{}}
        line_osv = self.pool.get("account.voucher.line")
        line_dr_ids = resolve_o2m_operations(cr, uid, line_osv, line_dr_ids, ['amount'], context)
        line_cr_ids = resolve_o2m_operations(cr, uid, line_osv, line_cr_ids, ['amount'], context)

        #compute the field is_multi_currency that is used to hide/display options linked to secondary currency on the voucher
        is_multi_currency = False
        if voucher_currency:
            # if the voucher currency is not False, it means it is different than the company currency and we need to display the options
            is_multi_currency = True
        else:
            #loop on the voucher lines to see if one of these has a secondary currency. If yes, we need to define the options
            for voucher_line in line_dr_ids+line_cr_ids:
                company_currency = False
                company_currency = voucher_line.get('move_line_id', False) and self.pool.get('account.move.line').browse(cr, uid, voucher_line.get('move_line_id'), context=context).company_id.currency_id.id
                if voucher_line.get('currency_id', company_currency) != company_currency:
                    is_multi_currency = True
                    break
        return {'value': {'writeoff_amount': self._compute_writeoff_amount(cr, uid, line_dr_ids, line_cr_ids, amount, type), 'is_multi_currency': is_multi_currency}}

    def _get_writeoff_amount(self, cr, uid, ids, name, args, context=None):
        if not ids: return {}
        currency_obj = self.pool.get('res.currency')
        res = {}
        debit = credit = 0.0
        for voucher in self.browse(cr, uid, ids, context=context):
            sign = voucher.type == 'payment' and -1 or 1
            for l in voucher.line_dr_ids:
                debit += l.amount
            for l in voucher.line_cr_ids:
                credit += l.amount
            currency = voucher.currency_id or voucher.company_id.currency_id
            res[voucher.id] =  currency_obj.round(cr, uid, currency, voucher.amount - sign * (credit - debit))
        return res

    def _paid_amount_in_company_currency(self, cr, uid, ids, name, args, context=None):
        if not ids: return {}
        res = {}
        rate = 1.0
        for voucher in self.browse(cr, uid, ids, context=context):
            if voucher.currency_id:
                if voucher.company_id.currency_id.id == voucher.payment_rate_currency_id.id:
                    rate =  1 / voucher.payment_rate
                else:
                    ctx = context.copy()
                    ctx.update({'date': voucher.date})
                    voucher_rate = self.browse(cr, uid, voucher.id, context=ctx).currency_id.rate
                    company_currency_rate = voucher.company_id.currency_id.rate
                    rate = voucher_rate * company_currency_rate
            res[voucher.id] =  voucher.amount / rate
        return res

    _name = 'account.voucher'
    _description = 'Accounting Voucher'
    _inherit = ['mail.thread']
    _order = "date desc, id desc"
#    _rec_name = 'number'
    _columns = {
        'type':fields.selection([
            ('sale','Sale'),
            ('purchase','Purchase'),
            ('payment','Payment'),
            ('receipt','Receipt'),
        ],'Default Type', readonly=True, states={'draft':[('readonly',False)]}),
        'name':fields.char('Memo', size=256, readonly=True, states={'draft':[('readonly',False)]}),
        'date':fields.date('Date', readonly=True, select=True, states={'draft':[('readonly',False)]}, help="Effective date for accounting entries"),
        'journal_id':fields.many2one('account.journal', 'Journal', required=True, readonly=True, states={'draft':[('readonly',False)]}),
        'account_id':fields.many2one('account.account', 'Account', required=True, readonly=True, states={'draft':[('readonly',False)]}),
        'line_ids':fields.one2many('account.voucher.line','voucher_id','Voucher Lines', readonly=True, states={'draft':[('readonly',False)]}),
        'line_cr_ids':fields.one2many('account.voucher.line','voucher_id','Credits',
            domain=[('type','=','cr')], context={'default_type':'cr'}, readonly=True, states={'draft':[('readonly',False)]}),
        'line_dr_ids':fields.one2many('account.voucher.line','voucher_id','Debits',
            domain=[('type','=','dr')], context={'default_type':'dr'}, readonly=True, states={'draft':[('readonly',False)]}),
        'period_id': fields.many2one('account.period', 'Period', required=True, readonly=True, states={'draft':[('readonly',False)]}),
        'narration':fields.text('Notes', readonly=True, states={'draft':[('readonly',False)]}),
#        'currency_id':fields.many2one('res.currency', 'Currency', required=True, readonly=True, states={'draft':[('readonly',False)]}),
        'currency_id': fields.related('journal_id','currency', type='many2one', relation='res.currency', string='Currency', readonly=True),
        'company_id': fields.many2one('res.company', 'Company', required=True, readonly=True, states={'draft':[('readonly',False)]}),
        'state':fields.selection(
            [('draft','Draft'),
             ('cancel','Cancelled'),
             ('proforma','Pro-forma'),
             ('posted','Posted')
            ], 'Status', readonly=True, size=32,
            help=' * The \'Draft\' state is used when a user is encoding a new and unconfirmed Voucher. \
                        \n* The \'Pro-forma\' when voucher is in Pro-forma state,voucher does not have an voucher number. \
                        \n* The \'Posted\' state is used when user create voucher,a voucher number is generated and voucher entries are created in account \
                        \n* The \'Cancelled\' state is used when user cancel voucher.'),
        'amount': fields.float('Total', digits_compute=dp.get_precision('Account'), required=True, readonly=True, states={'draft':[('readonly',False)]}),
        'tax_amount':fields.float('Tax Amount', digits_compute=dp.get_precision('Account'), readonly=True, states={'draft':[('readonly',False)]}),
        'reference': fields.char('Ref #', size=64, readonly=True, states={'draft':[('readonly',False)]}, help="Transaction reference number."),
        'number': fields.char('Number', size=32, readonly=True,),
        'move_id':fields.many2one('account.move', 'Account Entry'),
        'move_ids': fields.related('move_id','line_id', type='one2many', relation='account.move.line', string='Journal Items', readonly=True),
        'partner_id':fields.many2one('res.partner', 'Partner', change_default=1, readonly=True, states={'draft':[('readonly',False)]}),
        'audit': fields.related('move_id','to_check', type='boolean', help='Check this box if you are unsure of that journal entry and if you want to note it as \'to be reviewed\' by an accounting expert.', relation='account.move', string='To Review'),
        'paid': fields.function(_check_paid, string='Paid', type='boolean', help="The Voucher has been totally paid."),
        'pay_now':fields.selection([
            ('pay_now','Pay Directly'),
            ('pay_later','Pay Later or Group Funds'),
        ],'Payment', select=True, readonly=True, states={'draft':[('readonly',False)]}),
        'tax_id': fields.many2one('account.tax', 'Tax', readonly=True, states={'draft':[('readonly',False)]}, domain=[('price_include','=', False)], help="Only for tax excluded from price"),
        'pre_line':fields.boolean('Previous Payments ?', required=False),
        'date_due': fields.date('Due Date', readonly=True, select=True, states={'draft':[('readonly',False)]}),
        'payment_option':fields.selection([
                                           ('without_writeoff', 'Keep Open'),
                                           ('with_writeoff', 'Reconcile Payment Balance'),
                                           ], 'Payment Difference', required=True, readonly=True, states={'draft': [('readonly', False)]}, help="This field helps you to choose what you want to do with the eventual difference between the paid amount and the sum of allocated amounts. You can either choose to keep open this difference on the partner's account, or reconcile it with the payment(s)"),
        'writeoff_acc_id': fields.many2one('account.account', 'Counterpart Account', readonly=True, states={'draft': [('readonly', False)]}),
        'comment': fields.char('Counterpart Comment', size=64, required=True, readonly=True, states={'draft': [('readonly', False)]}),
        'analytic_id': fields.many2one('account.analytic.account','Write-Off Analytic Account', readonly=True, states={'draft': [('readonly', False)]}),
        'writeoff_amount': fields.function(_get_writeoff_amount, string='Difference Amount', type='float', readonly=True, help="Computed as the difference between the amount stated in the voucher and the sum of allocation on the voucher lines."),
        'payment_rate_currency_id': fields.many2one('res.currency', 'Payment Rate Currency', required=True, readonly=True, states={'draft':[('readonly',False)]}),
        'payment_rate': fields.float('Exchange Rate', digits=(12,6), required=True, readonly=True, states={'draft': [('readonly', False)]},
            help='The specific rate that will be used, in this voucher, between the selected currency (in \'Payment Rate Currency\' field)  and the voucher currency.'),
        'paid_amount_in_company_currency': fields.function(_paid_amount_in_company_currency, string='Paid Amount in Company Currency', type='float', readonly=True),
        'is_multi_currency': fields.boolean('Multi Currency Voucher', help='Fields with internal purpose only that depicts if the voucher is a multi currency one or not'),
    }
    _defaults = {
        'period_id': _get_period,
        'partner_id': _get_partner,
        'journal_id':_get_journal,
        'currency_id': _get_currency,
        'reference': _get_reference,
        'narration':_get_narration,
        'amount': _get_amount,
        'type':_get_type,
        'state': 'draft',
        'pay_now': 'pay_now',
        'name': '',
        'date': lambda *a: time.strftime('%Y-%m-%d'),
        'company_id': lambda self,cr,uid,c: self.pool.get('res.company')._company_default_get(cr, uid, 'account.voucher',context=c),
        'tax_id': _get_tax,
        'payment_option': 'without_writeoff',
        'comment': _('Write-Off'),
        'payment_rate': 1.0,
        'payment_rate_currency_id': _get_payment_rate_currency,
    }

    def create(self, cr, uid, vals, context=None):
        voucher =  super(account_voucher, self).create(cr, uid, vals, context=context)
        self.create_send_note(cr, uid, [voucher], context=context)
        return voucher

    def compute_tax(self, cr, uid, ids, context=None):
        tax_pool = self.pool.get('account.tax')
        partner_pool = self.pool.get('res.partner')
        position_pool = self.pool.get('account.fiscal.position')
        voucher_line_pool = self.pool.get('account.voucher.line')
        voucher_pool = self.pool.get('account.voucher')
        if context is None: context = {}

        for voucher in voucher_pool.browse(cr, uid, ids, context=context):
            voucher_amount = 0.0
            for line in voucher.line_ids:
                voucher_amount += line.untax_amount or line.amount
                line.amount = line.untax_amount or line.amount
                voucher_line_pool.write(cr, uid, [line.id], {'amount':line.amount, 'untax_amount':line.untax_amount})

            if not voucher.tax_id:
                self.write(cr, uid, [voucher.id], {'amount':voucher_amount, 'tax_amount':0.0})
                continue

            tax = [tax_pool.browse(cr, uid, voucher.tax_id.id, context=context)]
            partner = partner_pool.browse(cr, uid, voucher.partner_id.id, context=context) or False
            taxes = position_pool.map_tax(cr, uid, partner and partner.property_account_position or False, tax)
            tax = tax_pool.browse(cr, uid, taxes, context=context)

            total = voucher_amount
            total_tax = 0.0

            if not tax[0].price_include:
                for tax_line in tax_pool.compute_all(cr, uid, tax, voucher_amount, 1).get('taxes', []):
                    total_tax += tax_line.get('amount', 0.0)
                total += total_tax
            else:
                for line in voucher.line_ids:
                    line_total = 0.0
                    line_tax = 0.0

                    for tax_line in tax_pool.compute_all(cr, uid, tax, line.untax_amount or line.amount, 1).get('taxes', []):
                        line_tax += tax_line.get('amount', 0.0)
                        line_total += tax_line.get('price_unit')
                    total_tax += line_tax
                    untax_amount = line.untax_amount or line.amount
                    voucher_line_pool.write(cr, uid, [line.id], {'amount':line_total, 'untax_amount':untax_amount})

            self.write(cr, uid, [voucher.id], {'amount':total, 'tax_amount':total_tax})
        return True

    def onchange_price(self, cr, uid, ids, line_ids, tax_id, partner_id=False, context=None):
        context = context or {}
        tax_pool = self.pool.get('account.tax')
        partner_pool = self.pool.get('res.partner')
        position_pool = self.pool.get('account.fiscal.position')
        line_pool = self.pool.get('account.voucher.line')
        res = {
            'tax_amount': False,
            'amount': False,
        }
        voucher_total = 0.0

        line_ids = resolve_o2m_operations(cr, uid, line_pool, line_ids, ["amount"], context)

        for line in line_ids:
            line_amount = 0.0
            line_amount = line.get('amount',0.0)
            voucher_total += line_amount

        total = voucher_total
        total_tax = 0.0
        if tax_id:
            tax = [tax_pool.browse(cr, uid, tax_id, context=context)]
            if partner_id:
                partner = partner_pool.browse(cr, uid, partner_id, context=context) or False
                taxes = position_pool.map_tax(cr, uid, partner and partner.property_account_position or False, tax)
                tax = tax_pool.browse(cr, uid, taxes, context=context)

            if not tax[0].price_include:
                for tax_line in tax_pool.compute_all(cr, uid, tax, voucher_total, 1).get('taxes', []):
                    total_tax += tax_line.get('amount')
                total += total_tax

        res.update({
            'amount':total or voucher_total,
            'tax_amount':total_tax
        })
        return {
            'value':res
        }

    def onchange_term_id(self, cr, uid, ids, term_id, amount):
        term_pool = self.pool.get('account.payment.term')
        terms = False
        due_date = False
        default = {'date_due':False}
        if term_id and amount:
            terms = term_pool.compute(cr, uid, term_id, amount)
        if terms:
            due_date = terms[-1][0]
            default.update({
                'date_due':due_date
            })
        return {'value':default}

    def onchange_journal_voucher(self, cr, uid, ids, line_ids=False, tax_id=False, price=0.0, partner_id=False, journal_id=False, ttype=False, company_id=False, context=None):
        """price
        Returns a dict that contains new values and context

        @param partner_id: latest value from user input for field partner_id
        @param args: other arguments
        @param context: context arguments, like lang, time zone

        @return: Returns a dict which contains new values, and context
        """
        default = {
            'value':{},
        }

        if not partner_id or not journal_id:
            return default

        partner_pool = self.pool.get('res.partner')
        journal_pool = self.pool.get('account.journal')

        journal = journal_pool.browse(cr, uid, journal_id, context=context)
        partner = partner_pool.browse(cr, uid, partner_id, context=context)
        account_id = False
        tr_type = False
        if journal.type in ('sale','sale_refund'):
            account_id = partner.property_account_receivable.id
            tr_type = 'sale'
        elif journal.type in ('purchase', 'purchase_refund','expense'):
            account_id = partner.property_account_payable.id
            tr_type = 'purchase'
        else:
            if not journal.default_credit_account_id or not journal.default_debit_account_id:
                raise osv.except_osv(_('Error!'), _('Please define default credit/debit accounts on the journal "%s".') % (journal.name))
            account_id = journal.default_credit_account_id.id or journal.default_debit_account_id.id
            tr_type = 'receipt'

        default['value']['account_id'] = account_id
        default['value']['type'] = ttype or tr_type

        vals = self.onchange_journal(cr, uid, ids, journal_id, line_ids, tax_id, partner_id, time.strftime('%Y-%m-%d'), price, ttype, company_id, context)
        default['value'].update(vals.get('value'))

        return default

    def onchange_rate(self, cr, uid, ids, rate, amount, currency_id, payment_rate_currency_id, company_id, context=None):
        res =  {'value': {'paid_amount_in_company_currency': amount}}
        company_currency = self.pool.get('res.company').browse(cr, uid, company_id, context=context).currency_id
        if rate and amount and currency_id:# and currency_id == payment_rate_currency_id:
            voucher_rate = self.pool.get('res.currency').browse(cr, uid, currency_id, context).rate
            if company_currency.id == payment_rate_currency_id:
                company_rate = rate
            else:
                company_rate = self.pool.get('res.company').browse(cr, uid, company_id, context=context).currency_id.rate
            res['value']['paid_amount_in_company_currency'] = amount / voucher_rate * company_rate
        return res

    def onchange_amount(self, cr, uid, ids, amount, rate, partner_id, journal_id, currency_id, ttype, date, payment_rate_currency_id, company_id, context=None):
        if context is None:
            context = {}
        res = self.recompute_voucher_lines(cr, uid, ids, partner_id, journal_id, amount, currency_id, ttype, date, context=context)
        ctx = context.copy()
        ctx.update({'date': date})
        vals = self.onchange_rate(cr, uid, ids, rate, amount, currency_id, payment_rate_currency_id, company_id, context=ctx)
        for key in vals.keys():
            res[key].update(vals[key])
        return res

    def recompute_payment_rate(self, cr, uid, ids, vals, currency_id, date, ttype, journal_id, amount, context=None):
        if context is None:
            context = {}
        #on change of the journal, we need to set also the default value for payment_rate and payment_rate_currency_id
        currency_obj = self.pool.get('res.currency')
        journal = self.pool.get('account.journal').browse(cr, uid, journal_id, context=context)
        company_id = journal.company_id.id
        payment_rate = 1.0
        payment_rate_currency_id = currency_id
        ctx = context.copy()
        ctx.update({'date': date})
        o2m_to_loop = False
        if ttype == 'receipt':
            o2m_to_loop = 'line_cr_ids'
        elif ttype == 'payment':
            o2m_to_loop = 'line_dr_ids'
        if o2m_to_loop and 'value' in vals and o2m_to_loop in vals['value']:
            for voucher_line in vals['value'][o2m_to_loop]:
                if voucher_line['currency_id'] != currency_id:
                    # we take as default value for the payment_rate_currency_id, the currency of the first invoice that
                    # is not in the voucher currency
                    payment_rate_currency_id = voucher_line['currency_id']
                    tmp = currency_obj.browse(cr, uid, payment_rate_currency_id, context=ctx).rate
                    voucher_currency_id = currency_id or journal.company_id.currency_id.id
                    payment_rate = tmp / currency_obj.browse(cr, uid, voucher_currency_id, context=ctx).rate
                    break
        res = self.onchange_rate(cr, uid, ids, payment_rate, amount, currency_id, payment_rate_currency_id, company_id, context=ctx)
        for key in res.keys():
            vals[key].update(res[key])
        vals['value'].update({'payment_rate': payment_rate})
        if payment_rate_currency_id:
            vals['value'].update({'payment_rate_currency_id': payment_rate_currency_id})
        return vals

    def onchange_partner_id(self, cr, uid, ids, partner_id, journal_id, amount, currency_id, ttype, date, context=None):
        if not journal_id:
            return {}
        res = self.recompute_voucher_lines(cr, uid, ids, partner_id, journal_id, amount, currency_id, ttype, date, context=context)
        vals = self.recompute_payment_rate(cr, uid, ids, res, currency_id, date, ttype, journal_id, amount, context=context)
        for key in vals.keys():
            res[key].update(vals[key])
        return res

    def recompute_voucher_lines(self, cr, uid, ids, partner_id, journal_id, price, currency_id, ttype, date, context=None):
        """
        Returns a dict that contains new values and context

        @param partner_id: latest value from user input for field partner_id
        @param args: other arguments
        @param context: context arguments, like lang, time zone

        @return: Returns a dict which contains new values, and context
        """
        def _remove_noise_in_o2m():
            """if the line is partially reconciled, then we must pay attention to display it only once and
                in the good o2m.
                This function returns True if the line is considered as noise and should not be displayed
            """
            if line.reconcile_partial_id:
                sign = 1 if ttype == 'receipt' else -1
                if currency_id == line.currency_id.id:
                    if line.amount_residual_currency * sign <= 0:
                        return True
                else:
                    if line.amount_residual * sign <= 0:
                        return True
            return False

        if context is None:
            context = {}
        context_multi_currency = context.copy()
        if date:
            context_multi_currency.update({'date': date})

        currency_pool = self.pool.get('res.currency')
        move_line_pool = self.pool.get('account.move.line')
        partner_pool = self.pool.get('res.partner')
        journal_pool = self.pool.get('account.journal')
        line_pool = self.pool.get('account.voucher.line')

        #set default values
        default = {
            'value': {'line_ids': [] ,'line_dr_ids': [] ,'line_cr_ids': [] ,'pre_line': False,},
        }

        #drop existing lines
        line_ids = ids and line_pool.search(cr, uid, [('voucher_id', '=', ids[0])]) or False
        if line_ids:
            line_pool.unlink(cr, uid, line_ids)

        if not partner_id or not journal_id:
            return default

        journal = journal_pool.browse(cr, uid, journal_id, context=context)
        partner = partner_pool.browse(cr, uid, partner_id, context=context)
        currency_id = currency_id or journal.company_id.currency_id.id
        account_id = False
        if journal.type in ('sale','sale_refund'):
            account_id = partner.property_account_receivable.id
        elif journal.type in ('purchase', 'purchase_refund','expense'):
            account_id = partner.property_account_payable.id
        else:
            account_id = journal.default_credit_account_id.id or journal.default_debit_account_id.id

        default['value']['account_id'] = account_id

        if journal.type not in ('cash', 'bank'):
            return default

        total_credit = 0.0
        total_debit = 0.0
        account_type = 'receivable'
        if ttype == 'payment':
            account_type = 'payable'
            total_debit = price or 0.0
        else:
            total_credit = price or 0.0
            account_type = 'receivable'

        if not context.get('move_line_ids', False):
            ids = move_line_pool.search(cr, uid, [('state','=','valid'), ('account_id.type', '=', account_type), ('reconcile_id', '=', False), ('partner_id', '=', partner_id)], context=context)
        else:
            ids = context['move_line_ids']
        invoice_id = context.get('invoice_id', False)
        company_currency = journal.company_id.currency_id.id
        move_line_found = False

        #order the lines by most old first
        ids.reverse()
        account_move_lines = move_line_pool.browse(cr, uid, ids, context=context)

        #compute the total debit/credit and look for a matching open amount or invoice
        for line in account_move_lines:
            if _remove_noise_in_o2m():
                continue

            if invoice_id:
                if line.invoice.id == invoice_id:
                    #if the invoice linked to the voucher line is equal to the invoice_id in context
                    #then we assign the amount on that line, whatever the other voucher lines
                    move_line_found = line.id
                    break
            elif currency_id == company_currency:
                #otherwise treatments is the same but with other field names
                if line.amount_residual == price:
                    #if the amount residual is equal the amount voucher, we assign it to that voucher
                    #line, whatever the other voucher lines
                    move_line_found = line.id
                    break
                #otherwise we will split the voucher amount on each line (by most old first)
                total_credit += line.credit or 0.0
                total_debit += line.debit or 0.0
            elif currency_id == line.currency_id.id:
                if line.amount_residual_currency == price:
                    move_line_found = line.id
                    break
                total_credit += line.credit and line.amount_currency or 0.0
                total_debit += line.debit and line.amount_currency or 0.0

        #voucher line creation
        for line in account_move_lines:
            if _remove_noise_in_o2m():
                continue

            if line.currency_id and currency_id==line.currency_id.id:
                amount_original = abs(line.amount_currency)
                amount_unreconciled = abs(line.amount_residual_currency)
            else:
                amount_original = currency_pool.compute(cr, uid, company_currency, currency_id, line.credit or line.debit or 0.0)
                amount_unreconciled = currency_pool.compute(cr, uid, company_currency, currency_id, abs(line.amount_residual))
            line_currency_id = line.currency_id and line.currency_id.id or company_currency
            rs = {
                'name':line.move_id.name,
                'type': line.credit and 'dr' or 'cr',
                'move_line_id':line.id,
                'account_id':line.account_id.id,
                'amount_original': amount_original,
                'amount': (move_line_found == line.id) and min(price, amount_unreconciled) or 0.0,
                'date_original':line.date,
                'date_due':line.date_maturity,
                'amount_unreconciled': amount_unreconciled,
                'currency_id': line_currency_id,
            }

            #split voucher amount by most old first, but only for lines in the same currency
            if not move_line_found:
                if currency_id == line_currency_id:
                    if line.credit:
                        amount = min(amount_unreconciled, abs(total_debit))
                        rs['amount'] = amount
                        total_debit -= amount
                    else:
                        amount = min(amount_unreconciled, abs(total_credit))
                        rs['amount'] = amount
                        total_credit -= amount

            if rs['amount_unreconciled'] == rs['amount']:
                rs['reconcile'] = True

            if rs['type'] == 'cr':
                default['value']['line_cr_ids'].append(rs)
            else:
                default['value']['line_dr_ids'].append(rs)

            if ttype == 'payment' and len(default['value']['line_cr_ids']) > 0:
                default['value']['pre_line'] = 1
            elif ttype == 'receipt' and len(default['value']['line_dr_ids']) > 0:
                default['value']['pre_line'] = 1
            default['value']['writeoff_amount'] = self._compute_writeoff_amount(cr, uid, default['value']['line_dr_ids'], default['value']['line_cr_ids'], price, ttype)
        return default

    def onchange_payment_rate_currency(self, cr, uid, ids, currency_id, payment_rate, payment_rate_currency_id, date, amount, company_id, context=None):
        if context is None:
            context = {}
        res = {'value': {}}
        #set the default payment rate of the voucher and compute the paid amount in company currency
        if currency_id and currency_id == payment_rate_currency_id:
            ctx = context.copy()
            ctx.update({'date': date})
            vals = self.onchange_rate(cr, uid, ids, payment_rate, amount, currency_id, payment_rate_currency_id, company_id, context=ctx)
            for key in vals.keys():
                res[key].update(vals[key])
        return res

    def onchange_date(self, cr, uid, ids, date, currency_id, payment_rate_currency_id, amount, company_id, context=None):
        """
        @param date: latest value from user input for field date
        @param args: other arguments
        @param context: context arguments, like lang, time zone
        @return: Returns a dict which contains new values, and context
        """
        if context is None:
            context ={}
        res = {'value': {}}
        #set the period of the voucher
        period_pool = self.pool.get('account.period')
        currency_obj = self.pool.get('res.currency')
        ctx = context.copy()
        ctx.update({'company_id': company_id})
        pids = period_pool.find(cr, uid, date, context=ctx)
        if pids:
            res['value'].update({'period_id':pids[0]})
        if payment_rate_currency_id:
            ctx.update({'date': date})
            payment_rate = 1.0
            if payment_rate_currency_id != currency_id:
                tmp = currency_obj.browse(cr, uid, payment_rate_currency_id, context=ctx).rate
                voucher_currency_id = currency_id or self.pool.get('res.company').browse(cr, uid, company_id, context=ctx).currency_id.id
                payment_rate = tmp / currency_obj.browse(cr, uid, voucher_currency_id, context=ctx).rate
            vals = self.onchange_payment_rate_currency(cr, uid, ids, currency_id, payment_rate, payment_rate_currency_id, date, amount, company_id, context=context)
            vals['value'].update({'payment_rate': payment_rate})
            for key in vals.keys():
                res[key].update(vals[key])
        return res

    def onchange_journal(self, cr, uid, ids, journal_id, line_ids, tax_id, partner_id, date, amount, ttype, company_id, context=None):
        if not journal_id:
            return False
        journal_pool = self.pool.get('account.journal')
        journal = journal_pool.browse(cr, uid, journal_id, context=context)
        account_id = journal.default_credit_account_id or journal.default_debit_account_id
        tax_id = False
        if account_id and account_id.tax_ids:
            tax_id = account_id.tax_ids[0].id

        vals = self.onchange_price(cr, uid, ids, line_ids, tax_id, partner_id, context)
        vals['value'].update({'tax_id':tax_id,'amount': amount})
        currency_id = False
        if journal.currency:
            currency_id = journal.currency.id
        vals['value'].update({'currency_id': currency_id})
        res = self.onchange_partner_id(cr, uid, ids, partner_id, journal_id, amount, currency_id, ttype, date, context)
        for key in res.keys():
            vals[key].update(res[key])
        return vals

    def proforma_voucher(self, cr, uid, ids, context=None):
        self.action_move_line_create(cr, uid, ids, context=context)
        return {'type': 'ir.actions.act_window_close'}

    def action_cancel_draft(self, cr, uid, ids, context=None):
        wf_service = netsvc.LocalService("workflow")
        for voucher_id in ids:
            wf_service.trg_create(uid, 'account.voucher', voucher_id, cr)
        self.write(cr, uid, ids, {'state':'draft'})
        return True

    def cancel_voucher(self, cr, uid, ids, context=None):
        reconcile_pool = self.pool.get('account.move.reconcile')
        move_pool = self.pool.get('account.move')

        for voucher in self.browse(cr, uid, ids, context=context):
            recs = []
            for line in voucher.move_ids:
                if line.reconcile_id:
                    recs += [line.reconcile_id.id]
                if line.reconcile_partial_id:
                    recs += [line.reconcile_partial_id.id]

            reconcile_pool.unlink(cr, uid, recs)

            if voucher.move_id:
                move_pool.button_cancel(cr, uid, [voucher.move_id.id])
                move_pool.unlink(cr, uid, [voucher.move_id.id])
        res = {
            'state':'cancel',
            'move_id':False,
        }
        self.write(cr, uid, ids, res)
        return True

    def unlink(self, cr, uid, ids, context=None):
        for t in self.read(cr, uid, ids, ['state'], context=context):
            if t['state'] not in ('draft', 'cancel'):
                raise osv.except_osv(_('Invalid Action!'), _('Cannot delete voucher(s) which are already opened or paid.'))
        return super(account_voucher, self).unlink(cr, uid, ids, context=context)

    def onchange_payment(self, cr, uid, ids, pay_now, journal_id, partner_id, ttype='sale'):
        res = {}
        if not partner_id:
            return res
        res = {'account_id':False}
        partner_pool = self.pool.get('res.partner')
        journal_pool = self.pool.get('account.journal')
        if pay_now == 'pay_later':
            partner = partner_pool.browse(cr, uid, partner_id)
            journal = journal_pool.browse(cr, uid, journal_id)
            if journal.type in ('sale','sale_refund'):
                account_id = partner.property_account_receivable.id
            elif journal.type in ('purchase', 'purchase_refund','expense'):
                account_id = partner.property_account_payable.id
            else:
                account_id = journal.default_credit_account_id.id or journal.default_debit_account_id.id
            res['account_id'] = account_id
        return {'value':res}

    def _sel_context(self, cr, uid, voucher_id,context=None):
        """
        Select the context to use accordingly if it needs to be multicurrency or not.

        :param voucher_id: Id of the actual voucher
        :return: The returned context will be the same as given in parameter if the voucher currency is the same
                 than the company currency, otherwise it's a copy of the parameter with an extra key 'date' containing
                 the date of the voucher.
        :rtype: dict
        """
        company_currency = self._get_company_currency(cr, uid, voucher_id, context)
        current_currency = self._get_current_currency(cr, uid, voucher_id, context)
        if current_currency <> company_currency:
            context_multi_currency = context.copy()
            voucher_brw = self.pool.get('account.voucher').browse(cr, uid, voucher_id, context)
            context_multi_currency.update({'date': voucher_brw.date})
            return context_multi_currency
        return context

    def first_move_line_get(self, cr, uid, voucher_id, move_id, company_currency, current_currency, context=None):
        '''
        Return a dict to be use to create the first account move line of given voucher.

        :param voucher_id: Id of voucher what we are creating account_move.
        :param move_id: Id of account move where this line will be added.
        :param company_currency: id of currency of the company to which the voucher belong
        :param current_currency: id of currency of the voucher
        :return: mapping between fieldname and value of account move line to create
        :rtype: dict
        '''
        voucher_brw = self.pool.get('account.voucher').browse(cr,uid,voucher_id,context)
        debit = credit = 0.0
        # TODO: is there any other alternative then the voucher type ??
        # ANSWER: We can have payment and receipt "In Advance".
        # TODO: Make this logic available.
        # -for sale, purchase we have but for the payment and receipt we do not have as based on the bank/cash journal we can not know its payment or receipt
        if voucher_brw.type in ('purchase', 'payment'):
            credit = voucher_brw.paid_amount_in_company_currency
        elif voucher_brw.type in ('sale', 'receipt'):
            debit = voucher_brw.paid_amount_in_company_currency
        if debit < 0: credit = -debit; debit = 0.0
        if credit < 0: debit = -credit; credit = 0.0
        sign = debit - credit < 0 and -1 or 1
        #set the first line of the voucher
        move_line = {
                'name': voucher_brw.name or '/',
                'debit': debit,
                'credit': credit,
                'account_id': voucher_brw.account_id.id,
                'move_id': move_id,
                'journal_id': voucher_brw.journal_id.id,
                'period_id': voucher_brw.period_id.id,
                'partner_id': voucher_brw.partner_id.id,
                'currency_id': company_currency <> current_currency and  current_currency or False,
                'amount_currency': company_currency <> current_currency and sign * voucher_brw.amount or 0.0,
                'date': voucher_brw.date,
                'date_maturity': voucher_brw.date_due
            }
        return move_line

    def account_move_get(self, cr, uid, voucher_id, context=None):
        '''
        This method prepare the creation of the account move related to the given voucher.

        :param voucher_id: Id of voucher for which we are creating account_move.
        :return: mapping between fieldname and value of account move to create
        :rtype: dict
        '''
        seq_obj = self.pool.get('ir.sequence')
        voucher_brw = self.pool.get('account.voucher').browse(cr,uid,voucher_id,context)
        if voucher_brw.number:
            name = voucher_brw.number
        elif voucher_brw.journal_id.sequence_id:
            name = seq_obj.next_by_id(cr, uid, voucher_brw.journal_id.sequence_id.id, context=context)
        else:
            raise osv.except_osv(_('Error!'),
                        _('Please define a sequence on the journal.'))
        if not voucher_brw.reference:
            ref = name.replace('/','')
        else:
            ref = voucher_brw.reference

        move = {
            'name': name,
            'journal_id': voucher_brw.journal_id.id,
            'narration': voucher_brw.narration,
            'date': voucher_brw.date,
            'ref': ref,
            'period_id': voucher_brw.period_id and voucher_brw.period_id.id or False
        }
        return move

    def _get_exchange_lines(self, cr, uid, line, move_id, amount_residual, company_currency, current_currency, context=None):
        '''
        Prepare the two lines in company currency due to currency rate difference.

        :param line: browse record of the voucher.line for which we want to create currency rate difference accounting
            entries
        :param move_id: Account move wher the move lines will be.
        :param amount_residual: Amount to be posted.
        :param company_currency: id of currency of the company to which the voucher belong
        :param current_currency: id of currency of the voucher
        :return: the account move line and its counterpart to create, depicted as mapping between fieldname and value
        :rtype: tuple of dict
        '''
        if amount_residual > 0:
            account_id = line.voucher_id.company_id.expense_currency_exchange_account_id
            if not account_id:
                raise osv.except_osv(_('Warning!'),_("First you have to configure the 'Income Currency Rate' on the company, then create accounting entry for currency rate difference."))
        else:
            account_id = line.voucher_id.company_id.income_currency_exchange_account_id
            if not account_id:
                raise osv.except_osv(_('Warning!'),_("First you have to configure the 'Expense Currency Rate' on the company, then create accounting entry for currency rate difference."))
        # Even if the amount_currency is never filled, we need to pass the foreign currency because otherwise
        # the receivable/payable account may have a secondary currency, which render this field mandatory
        account_currency_id = company_currency <> current_currency and current_currency or False
        move_line = {
            'journal_id': line.voucher_id.journal_id.id,
            'period_id': line.voucher_id.period_id.id,
            'name': _('change')+': '+(line.name or '/'),
            'account_id': line.account_id.id,
            'move_id': move_id,
            'partner_id': line.voucher_id.partner_id.id,
            'currency_id': account_currency_id,
            'amount_currency': 0.0,
            'quantity': 1,
            'credit': amount_residual > 0 and amount_residual or 0.0,
            'debit': amount_residual < 0 and -amount_residual or 0.0,
            'date': line.voucher_id.date,
        }
        move_line_counterpart = {
            'journal_id': line.voucher_id.journal_id.id,
            'period_id': line.voucher_id.period_id.id,
            'name': _('change')+': '+(line.name or '/'),
            'account_id': account_id.id,
            'move_id': move_id,
            'amount_currency': 0.0,
            'partner_id': line.voucher_id.partner_id.id,
            'currency_id': account_currency_id,
            'quantity': 1,
            'debit': amount_residual > 0 and amount_residual or 0.0,
            'credit': amount_residual < 0 and -amount_residual or 0.0,
            'date': line.voucher_id.date,
        }
        return (move_line, move_line_counterpart)

    def _convert_amount(self, cr, uid, amount, voucher_id, context=None):
        '''
        This function convert the amount given in company currency. It takes either the rate in the voucher (if the
        payment_rate_currency_id is relevant) either the rate encoded in the system.

        :param amount: float. The amount to convert
        :param voucher: id of the voucher on which we want the conversion
        :param context: to context to use for the conversion. It may contain the key 'date' set to the voucher date
            field in order to select the good rate to use.
        :return: the amount in the currency of the voucher's company
        :rtype: float
        '''
        currency_obj = self.pool.get('res.currency')
        voucher = self.browse(cr, uid, voucher_id, context=context)
        res = amount
        if voucher.payment_rate_currency_id.id == voucher.company_id.currency_id.id:
            # the rate specified on the voucher is for the company currency
            res = currency_obj.round(cr, uid, voucher.company_id.currency_id, (amount * voucher.payment_rate))
        else:
            # the rate specified on the voucher is not relevant, we use all the rates in the system
            res = currency_obj.compute(cr, uid, voucher.currency_id.id, voucher.company_id.currency_id.id, amount, context=context)
        return res

    def voucher_move_line_create(self, cr, uid, voucher_id, line_total, move_id, company_currency, current_currency, context=None):
        '''
        Create one account move line, on the given account move, per voucher line where amount is not 0.0.
        It returns Tuple with tot_line what is total of difference between debit and credit and
        a list of lists with ids to be reconciled with this format (total_deb_cred,list_of_lists).

        :param voucher_id: Voucher id what we are working with
        :param line_total: Amount of the first line, which correspond to the amount we should totally split among all voucher lines.
        :param move_id: Account move wher those lines will be joined.
        :param company_currency: id of currency of the company to which the voucher belong
        :param current_currency: id of currency of the voucher
        :return: Tuple build as (remaining amount not allocated on voucher lines, list of account_move_line created in this method)
        :rtype: tuple(float, list of int)
        '''
        if context is None:
            context = {}
        move_line_obj = self.pool.get('account.move.line')
        currency_obj = self.pool.get('res.currency')
        tax_obj = self.pool.get('account.tax')
        tot_line = line_total
        rec_lst_ids = []

        voucher_brw = self.pool.get('account.voucher').browse(cr, uid, voucher_id, context)
        ctx = context.copy()
        ctx.update({'date': voucher_brw.date})
        for line in voucher_brw.line_ids:
            #create one move line per voucher line where amount is not 0.0
            if not line.amount:
                continue
            # convert the amount set on the voucher line into the currency of the voucher's company
            amount = self._convert_amount(cr, uid, line.untax_amount or line.amount, voucher_brw.id, context=ctx)
            # if the amount encoded in voucher is equal to the amount unreconciled, we need to compute the
            # currency rate difference
            if line.amount == line.amount_unreconciled:
                currency_rate_difference = line.move_line_id.amount_residual - amount
            else:
                currency_rate_difference = 0.0
            move_line = {
                'journal_id': voucher_brw.journal_id.id,
                'period_id': voucher_brw.period_id.id,
                'name': line.name or '/',
                'account_id': line.account_id.id,
                'move_id': move_id,
                'partner_id': voucher_brw.partner_id.id,
                'currency_id': line.move_line_id and (company_currency <> line.move_line_id.currency_id.id and line.move_line_id.currency_id.id) or False,
                'analytic_account_id': line.account_analytic_id and line.account_analytic_id.id or False,
                'quantity': 1,
                'credit': 0.0,
                'debit': 0.0,
                'date': voucher_brw.date
            }
            if amount < 0:
                amount = -amount
                if line.type == 'dr':
                    line.type = 'cr'
                else:
                    line.type = 'dr'

            if (line.type=='dr'):
                tot_line += amount
                move_line['debit'] = amount
            else:
                tot_line -= amount
                move_line['credit'] = amount

            if voucher_brw.tax_id and voucher_brw.type in ('sale', 'purchase'):
                move_line.update({
                    'account_tax_id': voucher_brw.tax_id.id,
                })

            if move_line.get('account_tax_id', False):
                tax_data = tax_obj.browse(cr, uid, [move_line['account_tax_id']], context=context)[0]
                if not (tax_data.base_code_id and tax_data.tax_code_id):
                    raise osv.except_osv(_('No Account Base Code and Account Tax Code!'),_("You have to configure account base code and account tax code on the '%s' tax!") % (tax_data.name))

            # compute the amount in foreign currency
            foreign_currency_diff = 0.0
            amount_currency = False
            if line.move_line_id:
                voucher_currency = voucher_brw.currency_id and voucher_brw.currency_id.id or voucher_brw.journal_id.company_id.currency_id.id
                # We want to set it on the account move line as soon as the original line had a foreign currency
                if line.move_line_id.currency_id and line.move_line_id.currency_id.id != company_currency:
                    # we compute the amount in that foreign currency.
                    if line.move_line_id.currency_id.id == current_currency:
                        # if the voucher and the voucher line share the same currency, there is no computation to do
                        sign = (move_line['debit'] - move_line['credit']) < 0 and -1 or 1
                        amount_currency = sign * (line.amount)
                    elif line.move_line_id.currency_id.id == voucher_brw.payment_rate_currency_id.id:
                        # if the rate is specified on the voucher, we must use it
                        voucher_rate = currency_obj.browse(cr, uid, voucher_currency, context=ctx).rate
                        amount_currency = (move_line['debit'] - move_line['credit']) * voucher_brw.payment_rate * voucher_rate
                    else:
                        # otherwise we use the rates of the system (giving the voucher date in the context)
                        amount_currency = currency_obj.compute(cr, uid, company_currency, line.move_line_id.currency_id.id, move_line['debit']-move_line['credit'], context=ctx)
                if line.amount == line.amount_unreconciled and line.move_line_id.currency_id.id == voucher_currency:
                    sign = voucher_brw.type in ('payment', 'purchase') and -1 or 1
                    foreign_currency_diff = sign * line.move_line_id.amount_residual_currency + amount_currency

            move_line['amount_currency'] = amount_currency
            voucher_line = move_line_obj.create(cr, uid, move_line)
            rec_ids = [voucher_line, line.move_line_id.id]

            if not currency_obj.is_zero(cr, uid, voucher_brw.company_id.currency_id, currency_rate_difference):
                # Change difference entry in company currency
                exch_lines = self._get_exchange_lines(cr, uid, line, move_id, currency_rate_difference, company_currency, current_currency, context=context)
                new_id = move_line_obj.create(cr, uid, exch_lines[0],context)
                move_line_obj.create(cr, uid, exch_lines[1], context)
                rec_ids.append(new_id)

            if line.move_line_id and line.move_line_id.currency_id and not currency_obj.is_zero(cr, uid, line.move_line_id.currency_id, foreign_currency_diff):
                # Change difference entry in voucher currency
                move_line_foreign_currency = {
                    'journal_id': line.voucher_id.journal_id.id,
                    'period_id': line.voucher_id.period_id.id,
                    'name': _('change')+': '+(line.name or '/'),
                    'account_id': line.account_id.id,
                    'move_id': move_id,
                    'partner_id': line.voucher_id.partner_id.id,
                    'currency_id': line.move_line_id.currency_id.id,
                    'amount_currency': -1 * foreign_currency_diff,
                    'quantity': 1,
                    'credit': 0.0,
                    'debit': 0.0,
                    'date': line.voucher_id.date,
                }
                new_id = move_line_obj.create(cr, uid, move_line_foreign_currency, context=context)
                rec_ids.append(new_id)

            if line.move_line_id.id:
                rec_lst_ids.append(rec_ids)

        return (tot_line, rec_lst_ids)

    def writeoff_move_line_get(self, cr, uid, voucher_id, line_total, move_id, name, company_currency, current_currency, context=None):
        '''
        Set a dict to be use to create the writeoff move line.

        :param voucher_id: Id of voucher what we are creating account_move.
        :param line_total: Amount remaining to be allocated on lines.
        :param move_id: Id of account move where this line will be added.
        :param name: Description of account move line.
        :param company_currency: id of currency of the company to which the voucher belong
        :param current_currency: id of currency of the voucher
        :return: mapping between fieldname and value of account move line to create
        :rtype: dict
        '''
        currency_obj = self.pool.get('res.currency')
        move_line = {}

        voucher_brw = self.pool.get('account.voucher').browse(cr,uid,voucher_id,context)
        current_currency_obj = voucher_brw.currency_id or voucher_brw.journal_id.company_id.currency_id

        if not currency_obj.is_zero(cr, uid, current_currency_obj, line_total):
            diff = line_total
            account_id = False
            write_off_name = ''
            if voucher_brw.payment_option == 'with_writeoff':
                account_id = voucher_brw.writeoff_acc_id.id
                write_off_name = voucher_brw.comment
            elif voucher_brw.type in ('sale', 'receipt'):
                account_id = voucher_brw.partner_id.property_account_receivable.id
            else:
                account_id = voucher_brw.partner_id.property_account_payable.id
            move_line = {
                'name': write_off_name or name,
                'account_id': account_id,
                'move_id': move_id,
                'partner_id': voucher_brw.partner_id.id,
                'date': voucher_brw.date,
                'credit': diff > 0 and diff or 0.0,
                'debit': diff < 0 and -diff or 0.0,
                'amount_currency': company_currency <> current_currency and voucher_brw.writeoff_amount or False,
                'currency_id': company_currency <> current_currency and current_currency or False,
                'analytic_account_id': voucher_brw.analytic_id and voucher_brw.analytic_id.id or False,
            }

        return move_line

    def _get_company_currency(self, cr, uid, voucher_id, context=None):
        '''
        Get the currency of the actual company.

        :param voucher_id: Id of the voucher what i want to obtain company currency.
        :return: currency id of the company of the voucher
        :rtype: int
        '''
        return self.pool.get('account.voucher').browse(cr,uid,voucher_id,context).journal_id.company_id.currency_id.id

    def _get_current_currency(self, cr, uid, voucher_id, context=None):
        '''
        Get the currency of the voucher.

        :param voucher_id: Id of the voucher what i want to obtain current currency.
        :return: currency id of the voucher
        :rtype: int
        '''
        voucher = self.pool.get('account.voucher').browse(cr,uid,voucher_id,context)
        return voucher.currency_id.id or self._get_company_currency(cr,uid,voucher.id,context)

    def action_move_line_create(self, cr, uid, ids, context=None):
        '''
        Confirm the vouchers given in ids and create the journal entries for each of them
        '''
        if context is None:
            context = {}
        move_pool = self.pool.get('account.move')
        move_line_pool = self.pool.get('account.move.line')
        for voucher in self.browse(cr, uid, ids, context=context):
            if voucher.move_id:
                continue
            company_currency = self._get_company_currency(cr, uid, voucher.id, context)
            current_currency = self._get_current_currency(cr, uid, voucher.id, context)
            # we select the context to use accordingly if it's a multicurrency case or not
            context = self._sel_context(cr, uid, voucher.id, context)
            # But for the operations made by _convert_amount, we always need to give the date in the context
            ctx = context.copy()
            ctx.update({'date': voucher.date})
            # Create the account move record.
            move_id = move_pool.create(cr, uid, self.account_move_get(cr, uid, voucher.id, context=context), context=context)
            # Get the name of the account_move just created
            name = move_pool.browse(cr, uid, move_id, context=context).name
            # Create the first line of the voucher
            move_line_id = move_line_pool.create(cr, uid, self.first_move_line_get(cr,uid,voucher.id, move_id, company_currency, current_currency, context), context)
            move_line_brw = move_line_pool.browse(cr, uid, move_line_id, context=context)
            line_total = move_line_brw.debit - move_line_brw.credit
            rec_list_ids = []
            if voucher.type == 'sale':
                line_total = line_total - self._convert_amount(cr, uid, voucher.tax_amount, voucher.id, context=ctx)
            elif voucher.type == 'purchase':
                line_total = line_total + self._convert_amount(cr, uid, voucher.tax_amount, voucher.id, context=ctx)
            # Create one move line per voucher line where amount is not 0.0
            line_total, rec_list_ids = self.voucher_move_line_create(cr, uid, voucher.id, line_total, move_id, company_currency, current_currency, context)

            # Create the writeoff line if needed
            ml_writeoff = self.writeoff_move_line_get(cr, uid, voucher.id, line_total, move_id, name, company_currency, current_currency, context)
            if ml_writeoff:
                move_line_pool.create(cr, uid, ml_writeoff, context)
            # We post the voucher.
            self.write(cr, uid, [voucher.id], {
                'move_id': move_id,
                'state': 'posted',
                'number': name,
            })
            self.post_send_note(cr, uid, [voucher.id], context=context)
            if voucher.journal_id.entry_posted:
                move_pool.post(cr, uid, [move_id], context={})
            # We automatically reconcile the account move lines.
            reconcile = False
            for rec_ids in rec_list_ids:
                if len(rec_ids) >= 2:
                    reconcile = move_line_pool.reconcile_partial(cr, uid, rec_ids, writeoff_acc_id=voucher.writeoff_acc_id.id, writeoff_period_id=voucher.period_id.id, writeoff_journal_id=voucher.journal_id.id)
            if reconcile:
                self.reconcile_send_note(cr, uid, [voucher.id], context=context)
        return True

    def copy(self, cr, uid, id, default={}, context=None):
        default.update({
            'state': 'draft',
            'number': False,
            'move_id': False,
            'line_cr_ids': False,
            'line_dr_ids': False,
            'reference': False
        })
        if 'date' not in default:
            default['date'] = time.strftime('%Y-%m-%d')
        return super(account_voucher, self).copy(cr, uid, id, default, context)

    # -----------------------------------------
    # OpenChatter notifications and need_action
    # -----------------------------------------
    _document_type = {
        'sale': 'Sales Receipt',
        'purchase': 'Purchase Receipt',
        'payment': 'Supplier Payment',
        'receipt': 'Customer Payment',
        False: 'Payment',
    }

    def create_send_note(self, cr, uid, ids, context=None):
        for obj in self.browse(cr, uid, ids, context=context):
            message = "%s <b>created</b>." % self._document_type[obj.type or False]
<<<<<<< HEAD
            self.message_append_note(cr, uid, [obj.id], body=message, subtype="new", context=context)
=======
            self.message_post(cr, uid, [obj.id], body=message, context=context)
>>>>>>> 91c02249

    def post_send_note(self, cr, uid, ids, context=None):
        for obj in self.browse(cr, uid, ids, context=context):
            message = "%s '%s' is <b>posted</b>." % (self._document_type[obj.type or False], obj.move_id.name)
<<<<<<< HEAD
            self.message_append_note(cr, uid, [obj.id], body=message, subtype="post", context=context)
=======
            self.message_post(cr, uid, [obj.id], body=message, context=context)
>>>>>>> 91c02249

    def reconcile_send_note(self, cr, uid, ids, context=None):
        for obj in self.browse(cr, uid, ids, context=context):
            message = "%s <b>reconciled</b>." % self._document_type[obj.type or False]
<<<<<<< HEAD
            self.message_append_note(cr, uid, [obj.id], body=message, subtype="reconcile", context=context)
=======
            self.message_post(cr, uid, [obj.id], body=message, context=context)
>>>>>>> 91c02249

account_voucher()

class account_voucher_line(osv.osv):
    _name = 'account.voucher.line'
    _description = 'Voucher Lines'
    _order = "move_line_id"

    # If the payment is in the same currency than the invoice, we keep the same amount
    # Otherwise, we compute from company currency to payment currency
    def _compute_balance(self, cr, uid, ids, name, args, context=None):
        currency_pool = self.pool.get('res.currency')
        rs_data = {}
        for line in self.browse(cr, uid, ids, context=context):
            ctx = context.copy()
            ctx.update({'date': line.voucher_id.date})
            res = {}
            company_currency = line.voucher_id.journal_id.company_id.currency_id.id
            voucher_currency = line.voucher_id.currency_id and line.voucher_id.currency_id.id or company_currency
            move_line = line.move_line_id or False

            if not move_line:
                res['amount_original'] = 0.0
                res['amount_unreconciled'] = 0.0
            elif move_line.currency_id and voucher_currency==move_line.currency_id.id:
                res['amount_original'] = currency_pool.compute(cr, uid, move_line.currency_id.id, voucher_currency, abs(move_line.amount_currency), context=ctx)
                res['amount_unreconciled'] = currency_pool.compute(cr, uid, move_line.currency_id and move_line.currency_id.id or company_currency, voucher_currency, abs(move_line.amount_residual_currency), context=ctx)
            elif move_line and move_line.credit > 0:
                res['amount_original'] = currency_pool.compute(cr, uid, company_currency, voucher_currency, move_line.credit, context=ctx)
                res['amount_unreconciled'] = currency_pool.compute(cr, uid, company_currency, voucher_currency, abs(move_line.amount_residual), context=ctx)
            else:
                res['amount_original'] = currency_pool.compute(cr, uid, company_currency, voucher_currency, move_line.debit, context=ctx)
                res['amount_unreconciled'] = currency_pool.compute(cr, uid, company_currency, voucher_currency, abs(move_line.amount_residual), context=ctx)

            rs_data[line.id] = res
        return rs_data

    def _currency_id(self, cr, uid, ids, name, args, context=None):
        '''
        This function returns the currency id of a voucher line. It's either the currency of the
        associated move line (if any) or the currency of the voucher or the company currency.
        '''
        res = {}
        for line in self.browse(cr, uid, ids, context=context):
            move_line = line.move_line_id
            if move_line:
                res[line.id] = move_line.currency_id and move_line.currency_id.id or move_line.company_id.currency_id.id
            else:
                res[line.id] = line.voucher_id.currency_id and line.voucher_id.currency_id.id or line.voucher_id.company_id.currency_id.id
        return res

    _columns = {
        'voucher_id':fields.many2one('account.voucher', 'Voucher', required=1, ondelete='cascade'),
        'name':fields.char('Description', size=256),
        'account_id':fields.many2one('account.account','Account', required=True),
        'partner_id':fields.related('voucher_id', 'partner_id', type='many2one', relation='res.partner', string='Partner'),
        'untax_amount':fields.float('Untax Amount'),
        'amount':fields.float('Amount', digits_compute=dp.get_precision('Account')),
        'reconcile': fields.boolean('Full Reconcile'),
        'type':fields.selection([('dr','Debit'),('cr','Credit')], 'Dr/Cr'),
        'account_analytic_id':  fields.many2one('account.analytic.account', 'Analytic Account'),
        'move_line_id': fields.many2one('account.move.line', 'Journal Item'),
        'date_original': fields.related('move_line_id','date', type='date', relation='account.move.line', string='Date', readonly=1),
        'date_due': fields.related('move_line_id','date_maturity', type='date', relation='account.move.line', string='Due Date', readonly=1),
        'amount_original': fields.function(_compute_balance, multi='dc', type='float', string='Original Amount', store=True, digits_compute=dp.get_precision('Account')),
        'amount_unreconciled': fields.function(_compute_balance, multi='dc', type='float', string='Open Balance', store=True, digits_compute=dp.get_precision('Account')),
        'company_id': fields.related('voucher_id','company_id', relation='res.company', type='many2one', string='Company', store=True, readonly=True),
        'currency_id': fields.function(_currency_id, string='Currency', type='many2one', relation='res.currency', readonly=True),
    }
    _defaults = {
        'name': '',
    }

    def onchange_reconcile(self, cr, uid, ids, reconcile, amount, amount_unreconciled, context=None):
        vals = { 'amount': 0.0}
        if reconcile:
            vals = { 'amount': amount_unreconciled}
        return {'value': vals}

    def onchange_amount(self, cr, uid, ids, amount, amount_unreconciled, context=None):
        vals = {}
        if amount:
            vals['reconcile'] = (amount == amount_unreconciled)
        return {'value': vals}

    def onchange_move_line_id(self, cr, user, ids, move_line_id, context=None):
        """
        Returns a dict that contains new values and context

        @param move_line_id: latest value from user input for field move_line_id
        @param args: other arguments
        @param context: context arguments, like lang, time zone

        @return: Returns a dict which contains new values, and context
        """
        res = {}
        move_line_pool = self.pool.get('account.move.line')
        if move_line_id:
            move_line = move_line_pool.browse(cr, user, move_line_id, context=context)
            if move_line.credit:
                ttype = 'dr'
            else:
                ttype = 'cr'
            res.update({
                'account_id': move_line.account_id.id,
                'type': ttype,
                'currency_id': move_line.currency_id and move_line.currency_id.id or move_line.company_id.currency_id.id,
            })
        return {
            'value':res,
        }

    def default_get(self, cr, user, fields_list, context=None):
        """
        Returns default values for fields
        @param fields_list: list of fields, for which default values are required to be read
        @param context: context arguments, like lang, time zone

        @return: Returns a dict that contains default values for fields
        """
        if context is None:
            context = {}
        journal_id = context.get('journal_id', False)
        partner_id = context.get('partner_id', False)
        journal_pool = self.pool.get('account.journal')
        partner_pool = self.pool.get('res.partner')
        values = super(account_voucher_line, self).default_get(cr, user, fields_list, context=context)
        if (not journal_id) or ('account_id' not in fields_list):
            return values
        journal = journal_pool.browse(cr, user, journal_id, context=context)
        account_id = False
        ttype = 'cr'
        if journal.type in ('sale', 'sale_refund'):
            account_id = journal.default_credit_account_id and journal.default_credit_account_id.id or False
            ttype = 'cr'
        elif journal.type in ('purchase', 'expense', 'purchase_refund'):
            account_id = journal.default_debit_account_id and journal.default_debit_account_id.id or False
            ttype = 'dr'
        elif partner_id:
            partner = partner_pool.browse(cr, user, partner_id, context=context)
            if context.get('type') == 'payment':
                ttype = 'dr'
                account_id = partner.property_account_payable.id
            elif context.get('type') == 'receipt':
                account_id = partner.property_account_receivable.id

        values.update({
            'account_id':account_id,
            'type':ttype
        })
        return values
account_voucher_line()

class account_bank_statement(osv.osv):
    _inherit = 'account.bank.statement'

    def button_cancel(self, cr, uid, ids, context=None):
        voucher_obj = self.pool.get('account.voucher')
        for st in self.browse(cr, uid, ids, context=context):
            voucher_ids = []
            for line in st.line_ids:
                if line.voucher_id:
                    voucher_ids.append(line.voucher_id.id)
            voucher_obj.cancel_voucher(cr, uid, voucher_ids, context)
        return super(account_bank_statement, self).button_cancel(cr, uid, ids, context=context)

    def create_move_from_st_line(self, cr, uid, st_line_id, company_currency_id, next_number, context=None):
        voucher_obj = self.pool.get('account.voucher')
        wf_service = netsvc.LocalService("workflow")
        move_line_obj = self.pool.get('account.move.line')
        bank_st_line_obj = self.pool.get('account.bank.statement.line')
        st_line = bank_st_line_obj.browse(cr, uid, st_line_id, context=context)
        if st_line.voucher_id:
            voucher_obj.write(cr, uid, [st_line.voucher_id.id], {'number': next_number}, context=context)
            if st_line.voucher_id.state == 'cancel':
                voucher_obj.action_cancel_draft(cr, uid, [st_line.voucher_id.id], context=context)
            wf_service.trg_validate(uid, 'account.voucher', st_line.voucher_id.id, 'proforma_voucher', cr)

            v = voucher_obj.browse(cr, uid, st_line.voucher_id.id, context=context)
            bank_st_line_obj.write(cr, uid, [st_line_id], {
                'move_ids': [(4, v.move_id.id, False)]
            })

            return move_line_obj.write(cr, uid, [x.id for x in v.move_ids], {'statement_id': st_line.statement_id.id}, context=context)
        return super(account_bank_statement, self).create_move_from_st_line(cr, uid, st_line.id, company_currency_id, next_number, context=context)

account_bank_statement()

class account_bank_statement_line(osv.osv):
    _inherit = 'account.bank.statement.line'

    def _amount_reconciled(self, cursor, user, ids, name, args, context=None):
        if not ids:
            return {}
        res = {}
        for line in self.browse(cursor, user, ids, context=context):
            if line.voucher_id:
                res[line.id] = line.voucher_id.amount#
            else:
                res[line.id] = 0.0
        return res

    def _check_amount(self, cr, uid, ids, context=None):
        for obj in self.browse(cr, uid, ids, context=context):
            if obj.voucher_id:
                diff = abs(obj.amount) - obj.voucher_id.amount
                if not self.pool.get('res.currency').is_zero(cr, uid, obj.statement_id.currency, diff):
                    return False
        return True

    _constraints = [
        (_check_amount, 'The amount of the voucher must be the same amount as the one on the statement line.', ['amount']),
    ]

    _columns = {
        'amount_reconciled': fields.function(_amount_reconciled,
            string='Amount reconciled', type='float'),
        'voucher_id': fields.many2one('account.voucher', 'Payment'),
    }

    def unlink(self, cr, uid, ids, context=None):
        voucher_obj = self.pool.get('account.voucher')
        statement_line = self.browse(cr, uid, ids, context=context)
        unlink_ids = []
        for st_line in statement_line:
            if st_line.voucher_id:
                unlink_ids.append(st_line.voucher_id.id)
        voucher_obj.unlink(cr, uid, unlink_ids, context=context)
        return super(account_bank_statement_line, self).unlink(cr, uid, ids, context=context)

account_bank_statement_line()

def resolve_o2m_operations(cr, uid, target_osv, operations, fields, context):
    results = []
    for operation in operations:
        result = None
        if not isinstance(operation, (list, tuple)):
            result = target_osv.read(cr, uid, operation, fields, context=context)
        elif operation[0] == 0:
            # may be necessary to check if all the fields are here and get the default values?
            result = operation[2]
        elif operation[0] == 1:
            result = target_osv.read(cr, uid, operation[1], fields, context=context)
            if not result: result = {}
            result.update(operation[2])
        elif operation[0] == 4:
            result = target_osv.read(cr, uid, operation[1], fields, context=context)
        if result != None:
            results.append(result)
    return results


# vim:expandtab:smartindent:tabstop=4:softtabstop=4:shiftwidth=4:<|MERGE_RESOLUTION|>--- conflicted
+++ resolved
@@ -1293,29 +1293,17 @@
     def create_send_note(self, cr, uid, ids, context=None):
         for obj in self.browse(cr, uid, ids, context=context):
             message = "%s <b>created</b>." % self._document_type[obj.type or False]
-<<<<<<< HEAD
-            self.message_append_note(cr, uid, [obj.id], body=message, subtype="new", context=context)
-=======
-            self.message_post(cr, uid, [obj.id], body=message, context=context)
->>>>>>> 91c02249
+            self.message_post(cr, uid, [obj.id], body=message, subtype="new", context=context)
 
     def post_send_note(self, cr, uid, ids, context=None):
         for obj in self.browse(cr, uid, ids, context=context):
             message = "%s '%s' is <b>posted</b>." % (self._document_type[obj.type or False], obj.move_id.name)
-<<<<<<< HEAD
-            self.message_append_note(cr, uid, [obj.id], body=message, subtype="post", context=context)
-=======
-            self.message_post(cr, uid, [obj.id], body=message, context=context)
->>>>>>> 91c02249
+            self.message_post(cr, uid, [obj.id], body=message, subtype="post", context=context)
 
     def reconcile_send_note(self, cr, uid, ids, context=None):
         for obj in self.browse(cr, uid, ids, context=context):
             message = "%s <b>reconciled</b>." % self._document_type[obj.type or False]
-<<<<<<< HEAD
-            self.message_append_note(cr, uid, [obj.id], body=message, subtype="reconcile", context=context)
-=======
-            self.message_post(cr, uid, [obj.id], body=message, context=context)
->>>>>>> 91c02249
+            self.message_post(cr, uid, [obj.id], body=message, subtype="reconcile", context=context)
 
 account_voucher()
 
