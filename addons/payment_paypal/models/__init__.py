--- conflicted
+++ resolved
@@ -1,9 +1,4 @@
 # -*- coding: utf-8 -*-
 
-<<<<<<< HEAD
-import paypal
-=======
 import account_invoice
-import paypal
-import res_company
->>>>>>> 7a4116cd
+import paypal