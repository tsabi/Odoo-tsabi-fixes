<?xml version="1.0"?>
<openerp>
<data>

    <menuitem 
        name="Process Changes" 
        icon="terp-stock" 
        id="menu_process_changes"/>
    <menuitem
        name="Process Changes" 
        id="menu_document_process_changes" 
        parent="menu_process_changes" 
        sequence="1"/>
    <menuitem
        id="menu_documents" 
        name="Documents"
        sequence="3"
        parent="menu_process_changes"/>
    <menuitem name="Change Control" id="menu_change_control" parent="menu_process_changes" sequence="5"/>
    <menuitem name="Reporting" id="menu_reporting" parent="menu_process_changes" sequence="10"/>
    <menuitem name="Configuration" id="menu_configuration" parent="menu_process_changes" sequence="15"/>

    <record model="ir.ui.view" id="view_document_structure_form">
        <field name="name">document.directory</field>
        <field name="model">document.directory</field>
        <field name="type">form</field>
        <field name="priority">1</field>
        <field name="arch" type="xml">
            <form string="Structure">
                <field name="parent_id" string="Work Station" select="1"/>
                <field name="name" string="Family" select="1"/>
            </form>
        </field>
    </record>

    <record model="ir.ui.view" id="view_document_structure_tree">
        <field name="name">document.directory</field>
        <field name="model">document.directory</field>
        <field name="type">tree</field>
        <field name="arch" type="xml">
            <tree string="Structure">
                <field name="parent_id" string="Work Station"/>
                <field name="name" string="Family"/>
            </tree>
        </field>
    </record>

    <record model="ir.actions.act_window" id="action_document_structure_form">
        <field name="type">ir.actions.act_window</field>
        <field name="res_model">document.directory</field>
        <field name="name">Directory Structure</field>
        <field name="view_type">tree</field>
        <field name="domain">[('parent_id','=',False)]</field>
        <field name="view_id" eval="document.view_document_directory_tree"/>
    </record>
    <menuitem name="Structure" id="menu_document_structure_config" parent="menu_configuration"/>

    <menuitem action="action_document_structure_form" id="menu_structure_form" parent="menu_document_structure_config"/>

    <act_window domain="[('structure_id', '=', active_id)]"
        id="act_structure_process_changes"
        name="Process Changes"
        res_model="document.change.process"
        src_model="document.directory"/>

    <!--
        Document Types
    -->
    <record model="ir.ui.view" id="view_document_type_form">
        <field name="name">document.change.type.form</field>
        <field name="model">document.change.type</field>
        <field name="type">form</field>
        <field name="arch" type="xml">
            <form string="Document Types">
                <field name="name" select="1"/>
                <field name="directory_id"/>
                <field name ="template_document_id"/>
                <field name ="filename" attrs="{'invisible':[('template_document_id','&lt;&gt;',False)]}"/>
                <separator string="Associated Phase Types" colspan="4"/>
                <field name="phase_type_ids" colspan="4" nolabel="1"/>
            </form>
        </field>
    </record>

    <record model="ir.ui.view" id="view_document_type_tree">
        <field name="name">document.change.type.tree</field>
        <field name="model">document.change.type</field>
        <field name="type">tree</field>
        <field name="arch" type="xml">
            <tree string="Document Types">
                <field name="name"/>
                <field name ="template_document_id"/>
            </tree>
        </field>
    </record>

    <record model="ir.actions.act_window" id="action_document_type_form">
        <field name="type">ir.actions.act_window</field>
        <field name="res_model">document.change.type</field>
        <field name="name">Document Types</field>
        <field name="view_type">form</field>
        <field name="view_mode">tree,form</field>
    </record>
    <menuitem
        name="Documents" 
        id="menu_document_type_config" 
        parent="menu_configuration"/>

    <menuitem
        action="action_document_type_form" 
        id="menu_document_type_form" 
        parent="menu_document_type_config"/>

    <record model="ir.ui.view" id="view_process_phase_type_form">
        <field name="name">document.change.process.phase.type.form</field>
        <field name="model">document.change.process.phase.type</field>
        <field name="type">form</field>
        <field name="arch" type="xml">
            <form string="Phase Types">
                <group colspan="4" col="6">
                    <field name="name" select="1" string="Phase Type"/>
                    <field name="sequence"/>
                    <field name="active"/>
                </group>
                <separator string="Associated Document Types" colspan="4"/>
                <field name="document_type_ids" colspan="4" nolabel="1"/>
            </form>
        </field>
    </record>

    <record model="ir.ui.view" id="view_process_phase_type_tree">
        <field name="name">document.change.process.phase.type.tree</field>
        <field name="model">document.change.process.phase.type</field>
        <field name="type">tree</field>
        <field name="arch" type="xml">
            <tree string="Phase Types">
                <field name="sequence" invisible="1"/>
                <field name="name" string="Phase Type"/>
                <field name="document_type_ids"/>
            </tree>
        </field>
    </record>

    <record model="ir.actions.act_window" id="action_process_phase_type_form">
        <field name="type">ir.actions.act_window</field>
        <field name="res_model">document.change.process.phase.type</field>
        <field name="name">Types of Phases</field>
        <field name="view_type">form</field>
        <field name="view_mode">tree,form</field>
    </record>

    <menuitem name="Process Changes" 
        id="menu_process_changes_config" 
        parent="menu_configuration"
        sequence="1"/>
    <menuitem 
        action="action_process_phase_type_form"
        id="menu_phase_type_form" 
        parent="menu_process_changes_config"
        sequence="4"/>

    <!-- Document Change Process Type -->
       <record model="ir.ui.view" id="view_change_process_type_form">
        <field name="name">document.change.process.type.form</field>
        <field name="model">document.change.process.type</field>
        <field name="type">form</field>
        <field name="arch" type="xml">
            <form string="Phase Types">
                    <field name="name" select="1" string="Phase Type"/>
            </form>
        </field>
    </record>

    <record model="ir.ui.view" id="view_change_processe_type_tree">
        <field name="name">document.change.process.type.tree</field>
        <field name="model">document.change.process.type</field>
        <field name="type">tree</field>
        <field name="arch" type="xml">
            <tree string="Phase Types">
                <field name="name" string="Phase Type"/>
            </tree>
        </field>
    </record>

    <record model="ir.actions.act_window" id="action_change_process_type_form">
        <field name="type">ir.actions.act_window</field>
        <field name="res_model">document.change.process.type</field>
        <field name="name">Process Type</field>
        <field name="view_type">form</field>
        <field name="view_mode">tree,form</field>
    </record>

    <menuitem action="action_change_process_type_form" id="menu_change_process_type_form" parent="menu_process_changes_config"/>

    <!--
        Model of Changes
    -->
    <record model="ir.ui.view" id="view_model_change_form">
        <field name="name">document.change.process.model.form</field>
        <field name="model">document.change.process.model</field>
        <field name="type">form</field>
        <field name="arch" type="xml">
            <form string="Model of Changes">
                <field name="name" select="1"/>
                <field name="sequence"/>
                <separator string="Phase Type" colspan="4"/>
                <field name="phase_type_ids" colspan="4" nolabel="1"/>
            </form>
        </field>
    </record>

    <record model="ir.ui.view" id="view_model_change_tree">
        <field name="name">document.change.process.model.tree</field>
        <field name="model">document.change.process.model</field>
        <field name="type">tree</field>
        <field name="arch" type="xml">
            <tree string="Model of Changes">
                <field name="sequence" invisible="1"/>
                <field name="name"/>
            </tree>
        </field>
    </record>

    <record model="ir.actions.act_window" id="action_model_change_form">
        <field name="type">ir.actions.act_window</field>
        <field name="res_model">document.change.process.model</field>
        <field name="name">Model of Process</field>
        <field name="view_type">form</field>
        <field name="view_mode">tree,form</field>
    </record>
    <menuitem action="action_model_change_form" id="menu_model_change_form" parent="menu_process_changes_config"/>

    <!--
        Documents
    -->
    <record model="ir.ui.view" id="view_document_form">
        <field name="name">ir.attachment.form</field>
        <field name="model">ir.attachment</field>
        <field name="priority" eval="-1"/>
        <field name="type">form</field>
        <field name="arch" type="xml">
            <form string="Documents">
                <field name="name" select="1"/>
                <field name="parent_id" select="1"/>
                <field name="datas" filename="datas_fname" string="Content"/>
                <field name="change_type_id" widget="selection"/>
                <field name="datas_fname"/>
                <field name="style"/>
                <notebook colspan="4">
                <page string="Information">
                    <group colspan="2" col="2">
                        <separator string="Creation" colspan="2"/>
                        <field name="create_uid" readonly="1"/>
                        <field name="create_date" readonly="1"/>
                    </group>
                    <group colspan="2" col="2">
                        <separator string="Latest Modification" colspan="2"/>
                        <field name="write_uid" readonly="1"/>
                        <field name="write_date" readonly="1"/>
                    </group>
                </page><page string="Change Request">
                    <separator string="Change Control" colspan="4"/>
                    <group col="11" colspan="2">
                        <field name="state" readonly="1"/>
                        <group attrs="{'invisible':[('state','in', ('in_production','draft'))]}">
                            <field name="target" filename="target_fname"/>
                        </group>
                        <button type="object" name="button_request" states="draft,in_production" string="Request Change" icon="gtk-media-play"/>
                        <button type="object" name="button_propose" states="change_request" string="Propose Change" icon="gtk-apply"/>
                        <button type="object" name="button_validate" states="change_propose" string="Update Production" icon="gtk-apply"/>
                        <button type="object" name="button_cancel" states="change_request,change_propose,to_update" string="Cancel"  icon="gtk-cancel"/>
                    </group>
                    <newline/>
                    <separator string="Change Note" colspan="4"/>
                    <field colspan="4" name="description" nolabel="1"/>
                </page><page string="Email Notifications">
                    <field name="email_notification_ids" colspan="4" mode="tree, form" readonly="1" widget="one2many_list" nolabel="1">
                        <tree string="Notifications">
                            <field name="email"/>
                            <field name="create_date"/>
                        </tree>
                        <form string="Notifications">
                            <field name="email"/>
                            <field name="create_date"/>
                            <field name="name" string="Subject" colspan="4"/>
                            <separator string="Description" colspan="4"/>
                            <field colspan="4" name="description" nolabel="1"/>
                        </form>
                    </field>
                </page>
                </notebook>
            </form>
        </field>
    </record>
    <record model="ir.ui.view" id="view_document_tree">
        <field name="name">ir.attachment.tree</field>
        <field name="model">ir.attachment</field>
        <field name="type">tree</field>
        <field name="priority" eval="-1"/>
        <field name="arch" type="xml">
            <tree string="Documents">
                <field name="name" string="Document"/>
                <field name="parent_id" string="Directory"/>
                <field name="change_type_id"/>
                <field name="style"/>
                <field name="state"/>
                <field name="change_process_id"/>
                <field name="user_id" string="Owner"/>
                <button type="object" name="button_request" states="draft,in_production" string="Request Change" icon="gtk-media-play"/>
            </tree>
        </field>
    </record>
    <record model="ir.ui.view" id="view_document_graph">
        <field name="name">ir.attachment.graph</field>
        <field name="model">ir.attachment</field>
        <field name="type">graph</field>
        <field name="arch" type="xml">
            <graph string="Documents by type" type="bar" orientation="vertical">
                <field name="change_type_id"/>
                <field name="name" operator="+"/>
            </graph>
        </field>
    </record>
    <record model="ir.ui.view" id="view_document_search">
        <field name="name">ir.attachment.search</field>
        <field name="model">ir.attachment</field>
        <field name="type">search</field>
        <field name="priority" eval="1"/>
        <field name="arch" type="xml">
            <search string="Documents">
                <group col="13" colspan="4">
                    <filter domain="[('user_id','=',uid)]" string="My Docs" icon="gtk-apply"/>
                    <separator orientation="vertical"/>
                    <filter domain="[('state','=','in_production')]" string="In Production" icon="gtk-apply"/>
                    <filter domain="[('state','=','change_request')]" string="Change Req." icon="gtk-apply"/>
                    <filter domain="[('state','=','change_propose')]" string="Change Proposed" icon="gtk-execute"/>
                    <filter domain="[('state','=','to_update')]" string="To Update" icon="gtk-execute"/>
                    <separator orientation="vertical"/>
                    <field name="change_type_id" widget="selection" select="1"/>
                    <field name="parent_id" select="1"/>
                    <field name="create_uid" select="1"/>
                </group>
                <group expand="1" string="Group By..." col="20" colspan="4">
                    <filter domain="[]" string="By Owner" icon="terp-hr" context="{'group_by':'create_uid'}" help="Documents by owner"/>
                    <filter domain="[]" string="By Directory" icon="terp-hr" context="{'group_by':'parent_id'}" help="Documents by directory"/>
                    <filter domain="[]" string="By Type" icon="terp-hr" context="{'group_by':'change_type_id'}" help="Documents by type"/>
                    <filter domain="[]" string="By State" icon="terp-hr" context="{'group_by':'state'}" help="Documents by type"/>
                </group>
            </search>
        </field>
    </record>
    <record model="ir.actions.act_window" id="action_document_form">
        <field name="type">ir.actions.act_window</field>
        <field name="res_model">ir.attachment</field>
        <field name="name">Search a Document</field>
        <field name="view_type">form</field>
        <field name="view_mode">tree,form,graph</field>
        <field name="search_view_id" ref="view_document_search"/>
    </record>
    <record id="action_document_tree_view" model="ir.actions.act_window.view">
        <field eval="1" name="sequence"/>
        <field name="view_mode">tree</field>
        <field name="view_id" ref="view_document_tree"/>
        <field name="act_window_id" ref="action_document_form"/>
    </record>
    <record id="action_document_form_view" model="ir.actions.act_window.view">
        <field eval="2" name="sequence"/>
        <field name="view_mode">form</field>
        <field name="view_id" ref="view_document_form"/>
        <field name="act_window_id" ref="action_document_form"/>
    </record>
    <record id="action_document_graph_view" model="ir.actions.act_window.view">
        <field eval="3" name="sequence"/>
        <field name="view_mode">graph</field>
        <field name="view_id" ref="view_document_graph"/>
        <field name="act_window_id" ref="action_document_form"/>
    </record>
    <menuitem
        action="action_document_form" 
        id="menu_documents_form" 
        parent="menu_documents"
        sequence="20"/>
    <menuitem
        name="Documents by Directories"
        action="document.action_document_directory_tree"
        sequence="1"
        id="menu_document_directories"
        parent="menu_documents"/>


    <record model="ir.actions.act_window" id="document.action_document_file_directory_form">
        <field name="search_view_id" ref="view_document_search"/>
    </record>

    <record model="ir.actions.act_window" id="action_document_without_type_form">
        <field name="type">ir.actions.act_window</field>
        <field name="res_model">ir.attachment</field>
        <field name="name">Documents Without Type</field>
        <field name="view_type">form</field>
        <field name="view_mode">tree,form</field>
        <field name="search_view_id" ref="view_document_search"/>
        <field name="domain">[('change_type_id','=',False)]</field>
    </record>
    <menuitem action="action_document_without_type_form" id="menu_documents_without_type_form" parent="menu_change_control"/>

    <record model="ir.actions.act_window" id="action_document_to_update_form">
        <field name="type">ir.actions.act_window</field>
        <field name="res_model">ir.attachment</field>
        <field name="name">Documents to Update</field>
        <field name="view_type">form</field>
        <field name="view_mode">tree,form</field>
        <field name="search_view_id" ref="view_document_search"/>
        <field name="domain">[('state','=','to_update')]</field>
        </record>
    <menuitem action="action_document_to_update_form" id="menu_documents_to_update_form" parent="menu_change_control"/>

    <!--
        Phases
    -->
    <record model="ir.ui.view" id="view_process_phase_form">
        <field name="name">document.change.process.phase.form</field>
        <field name="model">document.change.process.phase</field>
        <field name="type">form</field>
        <field name="arch" type="xml">
            <form string="Phases">
                <group colspan="4" col="6">
                    <field name="name" select="1"/>
                    <field name="process_id" string="Process Change"/>
                    <field name="sequence"/>
                    <newline/>
                    <field name="update_document" string="Update documents"/>
                    <field name="type" string="Type"/>
                    <field name="date_control" attrs="{'required':[('type','=','control_required')], 'invisible': [('type','!=','control_required')]}"/>
                    <field name="phase_type_id"/>
                    <field name="directory_id" readonly="1" colspan="4"/>
                </group>
                <separator colspan="4" string="Documents"/>
                <field name="phase_document_ids" colspan="4"  nolabel="1" context="{'default_parent_id': directory_id}"/>
                <newline/>
                <group col="5" colspan="4">
                    <field name="state"/>
                    <button name="button_start" states="draft" string="Start" icon="gtk-go-forward"/>
                    <button name="button_confirm" states="in_process" string="To Validate" icon="gtk-execute"/>
                    <button name="button_end" states="to_validate" string="Done" icon="gtk-jump-to"/>
                </group>
            </form>
        </field>
    </record>
    <record model="ir.ui.view" id="view_process_phase_search">
        <field name="name">document.change.process.phase.search</field>
        <field name="model">document.change.process.phase</field>
        <field name="type">search</field>
        <field name="arch" type="xml">
            <search string="Phases" col="20">
                <filter domain="[('state','=','draft')]" string="To Start" icon="gtk-execute"
                    help="To Start"/>
                <filter domain="[('state','=','in_process')]" string="In Progress" icon="gtk-execute"
                    help="In Progress"/>
                <filter domain="[('state','=','to_validate')]" string="To Validate" icon="gtk-execute"
                    help="To Validate"/>
                <separator orientation="vertical"/>
                <field name="process_id" select="1"/>
                <field name="name" select="1"/>
                <field name="phase_type_id" select="1"/>
                <field name="date_control" select="1"/>
                <newline/>
                <group string="Group By..." expand="1" colspan="10">
                    <filter domain="[]" string="By Process" icon="terp-hr" context="{'group_by':'process_id'}" help="Process Changes by owner"/>
                    <filter domain="[]" string="By Type" icon="terp-hr" context="{'group_by':'phase_type_id'}" help="Process Changes by owner"/>
                </group>
            </search>
        </field>
    </record>

        <record id="view_process_phase_calendar" model="ir.ui.view">
            <field name="name">document.change.process.phase.calendar</field>
            <field name="model">document.change.process.phase</field>
            <field name="type">calendar</field>
            <field eval="2" name="priority"/>
            <field name="arch" type="xml">
                <calendar color="state" date_start="date_control" string="Phases Deadlines">
                    <field name="name"/>
                    <field name="process_id"/>
                </calendar>
            </field>
        </record>

 
    <record model="ir.ui.view" id="view_process_phase_tree">
        <field name="name">document.change.process.phase.tree</field>
        <field name="model">document.change.process.phase</field>
        <field name="type">tree</field>
        <field name="arch" type="xml">
            <tree string="Phases">
                <field name="sequence" invisible="1"/>
                <field name="process_id"/>
                <field name="name"/>
                <field name="phase_type_id"/>
                <field name="date_control"/>
                <field name="state"/>
                <button name="button_start" states="draft" string="Start" icon="gtk-go-forward"/>
                <button name="button_confirm" states="in_process" string="To Validate" icon="gtk-execute"/>
                <button name="button_end" states="to_validate" string="Done" icon="gtk-jump-to"/>
            </tree>
        </field>
    </record>

    <record model="ir.actions.act_window" id="action_process_phase_form">
        <field name="type">ir.actions.act_window</field>
        <field name="res_model">document.change.process.phase</field>
        <field name="name">Phases</field>
        <field name="view_type">form</field>
        <field name="view_mode">tree,form,calendar</field>
        <field name="search_view_id" ref="view_process_phase_search"/>
    </record>
    <menuitem action="action_process_phase_form" id="menu_phases_form" parent="menu_document_process_changes"/>

    <record model="ir.actions.act_window" id="action_process_phase_form_validate">
        <field name="type">ir.actions.act_window</field>
        <field name="res_model">document.change.process.phase</field>
        <field name="name">Phases to Validate</field>
        <field name="view_type">form</field>
        <field name="view_mode">tree,form</field>
        <field name="domain">[('state','=','to_validate')]</field>
        <field name="search_view_id" ref="view_process_phase_search"/>
    </record>
    <menuitem action="action_process_phase_form_validate" id="menu_phases_to_validate_form" parent="menu_change_control"/>

    <act_window domain="[('process_phase_id', '=', active_id)]"
        id="act_documents_phases"
        name="Documents"
        res_model="ir.attachment"
        src_model="document.change.process.phase"/>

    <record model="ir.actions.act_window" id="act_documents_phases">
        <field name="search_view_id" ref="view_process_phase_search"/>
    </record>


    <!--
    Process Change
    -->
    <record model="ir.ui.view" id="view_process_form">
        <field name="name">document.change.process.form</field>
        <field name="model">document.change.process</field>
        <field name="type">form</field>
        <field name="arch" type="xml">
            <form string="Process Change">
                <group colspan="4" col="8">
                    <field name="description" colspan="4"/>
                    <field name="process_type_id" widget="selection"/>
                    <field name="name" readonly="1"/>
                    <newline/>
                    <!-- Big Hack For Demo Purpose Caterpillar -->
                    <field name="structure_id" colspan="4" domain="[('name','ilike','fam')]"/>
                    <field name="process_model_id" widget="selection"/>
                    <button name="generate_phases"
                        string="Generate Phases" type="object" 
                        icon="gtk-convert" colspan="2"/>
                </group>

                <notebook colspan="4">
                    <page string="Process Definition">
                        <group col="2" colspan="2">
                            <separator string="Responsibles" colspan="2"/>
                            <field name="user_id"/>
                        </group>
                        <group col="2" colspan="2">
                            <separator string="Dates" colspan="2"/>
                            <field name="create_date"/>
                            <field name="latest_modified_date"/>
                            <field name="date_expected"/>
                        </group>
                        <newline />
                         <separator colspan="4" string="Change Description"/>
                        <field name="change_description" colspan="4" nolabel="1"/>
                        <newline/>
                        <group col="6" colspan="4">
                            <field name="state"/>
                            <button name="button_start" states="draft,pending" string="Start" icon="gtk-go-forward"/>
                            <button name="button_confirm" states="in_progress" string="Validate" icon="gtk-execute"/>
                            <button name="button_pending" states="in_progress" string="Pending" icon="gtk-media-pause"/>
                            <button name="button_done" states="to_validate" string="Done" icon="gtk-jump-to"/>
                        </group>
                    </page>
                    <page string="Phases">
                        <field name="process_phase_ids" mode="tree,form" widget="one2many_list" nolabel="1">
                            <tree string="Process Phases" editable="True">
                                <field name="sequence" invisible="1"/>
                                <field name="name"/>
                                <field name="type"/>
                                <field name="date_control" attrs="{'required':[('type','=','control_required')], 'invisible': [('type','!=','control_required')]}"/>
                                <field name="phase_document_ids"/>
                                <field name="state"/>
                            </tree>
                            <form string="Process Phases">
                                <field name="name"/>
                                <field name="sequence"/>
                                <field name="type"/>
                                <field name="date_control" attrs="{'required':[('type','=','control_required')], 'invisible': [('type','!=','control_required')]}"/>
                                <field name="phase_document_ids" colspan="4"/>
                                <field name="state"/>
                            </form>
                        </field>
                    </page>
                </notebook>
            </form>
        </field>
    </record>

    <record model="ir.ui.view" id="view_process_tree">
        <field name="name">document.change.process.tree</field>
        <field name="model">document.change.process</field>
        <field name="type">tree</field>
        <field name="arch" type="xml">
            <tree string="Process Change">
                <field name="name"/>
                <field name="description"/>
                <field name="structure_id"/>
                <field name="user_id"/>
                <field name="current_phase_id"/>
                <field name="date_control"/>
                <field name="process_model_id"/>
                <field name="progress" widget="progressbar"/>
                <field name="process_document_ids" string="# Documents"/>
                <field name="state"/>
            </tree>
        </field>
    </record>
    <record model="ir.ui.view" id="view_process_graph">
        <field name="name">document.change.process.graph</field>
        <field name="model">document.change.process</field>
        <field name="type">graph</field>
        <field name="arch" type="xml">
            <graph string="Process changes by month" type="bar" orientation="vertical">
                <field name="create_date"/>
                <field name="process_document_ids" operator="+"/>
            </graph>
        </field>
    </record>
    <record model="ir.ui.view" id="view_process_serach">
        <field name="name">document.change.process.search</field>
        <field name="model">document.change.process</field>
        <field name="type">search</field>
        <field name="priority" eval="1"/>
        <field name="arch" type="xml">
            <search string="Process Changes">
                <group col="14" colspan="4">
                    <filter domain="[('user_id','=',uid)]" string="My Process" icon="gtk-execute" help="My Process Changes"/>
                    <separator orientation="vertical"/>
                    <filter domain="[('state','in',('in_progress','draft','to_validate'))]"
                        string="In Progress" icon="gtk-execute"
                        default="1"
                        help="Process changes having the next Phase to validate that is late"/>
                    <filter domain="[('state','=','to_validate')]"
                        string="To Validate"
                        icon="gtk-apply"
                        help="Process Changes to be validated"/>
                    <filter domain="[('state','=','pending')]"
                        string="Pending" icon="gtk-execute"
                        help="Process changes having the next Phase to validate that is late"/>

                    <separator orientation="vertical"/>
                    <field name="name" string="Process Change Title" select="1"/>
                    <field name="process_type_id" select="1"/>
                    <field name="structure_id" select="1"/>
                    <field name="user_id" string="Owner" select="1"/>
                </group>
                <group expand="1" string="Group By..." col="20" colspan="4">
                    <filter domain="[]" string="By Owner" icon="terp-hr" context="{'group_by':'user_id'}" help="Process Changes by owner"/>
                    <filter domain="[]" string="By Directory" icon="terp-hr" context="{'group_by':'structure_id'}" help="Process Changes by directory"/>
                    <filter domain="[]" string="By State" icon="terp-hr" context="{'group_by':'state'}" help="Process Changes by directory"/>
                </group>
            </search>
        </field>
    </record>

    <record model="ir.actions.act_window" id="action_process_form">
        <field name="type">ir.actions.act_window</field>
        <field name="res_model">document.change.process</field>
        <field name="name">Process Changes</field>
        <field name="view_type">form</field>
        <field name="view_mode">tree,form,graph</field>
        <field name="search_view_id" ref="view_process_serach"/>
    </record>
    <menuitem action="action_process_form" id="menu_process_changes_form" parent="menu_document_process_changes"/>

    <record model="ir.actions.act_window" id="action_process_change_form_validate">
        <field name="type">ir.actions.act_window</field>
        <field name="res_model">document.change.process</field>
        <field name="name">Process Changes to Validate</field>
        <field name="view_type">form</field>
        <field name="view_mode">tree,form</field>
        <field name="domain">[('state','=','to_validate')]</field>
    </record>
    <menuitem action="action_process_change_form_validate" id="menu_process_to_validate_form" parent="menu_change_control"/>

    <act_window domain="[('process_id', '=', active_id)]"
        id="act_phase_change_process"
        name="Phases"
        res_model="document.change.process.phase"
        src_model="document.change.process"/>

    <record model="ir.actions.act_window" id="act_phase_change_process">
        <field name="search_view_id" ref="view_process_phase_search"/>
    </record>

    <act_window domain="[('change_process_id', '=', active_id)]"
        id="act_documents_change_process"
        name="Documents"
        res_model="ir.attachment"
        src_model="document.change.process"/>

    <record model="ir.actions.act_window" id="act_documents_change_process">
        <field name="search_view_id" ref="view_document_search"/>
    </record>

<<<<<<< HEAD
	<!-- Dashboard -->
	<record model="ir.ui.view" id="view_document_change_report_graph">
        <field name="name">document.change.report.graph</field>
        <field name="model">document.change.report</field>
        <field name="type">graph</field>
        <field name="arch" type="xml">
            <graph string="Coverage Analysis" type="bar">
                <field name="change_type_id"/>
                <field name="amount_exist"/>
                <field name="amount_required"/>
            </graph>
        </field>
    </record>
    <record model="ir.actions.act_window" id="action_document_change_report">
        <field name="name">Coverage Analysis</field>
        <field name="type">ir.actions.act_window</field>
        <field name="res_model">document.change.report</field>
        <field name="view_type">form</field>
        <field name="view_mode">graph</field>
    </record>
	<record id="board_document_change_form" model="ir.ui.view">
            <field name="name">board.document.change.form</field>
            <field name="model">board.board</field>
            <field name="type">form</field>
            <field name="arch" type="xml">
                <form string="Process Change Board">
                    <hpaned>
                        <child1>
                        	<action colspan="4" height="220" name="%(action_document_to_update_form)d" string="Documents to Update" width="510"/>
                        </child1>
                        <child2>
                        	<action colspan="4" height="220" name="%(action_document_change_report)d" string="Coverage Analysis" width="510"/>
                        </child2>
                    </hpaned>
                 </form>
            </field>
    </record>
	<record id="open_board_document_change" model="ir.actions.act_window">
            <field name="name">Process Change Dashboard</field>
            <field name="res_model">board.board</field>
            <field name="view_type">form</field>
            <field name="view_mode">form</field>
            <field name="usage">menu</field>
            <field name="view_id" ref="board_document_change_form"/>
    </record>
	<menuitem icon="terp-graph" id="base.dashboard" name="Dashboards" sequence="2" parent="base.reporting_menu"/>
    <menuitem
        id="menu_document_change_dashboard"
        name="Process Change"
        parent="base.dashboard"/>
    <menuitem
        action="open_board_document_change"
        icon="terp-graph"
        id="menu_board_document_change"
        parent="menu_document_change_dashboard"
        sequence="1"/>
=======

    <record model="ir.actions.act_window" id="action_process_phase_cal">
        <field name="type">ir.actions.act_window</field>
        <field name="res_model">document.change.process.phase</field>
        <field name="name">Calendar of Phases</field>
        <field name="view_type">form</field>
        <field name="view_mode">calendar,tree,form</field>
        <field name="search_view_id" ref="view_process_phase_search"/>
    </record>
    <menuitem action="action_process_phase_cal" id="menu_phases_cal" parent="menu_change_control"/>


>>>>>>> 267ecb29
</data>
</openerp><|MERGE_RESOLUTION|>--- conflicted
+++ resolved
@@ -715,7 +715,6 @@
         <field name="search_view_id" ref="view_document_search"/>
     </record>
 
-<<<<<<< HEAD
 	<!-- Dashboard -->
 	<record model="ir.ui.view" id="view_document_change_report_graph">
         <field name="name">document.change.report.graph</field>
@@ -772,7 +771,6 @@
         id="menu_board_document_change"
         parent="menu_document_change_dashboard"
         sequence="1"/>
-=======
 
     <record model="ir.actions.act_window" id="action_process_phase_cal">
         <field name="type">ir.actions.act_window</field>
@@ -785,6 +783,5 @@
     <menuitem action="action_process_phase_cal" id="menu_phases_cal" parent="menu_change_control"/>
 
 
->>>>>>> 267ecb29
 </data>
 </openerp>