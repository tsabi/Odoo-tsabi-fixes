# -*- coding: utf-8 -*-
# Part of Odoo. See LICENSE file for full copyright and licensing details.

from odoo import api, fields, models
from odoo.tools import float_compare


class MrpProduction(models.Model):
    _inherit = 'mrp.production'

    sale_name = fields.Char(compute='_compute_sale_name_sale_ref', string='Sale Name', help='Indicate the name of sales order.')
    sale_ref = fields.Char(compute='_compute_sale_name_sale_ref', string='Sale Reference', help='Indicate the Customer Reference from sales order.')

    @api.multi
    def _compute_sale_name_sale_ref(self):
        def get_parent_move(move):
            if move.move_dest_id:
                return get_parent_move(move.move_dest_id)
            return move
        for production in self:
            move = get_parent_move(production.move_finished_ids[0])
            production.sale_name = move.procurement_id and move.procurement_id.sale_line_id and move.procurement_id.sale_line_id.order_id.name or False
            production.sale_ref = move.procurement_id and move.procurement_id.sale_line_id and move.procurement_id.sale_line_id.order_id.client_order_ref or False


class SaleOrderLine(models.Model):
    _inherit = 'sale.order.line'

    @api.multi
    def _get_delivered_qty(self):
        self.ensure_one()
        precision = self.env['decimal.precision'].precision_get('Product Unit of Measure')

        # In the case of a kit, we need to check if all components are shipped. We use a all or
        # nothing policy. A product can have several BoMs, we don't know which one was used when the
        # delivery was created.
        bom_delivered = {}
        bom = self.env['mrp.bom']._bom_find(product=self.product_id)
        if bom and bom.type == 'phantom':
            bom_delivered[bom.id] = False
            product_uom_qty_bom = self.product_uom._compute_quantity(self.product_uom_qty, bom.product_uom_id) / bom.product_qty
            boms, lines = bom.explode(self.product_id, product_uom_qty_bom)
            for bom_line, data in lines:
                qty = 0.0
                for move in self.procurement_ids.mapped('move_ids'):
                    if move.state == 'done' and move.product_id.id == bom_line.product_id.id:
                        qty += move.product_uom._compute_quantity(move.product_uom_qty, bom_line.product_uom_id)
                if float_compare(qty, data['qty'], precision_digits=precision) < 0:
                    bom_delivered[bom.id] = False
                    break
                else:
                    bom_delivered[bom.id] = True
        if bom_delivered and any(bom_delivered.values()):
            return self.product_uom_qty
        elif bom_delivered:
            return 0.0
        return super(SaleOrderLine, self)._get_delivered_qty()


class AccountInvoiceLine(models.Model):
    # TDE FIXME: what is this code ??
    _inherit = "account.invoice.line"

    def _get_anglo_saxon_price_unit(self):
        price_unit = super(AccountInvoiceLine, self)._get_anglo_saxon_price_unit()
        # in case of anglo saxon with a product configured as invoiced based on delivery, with perpetual
        # valuation and real price costing method, we must find the real price for the cost of good sold
        if self.product_id.invoice_policy == "delivery":
            for s_line in self.sale_line_ids:
                # qtys already invoiced
                qty_done = sum([x.uom_id._compute_quantity(x.quantity, x.product_id.uom_id) for x in s_line.invoice_lines if x.invoice_id.state in ('open', 'paid')])
                quantity = self.uom_id._compute_quantity(self.quantity, self.product_id.uom_id)
                # Put moves in fixed order by date executed
                moves = self.env['stock.move']
                for procurement in s_line.procurement_ids:
                    moves |= procurement.move_ids
                moves.sorted(lambda x: x.date)
                # Go through all the moves and do nothing until you get to qty_done
                # Beyond qty_done we need to calculate the average of the price_unit
                # on the moves we encounter.
                bom = s_line.product_id.product_tmpl_id.bom_ids and s_line.product_id.product_tmpl_id.bom_ids[0]
                if bom.type == 'phantom':
                    average_price_unit = 0
                    components = s_line._get_bom_component_qty(bom)
                    for product_id in components.keys():
                        factor = components[product_id]['qty']
                        prod_moves = [m for m in moves if m.product_id.id == product_id]
                        prod_qty_done = factor * qty_done
                        prod_quantity = factor * quantity
                        average_price_unit += self._compute_average_price(prod_qty_done, prod_quantity, prod_moves)
                    price_unit = average_price_unit or price_unit
<<<<<<< HEAD
                    price_unit = self.uom_id._compute_quantity(price_unit, self.product_id.uom_id, round=False)
=======
                    price_unit = self.product_id.uom_id._compute_price(self.product_id.uom_id.id, price_unit, to_uom_id=self.uom_id.id)
>>>>>>> d1fddd24
        return price_unit<|MERGE_RESOLUTION|>--- conflicted
+++ resolved
@@ -89,9 +89,5 @@
                         prod_quantity = factor * quantity
                         average_price_unit += self._compute_average_price(prod_qty_done, prod_quantity, prod_moves)
                     price_unit = average_price_unit or price_unit
-<<<<<<< HEAD
-                    price_unit = self.uom_id._compute_quantity(price_unit, self.product_id.uom_id, round=False)
-=======
                     price_unit = self.product_id.uom_id._compute_price(self.product_id.uom_id.id, price_unit, to_uom_id=self.uom_id.id)
->>>>>>> d1fddd24
         return price_unit