--- conflicted
+++ resolved
@@ -8,11 +8,7 @@
 msgstr ""
 "Project-Id-Version: Odoo 9.0\n"
 "Report-Msgid-Bugs-To: \n"
-<<<<<<< HEAD
-"POT-Creation-Date: 2016-08-19 10:25+0000\n"
-=======
 "POT-Creation-Date: 2016-08-18 14:07+0000\n"
->>>>>>> bc1a0a32
 "PO-Revision-Date: 2016-03-04 20:30+0000\n"
 "Last-Translator: Alejandro Die Sanchis <marketing@domatix.com>\n"
 "Language-Team: Spanish (http://www.transifex.com/odoo/odoo-9/language/es/)\n"
@@ -35,8 +31,6 @@
 msgstr "; pedido no encontrado"
 
 #. module: payment_sips
-<<<<<<< HEAD
-=======
 #: model:payment.acquirer,cancel_msg:payment_sips.payment_acquirer_sips
 msgid "<span><i>Cancel,</i> Your payment has been cancelled.</span>"
 msgstr "<span><i>Cancelad,</i> Su pago ha sido cancelado.</span>"
@@ -72,7 +66,6 @@
 "no ha sido validada satisfactoriamente.</span>"
 
 #. module: payment_sips
->>>>>>> bc1a0a32
 #: code:addons/payment_sips/models/sips.py:84
 #, python-format
 msgid "Currency not supported by Wordline"
@@ -105,43 +98,18 @@
 msgstr ""
 
 #. module: payment_sips
-<<<<<<< HEAD
-=======
 #: model:payment.acquirer,name:payment_sips.payment_acquirer_sips
 msgid "Sips"
 msgstr ""
 
 #. module: payment_sips
->>>>>>> bc1a0a32
 #: code:addons/payment_sips/models/sips.py:159
 #, python-format
 msgid "Sips: received data for reference %s"
 msgstr ""
 
-#~ msgid "<span><i>Cancel,</i> Your payment has been cancelled.</span>"
-#~ msgstr "<span><i>Cancelad,</i> Su pago ha sido cancelado.</span>"
-
-#~ msgid ""
-#~ "<span><i>Done,</i> Your online payment has been successfully processed. "
-#~ "Thank you for your order.</span>"
-#~ msgstr ""
-#~ "<span><i>Aprobado,</i> su pago en línea ha sido porcesado "
-#~ "satisfactoriamente. Gracias por su orden.</span>"
-
-#~ msgid ""
-#~ "<span><i>Error,</i> Please be aware that an error occurred during the "
-#~ "transaction. The order has been confirmed but won't be paid. Don't "
-#~ "hesitate to contact us if you have any questions on the status of your "
-#~ "order.</span>"
-#~ msgstr ""
-#~ "<span><i>Error,</i> considere por favor que ha ocurrido un error durante "
-#~ "la transacción. La orden ha sido confirmada, pero no será pagada. No dude "
-#~ "en contactarnos si usted tiene alguna pregunta sobre el estado de su "
-#~ "orden.</span>"
-
-#~ msgid ""
-#~ "<span><i>Pending,</i> Your online payment has been successfully "
-#~ "processed. But your order is not validated yet.</span>"
-#~ msgstr ""
-#~ "<span><i>Pendiente,</i> su orden ha sido procesada satisfactoriamente, "
-#~ "pero no ha sido validada satisfactoriamente.</span>"+#. module: payment_sips
+#: model:payment.acquirer,pre_msg:payment_sips.payment_acquirer_sips
+msgid ""
+"You will be redirected to the Sips website after clicking on payment button."
+msgstr ""