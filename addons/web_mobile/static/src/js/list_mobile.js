/*---------------------------------------------------------
 * OpenERP Web Mobile List View
 *---------------------------------------------------------*/

openerp.web_mobile.list_mobile = function (openerp) {

openerp.web_mobile.ListView = openerp.web.Widget.extend({
    init: function(session, element_id, list_id) {
        this._super(session, element_id);
        this.list_id = list_id;
    },
    start: function() {
        this.rpc('/web/menu/action', {'menu_id': this.list_id},
                    this.on_menu_action_loaded);
    },
    on_menu_action_loaded: function(data) {
        var self = this;
        if (data.action.length) {
            this.action = data.action[0][2];
            this.on_search_data();
        }
    },
    on_search_data: function(ev){
        var self = this;
<<<<<<< HEAD
        var dataset = new openerp.base.DataSetStatic(this, this.action.res_model, this.action.context);
        dataset.name_search('', [], 'ilike',false ,function(result){
=======

        var dataset = new openerp.web.DataSetStatic(this, this.action.res_model, this.action.context);
        dataset.domain=[['name','ilike',search_val]];
        dataset.name_search(search_val, dataset.domain, 'ilike',false ,function(result){
>>>>>>> 3d9fb5d4
            self.$element.html(QWeb.render("ListView", {'records' : result}));
            self.$element.find("#header").find('h1').html(self.action.name);
            self.$element.find("a#list-id").click(self.on_list_click);
            self.$element.find("#header").find('#application').click(function(){
                if(!$('#oe_menu').html().length){
                    this.menu = new openerp.web_mobile.Menu(self, "oe_menu");
                    this.menu.start();
                }
                else{
                    self.$element.find("#header").find('#application').attr('href','#oe_menu');
                }
            });
            self.$element.find("#footer").find('#shrotcuts').click(function(){
                this.shortcuts = new openerp.web_mobile.Shortcuts(self, "oe_shortcuts");
                this.shortcuts.start();
            });
            self.$element.find("#footer").find('#preference').click(function(){
                this.options = new openerp.web_mobile.Options(self, "oe_options");
                this.options.start();
            });
            $.mobile.changePage($("#oe_list"), "slide", true, true);
        });
    },
    on_list_click: function(ev) {
        var $record = $(ev.currentTarget);
        var self = this;
<<<<<<< HEAD
        id = $record.data('id');
//        this.header = new openerp.web_mobile.Header(this, "oe_header");
        this.formview = new openerp.web_mobile.FormView(this, "oe_form", id, this.action);
//        this.header.start();
=======
        var id = $record.data('id');
        this.formview = new openerp.web_mobile.FormView(this, "oe_app", id, this.action);
>>>>>>> 3d9fb5d4
        this.formview.start();
    }
 });
};<|MERGE_RESOLUTION|>--- conflicted
+++ resolved
@@ -22,15 +22,8 @@
     },
     on_search_data: function(ev){
         var self = this;
-<<<<<<< HEAD
         var dataset = new openerp.base.DataSetStatic(this, this.action.res_model, this.action.context);
         dataset.name_search('', [], 'ilike',false ,function(result){
-=======
-
-        var dataset = new openerp.web.DataSetStatic(this, this.action.res_model, this.action.context);
-        dataset.domain=[['name','ilike',search_val]];
-        dataset.name_search(search_val, dataset.domain, 'ilike',false ,function(result){
->>>>>>> 3d9fb5d4
             self.$element.html(QWeb.render("ListView", {'records' : result}));
             self.$element.find("#header").find('h1').html(self.action.name);
             self.$element.find("a#list-id").click(self.on_list_click);
@@ -57,15 +50,10 @@
     on_list_click: function(ev) {
         var $record = $(ev.currentTarget);
         var self = this;
-<<<<<<< HEAD
         id = $record.data('id');
 //        this.header = new openerp.web_mobile.Header(this, "oe_header");
         this.formview = new openerp.web_mobile.FormView(this, "oe_form", id, this.action);
 //        this.header.start();
-=======
-        var id = $record.data('id');
-        this.formview = new openerp.web_mobile.FormView(this, "oe_app", id, this.action);
->>>>>>> 3d9fb5d4
         this.formview.start();
     }
  });
