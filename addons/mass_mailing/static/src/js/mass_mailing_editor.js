odoo.define('mass_mailing.editor', function (require) {
"use strict";

var ajax = require("web.ajax");
var core = require("web.core");
var rte = require('web_editor.rte');
var web_editor = require('web_editor.editor');
var options = require('web_editor.snippets.options');
var snippets_editor = require('web_editor.snippet.editor');

var $editable_area = $("#editable_area");
var odoo_top = window.top.odoo;

// Snippet option for resizing  image and column width inline like excel
options.registry["width-x"] = options.Class.extend({
    start: function () {
        this.container_width = this.$target.parent().closest("td, table, div").width();

        var self = this;
        var offset, sib_offset, target_width, sib_width;
        var $body = $(document.body);
        this.is_image = false;
        this._super.apply(this, arguments);

        this.$overlay.find(".oe_handle.e, .oe_handle.w").removeClass("readonly");
        if (this.$target.is("img")) {
            this.$overlay.find(".oe_handle.w").addClass("readonly");
            this.$overlay.find(".oe_snippet_move, .oe_snippet_clone").addClass("hidden");
            this.is_image=true;
        }

        this.$overlay.find(".oe_handle").on('mousedown', function (event) {
            event.preventDefault();
            var $handle = $(this);
            var compass = false;

            _.each(['n', 's', 'e', 'w' ], function(handler) {
                if ($handle.hasClass(handler)) { compass = handler; }
            });
            if (self.is_image) { compass = "image"; }
            self.buildingBlock.editor_busy = true;

            $body.on("mousemove.mass_mailing_width_x", function (event) {
                event.preventDefault();
                offset = self.$target.offset().left;
                target_width = self.get_max_width(self.$target);
                if (compass === 'e' && self.$target.next().offset()) {
                    sib_width = self.get_max_width(self.$target.next());
                    sib_offset = self.$target.next().offset().left;
                    self.change_width(event, self.$target, target_width, offset, true);
                    self.change_width(event, self.$target.next(), sib_width, sib_offset, false);
                }
                if (compass === 'w' && self.$target.prev().offset()) {
                    sib_width = self.get_max_width(self.$target.prev());
                    sib_offset = self.$target.prev().offset().left;
                    self.change_width(event, self.$target, target_width, offset, false);
                    self.change_width(event, self.$target.prev(), sib_width, sib_offset, true);
                }
                if (compass === 'image') {
                    self.change_width(event, self.$target, target_width, offset, true);
                }
            });
            $body.on("mouseup.mass_mailing_width_x", function () {
                $body.off('.mass_mailing_width_x');
                self.buildingBlock.editor_busy = false;
                self.$target.removeClass("resize_editor_busy");
            });
        });
    },
    change_width: function (event, target, target_width, offset, grow) {
        target.css("width", grow ? (event.pageX - offset) : (offset + target_width - event.pageX));
        this.buildingBlock.cover_target(this.$overlay, this.$target);
    },
    get_int_width: function (el) {
        return parseInt($(el).css("width"), 10);
    },
    get_max_width: function ($el) {
        return this.container_width - _.reduce(_.map($el.siblings(), this.get_int_width), function (memo, w) { return memo + w; });
    },
    on_focus: function () {
        this._super.apply(this, arguments);

        if (this.$target.is("td, th")) {
            this.$overlay.find(".oe_handle.e, .oe_handle.w").toggleClass("readonly", this.$target.siblings().length === 0);
        }
    },
});

options.registry.table_item = options.Class.extend({
    on_clone: function ($clone) {
        this._super.apply(this, arguments);

        // If we cloned a td or th element...
        if (this.$target.is("td, th")) {
            // ... and that the td or th element was alone on its row ...
            if (this.$target.siblings().length === 1) {
                var $tr = $clone.parent();
                $tr.clone().empty().insertAfter($tr).append($clone); // ... move the clone in a new row instead
                return;
            }

            // ... if not, if the clone neighbor is an empty cell, remove this empty cell (like if the clone content had been put in that cell)
            var $next = $clone.next();
            if ($next.length && $next.text().trim() === "") {
                $next.remove();
                return;
            }

            // ... if not, insert an empty col in each other row, at the index of the clone
            var width = $clone.width();
            var $trs = this.$target.closest("table").children("thead, tbody, tfoot").addBack().children("tr").not(this.$target.parent());
            _.each($trs.children(":nth-child(" + this.$target.index() + ")"), function (col) {
                $(col).after($("<td/>", {style: "width: " + width + "px;"}));
            });
        }
    },
    on_remove: function () {
        this._super.apply(this, arguments);

        // If we are removing a td or th element which was not alone on its row ...
        if (this.$target.is("td, th") && this.$target.siblings().length > 0) {
            var $trs = this.$target.closest("table").children("thead, tbody, tfoot").addBack().children("tr").not(this.$target.parent());
            if ($trs.length) { // ... if there are other rows in the table ...
                var $last_tds = $trs.children(":last-child");
                if (_.reduce($last_tds, function (memo, td) { return memo + (td.innerHTML || ""); }, "").trim() === "") {
                    $last_tds.remove(); // ... remove the potential full empty column in the table
                } else {
                    this.$target.parent().append("<td/>"); // ... else, if there is no full empty column, append an empty col in the current row
                }
            }
        }
    },
});

var fn_popover_update = $.summernote.eventHandler.modules.popover.update;
$.summernote.eventHandler.modules.popover.update = function ($popover, oStyle, isAirMode) {
    fn_popover_update.call(this, $popover, oStyle, isAirMode);
    $("span.o_table_handler, div.note-table").remove();
};

ajax.loadXML("/mass_mailing/static/src/xml/mass_mailing.xml", core.qweb);

snippets_editor.Class.include({
    _get_snippet_url: function () {
        var url = (typeof snippets_url !== "undefined" ? window["snippets_url"] : this._super.apply(this, arguments));
        return url;
    },
    compute_snippet_templates: function (html) {
        var self = this;
        var ret = this._super.apply(this, arguments);

        var $themes = this.$("#email_designer_themes").children();
        if ($themes.length === 0) return ret;

        /**
         * Initialize theme parameters.
         */
        var all_classes = "";
        var themes_params = _.map($themes, function (theme) {
            var $theme = $(theme);
            var name = $theme.data("name");
            var classname = "o_" + name + "_theme";
            all_classes += " " + classname;
            var images_info = _.defaults($theme.data("imagesInfo") || {}, {all: {}});
            _.each(images_info, function (info) {
                info = _.defaults(info, images_info.all, {module: "mass_mailing", format: "jpg"});
            });
            return {
                name: name,
                className: classname || "",
                img: $theme.data("img") || "",
                template: $theme.html().trim(),
                get_image_info: function (filename) {
                    if (images_info[filename]) {
                        return images_info[filename];
                    }
                    return images_info.all;
                }
            };
        });
        $themes.parent().remove();

        var $body = $(document.body);
        var $snippets = this.$(".oe_snippet");
        var $snippets_menu = this.$el.find("#snippets_menu");

        /**
         * Create theme selection screen and check if it must be forced opened.
         * Reforce it opened if the last snippet is removed.
         */
        var $dropdown = $(core.qweb.render("mass_mailing.theme_selector", {
            themes: themes_params
        }));
        var first_choice;
        check_if_must_force_theme_choice();

        /**
         * Add proposition to install enterprise themes if not installed.
         */
        var $mail_themes_upgrade = $dropdown.find(".o_mass_mailing_themes_upgrade");
        $mail_themes_upgrade.on("click", "> a", function (e) {
            e.stopImmediatePropagation();
            e.preventDefault();
            odoo_top[window.callback+"_do_action"]("mass_mailing.action_mass_mailing_configuration");
        });

        /**
         * Switch theme when a theme button is hovered. Confirm change if the theme button
         * is pressed.
         */
        var selected_theme = false;
        $dropdown.on("mouseenter", "li > a", function (e) {
            if (first_choice) return;
            e.preventDefault();
            var theme_params = themes_params[$(e.currentTarget).parent().index()];
            switch_theme(theme_params);
        });
        $dropdown.on("click", "li > a", function (e) {
            e.preventDefault();
            var theme_params = themes_params[$(e.currentTarget).parent().index()];
            if (first_choice) {
                switch_theme(theme_params);
                $body.removeClass("o_force_mail_theme_choice");
                first_choice = false;

                if ($mail_themes_upgrade.length) {
                    $dropdown.remove();
                    $snippets_menu.empty();
                }
            }

            switch_images(theme_params, $snippets);

            selected_theme = theme_params;

            // Notify form view
            odoo_top[window.callback+"_downup"]($editable_area.addClass("o_dirty").html());
        });

        /**
         * If the user opens the theme selection screen, indicates which one is active and
         * saves the information...
         * ... then when the user closes check if the user confirmed its choice and restore
         * previous state if this is not the case.
         */
        $dropdown.on("shown.bs.dropdown", function () {
            check_selected_theme();
            $dropdown.find("li").removeClass("selected").filter(function () {
                return ($(this).has(".o_thumb[style=\""+ "background-image: url(" + (selected_theme && selected_theme.img) + "_small.png)"+ "\"]").length > 0);
            }).addClass("selected");
        });
        $dropdown.on("hidden.bs.dropdown", function () {
            switch_theme(selected_theme);
        });

        /**
         * On page load, check the selected theme and force switching to it (body needs the
         * theme style for its edition toolbar).
         */
        check_selected_theme();
        $body.addClass(selected_theme.className);
        switch_images(selected_theme, $snippets);

        $dropdown.insertAfter($snippets_menu);

        return ret;

        function check_if_must_force_theme_choice() {
            first_choice = editable_area_is_empty();
            $body.toggleClass("o_force_mail_theme_choice", first_choice);
        }

        function editable_area_is_empty($layout) {
            $layout = $layout || $editable_area.find(".o_layout");
            var $mail_wrapper = $layout.children(".o_mail_wrapper");
            return (
                $editable_area.html().trim() === ""
                || ($layout.length > 0 && ($layout.html().trim() === "" || $mail_wrapper.length > 0 && $mail_wrapper.html().trim() === ""))
            );
        }

        function check_selected_theme() {
            var $layout = $editable_area.find(".o_layout");
            if ($layout.length === 0) {
                selected_theme = false;
            } else {
                _.each(themes_params, function (theme_params) {
                    if ($layout.hasClass(theme_params.className)) {
                        selected_theme = theme_params;
                    }
                });
            }
        }

        function switch_images(theme_params, $container) {
            if (!theme_params) return;
            $container.find("img").each(function () {
                var $img = $(this);
                var src = $img.attr("src");

                var m = src.match(/^\/web\/image\/\w+\.s_default_image_(?:theme_[a-z]+_)?(.+)$/);
                if (!m) {
                    m = src.match(/^\/\w+\/static\/src\/img\/(?:theme_[a-z]+\/)?s_default_image_(.+)\.[a-z]+$/);
                }
                if (!m) return;

                var file = m[1];
                var img_info = theme_params.get_image_info(file);

                if (img_info.format) {
                    src = "/" + img_info.module + "/static/src/img/theme_" + theme_params.name + "/s_default_image_" + file + "." + img_info.format;
                } else {
                    src = "/web/image/" + img_info.module + ".s_default_image_theme_" + theme_params.name + "_" + file;
                }

                $img.attr("src", src);
            });
        }

        function switch_theme(theme_params) {
            if (!theme_params || switch_theme.last === theme_params) return;
            switch_theme.last = theme_params;

            $body.removeClass(all_classes).addClass(theme_params.className);
            switch_images(theme_params, $editable_area);

            var $old_layout = $editable_area.find(".o_layout");
            var $new_wrapper = $("<div/>", {"class": "o_mail_wrapper oe_structure"});
            var $new_layout = $("<div/>", {"class": "o_layout " + theme_params.className}).append($new_wrapper);

            var $contents;
            if (first_choice) {
                $contents = theme_params.template;
            } else if ($old_layout.length) {
                $contents = ($old_layout.hasClass("oe_structure") ? $old_layout : $old_layout.find(".oe_structure").first()).contents();
            } else {
                $contents = $editable_area.contents();
            }

            $editable_area.empty().append($new_layout);
            $new_wrapper.append($contents);
            $old_layout.remove();

            if (first_choice) {
                self.add_default_snippet_text_classes($new_wrapper);
            }
            self.show_blocks();
        }
    },
});

<<<<<<< HEAD
var callback = window ? window["callback"] : undefined;
odoo_top[callback+"_updown"] = function (value, fields_values, field_name) {
    if (!window) {
=======
var _set_value = window.top.odoo[callback+"_updown"];
var odoo_top = window.top.odoo;
window.top.odoo[callback+"_updown"] = function (value, fields_values, field_name) {
    if (!window || window.closed) {
>>>>>>> b844d938
        delete odoo_top[callback+"_updown"];
        return;
    }

    var $editable = $("#editable_area");
    var _val = $editable.prop("innerHTML");
    var editor_enable = $('body').hasClass('editor_enable');
    value = value || "";

    if(value !==_val) {
        if (editor_enable) {
            if (value !== fields_values[field_name]) {
                rte.history.recordUndo($editable);
            }
            snippets_editor.instance.make_active(false);
        }

        if (value.indexOf('on_change_model_and_list') === -1) {
            $editable.html(value);

            if (editor_enable) {
                if (value !== fields_values[field_name]) {
                    $editable.trigger("content_changed");
                }
            }
        }
    }

    if (fields_values.mailing_model && web_editor.editor_bar) {
        if (value.indexOf('on_change_model_and_list') !== -1) {
            odoo_top[callback+"_downup"](_val);
        }
    }
};

if ($editable_area.html().indexOf('on_change_model_and_list') !== -1) {
    $editable_area.empty();
}
});<|MERGE_RESOLUTION|>--- conflicted
+++ resolved
@@ -349,16 +349,9 @@
     },
 });
 
-<<<<<<< HEAD
 var callback = window ? window["callback"] : undefined;
 odoo_top[callback+"_updown"] = function (value, fields_values, field_name) {
-    if (!window) {
-=======
-var _set_value = window.top.odoo[callback+"_updown"];
-var odoo_top = window.top.odoo;
-window.top.odoo[callback+"_updown"] = function (value, fields_values, field_name) {
     if (!window || window.closed) {
->>>>>>> b844d938
         delete odoo_top[callback+"_updown"];
         return;
     }
