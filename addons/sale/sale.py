--- conflicted
+++ resolved
@@ -179,27 +179,11 @@
             readonly=True, states={'draft': [('readonly', False)], 'sent': [('readonly', False)]}, select=True),
         'origin': fields.char('Source Document', size=64, help="Reference of the document that generated this sales order request."),
         'client_order_ref': fields.char('Reference/Description', size=64),
-<<<<<<< HEAD
-        'state': fields.selection(AVAILABLE_STATES , 'Status', readonly=True, track_visibility='onchange',
-            help="Gives the status of the quotation or sales order. \nThe exception status is automatically set when a cancel operation occurs in the processing of a document linked to the sales order. \nThe 'Waiting Schedule' status is set when the invoice is confirmed but waiting for the scheduler to run on the order date.", select=True),
-        'date_order': fields.date('Date', required=True, readonly=True, select=True, states={'draft': [('readonly', False)], 'sent': [('readonly', False)]}),
-=======
-        'state': fields.selection([
-            ('draft', 'Draft Quotation'),
-            ('sent', 'Quotation Sent'),
-            ('cancel', 'Cancelled'),
-            ('waiting_date', 'Waiting Schedule'),
-            ('progress', 'Sales Order'),
-            ('manual', 'Sale to Invoice'),
-            ('shipping_except', 'Shipping Exception'),
-            ('invoice_except', 'Invoice Exception'),
-            ('done', 'Done'),
-            ], 'Status', readonly=True, help="Gives the status of the quotation or sales order.\
+        'state': fields.selection(AVAILABLE_STATES , 'Status', readonly=True, help="Gives the status of the quotation or sales order.\
               \nThe exception status is automatically set when a cancel operation occurs \
               in the invoice validation (Invoice Exception) or in the picking list process (Shipping Exception).\nThe 'Waiting Schedule' status is set when the invoice is confirmed\
                but waiting for the scheduler to run on the order date.", select=True),
         'date_order': fields.datetime('Date', required=True, readonly=True, select=True, states={'draft': [('readonly', False)], 'sent': [('readonly', False)]}),
->>>>>>> 106abb64
         'create_date': fields.datetime('Creation Date', readonly=True, select=True, help="Date on which sales order is created."),
         'date_confirm': fields.date('Confirmation Date', readonly=True, select=True, help="Date on which sales order is confirmed."),
         'user_id': fields.many2one('res.users', 'Salesperson', states={'draft': [('readonly', False)], 'sent': [('readonly', False)]}, select=True, track_visibility='onchange'),
