--- conflicted
+++ resolved
@@ -1511,13 +1511,9 @@
 
 #. module: sale
 #: view:sale.order:0
-<<<<<<< HEAD
-msgid "Logistics"
-msgstr ""
-=======
+
 msgid "Logistic"
 msgstr "Logistik"
->>>>>>> 4bfcb080
 
 #. module: sale
 #: view:sale.order.line:0
