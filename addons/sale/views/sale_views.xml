<?xml version="1.0" encoding="utf-8"?>
<odoo>

        <!-- Top menu item -->

        <menuitem id="sale_menu_root"
            name="Sales"
            web_icon="sale,static/description/icon.png"
            active="False"
            sequence="7"/>

        <menuitem id="sale_order_menu"
            name="Orders"
            parent="sale_menu_root"
            sequence="2"/>

        <menuitem id="res_partner_menu"
            parent="sale_order_menu"
            action="base.action_partner_form"
            sequence="3" groups="sales_team.group_sale_salesman"/>

        <menuitem id="menu_sale_config"
            name="Configuration"
            parent="sale_menu_root"
            sequence="6"
            groups="sales_team.group_sale_manager"/>

        <menuitem id= "menu_sales_config"
            parent= "menu_sale_config"
            sequence= "3"
            name= "Sales Orders"
            groups= "sales_team.group_sale_manager,account.group_account_manager,account.group_account_user"/>

        <menuitem id="sales_team_config"
            name="Sales Channels"
            parent="sale.menu_sale_config"
            action="sales_team.sales_team_config_action"
            sequence="2"/>

        <menuitem id="menu_sale_report"
            name="Reporting"
            parent="sale_menu_root"
            sequence="5"
            groups="sales_team.group_sale_manager"/>

        <menuitem id="menu_report_product_all"
            name="Sales"
            action="action_order_report_all"
            parent="menu_sale_report"
            sequence="1"/>

        <menuitem id="report_sales_team"
            name="Sales Channel Dashboard"
            parent="menu_sale_report"
            action="sales_team.crm_team_salesteams_act"
            sequence="3"/>

        <menuitem id="report_all_channels_sales"
            action="report_all_channels_sales_action"
            name="Sales by Channel"
            parent="menu_sale_report"
            sequence="2"/>

        <menuitem id="product_menu_catalog" name="Products" action="product.product_template_action" parent="sale_menu_root" sequence="4" groups="sales_team.group_sale_salesman"/>
        <menuitem id="menu_product" name="Product Variants" parent="product_menu_catalog" sequence="2" groups="base.group_no_one" active="False"/>
        <menuitem action="product.product_template_action" id="menu_product_template_action" parent="product_menu_catalog" sequence="1" active="False"/>
        <menuitem id="prod_config_main" name="Products" parent="menu_sale_config" sequence="5"/>
<<<<<<< HEAD
        <menuitem id="menu_attribute_action" action="product.attribute_action" parent="prod_config_main" sequence="1" groups="base.group_no_one" active="False"/>
        <menuitem action="product.variants_action" id="menu_variants_action" parent="sale.prod_config_main" sequence="2" groups="base.group_no_one" active="False"/>
=======
        <menuitem id="menu_attribute_action" action="product.attribute_action" parent="prod_config_main" sequence="1" groups="product.group_product_variant" active="False"/>
        <menuitem action="product.variants_action" id="menu_variants_action" parent="sale.prod_config_main" sequence="2" groups="product.group_product_variant" active="False"/>
        <menuitem id="menu_product_category_config_sale"
                  action="product.product_category_action_form"
                  parent="sale.prod_config_main"
                  sequence="1"
                  groups="base.group_no_one"/>
>>>>>>> f2b8caff
        <menuitem id="menu_products" action="product.product_normal_action_sell" parent="product_menu_catalog" groups="product.group_product_variant" sequence="2" active="False"/>
        <menuitem id="next_id_16" name="Units of Measure" parent="sale.prod_config_main" sequence="6" groups="uom.group_uom" active="False"/>
        <menuitem action="uom.product_uom_form_action" id="menu_product_uom_form_action" parent="sale.prod_config_main" sequence="7" groups="uom.group_uom" active="False"/>
        <menuitem action="uom.product_uom_categ_form_action" id="menu_product_uom_categ_form_action" parent="sale.prod_config_main" sequence="8" groups="uom.group_uom" active="False"/>
        <menuitem id="menu_product_pricelist_main" name="Pricelists" parent="product_menu_catalog" action="product.product_pricelist_action2" groups="product.group_sale_pricelist" sequence="3" active="False"/>

        <record id="view_sale_order_calendar" model="ir.ui.view">
            <field name="name">sale.order.calendar</field>
            <field name="model">sale.order</field>
            <field name="arch" type="xml">
                <calendar string="Sales Orders" date_start="date_order" color="state">
                    <field name="partner_id"/>
                    <field name="amount_total" widget="monetary"/>
                </calendar>
            </field>
        </record>
        <record model="ir.ui.view" id="view_sale_order_graph">
            <field name="name">sale.order.graph</field>
            <field name="model">sale.order</field>
            <field name="arch" type="xml">
                <graph string="Sales Orders">
                    <field name="partner_id"/>
                    <field name="amount_total" type="measure"/>
                </graph>
            </field>
        </record>
        <record model="ir.ui.view" id="view_sale_order_pivot">
            <field name="name">sale.order.pivot</field>
            <field name="model">sale.order</field>
            <field name="arch" type="xml">
                <pivot string="Sales Orders">
                    <field name="date_order" type="row"/>
                    <field name="amount_total" type="measure"/>
                </pivot>
            </field>
        </record>

        <!-- Sales Orders Kanban View  -->
        <record model="ir.ui.view" id="view_sale_order_kanban">
            <field name="name">sale.order.kanban</field>
            <field name="model">sale.order</field>
            <field name="arch" type="xml">
                <kanban class="o_kanban_mobile">
                    <field name="name"/>
                    <field name="partner_id"/>
                    <field name="amount_total"/>
                    <field name="date_order"/>
                    <field name="state"/>
                    <field name="currency_id"/>
                    <templates>
                        <t t-name="kanban-box">
                            <div t-attf-class="oe_kanban_card oe_kanban_global_click">
                                <div class="o_kanban_record_top mb16">
                                    <div class="o_kanban_record_headings mt4">
                                        <strong class="o_kanban_record_title"><span><t t-esc="record.partner_id.value"/></span></strong>
                                    </div>
                                    <strong><field name="amount_total" widget="monetary"/></strong>
                                </div>
                                <div class="o_kanban_record_bottom">
                                    <div class="oe_kanban_bottom_left text-muted">
                                        <span><t t-esc="record.name.value"/> <t t-esc="record.date_order.value"/></span>
                                    </div>
                                    <div class="oe_kanban_bottom_right">
                                        <field name="state" widget="label_selection" options="{'classes': {'draft': 'default', 'cancel': 'default', 'done': 'success'}}"/>
                                    </div>
                                </div>
                            </div>
                        </t>
                    </templates>
                </kanban>
            </field>
        </record>

        <record id="view_order_tree" model="ir.ui.view">
            <field name="name">sale.order.tree</field>
            <field name="model">sale.order</field>
            <field name="priority">2</field>
            <field name="arch" type="xml">
                <tree string="Sales Orders" decoration-bf="message_needaction==True" decoration-muted="state=='cancel'">
                    <field name="message_needaction" invisible="1"/>
                    <field name="name" string="Order Number"/>
                    <field name="confirmation_date" string="Confirmation Date"/>
                    <field name="partner_id"/>
                    <field name="user_id"/>
                    <field name="amount_total" sum="Total Tax Included" widget="monetary"/>
                    <field name="currency_id" invisible="1"/>
                    <field name="invoice_status" invisible="1"/>
                    <field name="state" invisible="1"/>
                </tree>
            </field>
        </record>

        <record id="view_quotation_tree" model="ir.ui.view">
            <field name="name">sale.order.tree</field>
            <field name="model">sale.order</field>
            <field name="priority">4</field>
            <field name="arch" type="xml">
                <tree string="Quotation" class="o_sale_order" decoration-bf="message_needaction==True" decoration-muted="state=='cancel'">
                    <field name="message_needaction" invisible="1"/>
                    <field name="name" string="Quotation Number"/>
                    <field name="date_order" string="Quotation Date"/>
                    <field name="partner_id"/>
                    <field name="user_id"/>
                    <field name="amount_total" sum="Total Tax Included" widget="monetary"/>
                    <field name="currency_id" invisible="1"/>
                    <field name="state"/>
                </tree>
            </field>
        </record>

        <record id="view_order_form" model="ir.ui.view">
            <field name="name">sale.order.form</field>
            <field name="model">sale.order</field>
            <field name="arch" type="xml">
                <form string="Sales Order" class="o_sale_order">
                <header>
                    <button name="action_quotation_send" string="Send by Email" type="object" states="draft" class="btn-primary"/>
                    <button name="action_quotation_send" type="object" string="Send PRO-FORMA Invoice" groups="sale.group_proforma_sales" class="btn-primary" attrs="{'invisible': ['|', ('state', '!=', 'draft'), ('invoice_count','&gt;=',1)]}" context="{'proforma': True}"/>
                    <button name="print_quotation" string="Print" type="object" states="draft" class="btn-primary o_sale_print"/>
                    <button name="action_confirm" id="action_confirm"
                        string="Confirm Sale" class="btn-primary" type="object"
                        attrs="{'invisible': [('state', 'not in', ['sent'])]}"/>
                    <button name="action_confirm"
                        string="Confirm Sale" type="object"
                        attrs="{'invisible': [('state', 'not in', ['draft'])]}"/>
                    <button name="action_quotation_send" type="object" string="Send PRO-FORMA Invoice" groups="sale.group_proforma_sales" attrs="{'invisible': ['|', ('state', '=', 'draft'), ('invoice_count','&gt;=',1)]}" context="{'proforma': True}"/>
                    <button name="print_quotation" string="Print" type="object" states="sent,sale" class="o_sale_print"/>
                    <button name="action_quotation_send" string="Send by Email" type="object" states="sent,sale"/>
                    <button name="action_cancel" states="draft,sent,sale" type="object" string="Cancel"/>
                    <button name="action_draft" states="cancel" type="object" string="Set to Quotation"/>
                    <button name="action_done" type="object" string="Lock" states="sale"
                        help="If the sale is locked, you can not modify it anymore. However, you will still be able to invoice or deliver."/>
                    <button name="action_unlock" type="object" string="Unlock" states="done" groups="sales_team.group_sale_manager"/>
                    <field name="state" widget="statusbar" statusbar_visible="draft,sent,sale"/>
                </header>
                <sheet>
                    <div class="oe_button_box" name="button_box">
                        <button name="action_view_invoice"
                            type="object"
                            class="oe_stat_button"
                            icon="fa-pencil-square-o"
                            attrs="{'invisible': [('invoice_count', '=', 0)]}">
                            <field name="invoice_count" widget="statinfo" string="Invoices"/>
                        </button>
                    </div>
                    <div class="oe_title">
                        <h1>
                            <field name="name" readonly="1"/>
                        </h1>
                    </div>
                    <group>
                        <group>
                            <field name="partner_id" domain="[('customer','=',True)]" context="{'search_default_customer':1, 'show_address': 1}" options='{"always_reload": True}'/>
                            <field name="partner_invoice_id" groups="sale.group_delivery_invoice_address" context="{'default_type':'invoice'}" options='{"always_reload": True}'/>
                            <field name="partner_shipping_id" groups="sale.group_delivery_invoice_address" context="{'default_type':'delivery'}" options='{"always_reload": True}'/>
                        </group>
                        <group>
                            <field name="validity_date" attrs="{'invisible': [('state', 'in', ['sale', 'done'])]}"/>
                            <field name="confirmation_date" attrs="{'invisible': [('state', 'in', ['draft', 'sent', 'cancel'])]}"/>
                            <field name="pricelist_id" groups="product.group_sale_pricelist"/>
                            <field name="currency_id" invisible="1"/>
                            <field name="payment_term_id" options="{'no_create': True}"/>
                        </group>
                    </group>
                    <notebook>
                        <page string="Order Lines">
                            <field name="order_line" mode="tree,kanban"
                                attrs="{'readonly': [('state', 'in', ('done','cancel'))]}">
                                <form string="Sales Order Lines">
                                    <group>
                                        <group>
                                            <field name="product_updatable" invisible="1"/>
                                            <field name="product_id"
                                                context="{'partner_id':parent.partner_id, 'quantity':product_uom_qty, 'pricelist':parent.pricelist_id, 'uom':product_uom, 'company_id': parent.company_id}"
                                                attrs="{'readonly': [('product_updatable', '=', False)]}"
                                                force_save="1"
                                               />
                                            <field name="layout_category_id" groups="sale.group_sale_layout"/>
                                            <field name="invoice_status" invisible="1"/>
                                            <field name="qty_to_invoice" invisible="1"/>
                                            <field name="qty_delivered_manual" invisible="1"/>
                                            <field name="qty_delivered_method" invisible="1"/>
                                            <field name="price_subtotal" invisible="1"/>
                                            <label for="product_uom_qty" string="Ordered Quantity"/>
                                            <div>
                                                <field
                                                    context="{'partner_id':parent.partner_id, 'quantity':product_uom_qty, 'pricelist':parent.pricelist_id, 'uom':product_uom, 'uom_qty_change':True, 'company_id': parent.company_id}"
                                                    name="product_uom_qty" class="oe_inline"/>
                                                <field name="product_uom" groups="uom.group_uom" class="oe_inline oe_no_button"
                                                    attrs="{'readonly': [('state', 'in', ('sale','done', 'cancel'))]}"/>
                                            </div>
                                            <label for="qty_delivered" string="Delivered Quantity" attrs="{'invisible': [('parent.state', 'not in', ['sale', 'done'])]}"/>
                                            <div attrs="{'invisible': [('parent.state', 'not in', ['sale', 'done'])]}">
                                                <field name="qty_delivered" attrs="{'readonly': [('qty_delivered_method', '!=', 'manual')]}"/>
                                            </div>
                                            <label for="qty_invoiced" string="Invoiced Quantity" attrs="{'invisible': [('parent.state', 'not in', ['sale', 'done'])]}"/>
                                            <div attrs="{'invisible': [('parent.state', 'not in', ['sale', 'done'])]}">
                                                <field name="qty_invoiced" attrs="{'invisible': [('parent.state', 'not in', ['sale', 'done'])]}"/>
                                            </div>
                                            <field name="price_unit"/>
                                            <label for="discount" groups="sale.group_discount_per_so_line"/>
                                            <div name="discount" groups="sale.group_discount_per_so_line">
                                                <field name="discount" class="oe_inline"/> %%
                                            </div>
                                        </group>
                                        <group>
                                            <field name="tax_id" widget="many2many_tags" options="{'no_create': True}" context="{'search_view_ref': 'account.account_tax_view_search'}" domain="[('type_tax_use','=','sale'),('company_id','=',parent.company_id)]"
                                                attrs="{'readonly': [('qty_invoiced', '&gt;', 0)]}"/>
                                            <label for="customer_lead"/>
                                            <div>
                                                <field name="customer_lead" class="oe_inline"/> days
                                            </div>
                                            <label for="analytic_tag_ids" groups="analytic.group_analytic_tags"/>
                                            <div>
                                                <field name="analytic_tag_ids" widget="many2many_tags" groups="analytic.group_analytic_tags" options="{'color_field': 'color'}"/>
                                            </div>
                                        </group>
                                    </group>
                                    <label for="name"/>
                                    <field name="name"/>
                                    <div groups="base.group_no_one">
                                        <label for="invoice_lines"/>
                                        <field name="invoice_lines"/>
                                    </div>
                                    <field name="state" invisible="1"/>
                                </form>
                                <tree string="Sales Order Lines" editable="bottom" decoration-info="invoice_status=='to invoice'">
                                    <field name="sequence" widget="handle"/>
                                    <field name="product_updatable" invisible="1"/>
                                    <field name="product_id"
                                        attrs="{'readonly': [('product_updatable', '=', False)]}"
                                        force_save="1"
                                        context="{'partner_id':parent.partner_id, 'quantity':product_uom_qty, 'pricelist':parent.pricelist_id, 'uom':product_uom, 'company_id': parent.company_id,
                                        'default_lst_price': price_unit, 'default_description_sale': name}"
                                       />
                                    <field name="layout_category_id" groups="sale.group_sale_layout"/>
                                    <field name="name"/>
                                    <field name="product_uom_qty"
                                        string="Ordered Qty"
                                        context="{'partner_id':parent.partner_id, 'quantity':product_uom_qty, 'pricelist':parent.pricelist_id, 'uom':product_uom, 'company_id': parent.company_id}"
                                    />
                                    <field name="qty_delivered"
                                        attrs="{'column_invisible': [('parent.state', 'not in', ['sale', 'done'])], 'readonly': [('qty_delivered_method', '!=', 'manual')]}"/>
                                    <field name="qty_delivered_manual" invisible="1"/>
                                    <field name="qty_delivered_method" invisible="1"/>
                                    <field name="qty_invoiced"
                                        attrs="{'column_invisible': [('parent.state', 'not in', ['sale', 'done'])]}"/>
                                    <field name="qty_to_invoice" invisible="1"/>
                                    <field name="product_uom"
                                        attrs="{'readonly': [('state', 'in', ('sale','done', 'cancel'))]}"
                                        context="{'company_id': parent.company_id}"
                                        groups="uom.group_uom" options='{"no_open": True}'/>
                                    <field name="analytic_tag_ids" groups="analytic.group_analytic_tags" widget="many2many_tags"/>
                                    <field name="price_unit"
                                        attrs="{'readonly': [('qty_invoiced', '&gt;', 0)]}"/>
                                    <field name="tax_id" widget="many2many_tags" options="{'no_create': True}" domain="[('type_tax_use','=','sale'),('company_id','=',parent.company_id)]"
                                        attrs="{'readonly': [('qty_invoiced', '&gt;', 0)]}"/>
                                    <field name="discount" groups="sale.group_discount_per_so_line"/>
                                    <field name="price_subtotal" widget="monetary" groups="sale.group_show_price_subtotal"/>
                                    <field name="price_total" widget="monetary" groups="sale.group_show_price_total"/>
                                    <field name="state" invisible="1"/>
                                    <field name="invoice_status" invisible="1"/>
                                    <field name="customer_lead" invisible="1"/>
                                    <field name="currency_id" invisible="1"/>
                                </tree>
                                <kanban class="o_kanban_mobile">
                                    <field name="product_id"/>
                                    <field name="product_uom_qty"/>
                                    <field name="product_uom" groups="uom.group_uom"/>
                                    <field name="price_subtotal"/>
                                    <field name="price_unit"/>
                                    <templates>
                                        <t t-name="kanban-box">
                                            <div t-attf-class="oe_kanban_card oe_kanban_global_click">
                                                <div class="row">
                                                    <div class="col-xs-8">
                                                        <strong><span><t t-esc="record.product_id.value"/></span></strong>
                                                    </div>
                                                    <div class="col-xs-4">
                                                        <strong><span class="pull-right text-right">
                                                        <t t-esc="record.price_subtotal.value"/></span></strong>
                                                    </div>
                                                </div>
                                                <div class="row">
                                                    <div class="col-xs-12 text-muted">
                                                        <span>Quantity: <t t-esc="record.product_uom_qty.value"/> <t t-esc="record.product_uom.value"/></span>
                                                    </div>
                                                </div>
                                                <div class="row">
                                                    <div class="col-xs-12 text-muted">
                                                        <span>Unit Price: <t t-esc="record.price_unit.value"/></span>
                                                    </div>
                                                </div>
                                            </div>
                                            <hr/>
                                        </t>
                                    </templates>
                                </kanban>
                            </field>
                            <group class="oe_subtotal_footer oe_right" colspan="2" name="sale_total">
                                <field name="amount_untaxed" widget='monetary' options="{'currency_field': 'currency_id'}"/>
                                <field name="amount_tax" widget='monetary' options="{'currency_field': 'currency_id'}"/>
                                <div class="oe_subtotal_footer_separator oe_inline o_td_label">
                                    <label for="amount_total" />
                                </div>
                                <field name="amount_total" nolabel="1" class="oe_subtotal_footer_separator" widget='monetary' options="{'currency_field': 'currency_id'}"/>
                            </group>
                            <field name="note" class="oe_inline" placeholder="Terms and conditions... (note: you can setup default ones in the Configuration menu)"/>
                            <div class="oe_clear"/>
                        </page>
                        <page string="Other Information">
                            <group>
                                <group string="Sales Information" name="sales_person">
                                    <field name="user_id"/>
                                    <field name="team_id" options="{'no_create': True}"/>
                                    <field name="client_order_ref"/>
                                    <field name="company_id" options="{'no_create': True}" groups="base.group_multi_company"/>
                                    <field name="analytic_account_id" context="{'default_partner_id':partner_invoice_id, 'default_name':name}" attrs="{'readonly': [('invoice_count','!=',0),('state','=','sale')]}" groups="analytic.group_analytic_accounting" force_save="1"/>
                                </group>
                                <group name="sale_pay" string="Invoicing">
                                    <field name="date_order" attrs="{'invisible': [('state', 'in', ['sale', 'done', 'cancel'])]}"/>
                                    <field name="fiscal_position_id" options="{'no_create': True}"/>
                                    <field name="invoice_status" states="sale,done" invisible="1"/>
                                </group>
                                <group string="Reporting" name="technical" groups="base.group_no_one">
                                    <field groups="base.group_no_one" name="origin"/>
                                </group>
                                <group name="utm_link" groups="base.group_no_one"/>
                            </group>
                        </page>
                    </notebook>
                </sheet>
                <div class="oe_chatter">
                    <field name="message_follower_ids" widget="mail_followers"/>
                    <field name="activity_ids" widget="mail_activity"/>
                    <field name="message_ids" widget="mail_thread"/>
                </div>
                </form>
            </field>
        </record>

        <!-- inherited view to make the order lines list in the form non-editable
             for the members of some usability groups -->
        <record id="view_order_form_editable_list" model="ir.ui.view">
            <field name="name">sale.order.form.editable.list</field>
            <field name="model">sale.order</field>
            <field name="inherit_id" ref="sale.view_order_form"/>
            <field name="groups_id" eval="[(4, ref('product.group_stock_packaging'))]"/>
            <field name="arch" type="xml">
                <xpath expr="//field[@name='order_line']/tree" position="attributes">
                    <attribute name="editable"/>
                </xpath>
            </field>
        </record>

        <record id="view_sales_order_filter" model="ir.ui.view">
            <field name="name">sale.order.list.select</field>
            <field name="model">sale.order</field>
            <field name="arch" type="xml">
                <search string="Search Sales Order">
                    <field name="name" string="Sales Order" filter_domain="['|','|',('name','ilike',self),('client_order_ref','ilike',self),('partner_id','child_of',self)]"/>
                    <field name="partner_id" operator="child_of"/>
                    <field name="user_id"/>
                    <field name="team_id" string="Sales Channel"/>
                    <field name="analytic_account_id"/>
                    <field name="product_id"/>
                    <filter string="My Orders" domain="[('user_id','=',uid)]" name="my_sale_orders_filter"/>
                    <separator/>
                    <filter string="Unread Messages" name="message_needaction" domain="[('message_needaction','=',True)]"/>
                    <separator/>
                    <filter string="My Activities" name="activities_my"
                        domain="[('activity_ids.user_id', '=', uid)]"/>
                    <separator/>
                    <filter string="Late Activities" name="activities_overdue"
                        domain="[('activity_ids.date_deadline', '&lt;', context_today().strftime('%Y-%m-%d'))]"
                        help="Show all records which has next action date is before today"/>
                    <filter string="Today Activities" name="activities_today"
                        domain="[('activity_ids.date_deadline', '=', context_today().strftime('%Y-%m-%d'))]"/>
                    <filter string="Future Activities" name="activities_upcoming_all"
                        domain="[('activity_ids.date_deadline', '&gt;', context_today().strftime('%Y-%m-%d'))
                        ]"/>
                    <group expand="0" string="Group By">
                        <filter string="Salesperson" name="salesperson" domain="[]" context="{'group_by':'user_id'}"/>
                        <filter name="customer" string="Customer" domain="[]" context="{'group_by':'partner_id'}"/>
                        <filter string="Order Month" name="order_month" domain="[]" context="{'group_by':'date_order'}"/>
                    </group>
               </search>
            </field>
        </record>

        <record id="sale_order_view_search_inherit_quotation" model="ir.ui.view">
            <field name="name">sale.order.search.inherit.quotation</field>
            <field name="model">sale.order</field>
            <field name="mode">primary</field>
            <field name="inherit_id" ref="sale.view_sales_order_filter"/>
            <field name="arch" type="xml">
                <xpath expr="//filter[@name='my_sale_orders_filter']" position="after">
                    <separator/>
                    <filter string="Quotations" name="draft" domain="[('state','=','draft')]"/>
                    <filter string="Quotations Sent" name="sent" domain="[('state','=','sent')]"/>
                    <filter string="Sales" name="sales" domain="[('state','in',('sale','done'))]"/>
                </xpath>
            </field>
        </record>

        <record id="sale_order_view_search_inherit_sale" model="ir.ui.view">
            <field name="name">sale.order.search.inherit.sale</field>
            <field name="model">sale.order</field>
            <field name="mode">primary</field>
            <field name="inherit_id" ref="sale.view_sales_order_filter"/>
            <field name="arch" type="xml">
                <xpath expr="//filter[@name='my_sale_orders_filter']" position="after">
                    <filter string="To Invoice" name="to_invoice" domain="[('invoice_status','=','to invoice')]" />
                    <filter string="Upselling" name="upselling" domain="[('invoice_status','=','upselling')]" />
                </xpath>
            </field>
        </record>

        <record id="action_orders" model="ir.actions.act_window">
            <field name="name">Sales Orders</field>
            <field name="type">ir.actions.act_window</field>
            <field name="res_model">sale.order</field>
            <field name="view_type">form</field>
            <field name="view_mode">tree,kanban,form,calendar,pivot,graph</field>
            <field name="search_view_id" ref="sale_order_view_search_inherit_sale"/>
            <field name="context">{}</field>
            <field name="domain">[('state', 'not in', ('draft', 'sent', 'cancel'))]</field>
            <field name="help" type="html">
                <p class="o_view_nocontent_smiling_face">
                    Create a new quotation, the first step of a new sale!
                </p><p>
                    Once the quotation is confirmed, it becomes a sales order.<br/> You will be able to create an invoice and collect the payment.
                </p>
            </field>
        </record>

        <menuitem id="menu_sale_order"
            name="Orders"
            action="action_orders"
            parent="sale_order_menu"
            sequence="2" groups="sales_team.group_sale_salesman"/>

        <record id="action_orders_to_invoice" model="ir.actions.act_window">
            <field name="name">Orders to Invoice</field>
            <field name="type">ir.actions.act_window</field>
            <field name="res_model">sale.order</field>
            <field name="view_type">form</field>
            <field name="view_mode">tree,form,calendar,graph,pivot,kanban</field>
            <field name="context">{'create': False}</field>
            <field name="domain">[('invoice_status','=','to invoice')]</field>
            <field name="search_view_id" ref="view_sales_order_filter"/>
            <field name="help" type="html">
              <p class="o_view_nocontent_smiling_face">
                No orders to invoice found
              </p><p>
                You can select all orders and invoice them in batch,<br/>
                or check every order and invoice them one by one.
              </p>
            </field>
        </record>

        <menuitem id="menu_sale_invoicing"
            name="To Invoice"
            parent="sale_menu_root"
            sequence="3" groups="sales_team.group_sale_salesman"/>

        <menuitem id="menu_sale_order_invoice"
            action="action_orders_to_invoice"
            parent="sale.menu_sale_invoicing"
            sequence="2" active="False"/>

        <record id="action_orders_upselling" model="ir.actions.act_window">
            <field name="name">Orders to Upsell</field>
            <field name="type">ir.actions.act_window</field>
            <field name="res_model">sale.order</field>
            <field name="view_type">form</field>
            <field name="view_mode">tree,form,calendar,graph,pivot,kanban</field>
            <field name="domain">[('invoice_status','=','upselling')]</field>
            <field name="context">{'create': False}</field>
            <field name="search_view_id" ref="view_sales_order_filter"/>
            <field name="help" type="html">
              <p class="o_view_nocontent_smiling_face">
                No orders to upsell found
              </p><p>
                These are orders with products invoiced based on ordered quantities, 
                in the case you have delivered more than what was ordered.
              </p><p>
                A typical example is the pre-paid hours of service, 
                where you want to sell extra hours to the customer
                because the initial hours have already been used.
              </p>
            </field>
        </record>
        <menuitem action="action_orders_upselling"
            id="menu_sale_order_upselling" parent="sale.menu_sale_invoicing"
            sequence="5" active="False"/>


        <record id="action_quotations" model="ir.actions.act_window">
            <field name="name">Quotations</field>
            <field name="type">ir.actions.act_window</field>
            <field name="res_model">sale.order</field>
            <field name="view_type">form</field>
            <field name="view_id" ref="view_quotation_tree"/>
            <field name="view_mode">tree,kanban,form,calendar,pivot,graph</field>
            <field name="search_view_id" ref="sale_order_view_search_inherit_quotation"/>
            <field name="help" type="html">
              <p class="o_view_nocontent_smiling_face">
                Create a new quotation, the first step of a new sale!
              </p><p>
                Once the quotation is confirmed by the customer, it becomes a sales order.<br/> You will be able to create an invoice and collect the payment.
              </p>
            </field>
        </record>

        <menuitem id="menu_sale_quotations"
                action="action_quotations"
                parent="sale_order_menu"
                sequence="1" groups="sales_team.group_sale_salesman"/>

        <record id="view_order_line_tree" model="ir.ui.view">
            <field name="name">sale.order.line.tree</field>
            <field name="model">sale.order.line</field>
            <field name="arch" type="xml">
                <tree string="Sales Order Lines" create="false">
                    <field name="product_id" invisible="1"/>
                    <field name="order_id"/>
                    <field name="order_partner_id"/>
                    <field name="name"/>
                    <field name="salesman_id"/>
                    <field name="product_uom_qty" string="Qty"/>
                    <field name="qty_delivered"/>
                    <field name="qty_invoiced"/>
                    <field name="qty_to_invoice"/>
                    <field name="product_uom" string="Unit of Measure" groups="uom.group_uom"/>
                    <field name="price_subtotal" sum="Total" widget="monetary"/>
                </tree>
            </field>
        </record>

        <record id="view_sales_order_line_filter" model="ir.ui.view">
            <field name="name">sale.order.line.select</field>
            <field name="model">sale.order.line</field>
            <field name="arch" type="xml">
                <search string="Search Sales Order">
                    <filter string="To Invoice" name="to_invoice" domain="[('qty_to_invoice','!=', 0)]"  help="Sales Order Lines ready to be invoiced"/>
                    <separator/>
                    <filter string="My Sales Order Lines" name="my_sales_order_lines" domain="[('salesman_id','=',uid)]" help="Sales Order Lines related to a Sales Order of mine"/>
                    <field name="order_id"/>
                    <field name="order_partner_id" operator="child_of"/>
                    <field name="product_id"/>
                    <field name="salesman_id"/>
                    <group expand="0" string="Group By">
                        <filter string="Product" name="product" domain="[]" context="{'group_by':'product_id'}"/>
                        <filter string="Order" name="order" domain="[]" context="{'group_by':'order_id'}"/>
                        <filter string="Salesperson" name="salesperson" domain="[]" context="{'group_by':'salesman_id'}"/>
                    </group>
                </search>
            </field>
        </record>

        <record id="action_product_sale_list" model="ir.actions.act_window">
            <field name="name">Sales Order Lines</field>
            <field name="res_model">sale.order.line</field>
            <field name="view_mode">tree</field>
            <field name="context">{'search_default_product_id': [active_id], 'default_product_id': active_id}</field>
            <field name="domain">[('state', 'in', ['sale', 'done'])]</field>
        </record>

        <record model="ir.ui.view" id="product_form_view_sale_order_button">
            <field name="name">product.product.sale.order</field>
            <field name="model">product.product</field>
            <field name="inherit_id" ref="product.product_normal_form_view"/>
            <field name="groups_id" eval="[(4, ref('sales_team.group_sale_salesman'))]"/>
            <field name="arch" type="xml">
                <button name="toggle_active" position="before">
                    <button class="oe_stat_button" name="%(action_product_sale_list)d"
                        type="action" icon="fa-usd" groups="sales_team.group_sale_salesman">
                        <field string="Sales" name="sales_count" widget="statinfo" />
                    </button>
                </button>
                <group name="description" position="after">
                    <group string="Warning when Selling this Product" groups="sale.group_warning_sale">
                        <field name="sale_line_warn" nolabel="1"/>
                        <field name="sale_line_warn_msg" colspan="3" nolabel="1"
                                attrs="{'required':[('sale_line_warn','!=','no-message')],'readonly':[('sale_line_warn','=','no-message')]}"/>
                    </group>
                </group>
            </field>
        </record>

        <record model="ir.ui.view" id="product_template_form_view_sale_order_button">
            <field name="name">product.template.sale.order.button</field>
            <field name="model">product.template</field>
            <field name="inherit_id" ref="product.product_template_only_form_view"/>
            <field name="groups_id" eval="[(4, ref('sales_team.group_sale_salesman'))]"/>
            <field name="arch" type="xml">
                <button name="toggle_active" position="before">
                    <button class="oe_stat_button" name="action_view_sales"
                        type="object" icon="fa-usd" attrs="{'invisible': [('sale_ok', '=', False)]}"
                        groups="sales_team.group_sale_salesman">
                        <field string="Sales" name="sales_count" widget="statinfo" />
                    </button>
                </button>
                <group name="description" position="after">
                    <group string="Warning when Selling this Product" groups="sale.group_warning_sale">
                        <field name="sale_line_warn" nolabel="1"/>
                        <field name="sale_line_warn_msg" colspan="3" nolabel="1"
                                attrs="{'required':[('sale_line_warn','!=','no-message')],'readonly':[('sale_line_warn','=','no-message')], 'invisible':[('sale_line_warn','=','no-message')]}"/>
                    </group>
                </group>
            </field>
        </record>

        <record model="ir.ui.view" id="product_template_form_view_invoice_policy">
            <field name="name">product.template.invoice.policy</field>
            <field name="model">product.template</field>
            <field name="inherit_id" ref="product.product_template_form_view"/>
            <field name="arch" type="xml">
                <group name="sale" position="inside">
                    <group string="Invoicing" name="invoicing">
                        <field name="invoice_policy" widget="radio"/>
                        <field name="service_type" widget="radio" invisible="True"/>
                    </group>
                </group>
                <group name="purchase" position="inside">
                    <group string="Invoicing" name="invoicing">
                        <field name="expense_policy" widget="radio"/>
                    </group>
                </group>
            </field>
        </record>

        <!-- Update account invoice search view!-->
        <record id="account_invoice_groupby_inherit" model="ir.ui.view">
            <field name="name">account.invoice.groupby</field>
            <field name="model">account.invoice</field>
            <field name="inherit_id" ref="account.view_account_invoice_filter"/>
            <field name="arch" type="xml">
                <xpath expr="//field[@name='user_id']" position="after">
                    <field name="team_id"/>
                </xpath>
                <xpath expr="//group/filter[@name='status']" position="after">
                    <filter string="Sales Channel" name="sales_channel" domain="[]" context="{'group_by':'team_id'}"/>
                </xpath>
            </field>
        </record>

        <!-- Update account invoice !-->
        <record model="ir.ui.view" id="account_invoice_form">
            <field name="name">Account Invoice</field>
            <field name="model">account.invoice</field>
            <field name="inherit_id" ref="account.invoice_form"/>
            <field name="arch" type="xml">
                <data>
                    <xpath expr="//field[@name='user_id']" position="after">
                        <field name="team_id"/>
                    </xpath>
                    <xpath expr="//field[@name='partner_id']" position="after">
                       <field name="partner_shipping_id" groups="sale.group_delivery_invoice_address"/>
                   </xpath>
                    <xpath expr="//page/field[@name='invoice_line_ids']/tree/field[@name='product_id']" position="after">
                        <field name="layout_category_id" groups="sale.group_sale_layout"/>
                    </xpath>
                    <xpath expr="//field[@name='discount']" position="attributes">
                        <attribute name="groups">sale.group_discount_per_so_line</attribute>
                    </xpath>
                </data>
            </field>
        </record>

        <record model="ir.ui.view" id="account_invoice_line_tree">
            <field name="name">account.invoice.line.tree</field>
            <field name="model">account.invoice.line</field>
            <field name="inherit_id" ref="account.view_invoice_line_tree"/>
            <field name="arch" type="xml">
                <data>
                    <xpath expr="//field[@name='discount']" position="attributes">
                        <attribute name="groups">sale.group_discount_per_so_line</attribute>
                    </xpath>
                </data>
            </field>
        </record>

        <record model="ir.ui.view" id="account_invoice_line_form">
            <field name="name">account.invoice.line.form</field>
            <field name="model">account.invoice.line</field>
            <field name="inherit_id" ref="account.view_invoice_line_form"/>
            <field name="arch" type="xml">
                <data>
                    <xpath expr="//group/group/field[@name='product_id']" position="after">
                        <field name="layout_category_id" groups="sale.group_sale_layout"/>
                    </xpath>
                    <xpath expr="//field[@name='discount']" position="attributes">
                        <attribute name="groups">sale.group_discount_per_so_line</attribute>
                    </xpath>
                </data>
            </field>
        </record>

        <record model="ir.ui.view" id="account_invoice_supplier_form">
            <field name="name">account.invoice.supplier.form</field>
            <field name="model">account.invoice</field>
            <field name="inherit_id" ref="account.invoice_supplier_form"/>
            <field name="arch" type="xml">
                <data>
                    <xpath expr="//field[@name='discount']" position="attributes">
                        <attribute name="groups">sale.group_discount_per_so_line</attribute>
                    </xpath>
                </data>
            </field>
        </record>

        <record id="product_pricelist_view_tree" model="ir.ui.view">
            <field name="name">product.pricelist.tree.inherit.product</field>
            <field name="model">product.pricelist</field>
            <field name="inherit_id" ref="product.product_pricelist_view_tree"/>
            <field name="arch" type="xml">
                <field name="currency_id" position="before">
                    <field name="discount_policy" groups="sale.group_discount_per_so_line"/>
                </field>
            </field>
        </record>

        <record id="product_pricelist_view_form" model="ir.ui.view">
            <field name="name">product.pricelist.form.inherit.product</field>
            <field name="model">product.pricelist</field>
            <field name="inherit_id" ref="product.product_pricelist_view"/>
            <field name="arch" type="xml">
                <field name="currency_id" position="before">
                    <field name="discount_policy" groups="sale.group_discount_per_so_line" widget="radio"/>
                </field>
            </field>
        </record>

        <record model="ir.ui.view" id="product_pricelist_view_kanban">
            <field name="name">product.pricelist.kanban.inherit.product</field>
            <field name="model">product.pricelist</field>
            <field name="inherit_id" ref="product.product_pricelist_view_kanban"/>
            <field name="arch" type="xml">
                <data>
                    <xpath expr='//div[contains(@id, "product_pricelist")]' position="after">
                        <field name="discount_policy"/>
                    </xpath>
                </data>
            </field>
        </record>

        <!-- search by Salesteams -->
        <record id="action_orders_salesteams" model="ir.actions.act_window">
            <field name="name">Sales Orders</field>
            <field name="type">ir.actions.act_window</field>
            <field name="res_model">sale.order</field>
            <field name="view_type">form</field>
            <field name="view_mode">tree,form,calendar,graph,kanban,pivot</field>
            <field name="search_view_id" ref="sale.sale_order_view_search_inherit_sale"/>
            <field name="domain">[('state','not in',('draft','sent','cancel'))]</field>
            <field name="context">{
                    'search_default_team_id': [active_id],
                    'default_team_id': active_id,
                }
            </field>
            <field name="help" type="html">
              <p class="o_view_nocontent_smiling_face">
                Create a new quotation, the first step of a new sale!
              </p><p>
                Once the quotation is confirmed by the customer, it becomes a sales order.<br/> You will be able to create an invoice and collect the payment.
              </p>
            </field>
        </record>
        <record id="action_orders_to_invoice_salesteams" model="ir.actions.act_window">
            <field name="name">Sales Orders</field>
            <field name="type">ir.actions.act_window</field>
            <field name="res_model">sale.order</field>
            <field name="view_type">form</field>
            <field name="view_mode">tree,form,calendar,graph,kanban,pivot</field>
            <field name="search_view_id" ref="sale.sale_order_view_search_inherit_sale"/>
            <field name="domain">[('state', '=', 'sale'),('invoice_status','=','to invoice')]</field>
            <field name="context">{
                    'search_default_team_id': [active_id],
                    'default_team_id': active_id,
                }
            </field>
        </record>

        <record id="action_quotations_salesteams" model="ir.actions.act_window">
            <field name="name">Quotations</field>
            <field name="type">ir.actions.act_window</field>
            <field name="res_model">sale.order</field>
            <field name="view_type">form</field>
            <field name="view_id" ref="sale.view_quotation_tree"/>
            <field name="view_mode">tree,form,calendar,graph,kanban,pivot</field>
            <field name="context">{
                    'search_default_team_id': [active_id],
                    'default_team_id': active_id,
                    'show_address': 1,
                }
            </field>
            <field name="domain">[]</field>
            <field name="search_view_id" ref="sale.sale_order_view_search_inherit_quotation"/>
            <field name="help" type="html">
              <p class="o_view_nocontent_smiling_face">
                Create a new quotation, the first step of a new sale!
              </p><p>
                Once the quotation is confirmed by the customer, it becomes a sales order.<br/> You will be able to create an invoice and collect the payment.
              </p>
            </field>
        </record>

        <record id="action_invoice_salesteams" model="ir.actions.act_window">
            <field name="name">Invoices</field>
            <field name="res_model">account.invoice</field>
            <field name="view_type">form</field>
            <field name="view_mode">tree,form,calendar,graph,kanban,pivot</field>
            <field name="view_id" ref="account.invoice_tree"/>
            <field name="domain">[
                ('state', 'not in', ['draft', 'cancel']),
                ('type', 'in', ['out_invoice', 'out_refund'])]</field>
            <field name="context">{
                    'search_default_team_id': [active_id],
                    'default_team_id': active_id,
                    'default_type':'out_invoice',
                    'type':'out_invoice',
                    'journal_type': 'sale',
                }
            </field>
            <field name="search_view_id" ref="account.view_account_invoice_filter"/>
        </record>

        <record id="action_invoice_salesteams_view_tree" model="ir.actions.act_window.view">
            <field name="sequence">1</field>
            <field name="view_mode">tree</field>
            <field name="act_window_id" ref="sale.action_invoice_salesteams"/>
        </record>

        <record id="action_invoice_salesteams_view_form" model="ir.actions.act_window.view">
            <field name="sequence">2</field>
            <field name="view_mode">form</field>
            <field name="view_id" ref="account.invoice_form"/>
            <field name="act_window_id" ref="sale.action_invoice_salesteams"/>
        </record>

        <record id="action_order_report_quotation_salesteam" model="ir.actions.act_window">
            <field name="name">Quotations Analysis</field>
            <field name="res_model">sale.report</field>
            <field name="view_mode">graph</field>
            <field name="domain">[('state','=','draft'),('team_id', '=', active_id)]</field>
            <field name="context">{'search_default_order_month':1}</field>
            <field name="help">This report performs analysis on your quotations. Analysis check your sales revenues and sort it by different group criteria (salesman, partner, product, etc.) Use this report to perform analysis on sales not having invoiced yet. If you want to analyse your turnover, you should use the Invoice Analysis report in the Accounting application.</field>
        </record>

        <record id="action_order_report_so_salesteam" model="ir.actions.act_window">
            <field name="name">Sales Analysis</field>
            <field name="res_model">sale.report</field>
            <field name="view_mode">graph</field>
            <field name="domain">[('state','not in',('draft','cancel')),('team_id', '=', active_id)]</field>
            <field name="context">{'search_default_order_month':1}</field>
            <field name="help">This report performs analysis on your sales orders. Analysis check your sales revenues and sort it by different group criteria (salesman, partner, product, etc.) Use this report to perform analysis on sales not having invoiced yet. If you want to analyse your turnover, you should use the Invoice Analysis report in the Accounting application.</field>
        </record>

        <record id="action_account_invoice_report_salesteam" model="ir.actions.act_window">
            <field name="name">Invoices Analysis</field>
            <field name="res_model">account.invoice.report</field>
            <field name="view_mode">graph</field>
            <field name="domain">[('team_id', '=', active_id),('state', 'not in', ['draft', 'cancel'])]</field>
            <field name="context">{'search_default_month':1}</field>
            <field name="help">From this report, you can have an overview of the amount invoiced to your customer. The search tool can also be used to personalise your Invoices reports and so, match this analysis to your needs.</field>
        </record>
</odoo><|MERGE_RESOLUTION|>--- conflicted
+++ resolved
@@ -65,18 +65,13 @@
         <menuitem id="menu_product" name="Product Variants" parent="product_menu_catalog" sequence="2" groups="base.group_no_one" active="False"/>
         <menuitem action="product.product_template_action" id="menu_product_template_action" parent="product_menu_catalog" sequence="1" active="False"/>
         <menuitem id="prod_config_main" name="Products" parent="menu_sale_config" sequence="5"/>
-<<<<<<< HEAD
         <menuitem id="menu_attribute_action" action="product.attribute_action" parent="prod_config_main" sequence="1" groups="base.group_no_one" active="False"/>
         <menuitem action="product.variants_action" id="menu_variants_action" parent="sale.prod_config_main" sequence="2" groups="base.group_no_one" active="False"/>
-=======
-        <menuitem id="menu_attribute_action" action="product.attribute_action" parent="prod_config_main" sequence="1" groups="product.group_product_variant" active="False"/>
-        <menuitem action="product.variants_action" id="menu_variants_action" parent="sale.prod_config_main" sequence="2" groups="product.group_product_variant" active="False"/>
         <menuitem id="menu_product_category_config_sale"
                   action="product.product_category_action_form"
                   parent="sale.prod_config_main"
                   sequence="1"
                   groups="base.group_no_one"/>
->>>>>>> f2b8caff
         <menuitem id="menu_products" action="product.product_normal_action_sell" parent="product_menu_catalog" groups="product.group_product_variant" sequence="2" active="False"/>
         <menuitem id="next_id_16" name="Units of Measure" parent="sale.prod_config_main" sequence="6" groups="uom.group_uom" active="False"/>
         <menuitem action="uom.product_uom_form_action" id="menu_product_uom_form_action" parent="sale.prod_config_main" sequence="7" groups="uom.group_uom" active="False"/>
