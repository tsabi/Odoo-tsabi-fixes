<?xml version="1.0" encoding="utf-8"?>
<odoo>

        <!-- Top menu item -->

        <menuitem id="sale_menu_root"
            name="Sales"
            web_icon="sale,static/description/icon.png"
            active="False"
            sequence="7"/>

        <menuitem id="sale_order_menu"
            name="Orders"
            parent="sale_menu_root"
            sequence="2"/>

        <menuitem id="res_partner_menu"
            parent="sale_order_menu"
            action="base.action_partner_form"
            sequence="3"/>

        <menuitem id="menu_sale_config"
            name="Configuration"
            parent="sale_menu_root"
            sequence="6"
            groups="sales_team.group_sale_manager"/>

        <menuitem id= "menu_sales_config"
            parent= "menu_sale_config"
            sequence= "3"
            name= "Sales Orders"
            groups= "sales_team.group_sale_manager,sales_team.group_sale_salesman,account.group_account_manager,account.group_account_user"/>

        <menuitem id="sales_team_config"
            name="Sales Channels"
            parent="sale.menu_sale_config"
            action="sales_team.sales_team_config_action"
            sequence="2"/>

        <menuitem id="menu_sale_report"
            name="Reporting"
            parent="sale_menu_root"
            sequence="5"
            groups="sales_team.group_sale_manager"/>

        <menuitem id="menu_report_product_all"
            name="Sales"
            action="action_order_report_all"
            parent="menu_sale_report"
            sequence="1"/>

        <menuitem id="report_sales_team"
            name="Sales Channels"
            parent="menu_sale_report"
            action="sales_team.crm_team_salesteams_act"
            sequence="2"/>

        <menuitem id="report_all_channels_sales"
            action="report_all_channels_sales_action"
            name="All Channels Sales Orders"
            parent="menu_sale_report"
            sequence="3"/>

        <menuitem id="product_menu_catalog" name="Catalog" action="product.product_template_action" parent="sale_menu_root" sequence="4"/>
        <menuitem id="menu_product" name="Product Variants" parent="product_menu_catalog" sequence="2" groups="product.group_product_variant" active="False"/>
        <menuitem action="product.product_template_action" id="menu_product_template_action" parent="product_menu_catalog" sequence="1" active="False"/>
        <menuitem id="prod_config_main" name="Products" parent="menu_sale_config" sequence="5"/>
        <menuitem id="menu_attribute_action" action="product.attribute_action" parent="prod_config_main" sequence="1" groups="product.group_product_variant" active="False"/>
        <menuitem action="product.variants_action" id="menu_variants_action" parent="sale.prod_config_main" sequence="2" groups="product.group_product_variant" active="False"/>
        <menuitem id="menu_products" action="product.product_normal_action_sell" parent="product_menu_catalog" groups="product.group_product_variant" sequence="2" active="False"/>
        <menuitem id="next_id_16" name="Units of Measure" parent="sale.prod_config_main" sequence="6" groups="product.group_uom" active="False"/>
        <menuitem action="product.product_uom_form_action" id="menu_product_uom_form_action" parent="sale.prod_config_main" sequence="7" groups="product.group_uom" active="False"/>
        <menuitem action="product.product_uom_categ_form_action" id="menu_product_uom_categ_form_action" parent="sale.prod_config_main" sequence="8" groups="product.group_uom" active="False"/>
        <menuitem id="menu_product_pricelist_main" name="Pricelists" parent="product_menu_catalog" action="product.product_pricelist_action2" groups="product.group_sale_pricelist" sequence="3" active="False"/>

        <record id="view_sale_order_calendar" model="ir.ui.view">
            <field name="name">sale.order.calendar</field>
            <field name="model">sale.order</field>
            <field name="arch" type="xml">
                <calendar string="Sales Orders" date_start="date_order" color="state">
                    <field name="partner_id"/>
                    <field name="amount_total" widget="monetary"/>
                </calendar>
            </field>
        </record>
        <record model="ir.ui.view" id="view_sale_order_graph">
            <field name="name">sale.order.graph</field>
            <field name="model">sale.order</field>
            <field name="arch" type="xml">
                <graph string="Sales Orders">
                    <field name="partner_id"/>
                    <field name="amount_total" type="measure"/>
                </graph>
            </field>
        </record>
        <record model="ir.ui.view" id="view_sale_order_pivot">
            <field name="name">sale.order.pivot</field>
            <field name="model">sale.order</field>
            <field name="arch" type="xml">
                <pivot string="Sales Orders">
                    <field name="date_order" type="row"/>
                    <field name="amount_total" type="measure"/>
                </pivot>
            </field>
        </record>

        <!-- Sales Orders Kanban View  -->
        <record model="ir.ui.view" id="view_sale_order_kanban">
            <field name="name">sale.order.kanban</field>
            <field name="model">sale.order</field>
            <field name="arch" type="xml">
                <kanban class="o_kanban_mobile">
                    <field name="name"/>
                    <field name="partner_id"/>
                    <field name="amount_total"/>
                    <field name="date_order"/>
                    <field name="state"/>
                    <field name="currency_id"/>
                    <templates>
                        <t t-name="kanban-box">
                            <div t-attf-class="oe_kanban_card oe_kanban_global_click">
                                <div class="o_kanban_record_top mb16">
                                    <div class="o_kanban_record_headings mt4">
                                        <strong class="o_kanban_record_title"><span><t t-esc="record.partner_id.value"/></span></strong>
                                    </div>
                                    <strong><field name="amount_total" widget="monetary"/></strong>
                                </div>
                                <div class="o_kanban_record_bottom">
                                    <div class="oe_kanban_bottom_left text-muted">
                                        <span><t t-esc="record.name.value"/> <t t-esc="record.date_order.value"/></span>
                                    </div>
                                    <div class="oe_kanban_bottom_right">
                                        <field name="state" widget="label_selection" options="{'classes': {'draft': 'default', 'cancel': 'default', 'done': 'success'}}"/>
                                    </div>
                                </div>
                            </div>
                        </t>
                    </templates>
                </kanban>
            </field>
        </record>

        <record id="view_order_tree" model="ir.ui.view">
            <field name="name">sale.order.tree</field>
            <field name="model">sale.order</field>
            <field name="priority">2</field>
            <field name="arch" type="xml">
                <tree string="Sales Orders" decoration-bf="message_needaction==True" decoration-muted="state=='cancel'">
                    <field name="message_needaction" invisible="1"/>
                    <field name="name" string="Order Number"/>
                    <field name="confirmation_date" string="Order Date"/>
                    <field name="partner_id"/>
                    <field name="user_id"/>
                    <field name="amount_total" sum="Total Tax Included" widget="monetary"/>
                    <field name="currency_id" invisible="1"/>
                    <field name="invoice_status" invisible="1"/>
                    <field name="state" invisible="1"/>
                </tree>
            </field>
        </record>

        <record id="view_quotation_tree" model="ir.ui.view">
            <field name="name">sale.order.tree</field>
            <field name="model">sale.order</field>
            <field name="priority">4</field>
            <field name="arch" type="xml">
                <tree string="Quotation" class="o_sale_order" decoration-bf="message_needaction==True" decoration-muted="state=='cancel'">
                    <field name="message_needaction" invisible="1"/>
                    <field name="name" string="Quotation Number"/>
                    <field name="date_order" string="Quotation Date"/>
                    <field name="partner_id"/>
                    <field name="user_id"/>
                    <field name="amount_total" sum="Total Tax Included" widget="monetary"/>
                    <field name="currency_id" invisible="1"/>
                    <field name="state"/>
                    <field name="currency_id" invisible="True"/>
                </tree>
            </field>
        </record>

        <record id="view_order_form" model="ir.ui.view">
            <field name="name">sale.order.form</field>
            <field name="model">sale.order</field>
            <field name="arch" type="xml">
                <form string="Sales Order" class="o_sale_order">
                <header>
                    <button name="action_quotation_send" string="Send by Email" type="object" states="draft" class="btn-primary"/>
<<<<<<< HEAD
                    <button name="action_quotation_send" type="object" string="Send PRO-FORMA Invoice" groups="sale.group_proforma_sales" class="btn-primary" attrs="{'invisible': ['|', ('state', 'in', ['sent', 'sale']), ('invoice_count','&gt;=',1)]}" context="{'proforma': True}"/>
=======
                    <button name="action_quotation_send" type="object" string="Send PRO-FORMA" groups="sale.group_proforma_sales" class="btn-primary" attrs="{'invisible': ['|', ('state', '!=', 'draft'), ('invoice_count','&gt;=',1)]}" context="{'proforma': True}"/>
>>>>>>> b3d0897f
                    <button name="print_quotation" string="Print" type="object" states="draft" class="btn-primary o_sale_print"/>
                    <button name="action_confirm" id="action_confirm"
                        string="Confirm Sale" class="btn-primary" type="object"
                        attrs="{'invisible': [('state', 'not in', ['sent'])]}"/>
                    <button name="action_confirm"
                        string="Confirm Sale" type="object"
                        attrs="{'invisible': [('state', 'not in', ['draft'])]}"/>
                    <button name="action_quotation_send" type="object" string="Send PRO-FORMA Invoice" groups="sale.group_proforma_sales" attrs="{'invisible': ['|', ('state', '=', 'draft'), ('invoice_count','&gt;=',1)]}" context="{'proforma': True}"/>
                    <button name="print_quotation" string="Print" type="object" states="sent,sale" class="o_sale_print"/>
                    <button name="action_quotation_send" string="Send by Email" type="object" states="sent,sale"/>
                    <button name="action_cancel" states="draft,sent,sale" type="object" string="Cancel"/>
                    <button name="action_draft" states="cancel" type="object" string="Set to Quotation"/>
                    <button name="action_done" type="object" string="Lock" states="sale"
                        help="If the sale is locked, you can not modify it anymore. However, you will still be able to invoice or deliver."/>
                    <button name="action_unlock" type="object" string="Unlock" states="done" groups="sales_team.group_sale_manager"/>
                    <field name="state" widget="statusbar" statusbar_visible="draft,sent,sale"/>
                </header>
                <sheet>
                    <div class="oe_button_box" name="button_box">
                        <button name="action_view_invoice"
                            type="object"
                            class="oe_stat_button"
                            icon="fa-pencil-square-o"
                            attrs="{'invisible': [('invoice_count', '=', 0)]}">
                            <field name="invoice_count" widget="statinfo" string="Invoices"/>
                        </button>
                    </div>
                    <div class="oe_title">
                        <h1>
                            <field name="name" readonly="1"/>
                        </h1>
                    </div>
                    <group>
                        <group>
                            <field name="partner_id" domain="[('customer','=',True)]" context="{'search_default_customer':1, 'show_address': 1}" options='{"always_reload": True}'/>
                            <field name="partner_invoice_id" groups="sale.group_delivery_invoice_address" context="{'default_type':'invoice'}" options='{"always_reload": True}'/>
                            <field name="partner_shipping_id" groups="sale.group_delivery_invoice_address" context="{'default_type':'delivery'}" options='{"always_reload": True}'/>
                        </group>
                        <group>
                            <field name="validity_date" attrs="{'invisible': [('state', 'in', ['sale', 'done'])]}"/>
                            <field name="confirmation_date" attrs="{'invisible': [('state', 'in', ['draft', 'sent', 'cancel'])]}"/>
                            <field name="pricelist_id" groups="product.group_sale_pricelist"/>
                            <field name="currency_id" invisible="1"/>
                            <field name="payment_term_id" options="{'no_create': True}"/>
                        </group>
                    </group>
                    <notebook>
                        <page string="Order Lines">
                            <field name="order_line" mode="tree,kanban"
                                attrs="{'readonly': [('state', 'in', ('done','cancel'))]}">
                                <form string="Sales Order Lines">
                                    <group>
                                        <group>
                                            <field name="product_id"
                                                context="{'partner_id':parent.partner_id, 'quantity':product_uom_qty, 'pricelist':parent.pricelist_id, 'uom':product_uom, 'company_id': parent.company_id}"
                                                attrs="{'readonly': [('qty_invoiced', '&gt;', 0)]}"
                                                force_save="1"
                                               />
                                            <field name="layout_category_id" groups="sale.group_sale_layout"/>
                                            <field name="invoice_status" invisible="1"/>
                                            <field name="qty_to_invoice" invisible="1"/>
                                            <field name="qty_delivered_updateable" invisible="1"/>
                                            <field name="price_subtotal" invisible="1"/>
                                            <label for="product_uom_qty" string="Ordered Quantity"/>
                                            <div>
                                                <field
                                                    context="{'partner_id':parent.partner_id, 'quantity':product_uom_qty, 'pricelist':parent.pricelist_id, 'uom':product_uom, 'uom_qty_change':True, 'company_id': parent.company_id}"
                                                    name="product_uom_qty" class="oe_inline"/>
                                                <field name="product_uom" groups="product.group_uom" class="oe_inline oe_no_button"
                                                    attrs="{'readonly': [('state', 'in', ('sale','done', 'cancel'))]}"/>
                                            </div>
                                            <label for="qty_delivered" string="Delivered Quantity" attrs="{'invisible': [('parent.state', 'not in', ['sale', 'done'])]}"/>
                                            <div attrs="{'invisible': [('parent.state', 'not in', ['sale', 'done'])]}">
                                                <field name="qty_delivered" attrs="{'readonly': [('qty_delivered_updateable', '=', False)]}"/>
                                            </div>
                                            <label for="qty_invoiced" string="Invoiced Quantity" attrs="{'invisible': [('parent.state', 'not in', ['sale', 'done'])]}"/>
                                            <div attrs="{'invisible': [('parent.state', 'not in', ['sale', 'done'])]}">
                                                <field name="qty_invoiced" attrs="{'invisible': [('parent.state', 'not in', ['sale', 'done'])]}"/>
                                            </div>
                                            <field name="price_unit"/>
                                            <label for="discount" groups="sale.group_discount_per_so_line"/>
                                            <div name="discount" groups="sale.group_discount_per_so_line">
                                                <field name="discount" class="oe_inline"/> %%
                                            </div>
                                        </group>
                                        <group>
                                            <field name="tax_id" widget="many2many_tags" options="{'no_create': True}" domain="[('type_tax_use','=','sale'),('company_id','=',parent.company_id)]"
                                                attrs="{'readonly': [('qty_invoiced', '&gt;', 0)]}"/>
                                            <label for="customer_lead"/>
                                            <div>
                                                <field name="customer_lead" class="oe_inline"/> days
                                            </div>
                                            <label for="analytic_tag_ids" groups="analytic.group_analytic_accounting"/>
                                            <div>
                                                <field name="analytic_tag_ids" widget="many2many_tags" groups="analytic.group_analytic_accounting" options="{'color_field': 'color'}"/>
                                            </div>
                                        </group>
                                    </group>
                                    <label for="name"/>
                                    <field name="name"/>
                                    <div groups="base.group_no_one">
                                        <label for="invoice_lines"/>
                                        <field name="invoice_lines"/>
                                    </div>
                                    <field name="state" invisible="1"/>
                                </form>
                                <tree string="Sales Order Lines" editable="bottom" decoration-info="invoice_status=='to invoice'">
                                    <field name="sequence" widget="handle"/>
                                    <field name="product_id"
                                        attrs="{'readonly': [('qty_invoiced', '&gt;', 0)]}"
                                        context="{'partner_id':parent.partner_id, 'quantity':product_uom_qty, 'pricelist':parent.pricelist_id, 'uom':product_uom, 'company_id': parent.company_id}"
                                       />
                                    <field name="layout_category_id" groups="sale.group_sale_layout"/>
                                    <field name="name"/>
                                    <field name="product_uom_qty"
                                        string="Ordered Qty"
                                        context="{'partner_id':parent.partner_id, 'quantity':product_uom_qty, 'pricelist':parent.pricelist_id, 'uom':product_uom, 'company_id': parent.company_id}"
                                    />
                                    <field name="qty_delivered"
                                        attrs="{'column_invisible': [('parent.state', 'not in', ['sale', 'done'])], 'readonly': [('qty_delivered_updateable', '=', False)]}"/>
                                    <field name="qty_invoiced"
                                        attrs="{'column_invisible': [('parent.state', 'not in', ['sale', 'done'])]}"/>
                                    <field name="qty_to_invoice" invisible="1"/>
                                    <field name="product_uom"
                                        attrs="{'readonly': [('state', 'in', ('sale','done', 'cancel'))]}"
                                        context="{'company_id': parent.company_id}"
                                        groups="product.group_uom" options='{"no_open": True}'/>
                                    <field name="analytic_tag_ids" groups="analytic.group_analytic_accounting" widget="many2many_tags" options="{'color_field': 'color'}"/>
                                    <field name="price_unit"
                                        attrs="{'readonly': [('qty_invoiced', '&gt;', 0)]}"/>
                                    <field name="tax_id" widget="many2many_tags" options="{'no_create': True}" domain="[('type_tax_use','=','sale'),('company_id','=',parent.company_id)]"
                                        attrs="{'readonly': [('qty_invoiced', '&gt;', 0)]}"/>
                                    <field name="discount" groups="sale.group_discount_per_so_line"/>
                                    <field name="price_subtotal" widget="monetary" groups="sale.group_show_price_subtotal"/>
                                    <field name="price_total" widget="monetary" groups="sale.group_show_price_total"/>
                                    <field name="qty_delivered_updateable" invisible="1"/>
                                    <field name="state" invisible="1"/>
                                    <field name="invoice_status" invisible="1"/>
                                    <field name="customer_lead" invisible="1"/>
                                    <field name="currency_id" invisible="1"/>
                                </tree>
                                <kanban class="o_kanban_mobile">
                                    <field name="product_id"/>
                                    <field name="product_uom_qty"/>
                                    <field name="product_uom" groups="product.group_uom"/>
                                    <field name="price_subtotal"/>
                                    <field name="price_unit"/>
                                    <templates>
                                        <t t-name="kanban-box">
                                            <div t-attf-class="oe_kanban_card oe_kanban_global_click">
                                                <div class="row">
                                                    <div class="col-xs-8">
                                                        <strong><span><t t-esc="record.product_id.value"/></span></strong>
                                                    </div>
                                                    <div class="col-xs-4">
                                                        <strong><span class="pull-right text-right">
                                                        <t t-esc="record.price_subtotal.value"/></span></strong>
                                                    </div>
                                                </div>
                                                <div class="row">
                                                    <div class="col-xs-12 text-muted">
                                                        <span>Quantity: <t t-esc="record.product_uom_qty.value"/> <t t-esc="record.product_uom.value"/></span>
                                                    </div>
                                                </div>
                                                <div class="row">
                                                    <div class="col-xs-12 text-muted">
                                                        <span>Unit Price: <t t-esc="record.price_unit.value"/></span>
                                                    </div>
                                                </div>
                                            </div>
                                            <hr/>
                                        </t>
                                    </templates>
                                </kanban>
                            </field>
                            <group class="oe_subtotal_footer oe_right" colspan="2" name="sale_total">
                                <field name="amount_untaxed" widget='monetary' options="{'currency_field': 'currency_id'}"/>
                                <field name="amount_tax" widget='monetary' options="{'currency_field': 'currency_id'}"/>
                                <div class="oe_subtotal_footer_separator oe_inline o_td_label">
                                    <label for="amount_total" />
                                </div>
                                <field name="amount_total" nolabel="1" class="oe_subtotal_footer_separator" widget='monetary' options="{'currency_field': 'currency_id'}"/>
                            </group>
                            <field name="note" class="oe_inline" placeholder="Setup default terms and conditions in your sales settings ..."/>
                            <div class="oe_clear"/>
                        </page>
                        <page string="Other Information">
                            <group>
                                <group string="Sales Information" name="sales_person">
                                    <field name="user_id"/>
                                    <field name="team_id" options="{'no_create': True}"/>
                                    <field name="client_order_ref"/>
                                    <field name="company_id" options="{'no_create': True}" groups="base.group_multi_company"/>
                                    <field name="analytic_account_id" context="{'default_partner_id':partner_invoice_id, 'default_name':name}" attrs="{'readonly': ['|',('analytic_account_id','!=',False),('invoice_count','!=',0),('state','=','sale')]}" groups="analytic.group_analytic_accounting"/>
                                </group>
                                <group name="sale_pay" string="Invoicing">
                                    <field name="date_order" attrs="{'invisible': [('state', 'in', ['sale', 'done', 'cancel'])]}"/>
                                    <field name="fiscal_position_id" options="{'no_create': True}"/>
                                    <field name="invoice_status" states="sale,done" invisible="1"/>
                                </group>
                                <group string="Reporting" name="technical" groups="base.group_no_one">
                                    <field groups="base.group_no_one" name="origin"/>
                                </group>
                            </group>
                        </page>
                    </notebook>
                </sheet>
                <div class="oe_chatter">
                    <field name="message_follower_ids" widget="mail_followers"/>
                    <field name="activity_ids" widget="mail_activity"/>
                    <field name="message_ids" widget="mail_thread"/>
                </div>
                </form>
            </field>
        </record>

        <!-- inherited view to make the order lines list in the form non-editable
             for the members of some usability groups -->
        <record id="view_order_form_editable_list" model="ir.ui.view">
            <field name="name">sale.order.form.editable.list</field>
            <field name="model">sale.order</field>
            <field name="inherit_id" ref="sale.view_order_form"/>
            <field name="groups_id" eval="[(4, ref('product.group_stock_packaging'))]"/>
            <field name="arch" type="xml">
                <xpath expr="//field[@name='order_line']/tree" position="attributes">
                    <attribute name="editable"/>
                </xpath>
            </field>
        </record>

        <record id="view_sales_order_filter" model="ir.ui.view">
            <field name="name">sale.order.list.select</field>
            <field name="model">sale.order</field>
            <field name="arch" type="xml">
                <search string="Search Sales Order">
                    <field name="name" string="Sales Order" filter_domain="['|','|',('name','ilike',self),('client_order_ref','ilike',self),('partner_id','child_of',self)]"/>
                    <field name="partner_id" operator="child_of"/>
                    <field name="user_id"/>
                    <field name="team_id" string="Sales Channel"/>
                    <field name="analytic_account_id"/>
                    <field name="product_id"/>
                    <filter string="My Orders" domain="[('user_id','=',uid)]" name="my_sale_orders_filter"/>
                    <separator/>
                    <filter string="Unread Messages" name="message_needaction" domain="[('message_needaction','=',True)]"/>
                    <separator/>
                    <filter string="My Activities" name="activities_my"
                        domain="[('activity_ids.user_id', '=', uid)]"/>
                    <separator/>
                    <filter string="Late Activities" name="activities_overdue"
                        domain="[('activity_ids.date_deadline', '&lt;', context_today().strftime('%Y-%m-%d'))]"
                        help="Show all records which has next action date is before today"/>
                    <filter string="Today Activities" name="activities_today"
                        domain="[('activity_ids.date_deadline', '=', context_today().strftime('%Y-%m-%d'))]"/>
                    <filter string="Future Activities" name="activities_upcoming_all"
                        domain="[('activity_ids.date_deadline', '&gt;', context_today().strftime('%Y-%m-%d'))
                        ]"/>
                    <group expand="0" string="Group By">
                        <filter string="Salesperson" domain="[]" context="{'group_by':'user_id'}"/>
                        <filter name="customer" string="Customer" domain="[]" context="{'group_by':'partner_id'}"/>
                        <filter string="Order Month" domain="[]" context="{'group_by':'date_order'}"/>
                    </group>
               </search>
            </field>
        </record>

        <record id="sale_order_view_search_inherit_quotation" model="ir.ui.view">
            <field name="name">sale.order.search.inherit.quotation</field>
            <field name="model">sale.order</field>
            <field name="mode">primary</field>
            <field name="inherit_id" ref="sale.view_sales_order_filter"/>
            <field name="arch" type="xml">
                <xpath expr="//filter[@name='my_sale_orders_filter']" position="after">
                    <separator/>
                    <filter string="Quotations" name="draft" domain="[('state','=','draft')]"/>
                    <filter string="Quotations Sent" name="sent" domain="[('state','=','sent')]"/>
                    <filter string="Sales" name="sales" domain="[('state','in',('sale','done'))]"/>
                </xpath>
            </field>
        </record>

        <record id="sale_order_view_search_inherit_sale" model="ir.ui.view">
            <field name="name">sale.order.search.inherit.sale</field>
            <field name="model">sale.order</field>
            <field name="mode">primary</field>
            <field name="inherit_id" ref="sale.view_sales_order_filter"/>
            <field name="arch" type="xml">
                <xpath expr="//filter[@name='my_sale_orders_filter']" position="after">
                    <separator/>
                    <filter string="Sales" name="sales" domain="[('state','in',('progress','done'))]" />
                    <separator/>
                    <filter string="To Invoice" domain="[('invoice_status','=','to invoice')]" />
                    <filter string="Upselling" domain="[('invoice_status','=','upselling')]" />
                </xpath>
            </field>
        </record>

        <record id="action_orders" model="ir.actions.act_window">
            <field name="name">Sales Orders</field>
            <field name="type">ir.actions.act_window</field>
            <field name="res_model">sale.order</field>
            <field name="view_type">form</field>
            <field name="view_mode">tree,kanban,form,calendar,pivot,graph</field>
            <field name="search_view_id" ref="sale_order_view_search_inherit_sale"/>
            <field name="context">{}</field>
            <field name="domain">[('state', 'not in', ('draft', 'sent', 'cancel'))]</field>
            <field name="help" type="html">
                <p class="oe_view_nocontent_create">
                    Create a Quotation, the first step of a new sale.
                </p><p>
                    Once the quotation is confirmed, it becomes a sales order.
                    You'll be able to invoice it and collect payments.
                    From the <i>Sales Orders</i> menu, you can track delivery
                    orders or services.
                </p>
            </field>
        </record>

        <menuitem id="menu_sale_order"
            name="Orders"
            action="action_orders"
            parent="sale_order_menu"
            sequence="2" groups="sales_team.group_sale_salesman,sales_team.group_sale_manager"/>

        <record id="action_orders_to_invoice" model="ir.actions.act_window">
            <field name="name">Orders to Invoice</field>
            <field name="type">ir.actions.act_window</field>
            <field name="res_model">sale.order</field>
            <field name="view_type">form</field>
            <field name="view_mode">tree,form,calendar,graph,pivot,kanban</field>
            <field name="context">{'create': False}</field>
            <field name="domain">[('invoice_status','=','to invoice')]</field>
            <field name="search_view_id" ref="view_sales_order_filter"/>
            <field name="help" type="html">
              <p>
                You will find here all orders that are ready to be invoiced.
              </p><p>
                You can select all orders and invoice them in batch, or check
                every order and invoice them one by one.
              </p>
            </field>
        </record>

        <menuitem id="menu_sale_invoicing"
            name="Invoicing"
            parent="sale_menu_root"
            sequence="3"/>

        <menuitem id="menu_sale_order_invoice"
            action="action_orders_to_invoice"
            parent="sale.menu_sale_invoicing"
            sequence="2" active="False"/>

        <record id="action_orders_upselling" model="ir.actions.act_window">
            <field name="name">Orders to Upsell</field>
            <field name="type">ir.actions.act_window</field>
            <field name="res_model">sale.order</field>
            <field name="view_type">form</field>
            <field name="view_mode">tree,form,calendar,graph,pivot,kanban</field>
            <field name="domain">[('invoice_status','=','upselling')]</field>
            <field name="context">{'create': False}</field>
            <field name="search_view_id" ref="view_sales_order_filter"/>
            <field name="help" type="html">
              <p>
                Orders to upsell are orders having products with an invoicing
                policy based on <i>ordered quantities</i> for which you have
                delivered more than what have been ordered.
              </p><p>
                <i>Example: pre-paid service offers for which the customer have
                to buy an extra pack of hours, because he used all his support
                hours.</i>
              </p>
            </field>
        </record>
        <menuitem action="action_orders_upselling"
            id="menu_sale_order_upselling" parent="sale.menu_sale_invoicing"
            sequence="5" active="False"/>


        <record id="action_quotations" model="ir.actions.act_window">
            <field name="name">Quotations</field>
            <field name="type">ir.actions.act_window</field>
            <field name="res_model">sale.order</field>
            <field name="view_type">form</field>
            <field name="view_id" ref="view_quotation_tree"/>
            <field name="view_mode">tree,kanban,form,calendar,pivot,graph</field>
            <field name="search_view_id" ref="sale_order_view_search_inherit_quotation"/>
            <field name="help" type="html">
              <p class="oe_view_nocontent_create">
                Create a Quotation, the first step of a new sale.
              </p><p>
                Your next actions should flow efficiently: confirm the Quotation
                to a Sales Order, then create the Invoice and collect the Payment.
              </p><p>
                Note that once a Quotation becomes a Sales Order, it will be moved
                from the Quotations list to the Sales Order list.
              </p>
            </field>
        </record>

        <menuitem id="menu_sale_quotations"
                action="action_quotations"
                parent="sale_order_menu"
                sequence="1"/>

        <record id="view_order_line_tree" model="ir.ui.view">
            <field name="name">sale.order.line.tree</field>
            <field name="model">sale.order.line</field>
            <field name="arch" type="xml">
                <tree string="Sales Order Lines" create="false">
                    <field name="product_id" invisible="1"/>
                    <field name="order_id"/>
                    <field name="order_partner_id"/>
                    <field name="name"/>
                    <field name="salesman_id"/>
                    <field name="product_uom_qty" string="Qty"/>
                    <field name="qty_delivered"/>
                    <field name="qty_invoiced"/>
                    <field name="qty_to_invoice"/>
                    <field name="product_uom" string="Unit of Measure" groups="product.group_uom"/>
                    <field name="price_subtotal" sum="Total" widget="monetary"/>
                </tree>
            </field>
        </record>

        <record id="view_sales_order_line_filter" model="ir.ui.view">
            <field name="name">sale.order.line.select</field>
            <field name="model">sale.order.line</field>
            <field name="arch" type="xml">
                <search string="Search Sales Order">
                    <filter string="To Invoice" domain="[('qty_to_invoice','!=', 0)]"  help="Sales Order Lines ready to be invoiced"/>
                    <separator/>
                    <filter string="My Sales Order Lines" domain="[('salesman_id','=',uid)]" help="Sales Order Lines related to a Sales Order of mine"/>
                    <field name="order_id"/>
                    <field name="order_partner_id" operator="child_of"/>
                    <field name="product_id"/>
                    <field name="salesman_id"/>
                    <group expand="0" string="Group By">
                        <filter string="Product" domain="[]" context="{'group_by':'product_id'}"/>
                        <filter string="Order" domain="[]" context="{'group_by':'order_id'}"/>
                        <filter string="Salesperson" domain="[]" context="{'group_by':'salesman_id'}"/>
                    </group>
                </search>
            </field>
        </record>

        <record id="action_product_sale_list" model="ir.actions.act_window">
            <field name="name">Sales Order Lines</field>
            <field name="res_model">sale.order.line</field>
            <field name="view_mode">tree</field>
            <field name="context">{'search_default_product_id': [active_id], 'default_product_id': active_id}</field>
            <field name="domain">[('state', 'in', ['sale', 'done'])]</field>
        </record>

        <record model="ir.ui.view" id="product_form_view_sale_order_button">
            <field name="name">product.product.sale.order</field>
            <field name="model">product.product</field>
            <field name="inherit_id" ref="product.product_normal_form_view"/>
            <field name="groups_id" eval="[(4, ref('sales_team.group_sale_salesman'))]"/>
            <field name="arch" type="xml">
                <button name="toggle_active" position="before">
                    <button class="oe_stat_button" name="%(action_product_sale_list)d"
                        type="action" icon="fa-usd">
                        <field string="Sales" name="sales_count" widget="statinfo" />
                    </button>
                </button>
                <group name="sale_warning" position="replace">
                    <group string="Warning when Selling this Product" groups="sale.group_warning_sale">
                        <field name="sale_line_warn" nolabel="1"/>
                        <field name="sale_line_warn_msg" colspan="3" nolabel="1"
                                attrs="{'required':[('sale_line_warn','!=','no-message')],'readonly':[('sale_line_warn','=','no-message')]}"/>
                    </group>
                </group>
            </field>
        </record>

        <record model="ir.ui.view" id="product_template_form_view_sale_order_button">
            <field name="name">product.template.sale.order.button</field>
            <field name="model">product.template</field>
            <field name="inherit_id" ref="product.product_template_only_form_view"/>
            <field name="groups_id" eval="[(4, ref('sales_team.group_sale_salesman'))]"/>
            <field name="arch" type="xml">
                <button name="toggle_active" position="before">
                    <button class="oe_stat_button" name="action_view_sales"
                        type="object" icon="fa-usd">
                        <field string="Sales" name="sales_count" widget="statinfo" />
                    </button>
                </button>
                <group name="sale_warning" position="replace">
                    <group string="Warning when Selling this Product" groups="sale.group_warning_sale">
                        <field name="sale_line_warn" nolabel="1"/>
                        <field name="sale_line_warn_msg" colspan="3" nolabel="1"
                                attrs="{'required':[('sale_line_warn','!=','no-message')],'readonly':[('sale_line_warn','=','no-message')], 'invisible':[('sale_line_warn','=','no-message')]}"/>
                    </group>
                </group>
            </field>
        </record>

        <record model="ir.ui.view" id="product_template_form_view_invoice_policy">
            <field name="name">product.template.invoice.policy</field>
            <field name="model">product.template</field>
            <field name="inherit_id" ref="product.product_template_form_view"/>
            <field name="arch" type="xml">
                <group name="invoicing" position="inside">
                    <group string="Invoicing" name="invoicing" attrs="{'invisible': [('sale_ok','=',False)]}">
                        <field name="invoice_policy" widget="radio"/>
                        <field name="service_type" widget="radio" invisible="True"/>
                    </group>
                </group>
            </field>
        </record>

        <!-- Update account invoice search view!-->
        <record id="account_invoice_groupby_inherit" model="ir.ui.view">
            <field name="name">account.invoice.groupby</field>
            <field name="model">account.invoice</field>
            <field name="inherit_id" ref="account.view_account_invoice_filter"/>
            <field name="arch" type="xml">
                <xpath expr="//field[@name='user_id']" position="after">
                    <field name="team_id"/>
                </xpath>
                <xpath expr="//group/filter[@name='status']" position="after">
                    <filter string="Sales Channel" domain="[]" context="{'group_by':'team_id'}"/>
                </xpath>
            </field>
        </record>

        <!-- Update account invoice !-->
        <record model="ir.ui.view" id="account_invoice_form">
            <field name="name">Account Invoice</field>
            <field name="model">account.invoice</field>
            <field name="inherit_id" ref="account.invoice_form"/>
            <field name="arch" type="xml">
                <data>
                    <xpath expr="//field[@name='user_id']" position="after">
                        <field name="team_id"/>
                    </xpath>
                    <xpath expr="//field[@name='partner_id']" position="after">
                       <field name="partner_shipping_id" groups="sale.group_delivery_invoice_address"/>
                   </xpath>
                    <xpath expr="//page/field[@name='invoice_line_ids']/tree/field[@name='product_id']" position="after">
                        <field name="layout_category_id" groups="sale.group_sale_layout"/>
                    </xpath>
                    <xpath expr="//field[@name='discount']" position="attributes">
                        <attribute name="groups">sale.group_discount_per_so_line</attribute>
                    </xpath>
                </data>
            </field>
        </record>

        <record model="ir.ui.view" id="account_invoice_line_tree">
            <field name="name">account.invoice.line.tree</field>
            <field name="model">account.invoice.line</field>
            <field name="inherit_id" ref="account.view_invoice_line_tree"/>
            <field name="arch" type="xml">
                <data>
                    <xpath expr="//field[@name='discount']" position="attributes">
                        <attribute name="groups">sale.group_discount_per_so_line</attribute>
                    </xpath>
                </data>
            </field>
        </record>

        <record model="ir.ui.view" id="account_invoice_line_form">
            <field name="name">account.invoice.line.form</field>
            <field name="model">account.invoice.line</field>
            <field name="inherit_id" ref="account.view_invoice_line_form"/>
            <field name="arch" type="xml">
                <data>
                    <xpath expr="//group/group/field[@name='product_id']" position="after">
                        <field name="layout_category_id" groups="sale.group_sale_layout"/>
                    </xpath>
                    <xpath expr="//field[@name='discount']" position="attributes">
                        <attribute name="groups">sale.group_discount_per_so_line</attribute>
                    </xpath>
                </data>
            </field>
        </record>

        <record model="ir.ui.view" id="account_invoice_supplier_form">
            <field name="name">account.invoice.supplier.form</field>
            <field name="model">account.invoice</field>
            <field name="inherit_id" ref="account.invoice_supplier_form"/>
            <field name="arch" type="xml">
                <data>
                    <xpath expr="//field[@name='discount']" position="attributes">
                        <attribute name="groups">sale.group_discount_per_so_line</attribute>
                    </xpath>
                </data>
            </field>
        </record>

        <record id="product_pricelist_view_tree" model="ir.ui.view">
            <field name="name">product.pricelist.tree.inherit.product</field>
            <field name="model">product.pricelist</field>
            <field name="inherit_id" ref="product.product_pricelist_view_tree"/>
            <field name="arch" type="xml">
                <field name="currency_id" position="before">
                    <field name="discount_policy" groups="sale.group_discount_per_so_line"/>
                </field>
            </field>
        </record>

        <record id="product_pricelist_view_form" model="ir.ui.view">
            <field name="name">product.pricelist.form.inherit.product</field>
            <field name="model">product.pricelist</field>
            <field name="inherit_id" ref="product.product_pricelist_view"/>
            <field name="arch" type="xml">
                <field name="currency_id" position="before">
                    <field name="discount_policy" groups="sale.group_discount_per_so_line" widget="radio"/>
                </field>
            </field>
        </record>

        <record model="ir.ui.view" id="product_pricelist_view_kanban">
            <field name="name">product.pricelist.kanban.inherit.product</field>
            <field name="model">product.pricelist</field>
            <field name="inherit_id" ref="product.product_pricelist_view_kanban"/>
            <field name="arch" type="xml">
                <data>
                    <xpath expr='//div[contains(@id, "product_pricelist")]' position="after">
                        <field name="discount_policy"/>
                    </xpath>
                </data>
            </field>
        </record>

        <!-- search by Salesteams -->
        <record id="action_orders_salesteams" model="ir.actions.act_window">
            <field name="name">Sales Orders</field>
            <field name="type">ir.actions.act_window</field>
            <field name="res_model">sale.order</field>
            <field name="view_type">form</field>
            <field name="view_mode">tree,form,calendar,graph,kanban,pivot</field>
            <field name="search_view_id" ref="sale.sale_order_view_search_inherit_sale"/>
            <field name="domain">[('state','not in',('draft','sent','cancel'))]</field>
            <field name="context">{
                    'search_default_team_id': [active_id],
                    'default_team_id': active_id,
                }
            </field>
            <field name="help" type="html">
              <p class="oe_view_nocontent_create">
                Create a Quotation, the first step of a new sale.
              </p><p>
                Your next actions should flow efficiently: confirm the Quotation to a Sales Order, then create the Invoice and collect the Payment.
              </p><p>
                Note that once a Quotation becomes a Sales Order, it will be moved from the Quotations list to the Sales Order list.
              </p>
            </field>
        </record>
        <record id="action_orders_to_invoice_salesteams" model="ir.actions.act_window">
            <field name="name">Sales Orders</field>
            <field name="type">ir.actions.act_window</field>
            <field name="res_model">sale.order</field>
            <field name="view_type">form</field>
            <field name="view_mode">tree,form,calendar,graph,kanban,pivot</field>
            <field name="search_view_id" ref="sale.sale_order_view_search_inherit_sale"/>
            <field name="domain">[('state', '=', 'sale'),('invoice_status','=','to invoice')]</field>
            <field name="context">{
                    'search_default_team_id': [active_id],
                    'default_team_id': active_id,
                }
            </field>
        </record>

        <record id="action_quotations_salesteams" model="ir.actions.act_window">
            <field name="name">Quotations</field>
            <field name="type">ir.actions.act_window</field>
            <field name="res_model">sale.order</field>
            <field name="view_type">form</field>
            <field name="view_id" ref="sale.view_quotation_tree"/>
            <field name="view_mode">tree,form,calendar,graph,kanban,pivot</field>
            <field name="context">{
                    'search_default_team_id': [active_id],
                    'default_team_id': active_id,
                    'show_address': 1,
                }
            </field>
            <field name="domain">[]</field>
            <field name="search_view_id" ref="sale.sale_order_view_search_inherit_quotation"/>
            <field name="help" type="html">
              <p class="oe_view_nocontent_create">
                Create a Quotation, the first step of a new sale.
              </p><p>
                Your next actions should flow efficiently: confirm the Quotation
                to a Sales Order, then create the Invoice and collect the Payment.
              </p><p>
                Note that once a Quotation becomes a Sales Order, it will be moved
                from the Quotations list to the Sales Order list.
              </p>
            </field>
        </record>

        <record id="action_invoice_salesteams" model="ir.actions.act_window">
            <field name="name">Invoices</field>
            <field name="res_model">account.invoice</field>
            <field name="view_type">form</field>
            <field name="view_mode">tree,form,calendar,graph,kanban,pivot</field>
            <field name="view_id" ref="account.invoice_tree"/>
            <field name="domain">[
                ('state', 'not in', ['draft', 'cancel']),
                ('type', '=', 'out_invoice')]</field>
            <field name="context">{
                    'search_default_team_id': [active_id],
                    'default_team_id': active_id,
                    'default_type':'out_invoice',
                    'type':'out_invoice',
                    'journal_type': 'sale',
                }
            </field>
            <field name="search_view_id" ref="account.view_account_invoice_filter"/>
        </record>

        <record id="action_invoice_salesteams_view_tree" model="ir.actions.act_window.view">
            <field name="sequence">1</field>
            <field name="view_mode">tree</field>
            <field name="act_window_id" ref="sale.action_invoice_salesteams"/>
        </record>

        <record id="action_invoice_salesteams_view_form" model="ir.actions.act_window.view">
            <field name="sequence">2</field>
            <field name="view_mode">form</field>
            <field name="view_id" ref="account.invoice_form"/>
            <field name="act_window_id" ref="sale.action_invoice_salesteams"/>
        </record>

        <record id="action_order_report_quotation_salesteam" model="ir.actions.act_window">
            <field name="name">Quotations Analysis</field>
            <field name="res_model">sale.report</field>
            <field name="view_mode">graph</field>
            <field name="domain">[('state','=','draft'),('team_id', '=', active_id)]</field>
            <field name="context">{'search_default_order_month':1}</field>
            <field name="help">This report performs analysis on your quotations. Analysis check your sales revenues and sort it by different group criteria (salesman, partner, product, etc.) Use this report to perform analysis on sales not having invoiced yet. If you want to analyse your turnover, you should use the Invoice Analysis report in the Accounting application.</field>
        </record>

        <record id="action_order_report_so_salesteam" model="ir.actions.act_window">
            <field name="name">Sales Analysis</field>
            <field name="res_model">sale.report</field>
            <field name="view_mode">graph</field>
            <field name="domain">[('state','not in',('draft','cancel')),('team_id', '=', active_id)]</field>
            <field name="context">{'search_default_order_month':1}</field>
            <field name="help">This report performs analysis on your sales orders. Analysis check your sales revenues and sort it by different group criteria (salesman, partner, product, etc.) Use this report to perform analysis on sales not having invoiced yet. If you want to analyse your turnover, you should use the Invoice Analysis report in the Accounting application.</field>
        </record>

        <record id="action_account_invoice_report_salesteam" model="ir.actions.act_window">
            <field name="name">Invoices Analysis</field>
            <field name="res_model">account.invoice.report</field>
            <field name="view_mode">graph</field>
            <field name="domain">[('team_id', '=', active_id),('state', 'not in', ['draft', 'cancel'])]</field>
            <field name="context">{'search_default_month':1}</field>
            <field name="help">From this report, you can have an overview of the amount invoiced to your customer. The search tool can also be used to personalise your Invoices reports and so, match this analysis to your needs.</field>
        </record>
</odoo><|MERGE_RESOLUTION|>--- conflicted
+++ resolved
@@ -185,11 +185,7 @@
                 <form string="Sales Order" class="o_sale_order">
                 <header>
                     <button name="action_quotation_send" string="Send by Email" type="object" states="draft" class="btn-primary"/>
-<<<<<<< HEAD
-                    <button name="action_quotation_send" type="object" string="Send PRO-FORMA Invoice" groups="sale.group_proforma_sales" class="btn-primary" attrs="{'invisible': ['|', ('state', 'in', ['sent', 'sale']), ('invoice_count','&gt;=',1)]}" context="{'proforma': True}"/>
-=======
-                    <button name="action_quotation_send" type="object" string="Send PRO-FORMA" groups="sale.group_proforma_sales" class="btn-primary" attrs="{'invisible': ['|', ('state', '!=', 'draft'), ('invoice_count','&gt;=',1)]}" context="{'proforma': True}"/>
->>>>>>> b3d0897f
+                    <button name="action_quotation_send" type="object" string="Send PRO-FORMA Invoice" groups="sale.group_proforma_sales" class="btn-primary" attrs="{'invisible': ['|', ('state', '!=', 'draft'), ('invoice_count','&gt;=',1)]}" context="{'proforma': True}"/>
                     <button name="print_quotation" string="Print" type="object" states="draft" class="btn-primary o_sale_print"/>
                     <button name="action_confirm" id="action_confirm"
                         string="Confirm Sale" class="btn-primary" type="object"
