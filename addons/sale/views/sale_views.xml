--- conflicted
+++ resolved
@@ -247,12 +247,8 @@
                                         <group>
                                             <field name="product_id"
                                                 context="{'partner_id':parent.partner_id, 'quantity':product_uom_qty, 'pricelist':parent.pricelist_id, 'uom':product_uom, 'company_id': parent.company_id}"
-<<<<<<< HEAD
                                                 attrs="{'readonly': [('qty_invoiced', '&gt;', 0)]}"
-=======
-                                                attrs="{'readonly': ['|', ('qty_invoiced', '&gt;', 0), ('procurement_ids', '!=', [])]}"
                                                 force_save="1"
->>>>>>> bf4ccb21
                                                />
                                             <field name="layout_category_id" groups="sale.group_sale_layout"/>
                                             <field name="invoice_status" invisible="1"/>
