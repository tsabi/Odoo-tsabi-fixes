# -*- coding: utf-8 -*-
# Part of Odoo. See LICENSE file for full copyright and licensing details.

from odoo import api, fields, models, _
from odoo.exceptions import UserError

class SaleOrderLine(models.Model):
    _inherit = "sale.order.line"

    @api.multi
    def _compute_analytic(self, domain=None):
        lines = {}
        force_so_lines = self.env.context.get("force_so_lines")
        if not domain:
            if not self.ids and not force_so_lines:
                return True
            # To filter on analyic lines linked to an expense
            expense_type_id = self.env.ref('account.data_account_type_expenses', raise_if_not_found=False)
            expense_type_id = expense_type_id and expense_type_id.id
            domain = [('so_line', 'in', self.ids), ('amount', '<=', 0.0)]

        data = self.env['account.analytic.line'].read_group(
            domain,
            ['so_line', 'unit_amount', 'product_uom_id'], ['product_uom_id', 'so_line'], lazy=False
        )
        # If the unlinked analytic line was the last one on the SO line, the qty was not updated.
        if force_so_lines:
            for line in force_so_lines:
                lines.setdefault(line, 0.0)
        for d in data:
            if not d['product_uom_id']:
                continue
            line = self.browse(d['so_line'][0])
            lines.setdefault(line, 0.0)
            uom = self.env['product.uom'].browse(d['product_uom_id'][0])
            if line.product_uom.category_id == uom.category_id:
                qty = uom._compute_quantity(d['unit_amount'], line.product_uom)
            else:
                qty = d['unit_amount']
            lines[line] += qty

        for line, qty in lines.items():
            line.qty_delivered = qty
        return True


class AccountAnalyticLine(models.Model):
    _inherit = "account.analytic.line"
    so_line = fields.Many2one('sale.order.line', string='Sales Order Line')

    def _get_invoice_price(self, order):
        if self.product_id.expense_policy == 'sales_price':
            return self.product_id.with_context(
                partner=order.partner_id.id,
                date_order=order.date_order,
                pricelist=order.pricelist_id.id,
                uom=self.product_uom_id.id
            ).price
        if self.unit_amount == 0.0:
            return 0.0

        # Prevent unnecessary currency conversion that could be impacted by exchange rate
        # fluctuations
        if self.currency_id and self.amount_currency and self.currency_id == order.currency_id:
            return abs(self.amount_currency / self.unit_amount)

        price_unit = abs(self.amount / self.unit_amount)
        currency_id = self.company_id.currency_id
        if currency_id and currency_id != order.currency_id:
            price_unit = currency_id.compute(price_unit, order.currency_id)
        return price_unit

    def _get_sale_order_line_vals(self, order, price):

        last_so_line = self.env['sale.order.line'].search([('order_id', '=', order.id)], order='sequence desc', limit=1)
        last_sequence = last_so_line.sequence + 1 if last_so_line else 100

        fpos = order.fiscal_position_id or order.partner_id.property_account_position_id
        taxes = fpos.map_tax(self.product_id.taxes_id, self.product_id, order.partner_id)

        return {
            'order_id': order.id,
            'name': self.name,
            'sequence': last_sequence,
            'price_unit': price,
            'tax_id': [x.id for x in taxes],
            'discount': 0.0,
            'product_id': self.product_id.id,
            'product_uom': self.product_uom_id.id,
            'product_uom_qty': 0.0,
            'qty_delivered': self.unit_amount,
        }

    def _get_sale_order_line(self, vals=None):
        result = dict(vals or {})
        so_line = result.get('so_line', False) or self.so_line
        if not so_line and self.account_id and self.product_id and (self.product_id.expense_policy != 'no'):
            order_in_sale = self.env['sale.order'].search([('project_id', '=', self.account_id.id), ('state', '=', 'sale')], limit=1)
            order = order_in_sale or self.env['sale.order'].search([('project_id', '=', self.account_id.id)], limit=1)
            if not order:
                return result
            price = self._get_invoice_price(order)
            so_lines = self.env['sale.order.line'].search([
                ('order_id', '=', order.id),
                ('price_unit', '=', price),
                ('product_id', '=', self.product_id.id)])

            if so_lines:
                result.update({'so_line': so_lines[0].id})
            else:
                if order.state != 'sale':
<<<<<<< HEAD
                    raise UserError(_('The Sales Order %s linked to the Analytic Account must be validated before registering expenses.') % order.name)
=======
                    message_unconfirmed = _('The Sales Order %s linked to the Analytic Account %s must be validated before registering expenses.')
                    messages = {'draft': message_unconfirmed, 'sent': message_unconfirmed,
                                'done': _('The Sales Order %s linked to the Analytic Account %s is currently locked. You cannot register an expense on a locked Sales Order. Please create a new SO linked to this Analytic Account.'),
                                'cancel': _('The Sales Order %s linked to the Analytic Account %s is cancelled. You cannot register an expense on a cancelled Sales Order.')}
                    raise UserError(messages[order.state] % (order.name, self.account_id.name))
>>>>>>> 0f0e43ae
                order_line_vals = self._get_sale_order_line_vals(order, price)
                if order_line_vals:
                    so_line = self.env['sale.order.line'].create(order_line_vals)
                    so_line._compute_tax_id()
                    result.update({'so_line': so_line.id})
        return result

    @api.multi
    def write(self, values):
        if self._context.get('create', False):
            return super(AccountAnalyticLine, self).write(values)

        lines = super(AccountAnalyticLine, self).write(values)
        for line in self:
            res = line.sudo()._get_sale_order_line(vals=values)
            super(AccountAnalyticLine, line).write(res)

        self.mapped('so_line').sudo()._compute_analytic()
        return lines

    @api.model
    def create(self, values):
        line = super(AccountAnalyticLine, self).create(values)
        res = line.sudo()._get_sale_order_line(vals=values)
        line.with_context(create=True).write(res)
        line.mapped('so_line').sudo()._compute_analytic()
        return line

    @api.multi
    def unlink(self):
        so_lines = self.sudo().mapped('so_line')
        res = super(AccountAnalyticLine, self).unlink()
        so_lines.with_context(force_so_lines=so_lines)._compute_analytic()
        return res<|MERGE_RESOLUTION|>--- conflicted
+++ resolved
@@ -109,15 +109,11 @@
                 result.update({'so_line': so_lines[0].id})
             else:
                 if order.state != 'sale':
-<<<<<<< HEAD
-                    raise UserError(_('The Sales Order %s linked to the Analytic Account must be validated before registering expenses.') % order.name)
-=======
                     message_unconfirmed = _('The Sales Order %s linked to the Analytic Account %s must be validated before registering expenses.')
                     messages = {'draft': message_unconfirmed, 'sent': message_unconfirmed,
                                 'done': _('The Sales Order %s linked to the Analytic Account %s is currently locked. You cannot register an expense on a locked Sales Order. Please create a new SO linked to this Analytic Account.'),
                                 'cancel': _('The Sales Order %s linked to the Analytic Account %s is cancelled. You cannot register an expense on a cancelled Sales Order.')}
                     raise UserError(messages[order.state] % (order.name, self.account_id.name))
->>>>>>> 0f0e43ae
                 order_line_vals = self._get_sale_order_line_vals(order, price)
                 if order_line_vals:
                     so_line = self.env['sale.order.line'].create(order_line_vals)
