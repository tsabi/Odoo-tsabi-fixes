--- conflicted
+++ resolved
@@ -296,14 +296,7 @@
                     <filter string="My Sale Orders" domain="[('user_id','=',uid)]" help="My Sale Orders" icon="terp-personal" name="my_sale_orders_filter"/>
                     <separator orientation="vertical"/>
                     <field name="partner_id"/>
-<<<<<<< HEAD
-                    <field name="project_id" groups="sale.group_analytic_accounting"/>
-                    <field name="user_id">
-                        <filter domain="[('user_id','=',uid)]" help="My Sale Orders" icon="terp-personal"/>
-                    </field>
-=======
                     <field name="user_id"/>
->>>>>>> 0a22debf
                     <newline/>
                     <group expand="0" string="Group By...">
                         <filter string="Customer" icon="terp-personal" domain="[]" context="{'group_by':'partner_id'}"/>
