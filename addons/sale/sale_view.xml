<openerp>
    <data>
        <menuitem icon="terp-partner"
            id="base.menu_base_partner" name="Sales"
            sequence="0" groups="base.group_sale_salesman,base.group_sale_manager"/>

        <menuitem id="base.menu_sales" name="Sales"
            parent="base.menu_base_partner" sequence="1"
            />

        <menuitem id="base.menu_product" name="Products" parent="base.menu_base_partner" sequence="9"/>

        <record id="view_shop_form" model="ir.ui.view">
            <field name="name">sale.shop</field>
            <field name="model">sale.shop</field>
            <field name="type">form</field>
            <field name="arch" type="xml">
                <form string="Sales Shop">
                    <field name="name" select="1"/>
                    <field name="warehouse_id" required="1" select="1" widget="selection"/>
                    <field name="company_id" widget="selection" groups="base.group_multi_company"/>
                    <separator colspan="4" string="Accounting"/>
                    <field name="payment_default_id"/>
                    <field domain="[('type','=','sale')]" name="pricelist_id" groups="product.group_sale_pricelist" select="1"/>
                    <field name="project_id" select="1" groups="analytic.group_analytic_accounting"/>
                </form>
            </field>
        </record>
        <record id="view_shop_tree" model="ir.ui.view">
            <field name="name">sale.shop</field>
            <field name="model">sale.shop</field>
            <field name="type">tree</field>
            <field name="arch" type="xml">
                <tree string="Sales Shop">
                    <field name="name"/>
                    <field name="warehouse_id"/>
                    <field name="pricelist_id" groups="product.group_sale_pricelist"/>
                    <field name="project_id" groups="analytic.group_analytic_accounting"/>
                </tree>
            </field>
        </record>

        <record id="action_shop_form" model="ir.actions.act_window">
            <field name="name">Shop</field>
            <field name="type">ir.actions.act_window</field>
            <field name="res_model">sale.shop</field>
            <field name="view_type">form</field>
            <field name="view_mode">tree,form</field>
            <field name="view_id" ref="view_shop_tree"/>
            <field name="help">If you have more than one shop reselling your company products, you can create and manage that from here. Whenever you will record a new quotation or sales order, it has to be linked to a shop. The shop also defines the warehouse from which the products will be delivered for each particular sales.</field>
        </record>

        <menuitem action="action_shop_form" id="menu_action_shop_form" parent="base.menu_sale_config_sales" sequence="0"/>

        <record id="view_sale_order_calendar" model="ir.ui.view">
            <field name="name">sale.order.calendar</field>
            <field name="model">sale.order</field>
            <field name="type">calendar</field>
            <field name="arch" type="xml">
                <calendar string="Sales Orders" color="state" date_start="date_order">
                    <field name="partner_id"/>
                    <field name="amount_total"/>
                </calendar>
            </field>
        </record>
        <record model="ir.ui.view" id="view_sale_order_graph">
            <field name="name">sale.order.graph</field>
            <field name="model">sale.order</field>
            <field name="type">graph</field>
            <field name="arch" type="xml">
                <graph string="Sales Orders" type="bar">
                    <field name="partner_id"/>
                    <field name="amount_total" operator="+"/>
                </graph>
            </field>
        </record>

        <record id="view_order_tree" model="ir.ui.view">
            <field name="name">sale.order.tree</field>
            <field name="model">sale.order</field>
            <field name="type">tree</field>
            <field name="priority">2</field>
            <field name="arch" type="xml">
                <tree string="Sales Orders" colors="grey:state=='cancel';blue:state in ('waiting_date','manual');red:state in ('invoice_except','shipping_except')">
                    <field name="name"/>
                    <field name="date_order"/>
                    <field name="partner_id"/>
                    <field name="user_id"/>
                    <field name="picked_rate" widget="progressbar"/>
                    <field name="invoiced_rate" widget="progressbar"/>
                    <field name="amount_untaxed" sum="Total Tax Excluded"/>
                    <field name="amount_total" sum="Total Tax Included"/>
                    <field name="state"/>
                </tree>
            </field>
        </record>

        <record id="view_order_form" model="ir.ui.view">
            <field name="name">sale.order.form</field>
            <field name="model">sale.order</field>
            <field name="type">form</field>
            <field name="arch" type="xml">
                <form string="Sales Order">
                    <group col="6" colspan="4">
                        <group col="4" colspan="4">
                            <field name="name"/>
                            <field name="date_order"/>
                            <field name="shop_id" on_change="onchange_shop_id(shop_id)" widget="selection" groups="base.group_extended"/>
                            <field name="client_order_ref"/>
                        </group>
                        <group col="2" colspan="2">
                            <field name="invoiced"/>
                            <field name="shipped"/>
                        </group>
                    </group>
                    <notebook colspan="5">
                        <page string="Sales Order">
                            <field name="partner_id" options='{"quick_create": false}' on_change="onchange_partner_id(partner_id)" domain="[('customer','=',True)]" context="{'search_default_customer':1}" required="1"/>
                            <field domain="[('partner_id','=',partner_id)]" name="partner_order_id" on_change="onchange_partner_order_id(partner_order_id, partner_invoice_id, partner_shipping_id)" options='{"quick_create": false}'/>
<<<<<<< HEAD
                            <field domain="[('partner_id','=',partner_id)]" name="partner_invoice_id" groups="sale.group_delivery_invoice_address" options='{"quick_create": false}'/>
                            <field domain="[('partner_id','=',partner_id)]" name="partner_shipping_id" groups="sale.group_delivery_invoice_address" options='{"quick_create": false}'/>
                            <field domain="[('type','=','sale')]" name="pricelist_id" groups="product.group_sale_pricelist" on_change="onchange_pricelist_id(pricelist_id,order_line)"/>
                            <field name="project_id" context="{'partner_id':partner_id, 'contact_id':partner_order_id, 'pricelist_id':pricelist_id, 'default_name':name}" groups="analytic.group_analytic_accounting" domain="[('parent_id','!=',False)]"/>
=======
                            <field domain="[('partner_id','=',partner_id)]" name="partner_invoice_id" groups="base.group_extended" options='{"quick_create": false}'/>
                            <field domain="[('partner_id','=',partner_id)]" name="partner_shipping_id" groups="base.group_extended" options='{"quick_create": false}'/>
                            <field domain="[('type','=','sale')]" name="pricelist_id" groups="base.group_extended" on_change="onchange_pricelist_id(pricelist_id,order_line)"/>
                            <field name="project_id" context="{'partner_id':partner_id, 'contact_id':partner_order_id, 'pricelist_id':pricelist_id, 'default_name':name}" groups="base.group_analytic_account_for_sales" domain="[('parent_id','!=',False)]"/>
>>>>>>> 8e2dc856
                            <newline/>
                            <field colspan="4" name="order_line" nolabel="1" widget="one2many_list">
                                <form string="Sales Order Lines">
                                    <notebook>
                                        <page string="Order Line">
                                        <group colspan="4" col="5">
                                            <field colspan="3"
                                                context="{'partner_id':parent.partner_id, 'quantity':product_uom_qty, 'pricelist':parent.pricelist_id, 'shop':parent.shop_id, 'uom':product_uom}"
                                                name="product_id"
                                                on_change="product_id_change(parent.pricelist_id,product_id,product_uom_qty,product_uom,product_uos_qty,product_uos,name,parent.partner_id, False, True, parent.date_order, product_packaging, parent.fiscal_position, False, context)"/>
                                            <field name="name"/>

                                            <field
                                                context="{'partner_id':parent.partner_id, 'quantity':product_uom_qty, 'pricelist':parent.pricelist_id, 'shop':parent.shop_id, 'uom':product_uom}"
                                                name="product_uom_qty"
                                                on_change="product_id_change(parent.pricelist_id,product_id,product_uom_qty,product_uom,product_uos_qty,product_uos,name,parent.partner_id, False, False, parent.date_order, product_packaging, parent.fiscal_position, True, context)"/>
                                            <field name="product_uom"
                                                on_change="product_uom_change(parent.pricelist_id,product_id,product_uom_qty,product_uom,product_uos_qty,product_uos,name,parent.partner_id, False, False, parent.date_order, context)"
                                                nolabel="1" groups="product.group_uom"/>
                                            <field name="price_unit"/>

                                            <field groups="product.group_uos" name="product_uos_qty"/>
                                            <field groups="product.group_uos" name="product_uos" nolabel="1"/>
                                            <newline/>
                                            <field name="product_packaging"
                                                context="{'partner_id':parent.partner_id, 'quantity':product_uom_qty, 'pricelist':parent.pricelist_id, 'shop':parent.shop_id, 'uom':product_uom}" on_change="product_packaging_change(parent.pricelist_id, product_id, product_uom_qty, product_uom, parent.partner_id, product_packaging, True, context)"
                                                domain="[('product_id','=',product_id)]" groups="base.group_extended"
                                                colspan="3"/>
                                            <field name="discount" groups="sale.group_discount_per_so_line"/>
                                            <separator colspan="5" string="Notes" groups="base.group_sale_notes_subtotal"/>
                                            <field colspan="5" name="notes" nolabel="1" groups="base.group_sale_notes_subtotal"/>
                                            <separator colspan="5" string="Taxes" groups="sale.group_taxes_on_order_line"/>
                                            <field colspan="5" name="tax_id" nolabel="1" domain="[('parent_id','=',False),('type_tax_use','&lt;&gt;','purchase')]" 
                                                groups="sale.group_taxes_on_order_line" />
                                            <group colspan="5" col="5" groups="base.group_extended">
                                                <separator colspan="5" string="States"/>
                                                <field name="state" widget="statusbar" statusbar_visible="draft,confirmed,done" statusbar_colors='{"exception":"red","cancel":"red"}'/>
                                                <field name="invoiced"/>
                                                <group attrs="{'invisible':[('invoiced','=',True)]}">
                                                    <button colspan="1" name="%(action_view_sale_order_line_make_invoice)d" states="confirmed" string="Make Invoices" type="action" icon="terp-document-new"/>
                                                </group>
                                            </group>
                                        </group>
                                        </page>
                                        <page groups="base.group_extended" string="Extra Info">
                                            <field name="type"/>
                                            <field name="delay"/>
                                            <field name="th_weight"/>
                                            <field name="address_allotment_id"/>
                                            <separator colspan="4" string="Properties"/>
                                            <field name="property_ids" colspan="4" nolabel="1"/>
                                        </page>
                                        <page string="History" groups="base.group_extended">
                                            <separator colspan="4" string="Invoice Lines"/>
                                            <field colspan="4" name="invoice_lines" nolabel="1"/>
                                            <separator colspan="4" string="Stock Moves"/>
                                            <field colspan="4" name="move_ids" nolabel="1" widget="many2many"/>
                                        </page>
                                    </notebook>
                                </form>
                                <tree string="Sales Order Lines">
                                    <field colspan="4" name="name"/>
                                    <field name="product_uom_qty" string="Qty(UoM)"/>
                                    <field name="product_uom" string="UoM" groups="product.group_uom"/>
                                    <field groups="product.group_uos" name="product_uos_qty" string="Qty(UoS)"/>
                                    <field groups="product.group_uos" name="product_uos" string="UoS"/>
                                    <field name="discount" groups="sale.group_discount_per_so_line"/>
                                    <field name="price_unit"/>
                                    <field name="price_subtotal" groups="base.group_sale_notes_subtotal"/>
                                </tree>
                            </field>
                            <newline/>
                            <group col="13" colspan="10">
                                <field name="amount_untaxed" sum="Untaxed amount" groups="sale.group_taxes_on_order_line,sale.group_taxes_global_on_order"/>
                                <field name="amount_tax" groups="sale.group_taxes_on_order_line,sale.group_taxes_global_on_order"/>
                                <field name="amount_total"/>
                                <button name="button_dummy" states="draft" string="Compute" type="object" icon="gtk-execute"/>
                                <button name="%(action_view_sale_advance_payment_inv)d" string="Advance Invoice" type="action" icon="gtk-execute" states="draft,manual" groups="base.group_extended"/>
                            </group>
                            <group col="17" colspan="4">
                                <field name="state" widget="statusbar" statusbar_visible="draft,progress,done" statusbar_colors='{"shipping_except":"red","invoice_except":"red","waiting_date":"blue"}'/>
                                <button name="invoice_recreate" states="invoice_except" string="Recreate Invoice" icon="gtk-go-forward"/>
                                <button name="invoice_corrected" states="invoice_except" string="Ignore Exception" icon="gtk-apply"/>
                                <button name="ship_recreate" states="shipping_except" string="Recreate Packing" icon="gtk-ok"/>
                                <button name="ship_corrected" states="shipping_except" string="Ignore Exception" icon="gtk-apply"/>
                                <button name="action_cancel" states="manual,progress" string="Cancel Order" type="object" icon="gtk-cancel"/>
                                <button name="%(report_sale_order)d" string="Print Order" type="action" icon="gtk-print" states="waiting_date,manual,progress,done,shipping_except,invoice_except"/>
                                <button name="manual_invoice" states="manual" string="Create Final Invoice" icon="gtk-go-forward" type="object"/>
                                <button name="ship_cancel" states="shipping_except" string="Cancel Order" icon="gtk-cancel"/>
                                <button name="action_cancel_draft" states="cancel" string="Set to Draft" type="object" icon="gtk-convert"/>
                                <button name="cancel" states="draft" string="Cancel Order" icon="gtk-cancel"/>
                                <button name="invoice_cancel" states="invoice_except" string="Cancel Order" icon="gtk-cancel"/>
                                <button name="%(report_sale_order)d" string="Print Quotation" type="action" icon="gtk-print" states="draft"/>
                                <button name="order_confirm" states="draft" string="Confirm Order" icon="gtk-apply"/>
                            </group>
                        </page>
                        <page string="Other Information">
                            <group colspan="2" col="2" groups="base.group_extended" name="logistics">
                                <separator string="Logistic" colspan="2"/>
                                <field name="incoterm" widget="selection"/>
                                <field name="picking_policy" required="True"/>
                                <field name="order_policy" on_change="shipping_policy_change(order_policy)"/>
                                <field name="invoice_quantity" attrs="{'readonly':[('order_policy','in',('prepaid','picking'))]}"/>
                            </group>
                            <group colspan="2" col="2">
                                <separator string="References" colspan="2"/>
                                <field name="user_id"/>
                                <field groups="base.group_extended" name="origin"/>
                            </group>
                            <group colspan="2" col="2" groups="base.group_extended">
                                <separator string="Conditions" colspan="2"/>
                                <field name="payment_term" widget="selection"/>
                                <field name="fiscal_position" widget="selection"/>
                                <field name="company_id" widget="selection" groups="base.group_multi_company"/>
                            </group>
                            <group colspan="2" col="2" groups="base.group_extended">
                                <separator string="Dates" colspan="2"/>
                                <field name="create_date"/>
                                <field name="date_confirm"/>
                            </group>
                            <separator colspan="4" string="Notes" groups="base.group_sale_notes_subtotal"/>
                            <field colspan="4" name="note" nolabel="1" groups="base.group_sale_notes_subtotal"/>
                        </page>
                        <page string="History" groups="base.group_extended">
                            <separator colspan="4" string="Invoices"/>
                            <field colspan="4" name="invoice_ids" nolabel="1" context="{'form_view_ref':'account.invoice_form'}"/>
                            <separator colspan="4" string="Packings"/>
                            <field colspan="4" name="picking_ids" nolabel="1"/>
                        </page>
                    </notebook>
                </form>
            </field>
        </record>

        <record id="view_sales_order_filter" model="ir.ui.view">
            <field name="name">sale.order.list.select</field>
            <field name="model">sale.order</field>
            <field name="type">search</field>
            <field name="arch" type="xml">
                <search string="Search Sales Order">
                    <filter icon="terp-document-new" string="Quotations" domain="[('state','=','draft')]" help="Sales Order that haven't yet been confirmed"/>
                    <filter icon="terp-check" string="Sales" domain="[('state','in',('manual','progress'))]"/>
                    <separator orientation="vertical"/>
                    <filter icon="terp-dolar_ok!" string="To Invoice" domain="[('state','=','manual')]" help="Sales Order ready to be invoiced"/>
                    <separator orientation="vertical"/>
                    <field name="name"
                        filter_domain="['|', ('name','ilike',self),('client_order_ref','ilike',self)]"/>
                    <field name="partner_id"/>
                    <field name="user_id">
                        <filter domain="[('user_id','=',uid)]" help="My Sale Orders" icon="terp-personal"/>
                    </field>
                    <newline/>
                    <group expand="0" string="Group By..." groups="base.group_extended">
                        <filter string="Customer" icon="terp-personal" domain="[]" context="{'group_by':'partner_id'}"/>
                        <filter string="Salesman" icon="terp-personal" domain="[]" context="{'group_by':'user_id'}"/>
                        <separator orientation="vertical"/>
                        <filter string="State" icon="terp-stock_effects-object-colorize" domain="[]" context="{'group_by':'state'}"/>
                        <separator orientation="vertical"/>
                        <filter string="Order Date" icon="terp-go-month" domain="[]" context="{'group_by':'date_order'}"/>
                    </group>
               </search>
            </field>
        </record>

        <record id="action_order_form" model="ir.actions.act_window">
            <field name="name">Sales Orders</field>
            <field name="type">ir.actions.act_window</field>
            <field name="res_model">sale.order</field>
            <field name="view_type">form</field>
            <field name="view_mode">tree,form,calendar,graph</field>
            <field name="search_view_id" ref="view_sales_order_filter"/>
            <field name="context">{}</field>
            <field name="help">Sales Orders help you manage quotations and orders from your customers. OpenERP suggests that you start by creating a quotation. Once it is confirmed, the quotation will be converted into a Sales Order. OpenERP can handle several types of products so that a sales order may trigger tasks, delivery orders, manufacturing orders, purchases and so on. Based on the configuration of the sales order, a draft invoice will be generated so that you just have to confirm it when you want to bill your customer.</field>
        </record>
        <menuitem action="action_order_form" id="menu_sale_order" parent="base.menu_sales" sequence="3" groups="base.group_sale_salesman,base.group_sale_manager"/>

        <record id="action_order_tree2" model="ir.actions.act_window">
            <field name="name">Sales in Exception</field>
            <field name="type">ir.actions.act_window</field>
            <field name="res_model">sale.order</field>
            <field name="view_type">form</field>
            <field name="view_mode">tree,form,calendar,graph</field>
            <field name="domain">[('state','in',('shipping_except','invoice_except'))]</field>
            <field name="filter" eval="True"/>
            <field name="search_view_id" ref="view_sales_order_filter"/>
        </record>

        <record id="action_order_tree4" model="ir.actions.act_window">
            <field name="name">Sales Order in Progress</field>
            <field name="type">ir.actions.act_window</field>
            <field name="res_model">sale.order</field>
            <field name="view_type">form</field>
            <field name="view_mode">tree,form,calendar,graph</field>
            <field name="domain">[('state','in',('progress','waiting_date','manual'))]</field>
            <field name="search_view_id" ref="view_sales_order_filter"/>
        </record>


        <record id="action_order_tree5" model="ir.actions.act_window">
            <field name="name">All Quotations</field>
            <field name="type">ir.actions.act_window</field>
            <field name="res_model">sale.order</field>
            <field name="view_type">form</field>
            <field name="view_mode">tree,form,calendar,graph</field>
            <field name="domain">[('state','=','draft')]</field>
            <field name="search_view_id" ref="view_sales_order_filter"/>
        </record>

        <record id="action_order_tree" model="ir.actions.act_window">
            <field name="name">Old Quotations</field>
            <field name="type">ir.actions.act_window</field>
            <field name="res_model">sale.order</field>
            <field name="view_type">form</field>
            <field name="view_mode">tree,form,calendar,graph</field>
            <field name="domain">[('state','=','draft'),('date_order','&lt;',time.strftime('%Y-%m-%d %H:%M:%S'))]</field>
            <field name="filter" eval="True"/>
            <field name="search_view_id" ref="view_sales_order_filter"/>
        </record>

        <record id="view_order_line_graph" model="ir.ui.view">
            <field name="name">sale.order.line.graph</field>
            <field name="model">sale.order.line</field>
            <field name="type">graph</field>
            <field name="arch" type="xml">
                <graph string="Sales Order Lines">
                    <field name="product_id"/>
                    <field name="price_subtotal" operator="+"/>
                </graph>
            </field>
        </record>

        <record id="view_order_line_tree" model="ir.ui.view">
            <field name="name">sale.order.line.tree</field>
            <field name="model">sale.order.line</field>
            <field name="type">tree</field>
            <field name="arch" type="xml">
                <tree string="Sales Order Lines">
                    <field name="order_id"/>
                    <field name="order_partner_id"/>
                    <field name="product_id"/>
                    <field name="product_uom_qty" string="Qty"/>
                    <field name="product_uom" string="UoM" groups="product.group_uom"/>
                    <field name="salesman_id"/>
                    <field name="price_subtotal" sum="Total" groups="base.group_sale_notes_subtotal"/>
                    <field name="state"/>
                    <field name="invoiced"/>
                </tree>
            </field>
        </record>
        <record id="view_order_line_form2" model="ir.ui.view">
            <field name="name">sale.order.line.form2</field>
            <field name="model">sale.order.line</field>
            <field name="type">form</field>
            <field name="arch" type="xml">
                <form string="Sales Order Lines">
                    <group colspan="4" col="6">
                        <field name="order_id"/>
                        <field name="order_partner_id" readonly="1" invisible="1"/>
                        <field name="invoiced"/>

                        <field name="product_id" readonly="1"/>
                        <field name="product_uom_qty" readonly="1"/>
                        <field name="product_uom" groups="product.group_uom"/>

                        <field colspan="4" name="name" groups="base.group_extended"/>
                        <field name="company_id" groups="base.group_multi_company" readonly="1"/>
                    </group>
                    <separator colspan="4" string="Price"/>
                    <group colspan="4" col="6">
                        <field name="price_unit"/>
                        <field name="discount" groups="sale.group_discount_per_so_line"/>
                        <field name="price_subtotal" groups="base.group_sale_notes_subtotal"/>
                    </group>
                    <separator colspan="4" string="Notes" groups="base.group_sale_notes_subtotal"/>
                    <field colspan="4" name="notes" nolabel="1" groups="base.group_sale_notes_subtotal"/>
                    <separator colspan="4"/>
                    <field name="state" widget="statusbar" statusbar_visible="draft,confirmed,done" statusbar_colors='{"exception":"red","cancel":"red"}'/>
                    <group col="3" colspan="2">
                        <button name="button_cancel" string="Cancel" type="object" icon="gtk-cancel" states="confirmed,exception"/>
                        <button colspan="1" name="%(action_view_sale_order_line_make_invoice)d" string="Create Invoice" type="action" states="done" icon="gtk-go-forward" attrs="{'invisible': [('invoiced', '=', 1)]}"/>
                        <button name="button_done" string="Done" type="object" states="confirmed,exception" icon="gtk-go-forward"/>
                    </group>
                </form>
            </field>
        </record>

        <record id="view_sales_order_line_filter" model="ir.ui.view">
            <field name="name">sale.order.line.select</field>
            <field name="model">sale.order.line</field>
            <field name="type">search</field>
            <field name="arch" type="xml">
                <search string="Search Sales Order">
                    <filter icon="terp-dolar_ok!" string="To Invoice" domain="[('invoiced','&lt;&gt;', 1),('state','=','done')]"  help="Sale Order Lines ready to be invoiced"/>
                    <separator orientation="vertical"/>
                    <field name="order_id"/>
                    <field name="order_partner_id"/>
                    <field name="product_id"/>
                    <field name="salesman_id">
                        <filter icon="terp-personnal" domain="[('salesman_id','=',uid)]" help="Sales Order Lines related to a Sales Order of mine"/>
                    </field>
                    <newline/>
                    <group expand="0" string="Group By...">
                        <filter string="Product" icon="terp-accessories-archiver" domain="[]" context="{'group_by':'product_id'}"/>
                        <filter string="Order" icon="terp-gtk-jump-to-rtl" domain="[]" context="{'group_by':'order_id'}"/>
                        <filter string="Salesman" icon="terp-personal" domain="[]" context="{'group_by':'salesman_id'}"/>
                        <filter string="State" icon="terp-stock_effects-object-colorize" domain="[]" context="{'group_by':'state'}"/>
                    </group>
                </search>
            </field>
        </record>

        <record id="view_sales_order_uninvoiced_line_filter" model="ir.ui.view">
            <field name="name">sale.order.uninvoiced.line</field>
            <field name="model">sale.order.line</field>
            <field name="type">search</field>
            <field name="arch" type="xml">
                <search string="Search Uninvoiced Lines">
                    <filter icon="terp-gtk-go-back-rtl" string="To Do" domain="[('state','=','confirmed')]" name="sale order" help="Confirmed sale order lines, not yet delivered"/>
                    <filter icon="terp-dialog-close" string="Done" domain="[('state','=','done')]" name="sale_order_done" help="Sale order lines done"/>
                    <separator orientation="vertical"/>
                    <filter icon="terp-accessories-archiver" string="Shipped" domain="[('state','=','done')]" name="unshipped" help="Sale Order Lines that are in 'done' state"/>
                    <filter icon="terp-dolar_ok!" string="Uninvoiced" name="uninvoiced" domain="[('invoiced','&lt;&gt;', 1),('state','&lt;&gt;','draft'),('state','&lt;&gt;','cancel')]" help="Sale Order Lines that are confirmed, done or in exception state and haven't yet been invoiced"/>
                    <separator orientation="vertical"/>
                    <field name="order_id"/>
                    <field name="order_partner_id"/>
                    <field name="product_id"/>
                    <field name="salesman_id">
                        <filter icon="terp-personal" domain="[('salesman_id','=',uid)]" help="My Sales Order Lines"/>
                    </field>
                    <newline/>
                    <group expand="0" string="Group By...">
                        <filter string="Order" icon="terp-gtk-jump-to-rtl" domain="[]" context="{'group_by':'order_id'}" help="Order reference"/>
                        <filter string="Product" icon="terp-accessories-archiver" domain="[]" context="{'group_by':'product_id'}"/>
                        <separator orientation="vertical"/>
                        <filter string="State" icon="terp-stock_effects-object-colorize" domain="[]" context="{'group_by':'state'}"/>
                    </group>
                </search>
            </field>
        </record>

        <record id="action_order_line_tree2" model="ir.actions.act_window">
            <field name="name">Lines to Invoice</field>
            <field name="type">ir.actions.act_window</field>
            <field name="res_model">sale.order.line</field>
            <field name="view_type">form</field>
            <field name="view_mode">tree,form,graph</field>
            <field name="search_view_id" ref="view_sales_order_uninvoiced_line_filter"/>
            <field name="context">{"search_default_uninvoiced":1}</field>
            <field name="filter" eval="True"/>
            <field name="help">Here is a list of each sales order line to be invoiced. You can invoice sales orders partially, by lines of sales order. You do not need this list if you invoice from the delivery orders or if you invoice sales totally.</field>
        </record>

        <record id="action_order_line_tree3" model="ir.actions.act_window">
            <field name="name">Uninvoiced and Delivered Lines</field>
            <field name="type">ir.actions.act_window</field>
            <field name="res_model">sale.order.line</field>
            <field name="view_type">form</field>
            <field name="view_mode">tree,form,graph</field>
            <field name="domain">[('invoiced','&lt;&gt;', 1),('state','=','done')]</field>
            <field name="filter" eval="True"/>
        </record>

        <act_window
            context="{'search_default_partner_id': [active_id], 'default_partner_id': active_id}"
            id="act_res_partner_2_sale_order"
            name="Quotations and Sales"
            groups="base.group_sale_salesman"
            res_model="sale.order"
            src_model="res.partner"/>

        <act_window
            context="{'search_default_product_id': [active_id], 'default_product_id': active_id}"
            id="action_order_line_product_tree"
            name="Sales Order Lines"
            res_model="sale.order.line"
            src_model="product.product"
            groups="base.group_sale_salesman"/>

        <menuitem id="base.menu_invoiced" name="Invoicing" parent="base.menu_base_partner" sequence="5"/>
        <menuitem id="menu_invoicing_sales_order_lines" parent="base.menu_invoiced" action="action_order_line_tree2" sequence="2" groups="sale.group_invoice_so_lines"/>

    </data>
</openerp><|MERGE_RESOLUTION|>--- conflicted
+++ resolved
@@ -117,17 +117,10 @@
                         <page string="Sales Order">
                             <field name="partner_id" options='{"quick_create": false}' on_change="onchange_partner_id(partner_id)" domain="[('customer','=',True)]" context="{'search_default_customer':1}" required="1"/>
                             <field domain="[('partner_id','=',partner_id)]" name="partner_order_id" on_change="onchange_partner_order_id(partner_order_id, partner_invoice_id, partner_shipping_id)" options='{"quick_create": false}'/>
-<<<<<<< HEAD
                             <field domain="[('partner_id','=',partner_id)]" name="partner_invoice_id" groups="sale.group_delivery_invoice_address" options='{"quick_create": false}'/>
                             <field domain="[('partner_id','=',partner_id)]" name="partner_shipping_id" groups="sale.group_delivery_invoice_address" options='{"quick_create": false}'/>
                             <field domain="[('type','=','sale')]" name="pricelist_id" groups="product.group_sale_pricelist" on_change="onchange_pricelist_id(pricelist_id,order_line)"/>
-                            <field name="project_id" context="{'partner_id':partner_id, 'contact_id':partner_order_id, 'pricelist_id':pricelist_id, 'default_name':name}" groups="analytic.group_analytic_accounting" domain="[('parent_id','!=',False)]"/>
-=======
-                            <field domain="[('partner_id','=',partner_id)]" name="partner_invoice_id" groups="base.group_extended" options='{"quick_create": false}'/>
-                            <field domain="[('partner_id','=',partner_id)]" name="partner_shipping_id" groups="base.group_extended" options='{"quick_create": false}'/>
-                            <field domain="[('type','=','sale')]" name="pricelist_id" groups="base.group_extended" on_change="onchange_pricelist_id(pricelist_id,order_line)"/>
                             <field name="project_id" context="{'partner_id':partner_id, 'contact_id':partner_order_id, 'pricelist_id':pricelist_id, 'default_name':name}" groups="base.group_analytic_account_for_sales" domain="[('parent_id','!=',False)]"/>
->>>>>>> 8e2dc856
                             <newline/>
                             <field colspan="4" name="order_line" nolabel="1" widget="one2many_list">
                                 <form string="Sales Order Lines">
