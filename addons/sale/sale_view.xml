--- conflicted
+++ resolved
@@ -256,7 +256,6 @@
                                         <field name="move_ids" widget="many2many"/>
                                     </div>
                                 </form>
-<<<<<<< HEAD
                                 <tree string="Sales Order Lines" editable="bottom">
                                     <field name="state" invisible="1"/>
                                     <field name="sequence" invisible="1"/>
@@ -269,11 +268,6 @@
                                         context="{'partner_id':parent.partner_id, 'quantity':product_uom_qty, 'pricelist':parent.pricelist_id, 'shop':parent.shop_id, 'uom':product_uom}"
                                         groups="base.group_user" 
                                         on_change="product_id_change(parent.pricelist_id, product_id, product_uom_qty, product_uom, product_uos_qty, product_uos, name, parent.partner_id, False, True, parent.date_order, False, parent.fiscal_position, False, context)"/>
-=======
-                                <tree string="Sales Order Lines">
-                                    <field name="state" invisible="1" />
-                                    <field name="sequence"/>
->>>>>>> 32ea77e3
                                     <field name="name"/>
                                     <field name="product_uom_qty"
                                         context="{'partner_id':parent.partner_id, 'quantity':product_uom_qty, 'pricelist':parent.pricelist_id, 'shop':parent.shop_id, 'uom':product_uom}"
