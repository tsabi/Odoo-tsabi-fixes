--- conflicted
+++ resolved
@@ -22,13 +22,8 @@
     }
 });
 
-<<<<<<< HEAD
 QUnit.test('edit target with several o_kanban_primary_bottom divs [REQUIRE FOCUS]', function (assert) {
-    assert.expect(4);
-=======
-QUnit.test('edit target with several o_kanban_primary_bottom divs', function (assert) {
     assert.expect(6);
->>>>>>> 82a1e1dc
 
     var kanban = createView({
         View: KanbanView,
