--- conflicted
+++ resolved
@@ -83,16 +83,10 @@
             ('confirm', 'Waiting Approval'),
             ('accepted', 'Approved'),
             ('invoiced', 'Invoiced'),
-<<<<<<< HEAD
             ('paid', 'Reimbursed')
             ],
-            'State', readonly=True, help='When the expense request is created the state is \'Draft\'.\n It is confirmed by the user and request is sent to admin, the state is \'Waiting Confirmation\'.\
-=======
-            ('paid', 'Reimbursed'),
-            ('cancelled', 'Refused')],
-            'Status', readonly=True, help='When the expense request is created the state is \'Draft\'.\n It is confirmed by the user and request is sent to admin, the state is \'Waiting Confirmation\'.\
->>>>>>> 0e6f4821
-            \nIf the admin accepts it, the state is \'Accepted\'.\n If an invoice is made for the expense request, the state is \'Invoiced\'.\n If the expense is paid to user, the state is \'Reimbursed\'.'),
+            'Status', readonly=True, help='When the expense request is created the status is \'Draft\'.\n It is confirmed by the user and request is sent to admin, the status is \'Waiting Confirmation\'.\
+            \nIf the admin accepts it, the status is \'Accepted\'.\n If an invoice is made for the expense request, the status is \'Invoiced\'.\n If the expense is paid to user, the status is \'Reimbursed\'.'),
     }
     _defaults = {
         'company_id': lambda s, cr, uid, c: s.pool.get('res.company')._company_default_get(cr, uid, 'hr.employee', context=c),
