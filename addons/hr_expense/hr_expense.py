--- conflicted
+++ resolved
@@ -100,20 +100,12 @@
         'currency_id': _get_currency,
     }
 
-<<<<<<< HEAD
-    def onchange_currency_id(self, cr, uid, ids, currency_id, context=None):
-        res =  {'value': {'journal_id': False}}
-        company_id = self.browse(cr, uid, ids[0], context=context).company_id.id
-        journal_id = self.pool.get('account.journal').search(cr, uid, [('type','=','purchase'), ('currency','=',currency_id), ('company_id', '=', company_id)])
-        if journal_id:
-            res['value']['journal_id'] = journal_id
-=======
+
     def onchange_currency_id(self, cr, uid, ids, currency_id=False, company_id=False, context=None):
         res =  {'value': {'journal_id': False}}
         journal = self.pool.get('account.journal').search(cr, uid, [('type','=','purchase'), ('currency','=',currency_id), ('company_id', '=', company_id)], context=context)
         if journal:
             res['value']['journal_id'] = journal[0]
->>>>>>> b5fbb818
         return res
 
     def onchange_employee_id(self, cr, uid, ids, employee_id, context=None):
@@ -162,15 +154,12 @@
             ctx = context.copy()
             ctx.update({'date': exp.date})
             journal = False
-<<<<<<< HEAD
-=======
             if exp.journal_id:
                 journal = exp.journal_id
             else:
                 journal_id = voucher_obj._get_journal(cr, uid, context={'type': 'purchase', 'company_id': company_id})
                 if journal_id:
                     journal = account_journal.browse(cr, uid, journal_id, context=context)
->>>>>>> b5fbb818
             for line in exp.line_ids:
                 if line.product_id:
                     acc = line.product_id.product_tmpl_id.property_account_expense
