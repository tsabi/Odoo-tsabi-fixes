--- conflicted
+++ resolved
@@ -172,30 +172,14 @@
         main function that is called when trying to create the accounting entries related to an expense
         '''
         for expense in self:
-<<<<<<< HEAD
-            acc_date = expense.sheet_id.accounting_date or fields.Date.context_today(self)
-            jrn = expense.sheet_id.bank_journal_id if expense.payment_mode == 'company_account' else expense.sheet_id.journal_id
-            journal_dict.setdefault(jrn, self.env['hr.expense'])
-            journal_dict[jrn] |= expense
-
-        for journal, expense_list in journal_dict.items():
-            #create the move that will contain the accounting entries
-            # reference if the same for every expense
-            ref = len(expense_list.mapped('employee_id.address_home_id.ref')) == 1 and expense_list[0].employee_id.address_home_id.ref or False
-=======
             journal = expense.sheet_id.bank_journal_id if expense.payment_mode == 'company_account' else expense.sheet_id.journal_id
             #create the move that will contain the accounting entries
             acc_date = expense.sheet_id.accounting_date or expense.date
->>>>>>> 6f8e40cd
             move = self.env['account.move'].create({
                 'journal_id': journal.id,
                 'company_id': self.env.user.company_id.id,
                 'date': acc_date,
-<<<<<<< HEAD
-                'ref': ref,
-=======
                 'ref': expense.sheet_id.name,
->>>>>>> 6f8e40cd
                 # force the name to the default value, to avoid an eventual 'default_name' in the context
                 # to set it to '' which cause no number to be given to the account.move when posted.
                 'name': '/',
@@ -244,37 +228,11 @@
                     'currency_id': diff_currency_p and expense.currency_id.id or False,
                     'payment_id': payment_id,
                     })
-<<<<<<< HEAD
-                    payment_id = payment.id
-                else:
-                    if not expense.employee_id.address_home_id:
-                        raise UserError(_("No Home Address found for the employee %s, please configure one.") % (expense.employee_id.name))
-                    emp_account = expense.employee_id.address_home_id.property_account_payable_id.id
-
-                move_lines.append({
-                        'type': 'dest',
-                        'name': expense.employee_id.name,
-                        'price': total,
-                        'account_id': emp_account,
-                        'date_maturity': acc_date,
-                        'amount_currency': diff_currency_p and total_currency or False,
-                        'currency_id': diff_currency_p and expense.currency_id.id or False,
-                        'payment_id': payment_id,
-                        })
-
-                #convert eml into an osv-valid format
-                lines = map(lambda x: (0, 0, expense._prepare_move_line(x)), move_lines)
-                move.write({'line_ids': lines})
-                expense.sheet_id.write({'account_move_id': move.id})
-                if expense.payment_mode == 'company_account':
-                    expense.sheet_id.paid_expense_sheets()
-=======
 
             #convert eml into an osv-valid format
             lines = map(lambda x: (0, 0, expense._prepare_move_line(x)), move_lines)
             move.write({'line_ids': lines})
             expense.sheet_id.write({'account_move_id': move.id})
->>>>>>> 6f8e40cd
             move.post()
             if expense.payment_mode == 'company_account':
                 expense.sheet_id.paid_expense_sheets()
