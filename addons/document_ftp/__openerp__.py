--- conflicted
+++ resolved
@@ -25,11 +25,7 @@
     'version': '1.99',
     'category': 'Generic Modules/Others',
     'description': """This is a support FTP Interface with document management system.
-<<<<<<< HEAD
-    With this module you would not only be able to access documents through open erp
-=======
     With this module you would not only be able to access documents through OpenERP
->>>>>>> 0abd2431
     but you would also be able to connect with them through the file system using the
     a FTP client.
 """,
