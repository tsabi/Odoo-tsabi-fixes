odoo.define('web.util_tests', function (require) {
"use strict";

var utils = require('web.utils');

QUnit.module('core', {}, function () {

    QUnit.module('utils');


    QUnit.test('intersperse', function (assert) {
        assert.expect(27);

        var intersperse = utils.intersperse;

        assert.strictEqual(intersperse("", []), "");
        assert.strictEqual(intersperse("0", []), "0");
        assert.strictEqual(intersperse("012", []), "012");
        assert.strictEqual(intersperse("1", []), "1");
        assert.strictEqual(intersperse("12", []), "12");
        assert.strictEqual(intersperse("123", []), "123");
        assert.strictEqual(intersperse("1234", []), "1234");
        assert.strictEqual(intersperse("123456789", []), "123456789");
        assert.strictEqual(intersperse("&ab%#@1", []), "&ab%#@1");

        assert.strictEqual(intersperse("0", []), "0");
        assert.strictEqual(intersperse("0", [1]), "0");
        assert.strictEqual(intersperse("0", [2]), "0");
        assert.strictEqual(intersperse("0", [200]), "0");

        assert.strictEqual(intersperse("12345678", [0], '.'), '12345678');
        assert.strictEqual(intersperse("", [1], '.'), '');
        assert.strictEqual(intersperse("12345678", [1], '.'), '1234567.8');
        assert.strictEqual(intersperse("12345678", [1], '.'), '1234567.8');
        assert.strictEqual(intersperse("12345678", [2], '.'), '123456.78');
        assert.strictEqual(intersperse("12345678", [2, 1], '.'), '12345.6.78');
        assert.strictEqual(intersperse("12345678", [2, 0], '.'), '12.34.56.78');
        assert.strictEqual(intersperse("12345678", [-1, 2], '.'), '12345678');
        assert.strictEqual(intersperse("12345678", [2, -1], '.'), '123456.78');
        assert.strictEqual(intersperse("12345678", [2, 0, 1], '.'), '12.34.56.78');
        assert.strictEqual(intersperse("12345678", [2, 0, 0], '.'), '12.34.56.78');
        assert.strictEqual(intersperse("12345678", [2, 0, -1], '.'), '12.34.56.78');
        assert.strictEqual(intersperse("12345678", [3,3,3,3], '.'), '12.345.678');
        assert.strictEqual(intersperse("12345678", [3,0], '.'), '12.345.678');
    });

    QUnit.test('is_bin_size', function (assert) {
        assert.expect(3);

        var is_bin_size = utils.is_bin_size;

        assert.strictEqual(is_bin_size('Cg=='), false);
        assert.strictEqual(is_bin_size('2.5 Mb'), true);
        // should also work for non-latin languages (e.g. russian)
        assert.strictEqual(is_bin_size('64.2 Кб'), true);
    });

<<<<<<< HEAD
    QUnit.test('unaccent', function (assert) {
        assert.expect(3);

        var singleCharacters = utils.unaccent("ⱮɀꝾƶⱵȥ");
        var doubledCharacters = utils.unaccent("ǱǄꝎꜩꝡƕ");
        var caseSensetiveCharacters = utils.unaccent("ⱮɀꝾƶⱵȥ", true);

        assert.strictEqual("mzgzhz", singleCharacters);
        assert.strictEqual("dzdzootzvyhv", doubledCharacters);
        assert.strictEqual("MzGzHz", caseSensetiveCharacters);
=======
    QUnit.test('human_number', function (assert) {
        assert.expect(13);

        var human_number = utils.human_number;

        assert.strictEqual(human_number(1020, 2, 1), '1.02k');
        assert.strictEqual(human_number(1020000, 2, 2), '1020k');
        assert.strictEqual(human_number(10200000, 2, 2), '10.2M');
        assert.strictEqual(human_number(1020, 2, 1), '1.02k');
        assert.strictEqual(human_number(1002, 2, 1), '1k');
        assert.strictEqual(human_number(101, 2, 1), '101');
        assert.strictEqual(human_number(64.2, 2, 1), '64');
        assert.strictEqual(human_number(1e+18), '1E');
        assert.strictEqual(human_number(1e+21, 2, 1), '1e+21');
        assert.strictEqual(human_number(1.0045e+22, 2, 1), '1e+22');
        assert.strictEqual(human_number(1.0045e+22, 3, 1), '1.005e+22');
        assert.strictEqual(human_number(1.012e+43, 2, 1), '1.01e+43');
        assert.strictEqual(human_number(1.012e+43, 2, 2), '1.01e+43');
>>>>>>> 0f4abc5c
    });

});

});<|MERGE_RESOLUTION|>--- conflicted
+++ resolved
@@ -55,7 +55,6 @@
         assert.strictEqual(is_bin_size('64.2 Кб'), true);
     });
 
-<<<<<<< HEAD
     QUnit.test('unaccent', function (assert) {
         assert.expect(3);
 
@@ -66,7 +65,8 @@
         assert.strictEqual("mzgzhz", singleCharacters);
         assert.strictEqual("dzdzootzvyhv", doubledCharacters);
         assert.strictEqual("MzGzHz", caseSensetiveCharacters);
-=======
+    });
+
     QUnit.test('human_number', function (assert) {
         assert.expect(13);
 
@@ -85,7 +85,6 @@
         assert.strictEqual(human_number(1.0045e+22, 3, 1), '1.005e+22');
         assert.strictEqual(human_number(1.012e+43, 2, 1), '1.01e+43');
         assert.strictEqual(human_number(1.012e+43, 2, 2), '1.01e+43');
->>>>>>> 0f4abc5c
     });
 
 });
