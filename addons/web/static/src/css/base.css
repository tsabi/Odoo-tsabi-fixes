.openerp2 {
  padding: 0;
  margin: 0;
  font-family: "Lucida Grande", Helvetica, Verdana, Arial, sans-serif;
  color: #4c4c4c;
  font-size: 13px;
  background: white;
<<<<<<< HEAD
  position: relative;
}
.openerp2 a {
  text-decoration: none;
}
.openerp2 a.button:link, .openerp2 a.button:visited, .openerp2 button, .openerp2 input[type='submit'] {
  display: inline-block;
  border: 1px solid #ababab;
  color: #404040;
  margin: 0;
  padding: 4px 12px;
  font-size: 13px;
  text-align: center;
  background-color: #efefef;
  background-image: -webkit-gradient(linear, left top, left bottom, from(#efefef), to(#d8d8d8));
  background-image: -webkit-linear-gradient(top, #efefef, #d8d8d8);
  background-image: -moz-linear-gradient(top, #efefef, #d8d8d8);
  background-image: -ms-linear-gradient(top, #efefef, #d8d8d8);
  background-image: -o-linear-gradient(top, #efefef, #d8d8d8);
  background-image: linear-gradient(to bottom, #efefef, #d8d8d8);
  -moz-border-radius: 3px;
  -webkit-border-radius: 3px;
  border-radius: 3px;
  -moz-box-shadow: 0 1px 2px rgba(0, 0, 0, 0.1), 0 1px 1px rgba(255, 255, 255, 0.8) inset;
  -webkit-box-shadow: 0 1px 2px rgba(0, 0, 0, 0.1), 0 1px 1px rgba(255, 255, 255, 0.8) inset;
  -box-shadow: 0 1px 2px rgba(0, 0, 0, 0.1), 0 1px 1px rgba(255, 255, 255, 0.8) inset;
  text-shadow: 0 1px 1px rgba(255, 255, 255, 0.5);
  -webkit-font-smoothing: antialiased;
  outline: none;
}
.openerp2 a.button:hover, .openerp2 button:hover, .openerp2 input[type='submit']:hover {
  background-color: #f6f6f6;
  background-image: -webkit-gradient(linear, left top, left bottom, from(#f6f6f6), to(#e3e3e3));
  background-image: -webkit-linear-gradient(top, #f6f6f6, #e3e3e3);
  background-image: -moz-linear-gradient(top, #f6f6f6, #e3e3e3);
  background-image: -ms-linear-gradient(top, #f6f6f6, #e3e3e3);
  background-image: -o-linear-gradient(top, #f6f6f6, #e3e3e3);
  background-image: linear-gradient(to bottom, #f6f6f6, #e3e3e3);
  cursor: pointer;
}
.openerp2 a.button:focus, .openerp2 button:focus, .openerp2 input[type='submit']:focus {
  border: 1px solid #80bfff;
  background-color: #f6f6f6;
  background-image: -webkit-gradient(linear, left top, left bottom, from(#f6f6f6), to(#e3e3e3));
  background-image: -webkit-linear-gradient(top, #f6f6f6, #e3e3e3);
  background-image: -moz-linear-gradient(top, #f6f6f6, #e3e3e3);
  background-image: -ms-linear-gradient(top, #f6f6f6, #e3e3e3);
  background-image: -o-linear-gradient(top, #f6f6f6, #e3e3e3);
  background-image: linear-gradient(to bottom, #f6f6f6, #e3e3e3);
  -moz-box-shadow: 0 0 3px #80bfff, 0 1px 1px rgba(255, 255, 255, 0.8) inset;
  -webkit-box-shadow: 0 0 3px #80bfff, 0 1px 1px rgba(255, 255, 255, 0.8) inset;
  -box-shadow: 0 0 3px #80bfff, 0 1px 1px rgba(255, 255, 255, 0.8) inset;
}
.openerp2 a.button:active, .openerp2 a.button.active, .openerp2 button:active, .openerp2 button.active, .openerp2 input[type='submit']:active, .openerp2 input[type='submit'].active {
  background: #e3e3e3;
  background: -moz-linear-gradient(top, #e3e3e3, #f6f6f6) #1b468f;
  background: -webkit-gradient(linear, left top, left bottom, from(#e3e3e3), to(#f6f6f6)) #1b468f;
  background: linear-gradient(top, #e3e3e3, #f6f6f6) #1b468f;
  -moz-box-shadow: none;
  -webkit-box-shadow: none;
  -box-shadow: none;
}
.openerp2 a.button.disabled, .openerp2 button:disabled, .openerp2 input[type='submit']:disabled {
  background: #efefef !important;
  border: 1px solid #d1d1d1 !important;
  -moz-box-shadow: none !important;
  -webkit-box-shadow: none !important;
  -box-shadow: none !important;
  color: #aaaaaa !important;
  cursor: default;
  text-shadow: 0 1px 1px white !important;
}
.openerp2 button.primary {
  color: white;
  background-color: #dc5f59;
  background-image: -webkit-gradient(linear, left top, left bottom, from(#dc5f59), to(#b33630));
  background-image: -webkit-linear-gradient(top, #dc5f59, #b33630);
  background-image: -moz-linear-gradient(top, #dc5f59, #b33630);
  background-image: -ms-linear-gradient(top, #dc5f59, #b33630);
  background-image: -o-linear-gradient(top, #dc5f59, #b33630);
  background-image: linear-gradient(to bottom, #dc5f59, #b33630);
  -moz-box-shadow: none;
  -webkit-box-shadow: none;
  -box-shadow: none;
}
.openerp2 button.primary:hover {
  background-color: #df6b66;
  background-image: -webkit-gradient(linear, left top, left bottom, from(#df6b66), to(#bf3a33));
  background-image: -webkit-linear-gradient(top, #df6b66, #bf3a33);
  background-image: -moz-linear-gradient(top, #df6b66, #bf3a33);
  background-image: -ms-linear-gradient(top, #df6b66, #bf3a33);
  background-image: -o-linear-gradient(top, #df6b66, #bf3a33);
  background-image: linear-gradient(to bottom, #df6b66, #bf3a33);
  -moz-box-shadow: 0 0 1px rgba(0, 0, 0, 0.2);
  -webkit-box-shadow: 0 0 1px rgba(0, 0, 0, 0.2);
  -box-shadow: 0 0 1px rgba(0, 0, 0, 0.2);
}
.openerp2 button.primary:active {
  background-color: #b33630;
  background-image: -webkit-gradient(linear, left top, left bottom, from(#b33630), to(#dc5f59));
  background-image: -webkit-linear-gradient(top, #b33630, #dc5f59);
  background-image: -moz-linear-gradient(top, #b33630, #dc5f59);
  background-image: -ms-linear-gradient(top, #b33630, #dc5f59);
  background-image: -o-linear-gradient(top, #b33630, #dc5f59);
  background-image: linear-gradient(to bottom, #b33630, #dc5f59);
  -moz-box-shadow: none;
  -webkit-box-shadow: none;
  -box-shadow: none;
}
.openerp2 button.following {
  color: white;
  width: 90px;
  background-color: #8a89ba;
  background-image: -webkit-gradient(linear, left top, left bottom, from(#8a89ba), to(#807fb4));
  background-image: -webkit-linear-gradient(top, #8a89ba, #807fb4);
  background-image: -moz-linear-gradient(top, #8a89ba, #807fb4);
  background-image: -ms-linear-gradient(top, #8a89ba, #807fb4);
  background-image: -o-linear-gradient(top, #8a89ba, #807fb4);
  background-image: linear-gradient(to bottom, #8a89ba, #807fb4);
}
.openerp2 button.unfollow {
  display: none;
  color: white;
  width: 90px;
  background-color: #dc5f59;
  background-image: -webkit-gradient(linear, left top, left bottom, from(#dc5f59), to(#b33630));
  background-image: -webkit-linear-gradient(top, #dc5f59, #b33630);
  background-image: -moz-linear-gradient(top, #dc5f59, #b33630);
  background-image: -ms-linear-gradient(top, #dc5f59, #b33630);
  background-image: -o-linear-gradient(top, #dc5f59, #b33630);
  background-image: linear-gradient(to bottom, #dc5f59, #b33630);
}
.openerp2 table {
  padding: 0;
  font-size: 13px;
  border-collapse: collapse;
}
.openerp2 thead {
  font-weight: bold;
  background-color: #f0f0f0;
}
.openerp2 thead th {
  border-right: 1px dotted #afafb6;
}
.openerp2 thead th:last-child {
  border-right: none;
}
.openerp2 th, .openerp2 td {
  padding: 0;
  line-height: 18px;
  text-align: left;
}
.openerp2 th {
  font-weight: bold;
  vertical-align: middle;
}
.openerp2 td {
  vertical-align: top;
}
.openerp2 .zebra tbody tr:nth-child(odd) td {
  background-color: #f0f0fa;
  background-color: #f0f0fa;
  background-image: -webkit-gradient(linear, left top, left bottom, from(#f0f0fa), to(#eeeef6));
  background-image: -webkit-linear-gradient(top, #f0f0fa, #eeeef6);
  background-image: -moz-linear-gradient(top, #f0f0fa, #eeeef6);
  background-image: -ms-linear-gradient(top, #f0f0fa, #eeeef6);
  background-image: -o-linear-gradient(top, #f0f0fa, #eeeef6);
  background-image: linear-gradient(to bottom, #f0f0fa, #eeeef6);
}
.openerp2 .zebra tbody tr:hover td {
  background-color: #eeeeee;
  background-image: -webkit-gradient(linear, left top, left bottom, from(#eeeeee), to(#dedede));
  background-image: -webkit-linear-gradient(top, #eeeeee, #dedede);
  background-image: -moz-linear-gradient(top, #eeeeee, #dedede);
  background-image: -ms-linear-gradient(top, #eeeeee, #dedede);
  background-image: -o-linear-gradient(top, #eeeeee, #dedede);
  background-image: linear-gradient(to bottom, #eeeeee, #dedede);
}
.openerp2 .numeric {
  text-align: right;
  width: 82px;
}
.openerp2 .numeric input {
  text-align: right;
}
.openerp2 ul, .openerp2 li {
  margin: 0;
  padding: 0;
}
.openerp2 li {
  list-style-type: none;
}
.openerp2 .oe_left {
  float: left;
}
.openerp2 .oe_right {
  float: right;
}
.openerp2 .oe_clear {
  clear: both;
}
.openerp2 .oe_content_full_screen .oe_application {
  top: 0;
  left: 0;
}
.openerp2 .oe_content_full_screen .topbar, .openerp2 .oe_content_full_screen .leftbar {
  display: none;
}
.openerp2 .oe_webclient {
  width: 100%;
  height: 100%;
}
.openerp2 .oe_topbar {
  width: 100%;
  height: 31px;
  border-top: solid 1px #d3d3d3;
  border-bottom: solid 1px black;
  background-color: #646060;
  background-image: -webkit-gradient(linear, left top, left bottom, from(#646060), to(#262626));
  background-image: -webkit-linear-gradient(top, #646060, #262626);
  background-image: -moz-linear-gradient(top, #646060, #262626);
  background-image: -ms-linear-gradient(top, #646060, #262626);
  background-image: -o-linear-gradient(top, #646060, #262626);
  background-image: linear-gradient(to bottom, #646060, #262626);
}
.openerp2 .oe_topbar .oe_systray {
  float: right;
}
.openerp2 .oe_topbar .oe_systray > div {
  float: left;
  padding: 0 4px 0 4px;
}
.openerp2 .oe_topbar .oe_topbar_item li {
  float: left;
}
.openerp2 .oe_topbar .oe_topbar_item li a {
  display: block;
  padding: 5px 10px 7px;
  line-height: 20px;
  height: 20px;
  color: #eeeeee;
  vertical-align: top;
  text-shadow: 0 1px 1px rgba(0, 0, 0, 0.2);
}
.openerp2 .oe_topbar .oe_topbar_item li a:hover {
  background: #303030;
  color: white;
  -moz-box-shadow: 0 1px 2px rgba(255, 255, 255, 0.3) inset;
  -webkit-box-shadow: 0 1px 2px rgba(255, 255, 255, 0.3) inset;
  -box-shadow: 0 1px 2px rgba(255, 255, 255, 0.3) inset;
}
.openerp2 .oe_topbar .oe_topbar_item .oe_active {
  background: #303030;
  font-weight: bold;
  color: white;
  -moz-box-shadow: 0 1px 2px rgba(255, 255, 255, 0.3) inset;
  -webkit-box-shadow: 0 1px 2px rgba(255, 255, 255, 0.3) inset;
  -box-shadow: 0 1px 2px rgba(255, 255, 255, 0.3) inset;
}
.openerp2 .oe_topbar .oe_topbar_avatar {
  width: 24px;
  height: 24px;
  margin: -2px 2px 0 0;
  -moz-border-radius: 4px;
  -webkit-border-radius: 4px;
  border-radius: 4px;
}
.openerp2 .oe_topbar .oe_topbar_avatar {
  vertical-align: top;
}
.openerp2 .oe_topbar .oe_dropdown_toggle:after {
  width: 0;
  height: 0;
  display: inline-block;
  content: "&darr";
  text-indent: -99999px;
  vertical-align: top;
  margin-top: 8px;
  margin-left: 4px;
  border-left: 4px solid transparent;
  border-right: 4px solid transparent;
  border-top: 4px solid white;
  filter: alpha(opacity=50);
  opacity: 0.5;
}
.openerp2 .oe_user_menu {
  float: right;
  padding: 0;
  margin: 0;
}
.openerp2 .oe_user_menu li {
  list-style-type: none;
  float: left;
}
.openerp2 .oe_user_menu .oe_dropdown {
  position: relative;
}
.openerp2 .oe_user_menu .oe_dropdown_options {
  float: left;
  background: #333333;
  background: rgba(37, 37, 37, 0.9);
  display: none;
  position: absolute;
  top: 32px;
  right: -1px;
  border: 0;
  z-index: 900;
  margin-left: 0;
  margin-right: 0;
  padding: 6px 0;
  zoom: 1;
  border-color: #999999;
  border-color: rgba(0, 0, 0, 0.2);
  border-style: solid;
  border-width: 0 1px 1px;
  -moz-border-radius: 0 0 6px 6px;
  -webkit-border-radius: 0 0 6px 6px;
  border-radius: 0 0 6px 6px;
  -moz-box-shadow: 0 1px 4px rgba(0, 0, 0, 0.3);
  -webkit-box-shadow: 0 1px 4px rgba(0, 0, 0, 0.3);
  -box-shadow: 0 1px 4px rgba(0, 0, 0, 0.3);
  -webkit-background-clip: padding-box;
  -moz-background-clip: padding-box;
  background-clip: padding-box;
}
.openerp2 .oe_user_menu .oe_dropdown_options li {
  float: none;
  display: block;
  background-color: none;
}
.openerp2 .oe_user_menu .oe_dropdown_options li a {
  display: block;
  padding: 4px 15px;
  clear: both;
  font-weight: normal;
  line-height: 18px;
  color: #eeeeee;
}
.openerp2 .oe_user_menu .oe_dropdown_options li a:hover {
  background-color: #292929;
  background-image: -webkit-gradient(linear, left top, left bottom, from(#292929), to(#191919));
  background-image: -webkit-linear-gradient(top, #292929, #191919);
  background-image: -moz-linear-gradient(top, #292929, #191919);
  background-image: -ms-linear-gradient(top, #292929, #191919);
  background-image: -o-linear-gradient(top, #292929, #191919);
  background-image: linear-gradient(to bottom, #292929, #191919);
  -moz-box-shadow: none;
  -webkit-box-shadow: none;
  -box-shadow: none;
}
.openerp2 .oe_leftbar {
  width: 220px;
  background: #f0eeee;
  border-right: 1px solid #afafb6;
  text-shadow: 0 1px 1px white;
}
.openerp2 a.oe_logo {
  width: 220px;
  display: block;
  text-align: center;
  height: 70px;
  line-height: 70px;
}
.openerp2 a.oe_logo img {
  height: 40px;
  width: 157px;
  margin: 14px 0;
}
.openerp2 .oe_footer {
  position: fixed;
  bottom: 0;
  padding: 4px 0;
  background: #f0eeee;
  width: 220px;
  text-align: center;
}
.openerp2 .oe_footer a {
  font-weight: 800;
  font-family: serif;
  font-size: 16px;
  color: black;
}
.openerp2 .oe_footer a span {
  color: #c81010;
  font-style: italic;
}
.openerp2 .oe_menu {
  float: left;
  padding: 0;
  margin: 0;
}
.openerp2 .oe_menu li {
  float: left;
}
.openerp2 .oe_menu a {
  display: block;
  padding: 5px 10px 7px;
  line-height: 20px;
  height: 20px;
  color: #eeeeee;
  vertical-align: top;
  text-shadow: 0 1px 1px rgba(0, 0, 0, 0.2);
}
.openerp2 .oe_menu a:hover {
  background: #303030;
  color: white;
  -moz-box-shadow: 0 1px 2px rgba(255, 255, 255, 0.3) inset;
  -webkit-box-shadow: 0 1px 2px rgba(255, 255, 255, 0.3) inset;
  -box-shadow: 0 1px 2px rgba(255, 255, 255, 0.3) inset;
}
.openerp2 .oe_menu .oe_active {
  background: #303030;
  font-weight: bold;
  color: white;
  -moz-box-shadow: 0 1px 2px rgba(255, 255, 255, 0.3) inset;
  -webkit-box-shadow: 0 1px 2px rgba(255, 255, 255, 0.3) inset;
  -box-shadow: 0 1px 2px rgba(255, 255, 255, 0.3) inset;
}
.openerp2 .oe_menu_more_container {
  position: relative;
}
.openerp2 .oe_menu_more_container .oe_menu_more {
  position: absolute;
  padding: 0;
  background-color: #646060;
  z-index: 1;
  border: 1px solid black;
  border-bottom-left-radius: 5px;
  border-bottom-right-radius: 5px;
}
.openerp2 .oe_menu_more_container .oe_menu_more li {
  float: none;
}
.openerp2 .oe_menu_more_container .oe_menu_more li a {
  white-space: nowrap;
}
.openerp2 .oe_secondary_menu_section {
  font-weight: bold;
  margin-left: 8px;
  color: #8a89ba;
}
.openerp2 .oe_secondary_submenu {
  padding: 2px 0 8px 0;
  margin: 0;
  width: 100%;
  display: inline-block;
}
.openerp2 .oe_secondary_submenu li {
  position: relative;
  padding: 1px 0 1px 16px;
}
.openerp2 .oe_secondary_submenu li a {
  display: block;
  color: #4c4c4c;
  padding: 2px 4px 2px 0;
}
.openerp2 .oe_secondary_submenu li .oe_menu_label {
  position: absolute;
  top: 1px;
  right: 1px;
  font-size: 10px;
  background: #8a89ba;
  color: white;
  padding: 2px 4px;
  margin: 1px 6px 0 0;
  border: 1px solid lightGray;
  text-shadow: 0 1px 1px rgba(0, 0, 0, 0.2);
  -moz-border-radius: 4px;
  -webkit-border-radius: 4px;
  border-radius: 4px;
  -moz-box-shadow: inset 0 1px 1px rgba(0, 0, 0, 0.2);
  -webkit-box-shadow: inset 0 1px 1px rgba(0, 0, 0, 0.2);
  -box-shadow: inset 0 1px 1px rgba(0, 0, 0, 0.2);
}
.openerp2 .oe_secondary_submenu .oe_active {
  background: #8a89ba;
  border-top: 1px solid lightGray;
  border-bottom: 1px solid lightGray;
  text-shadow: 0 1px 1px rgba(0, 0, 0, 0.2);
  -moz-box-shadow: inset 0 1px 1px rgba(0, 0, 0, 0.2);
  -webkit-box-shadow: inset 0 1px 1px rgba(0, 0, 0, 0.2);
  -box-shadow: inset 0 1px 1px rgba(0, 0, 0, 0.2);
}
.openerp2 .oe_secondary_submenu .oe_active a {
  color: white;
}
.openerp2 .oe_secondary_submenu .oe_active .oe_menu_label {
  background: #eeeeee;
  color: #8a89ba;
  text-shadow: 0 1px 1px white;
  -moz-box-shadow: 0 1px 1px rgba(0, 0, 0, 0.2);
  -webkit-box-shadow: 0 1px 1px rgba(0, 0, 0, 0.2);
  -box-shadow: 0 1px 1px rgba(0, 0, 0, 0.2);
}
.openerp2 .oe_secondary_submenu .oe_menu_toggler:before {
  width: 0;
  height: 0;
  display: inline-block;
  content: "&darr";
  text-indent: -99999px;
  vertical-align: top;
  margin-left: -8px;
  margin-top: 4px;
  margin-right: 4px;
  border-top: 4px solid transparent;
  border-bottom: 4px solid transparent;
  border-left: 4px solid #4c4c4c;
  filter: alpha(opacity=50);
  opacity: 0.5;
}
.openerp2 .oe_secondary_submenu .oe_menu_opened:before {
  margin-top: 6px;
  margin-left: -12px;
  margin-right: 4px;
  border-left: 4px solid transparent;
  border-right: 4px solid transparent;
  border-top: 4px solid #4c4c4c;
}
.openerp2 .oe_main {
  width: 100%;
  height: 100%;
  border-spacing: 0px;
}
.openerp2 .oe_application {
  width: 100%;
}
.openerp2 .oe_application a {
  color: #8a89ba;
}
.openerp2 .oe_application a:hover {
  text-decoration: underline;
}
.openerp2 .oe_form label {
  font-weight: bold;
}
.openerp2 .oe_form_topbar {
  border-bottom: 1px solid #cacaca;
  background-color: #fcfcfc;
  background-image: -webkit-gradient(linear, left top, left bottom, from(#fcfcfc), to(#dedede));
  background-image: -webkit-linear-gradient(top, #fcfcfc, #dedede);
  background-image: -moz-linear-gradient(top, #fcfcfc, #dedede);
  background-image: -ms-linear-gradient(top, #fcfcfc, #dedede);
  background-image: -o-linear-gradient(top, #fcfcfc, #dedede);
  background-image: linear-gradient(to bottom, #fcfcfc, #dedede);
  padding: 0 8px;
  line-height: 30px;
}
.openerp2 .oe_form_topbar button {
  font-size: 12px;
  height: 24px;
  line-height: 24px;
  vertical-align: top;
  padding: 0 10px;
  margin: 3px 0;
}
.openerp2 .oe_form_topbar button span.i {
  line-height: 20px;
  height: 24px;
}
.openerp2 .oe_form_topbar ul {
  height: 30px;
  padding: 0;
  margin: 0;
  text-shadow: 0 1px 1px white;
  border-left: 1px solid #cacaca;
  border-right: 1px solid #cacaca;
}
.openerp2 .oe_form_topbar ul li {
  padding: 0;
  margin: 0;
  float: left;
  vertical-align: top;
  border-right: 1px solid #cacaca;
  height: 30px;
  padding: 0 12px;
}
.openerp2 .oe_form_topbar ul li:first-child {
  border-left: 1px solid #cacaca;
}
.openerp2 .oe_form_topbar ul li a {
  color: #4c4c4c;
}
.openerp2 .oe_form_topbar ul li a:hover {
  color: black;
}
.openerp2 .oe_form_topbar .oe_form_steps img {
  margin: 0 8px;
  vertical-align: top;
}
.openerp2 .oe_form_topbar .oe_form_steps li {
  border-right: none;
  padding: 0;
}
.openerp2 .oe_form_topbar .oe_form_steps li:first-child {
  margin-left: 12px;
  border-left: none;
}
.openerp2 .oe_form_topbar .oe_form_steps li:last-child {
  margin-right: 12px;
}
.openerp2 .oe_form_topbar .oe_form_steps_active {
  font-weight: bold;
  color: #b33630;
}
.openerp2 .oe_form_sheetbg {
  background: url(/web/static/src/img/form_sheetbg.png);
  padding: 8px;
  border-bottom: 1px solid #dddddd;
}
.openerp2 .oe_form_sheet_width {
  min-width: 650px;
  max-width: 880px;
  margin: 0 auto;
}
.openerp2 .oe_form_sheet {
  padding-top: 8px;
  background: white;
  min-height: 420px;
  border: 1px solid #afafb6;
  -moz-box-shadow: 0 0 10px rgba(0, 0, 0, 0.3);
  -webkit-box-shadow: 0 0 10px rgba(0, 0, 0, 0.3);
  -box-shadow: 0 0 10px rgba(0, 0, 0, 0.3);
}
.openerp2 .oe_form_header {
  padding: 4px 16px;
}
.openerp2 .oe_form_group_cell {
  line-height: 18px;
}
.openerp2 .oe_form_group_cell .oe_form_button {
  width: 100%;
  white-space: nowrap;
}
.openerp2 .oe_layout_debugging .oe_form_group {
  border: 2px dashed red;
}
.openerp2 .oe_layout_debugging .oe_form_group_cell {
  border: 1px solid blue;
  padding-bottom: 1em;
}
.openerp2 .oe_layout_debugging .oe_layout_debug_cell {
  color: white;
  background: #669966;
  font-size: 80%;
  text-align: center;
}
.openerp2 .oe_layout_debugging .oe_layout_debug_cell {
  display: block;
}
.openerp2 .oe_layout_debug_cell {
  display: none;
}
.openerp2 .oe_form_label_help[for], .openerp2 .oe_form_label[for] {
  white-space: nowrap;
}
.openerp2 .oe_form_notebook {
  margin: 8px 0;
  padding: 0 8px;
  list-style: none;
  zoom: 1;
}
.openerp2 .oe_form_notebook:before, .openerp2 .oe_form_notebook:after {
  display: table;
  content: "";
  zoom: 1;
}
.openerp2 .oe_form_notebook:after {
  clear: both;
}
.openerp2 .oe_form_notebook > li {
  float: left;
}
.openerp2 .oe_form_notebook > li > a {
  display: block;
  color: #4c4c4c;
}
.openerp2 .oe_form_notebook {
  border-color: #dddddd;
  border-style: solid;
  border-width: 0 0 1px;
}
.openerp2 .oe_form_notebook > li {
  position: relative;
  margin-bottom: -1px;
}
.openerp2 .oe_form_notebook > li > a {
  padding: 0 12px;
  margin-right: 2px;
  line-height: 30px;
  border: 1px solid transparent;
  -moz-border-radius: 4px 4px 0 0;
  -webkit-border-radius: 4px 4px 0 0;
  border-radius: 4px 4px 0 0;
}
.openerp2 .oe_form_notebook > li > a:hover {
  text-decoration: none;
  background-color: #eeeeee;
  border-color: #eeeeee #eeeeee #dddddd;
}
.openerp2 .oe_form_notebook > li.ui-state-active > a, .openerp2 .oe_form_notebook > li.ui-state-active > a:hover {
  background-color: white;
  border: 1px solid #dddddd;
  border-bottom-color: transparent;
  cursor: default;
}
.openerp2 .ui-tabs-hide {
  display: none;
}
.openerp2 .oe_form_dropdown_section {
  position: relative;
  display: inline-block;
  margin-right: 4px;
}
.openerp2 .oe_dropdown_toggle:after {
  width: 0;
  height: 0;
  display: inline-block;
  content: "&darr";
  text-indent: -99999px;
  vertical-align: top;
  border-left: 4px solid transparent;
  border-right: 4px solid transparent;
  border-top: 4px solid white;
  filter: alpha(opacity=50);
  opacity: 0.5;
  margin-top: 7px;
  margin-left: 6px;
  border-top-color: #404040;
}
.openerp2 .oe_dropdown_menu {
  display: none;
  position: absolute;
  top: 28px;
  left: 0px;
  padding: 8px;
  border: 1px solid #afafb6;
  width: 120px;
  overflow-x: hidden;
  z-index: 900;
  background: white;
  -moz-border-radius: 3px;
  -webkit-border-radius: 3px;
  border-radius: 3px;
  -moz-box-shadow: 0 1px 4px rgba(0, 0, 0, 0.3);
  -webkit-box-shadow: 0 1px 4px rgba(0, 0, 0, 0.3);
  -box-shadow: 0 1px 4px rgba(0, 0, 0, 0.3);
}
.openerp2 .oe_dropdown_menu li {
  list-style-type: none;
  float: none;
  display: block;
  background-color: none;
}
.openerp2 .oe_dropdown_menu li a {
  display: block;
  padding: 3px 6px;
  clear: both;
  font-weight: normal;
  line-height: 14px;
  color: #4c4c4c;
  text-decoration: none;
}
.openerp2 .oe_dropdown_menu li a:hover {
  text-decoration: none;
  background-color: #f0f0fa;
  background-image: -webkit-gradient(linear, left top, left bottom, from(#f0f0fa), to(#eeeef6));
  background-image: -webkit-linear-gradient(top, #f0f0fa, #eeeef6);
  background-image: -moz-linear-gradient(top, #f0f0fa, #eeeef6);
  background-image: -ms-linear-gradient(top, #f0f0fa, #eeeef6);
  background-image: -o-linear-gradient(top, #f0f0fa, #eeeef6);
  background-image: linear-gradient(to bottom, #f0f0fa, #eeeef6);
  -moz-box-shadow: none;
  -webkit-box-shadow: none;
  -box-shadow: none;
}
.openerp2 .oe_kanban_group_title {
  margin: 1px 1px 4px;
  font-size: 15px;
  font-weight: bold;
  text-shadow: 0 1px 0 white;
}
.openerp2 .oe_kanban_column, .openerp2 .oe_kanban_group_header {
  width: 240px;
  vertical-align: top;
  padding: 6px 7px 6px 6px;
  background: #f0eeee;
  border-left: 1px solid #f0f8f8;
  border-right: 1px solid #b9b9b9;
}
.openerp2 .oe_kanban_record {
  position: relative;
  display: block;
  min-height: 50px;
  background: white;
  border: 1px solid #d8d8d8;
  border-bottom-color: #b9b9b9;
  padding: 6px;
  margin: 6px 0;
  display: block;
  -moz-border-radius: 4px;
  -webkit-border-radius: 4px;
  border-radius: 4px;
}
.openerp2 .oe_kanban_record:last-child {
  margin-bottom: 0;
}
.openerp2 .oe_kanban_record:hover {
  -moz-box-shadow: 0 0 3px rgba(0, 0, 0, 0.6);
  -webkit-box-shadow: 0 0 3px rgba(0, 0, 0, 0.6);
  -box-shadow: 0 0 3px rgba(0, 0, 0, 0.6);
}
.openerp2 .oe_kanban_record .oe_kanban_title {
  font-weight: bold;
  margin: 2px 4px;
}
.openerp2 .oe_kanban_gravatar {
  width: 20px;
  height: 20px;
  -moz-border-radius: 3px;
  -webkit-border-radius: 3px;
  border-radius: 3px;
  -moz-box-shadow: 0 1px 2px rgba(0, 0, 0, 0.2);
  -webkit-box-shadow: 0 1px 2px rgba(0, 0, 0, 0.2);
  -box-shadow: 0 1px 2px rgba(0, 0, 0, 0.2);
}
.openerp2 .oe_application a {
  color: #8a89ba;
}
.openerp2 .oe_application a:hover {
  text-decoration: underline;
}

.openerp .oe_form_field_many2one td:first-child {
  position: relative;
}
.openerp .oe_form_field_many2one span.oe-m2o-drop-down-button {
  position: absolute;
  top: 3px;
  right: 2px;
}
=======
  position: relative; }
  .openerp2 a {
    text-decoration: none; }
  .openerp2 .oe_webclient {
    position: absolute;
    top: 0;
    bottom: 0;
    left: 0;
    right: 0; }
    .openerp2 .oe_webclient .oe_application {
      position: absolute;
      top: 32px;
      bottom: 0;
      left: 206px;
      right: 0; }
  .openerp2 .oe_content_full_screen .oe_application {
    top: 0;
    left: 0; }
  .openerp2 .oe_content_full_screen .topbar, .openerp2 .oe_content_full_screen .leftbar {
    display: none; }
  .openerp2 .oe_topbar {
    width: 100%;
    height: 31px;
    border-top: solid 1px #d3d3d3;
    border-bottom: solid 1px black;
    background-color: #646060;
    background-image: -webkit-gradient(linear, left top, left bottom, from(#646060), to(#262626));
    background-image: -webkit-linear-gradient(top, #646060, #262626);
    background-image: -moz-linear-gradient(top, #646060, #262626);
    background-image: -ms-linear-gradient(top, #646060, #262626);
    background-image: -o-linear-gradient(top, #646060, #262626);
    background-image: linear-gradient(to bottom, #646060, #262626); }
    .openerp2 .oe_topbar .oe_systray {
      float: right; }
    .openerp2 .oe_topbar .oe_systray > div {
      float: left;
      padding: 0 4px 0 4px; }
    .openerp2 .oe_topbar .oe_topbar_item li {
      float: left; }
      .openerp2 .oe_topbar .oe_topbar_item li a {
        display: block;
        padding: 5px 10px 7px;
        line-height: 20px;
        height: 20px;
        color: #eeeeee;
        vertical-align: top;
        text-shadow: 0 1px 1px rgba(0, 0, 0, 0.2); }
        .openerp2 .oe_topbar .oe_topbar_item li a:hover {
          background: #303030;
          color: white;
          -moz-box-shadow: 0 1px 2px rgba(255, 255, 255, 0.3) inset;
          -webkit-box-shadow: 0 1px 2px rgba(255, 255, 255, 0.3) inset;
          box-shadow: 0 1px 2px rgba(255, 255, 255, 0.3) inset; }
    .openerp2 .oe_topbar .oe_topbar_item .oe_active {
      background: #303030;
      font-weight: bold;
      color: white;
      -moz-box-shadow: 0 1px 2px rgba(255, 255, 255, 0.3) inset;
      -webkit-box-shadow: 0 1px 2px rgba(255, 255, 255, 0.3) inset;
      box-shadow: 0 1px 2px rgba(255, 255, 255, 0.3) inset; }
    .openerp2 .oe_topbar .oe_topbar_avatar {
      width: 24px;
      height: 24px;
      margin: -2px 2px 0 0;
      -moz-border-radius: 4px;
      -webkit-border-radius: 4px;
      border-radius: 4px; }
    .openerp2 .oe_topbar .oe_topbar_avatar {
      vertical-align: top; }
  .openerp2 .oe_leftbar {
    width: 205px;
    height: 100%;
    background: #f0eeee;
    border-right: 1px solid #afafb6;
    overflow: auto;
    text-shadow: 0 1px 1px white; }
    .openerp2 .oe_leftbar .oe_footer {
      position: absolute;
      width: 205px;
      text-align: center;
      bottom: 8px; }
  .openerp2 a.oe_logo {
    display: block;
    text-align: center;
    height: 70px;
    line-height: 70px; }
    .openerp2 a.oe_logo img {
      height: 40px;
      width: 157px;
      margin: 14px 0; }
  .openerp2 .oe_footer {
    position: absolute;
    width: 205px;
    text-align: center;
    bottom: 8px; }
    .openerp2 .oe_footer a {
      font-weight: 800;
      font-family: serif;
      font-size: 16px;
      color: black; }
      .openerp2 .oe_footer a span {
        color: #c81010;
        font-style: italic; }
  .openerp2 .oe_menu {
    float: left;
    padding: 0;
    margin: 0; }
    .openerp2 .oe_menu li {
      list-style-type: none;
      float: left; }
    .openerp2 .oe_menu a {
      display: block;
      padding: 5px 10px 7px;
      line-height: 20px;
      height: 20px;
      color: #eeeeee;
      vertical-align: top;
      text-shadow: 0 1px 1px rgba(0, 0, 0, 0.2); }
      .openerp2 .oe_menu a:hover {
        background: #303030;
        color: white;
        -moz-box-shadow: 0 1px 2px rgba(255, 255, 255, 0.3) inset;
        -webkit-box-shadow: 0 1px 2px rgba(255, 255, 255, 0.3) inset;
        box-shadow: 0 1px 2px rgba(255, 255, 255, 0.3) inset; }
    .openerp2 .oe_menu .oe_active {
      background: #303030;
      font-weight: bold;
      color: white;
      -moz-box-shadow: 0 1px 2px rgba(255, 255, 255, 0.3) inset;
      -webkit-box-shadow: 0 1px 2px rgba(255, 255, 255, 0.3) inset;
      box-shadow: 0 1px 2px rgba(255, 255, 255, 0.3) inset; }
  .openerp2 .oe_menu_more_container {
    position: relative; }
    .openerp2 .oe_menu_more_container .oe_menu_more {
      position: absolute;
      padding: 0;
      background-color: #646060;
      z-index: 1;
      border: 1px solid black;
      border-bottom-left-radius: 5px;
      border-bottom-right-radius: 5px; }
      .openerp2 .oe_menu_more_container .oe_menu_more li {
        float: none; }
        .openerp2 .oe_menu_more_container .oe_menu_more li a {
          white-space: nowrap; }
  .openerp2 .oe_secondary_menu_section {
    font-weight: bold;
    margin-left: 8px;
    color: #8a89ba; }
  .openerp2 .oe_secondary_submenu {
    padding: 2px 0 8px 0;
    margin: 0;
    width: 100%;
    display: inline-block; }
    .openerp2 .oe_secondary_submenu li {
      position: relative;
      padding: 1px 0 1px 16px;
      list-style-type: none; }
      .openerp2 .oe_secondary_submenu li a {
        display: block;
        color: #4c4c4c;
        padding: 2px 4px 2px 0; }
      .openerp2 .oe_secondary_submenu li .oe_menu_label {
        position: absolute;
        top: 1px;
        right: 1px;
        font-size: 10px;
        background: #8a89ba;
        color: white;
        padding: 2px 4px;
        margin: 1px 6px 0 0;
        border: 1px solid lightGray;
        text-shadow: 0 1px 1px rgba(0, 0, 0, 0.2);
        -moz-border-radius: 4px;
        -webkit-border-radius: 4px;
        border-radius: 4px;
        -moz-box-shadow: inset 0 1px 1px rgba(0, 0, 0, 0.2);
        -webkit-box-shadow: inset 0 1px 1px rgba(0, 0, 0, 0.2);
        box-shadow: inset 0 1px 1px rgba(0, 0, 0, 0.2); }
    .openerp2 .oe_secondary_submenu .oe_active {
      background: #8a89ba;
      border-top: 1px solid lightGray;
      border-bottom: 1px solid lightGray;
      text-shadow: 0 1px 1px rgba(0, 0, 0, 0.2);
      -moz-box-shadow: inset 0 1px 1px rgba(0, 0, 0, 0.2);
      -webkit-box-shadow: inset 0 1px 1px rgba(0, 0, 0, 0.2);
      box-shadow: inset 0 1px 1px rgba(0, 0, 0, 0.2); }
      .openerp2 .oe_secondary_submenu .oe_active a {
        color: white; }
      .openerp2 .oe_secondary_submenu .oe_active .oe_menu_label {
        background: #eeeeee;
        color: #8a89ba;
        text-shadow: 0 1px 1px white;
        -moz-box-shadow: 0 1px 1px rgba(0, 0, 0, 0.2);
        -webkit-box-shadow: 0 1px 1px rgba(0, 0, 0, 0.2);
        box-shadow: 0 1px 1px rgba(0, 0, 0, 0.2); }
    .openerp2 .oe_secondary_submenu .oe_menu_toggler:before {
      width: 0;
      height: 0;
      display: inline-block;
      content: "&darr";
      text-indent: -99999px;
      vertical-align: top;
      margin-left: -8px;
      margin-top: 4px;
      margin-right: 4px;
      border-top: 4px solid transparent;
      border-bottom: 4px solid transparent;
      border-left: 4px solid #4c4c4c;
      filter: alpha(opacity=50);
      opacity: 0.5; }
    .openerp2 .oe_secondary_submenu .oe_menu_opened:before {
      margin-top: 6px;
      margin-left: -12px;
      margin-right: 4px;
      border-left: 4px solid transparent;
      border-right: 4px solid transparent;
      border-top: 4px solid #4c4c4c; }
  .openerp2 .oe_dropdown {
    position: relative; }
  .openerp2 .oe_dropdown_toggle:after {
    width: 0;
    height: 0;
    display: inline-block;
    content: "&darr";
    text-indent: -99999px;
    vertical-align: top;
    margin-top: 8px;
    margin-left: 4px;
    border-left: 4px solid transparent;
    border-right: 4px solid transparent;
    border-top: 4px solid white;
    filter: alpha(opacity=50);
    opacity: 0.5; }
  .openerp2 .oe_user_menu {
    float: right;
    padding: 0;
    margin: 0; }
    .openerp2 .oe_user_menu li {
      list-style-type: none;
      float: left; }
    .openerp2 .oe_user_menu .oe_dropdown_options {
      float: left;
      background: #333333;
      background: rgba(37, 37, 37, 0.9);
      display: none;
      position: absolute;
      top: 32px;
      right: -1px;
      border: 0;
      z-index: 900;
      margin-left: 0;
      margin-right: 0;
      padding: 6px 0;
      zoom: 1;
      border-color: #999999;
      border-color: rgba(0, 0, 0, 0.2);
      border-style: solid;
      border-width: 0 1px 1px;
      -moz-border-radius: 0 0 6px 6px;
      -webkit-border-radius: 0 0 6px 6px;
      border-radius: 0 0 6px 6px;
      -moz-box-shadow: 0 1px 4px rgba(0, 0, 0, 0.3);
      -webkit-box-shadow: 0 1px 4px rgba(0, 0, 0, 0.3);
      box-shadow: 0 1px 4px rgba(0, 0, 0, 0.3);
      -webkit-background-clip: padding-box;
      -moz-background-clip: padding-box;
      background-clip: padding-box; }
      .openerp2 .oe_user_menu .oe_dropdown_options li {
        float: none;
        display: block;
        background-color: none; }
        .openerp2 .oe_user_menu .oe_dropdown_options li a {
          display: block;
          padding: 4px 15px;
          clear: both;
          font-weight: normal;
          line-height: 18px;
          color: #eeeeee; }
          .openerp2 .oe_user_menu .oe_dropdown_options li a:hover {
            background-color: #292929;
            background-image: -webkit-gradient(linear, left top, left bottom, from(#292929), to(#191919));
            background-image: -webkit-linear-gradient(top, #292929, #191919);
            background-image: -moz-linear-gradient(top, #292929, #191919);
            background-image: -ms-linear-gradient(top, #292929, #191919);
            background-image: -o-linear-gradient(top, #292929, #191919);
            background-image: linear-gradient(to bottom, #292929, #191919);
            -moz-box-shadow: none;
            -webkit-box-shadow: none;
            box-shadow: none; }
  .openerp2 .oe_searchview {
    position: relative; }
    .openerp2 .oe_searchview .VS-search .VS-search-box {
      min-height: 0;
      border-width: 1px;
      padding: 0; }
    .openerp2 .oe_searchview .VS-search .VS-icon {
      top: 5px; }
    .openerp2 .oe_searchview .VS-search .VS-icon-search {
      left: 5px; }
    .openerp2 .oe_searchview .VS-search .VS-search-inner {
      margin: 0 40px 0 17px;
      font-size: 13px; }
      .openerp2 .oe_searchview .VS-search .VS-search-inner input {
        font-size: inherit;
        line-height: inherit;
        height: auto;
        padding: 0; }
      .openerp2 .oe_searchview .VS-search .VS-search-inner .VS-input-width-tester {
        font-size: inherit;
        padding: 0; }
      .openerp2 .oe_searchview .VS-search .VS-search-inner .search_input {
        margin-left: 0;
        height: 22px; }
        .openerp2 .oe_searchview .VS-search .VS-search-inner .search_input input, .openerp2 .oe_searchview .VS-search .VS-search-inner .search_input .VS-input-width-tester {
          padding: 0 2px;
          height: inherit;
          margin: 0; }
      .openerp2 .oe_searchview .VS-search .VS-search-inner .search_facet {
        padding: 0;
        margin: 1px 0;
        border: 1px solid #afafb6;
        -moz-border-radius: 3px;
        -webkit-border-radius: 3px;
        border-radius: 3px;
        background: #f0f0fa;
        height: 18px; }
        .openerp2 .oe_searchview .VS-search .VS-search-inner .search_facet.is_selected {
          border-color: #a6a6fe;
          -moz-box-shadow: 0 0 3px 1px #a6a6fe;
          -webkit-box-shadow: 0 0 3px 1px #a6a6fe;
          box-shadow: 0 0 3px 1px #a6a6fe; }
          .openerp2 .oe_searchview .VS-search .VS-search-inner .search_facet.is_selected .category {
            margin-left: 0; }
          .openerp2 .oe_searchview .VS-search .VS-search-inner .search_facet.is_selected .VS-icon-cancel {
            filter: alpha(opacity=100);
            opacity: 1;
            background-position: center 0; }
        .openerp2 .oe_searchview .VS-search .VS-search-inner .search_facet .category {
          padding: 0 4px 0 14px;
          color: white;
          background: #8786b7;
          text-shadow: 0 1px 1px rgba(0, 0, 0, 0.4);
          font-weight: normal;
          text-transform: none;
          height: 18px;
          line-height: 18px;
          font-size: inherit; }
        .openerp2 .oe_searchview .VS-search .VS-search-inner .search_facet .search_facet_input_container {
          border-left: 1px solid #afafb6;
          height: 18px;
          line-height: 18px;
          padding: 0 4px;
          cursor: pointer; }
        .openerp2 .oe_searchview .VS-search .VS-search-inner .search_facet .search_facet_remove {
          left: 1px;
          top: 3px; }
    .openerp2 .oe_searchview .VS-search .VS-icon-cancel {
      right: 24px; }
    .openerp2 .oe_searchview .VS-search .oe_vs_unfold_drawer {
      position: absolute;
      top: 0;
      right: 0;
      height: 100%;
      line-height: 23px;
      padding: 0 7px 0 4px;
      color: #cccccc;
      cursor: pointer; }
      .openerp2 .oe_searchview .VS-search .oe_vs_unfold_drawer:before {
        content: "▾"; }
    .openerp2 .oe_searchview.oe_searchview_open_drawer .oe_searchview_drawer {
      display: block; }
    .openerp2 .oe_searchview .oe_searchview_drawer {
      position: absolute;
      top: 100%;
      right: 0;
      background-color: white;
      width: 500px;
      display: none;
      border: 1px solid #cccccc; }
      .openerp2 .oe_searchview .oe_searchview_drawer .oe_searchview_filters {
        display: table;
        width: 100%; }
        .openerp2 .oe_searchview .oe_searchview_drawer .oe_searchview_filters > div {
          -moz-box-sizing: border-box;
          -webkit-box-sizing: border-box;
          box-sizing: border-box;
          display: table-cell;
          width: 50%; }
        .openerp2 .oe_searchview .oe_searchview_drawer .oe_searchview_filters h3 {
          margin: 2px 4px 2px 8px;
          color: #8786b7; }
        .openerp2 .oe_searchview .oe_searchview_drawer .oe_searchview_filters ul {
          margin: 0 12px 3px;
          padding: 0;
          list-style: none; }
        .openerp2 .oe_searchview .oe_searchview_drawer .oe_searchview_filters li {
          list-style: none;
          padding: 3px 6px;
          height: 14px;
          color: inherit;
          cursor: pointer; }
          .openerp2 .oe_searchview .oe_searchview_drawer .oe_searchview_filters li:hover {
            background-color: #f0f0fa; }
      .openerp2 .oe_searchview .oe_searchview_drawer .oe_searchview_advanced h4 {
        border-top: 1px solid #cccccc;
        margin: 5px 0 3px;
        cursor: pointer; }
      .openerp2 .oe_searchview .oe_searchview_drawer .oe_searchview_advanced h4:before {
        content: "▸ "; }
      .openerp2 .oe_searchview .oe_searchview_drawer .oe_searchview_advanced div {
        display: none; }
      .openerp2 .oe_searchview .oe_searchview_drawer .oe_searchview_advanced button.oe_add_condition:before {
        content: "⊞ "; }
      .openerp2 .oe_searchview .oe_searchview_drawer .oe_searchview_advanced button.oe_apply:before {
        content: "⚡ "; }
      .openerp2 .oe_searchview .oe_searchview_drawer .oe_searchview_advanced ul {
        list-style: none;
        padding: 0; }
      .openerp2 .oe_searchview .oe_searchview_drawer .oe_searchview_advanced li {
        list-style: none;
        margin: 0; }
      .openerp2 .oe_searchview .oe_searchview_drawer .oe_searchview_advanced.oe_opened h4:before {
        content: "▾ "; }
      .openerp2 .oe_searchview .oe_searchview_drawer .oe_searchview_advanced.oe_opened div {
        display: block; }
>>>>>>> 233a72f8
<|MERGE_RESOLUTION|>--- conflicted
+++ resolved
@@ -5,7 +5,6 @@
   color: #4c4c4c;
   font-size: 13px;
   background: white;
-<<<<<<< HEAD
   position: relative;
 }
 .openerp2 a {
@@ -31,7 +30,7 @@
   border-radius: 3px;
   -moz-box-shadow: 0 1px 2px rgba(0, 0, 0, 0.1), 0 1px 1px rgba(255, 255, 255, 0.8) inset;
   -webkit-box-shadow: 0 1px 2px rgba(0, 0, 0, 0.1), 0 1px 1px rgba(255, 255, 255, 0.8) inset;
-  -box-shadow: 0 1px 2px rgba(0, 0, 0, 0.1), 0 1px 1px rgba(255, 255, 255, 0.8) inset;
+  box-shadow: 0 1px 2px rgba(0, 0, 0, 0.1), 0 1px 1px rgba(255, 255, 255, 0.8) inset;
   text-shadow: 0 1px 1px rgba(255, 255, 255, 0.5);
   -webkit-font-smoothing: antialiased;
   outline: none;
@@ -57,7 +56,7 @@
   background-image: linear-gradient(to bottom, #f6f6f6, #e3e3e3);
   -moz-box-shadow: 0 0 3px #80bfff, 0 1px 1px rgba(255, 255, 255, 0.8) inset;
   -webkit-box-shadow: 0 0 3px #80bfff, 0 1px 1px rgba(255, 255, 255, 0.8) inset;
-  -box-shadow: 0 0 3px #80bfff, 0 1px 1px rgba(255, 255, 255, 0.8) inset;
+  box-shadow: 0 0 3px #80bfff, 0 1px 1px rgba(255, 255, 255, 0.8) inset;
 }
 .openerp2 a.button:active, .openerp2 a.button.active, .openerp2 button:active, .openerp2 button.active, .openerp2 input[type='submit']:active, .openerp2 input[type='submit'].active {
   background: #e3e3e3;
@@ -66,14 +65,14 @@
   background: linear-gradient(top, #e3e3e3, #f6f6f6) #1b468f;
   -moz-box-shadow: none;
   -webkit-box-shadow: none;
-  -box-shadow: none;
+  box-shadow: none;
 }
 .openerp2 a.button.disabled, .openerp2 button:disabled, .openerp2 input[type='submit']:disabled {
   background: #efefef !important;
   border: 1px solid #d1d1d1 !important;
   -moz-box-shadow: none !important;
   -webkit-box-shadow: none !important;
-  -box-shadow: none !important;
+  box-shadow: none !important;
   color: #aaaaaa !important;
   cursor: default;
   text-shadow: 0 1px 1px white !important;
@@ -89,7 +88,7 @@
   background-image: linear-gradient(to bottom, #dc5f59, #b33630);
   -moz-box-shadow: none;
   -webkit-box-shadow: none;
-  -box-shadow: none;
+  box-shadow: none;
 }
 .openerp2 button.primary:hover {
   background-color: #df6b66;
@@ -101,7 +100,7 @@
   background-image: linear-gradient(to bottom, #df6b66, #bf3a33);
   -moz-box-shadow: 0 0 1px rgba(0, 0, 0, 0.2);
   -webkit-box-shadow: 0 0 1px rgba(0, 0, 0, 0.2);
-  -box-shadow: 0 0 1px rgba(0, 0, 0, 0.2);
+  box-shadow: 0 0 1px rgba(0, 0, 0, 0.2);
 }
 .openerp2 button.primary:active {
   background-color: #b33630;
@@ -113,7 +112,7 @@
   background-image: linear-gradient(to bottom, #b33630, #dc5f59);
   -moz-box-shadow: none;
   -webkit-box-shadow: none;
-  -box-shadow: none;
+  box-shadow: none;
 }
 .openerp2 button.following {
   color: white;
@@ -255,7 +254,7 @@
   color: white;
   -moz-box-shadow: 0 1px 2px rgba(255, 255, 255, 0.3) inset;
   -webkit-box-shadow: 0 1px 2px rgba(255, 255, 255, 0.3) inset;
-  -box-shadow: 0 1px 2px rgba(255, 255, 255, 0.3) inset;
+  box-shadow: 0 1px 2px rgba(255, 255, 255, 0.3) inset;
 }
 .openerp2 .oe_topbar .oe_topbar_item .oe_active {
   background: #303030;
@@ -263,7 +262,7 @@
   color: white;
   -moz-box-shadow: 0 1px 2px rgba(255, 255, 255, 0.3) inset;
   -webkit-box-shadow: 0 1px 2px rgba(255, 255, 255, 0.3) inset;
-  -box-shadow: 0 1px 2px rgba(255, 255, 255, 0.3) inset;
+  box-shadow: 0 1px 2px rgba(255, 255, 255, 0.3) inset;
 }
 .openerp2 .oe_topbar .oe_topbar_avatar {
   width: 24px;
@@ -326,7 +325,7 @@
   border-radius: 0 0 6px 6px;
   -moz-box-shadow: 0 1px 4px rgba(0, 0, 0, 0.3);
   -webkit-box-shadow: 0 1px 4px rgba(0, 0, 0, 0.3);
-  -box-shadow: 0 1px 4px rgba(0, 0, 0, 0.3);
+  box-shadow: 0 1px 4px rgba(0, 0, 0, 0.3);
   -webkit-background-clip: padding-box;
   -moz-background-clip: padding-box;
   background-clip: padding-box;
@@ -354,7 +353,7 @@
   background-image: linear-gradient(to bottom, #292929, #191919);
   -moz-box-shadow: none;
   -webkit-box-shadow: none;
-  -box-shadow: none;
+  box-shadow: none;
 }
 .openerp2 .oe_leftbar {
   width: 220px;
@@ -414,7 +413,7 @@
   color: white;
   -moz-box-shadow: 0 1px 2px rgba(255, 255, 255, 0.3) inset;
   -webkit-box-shadow: 0 1px 2px rgba(255, 255, 255, 0.3) inset;
-  -box-shadow: 0 1px 2px rgba(255, 255, 255, 0.3) inset;
+  box-shadow: 0 1px 2px rgba(255, 255, 255, 0.3) inset;
 }
 .openerp2 .oe_menu .oe_active {
   background: #303030;
@@ -422,7 +421,7 @@
   color: white;
   -moz-box-shadow: 0 1px 2px rgba(255, 255, 255, 0.3) inset;
   -webkit-box-shadow: 0 1px 2px rgba(255, 255, 255, 0.3) inset;
-  -box-shadow: 0 1px 2px rgba(255, 255, 255, 0.3) inset;
+  box-shadow: 0 1px 2px rgba(255, 255, 255, 0.3) inset;
 }
 .openerp2 .oe_menu_more_container {
   position: relative;
@@ -478,7 +477,7 @@
   border-radius: 4px;
   -moz-box-shadow: inset 0 1px 1px rgba(0, 0, 0, 0.2);
   -webkit-box-shadow: inset 0 1px 1px rgba(0, 0, 0, 0.2);
-  -box-shadow: inset 0 1px 1px rgba(0, 0, 0, 0.2);
+  box-shadow: inset 0 1px 1px rgba(0, 0, 0, 0.2);
 }
 .openerp2 .oe_secondary_submenu .oe_active {
   background: #8a89ba;
@@ -487,7 +486,7 @@
   text-shadow: 0 1px 1px rgba(0, 0, 0, 0.2);
   -moz-box-shadow: inset 0 1px 1px rgba(0, 0, 0, 0.2);
   -webkit-box-shadow: inset 0 1px 1px rgba(0, 0, 0, 0.2);
-  -box-shadow: inset 0 1px 1px rgba(0, 0, 0, 0.2);
+  box-shadow: inset 0 1px 1px rgba(0, 0, 0, 0.2);
 }
 .openerp2 .oe_secondary_submenu .oe_active a {
   color: white;
@@ -498,7 +497,7 @@
   text-shadow: 0 1px 1px white;
   -moz-box-shadow: 0 1px 1px rgba(0, 0, 0, 0.2);
   -webkit-box-shadow: 0 1px 1px rgba(0, 0, 0, 0.2);
-  -box-shadow: 0 1px 1px rgba(0, 0, 0, 0.2);
+  box-shadow: 0 1px 1px rgba(0, 0, 0, 0.2);
 }
 .openerp2 .oe_secondary_submenu .oe_menu_toggler:before {
   width: 0;
@@ -627,7 +626,7 @@
   border: 1px solid #afafb6;
   -moz-box-shadow: 0 0 10px rgba(0, 0, 0, 0.3);
   -webkit-box-shadow: 0 0 10px rgba(0, 0, 0, 0.3);
-  -box-shadow: 0 0 10px rgba(0, 0, 0, 0.3);
+  box-shadow: 0 0 10px rgba(0, 0, 0, 0.3);
 }
 .openerp2 .oe_form_header {
   padding: 4px 16px;
@@ -751,7 +750,7 @@
   border-radius: 3px;
   -moz-box-shadow: 0 1px 4px rgba(0, 0, 0, 0.3);
   -webkit-box-shadow: 0 1px 4px rgba(0, 0, 0, 0.3);
-  -box-shadow: 0 1px 4px rgba(0, 0, 0, 0.3);
+  box-shadow: 0 1px 4px rgba(0, 0, 0, 0.3);
 }
 .openerp2 .oe_dropdown_menu li {
   list-style-type: none;
@@ -779,7 +778,7 @@
   background-image: linear-gradient(to bottom, #f0f0fa, #eeeef6);
   -moz-box-shadow: none;
   -webkit-box-shadow: none;
-  -box-shadow: none;
+  box-shadow: none;
 }
 .openerp2 .oe_kanban_group_title {
   margin: 1px 1px 4px;
@@ -815,7 +814,7 @@
 .openerp2 .oe_kanban_record:hover {
   -moz-box-shadow: 0 0 3px rgba(0, 0, 0, 0.6);
   -webkit-box-shadow: 0 0 3px rgba(0, 0, 0, 0.6);
-  -box-shadow: 0 0 3px rgba(0, 0, 0, 0.6);
+  box-shadow: 0 0 3px rgba(0, 0, 0, 0.6);
 }
 .openerp2 .oe_kanban_record .oe_kanban_title {
   font-weight: bold;
@@ -829,13 +828,185 @@
   border-radius: 3px;
   -moz-box-shadow: 0 1px 2px rgba(0, 0, 0, 0.2);
   -webkit-box-shadow: 0 1px 2px rgba(0, 0, 0, 0.2);
-  -box-shadow: 0 1px 2px rgba(0, 0, 0, 0.2);
+  box-shadow: 0 1px 2px rgba(0, 0, 0, 0.2);
 }
 .openerp2 .oe_application a {
   color: #8a89ba;
 }
 .openerp2 .oe_application a:hover {
   text-decoration: underline;
+}
+.openerp2 .oe_searchview {
+  position: relative;
+}
+.openerp2 .oe_searchview .VS-search .VS-search-box {
+  min-height: 0;
+  border-width: 1px;
+  padding: 0;
+}
+.openerp2 .oe_searchview .VS-search .VS-icon {
+  top: 5px;
+}
+.openerp2 .oe_searchview .VS-search .VS-icon-search {
+  left: 5px;
+}
+.openerp2 .oe_searchview .VS-search .VS-search-inner {
+  margin: 0 40px 0 17px;
+  font-size: 13px;
+}
+.openerp2 .oe_searchview .VS-search .VS-search-inner input {
+  font-size: inherit;
+  line-height: inherit;
+  height: auto;
+  padding: 0;
+}
+.openerp2 .oe_searchview .VS-search .VS-search-inner .VS-input-width-tester {
+  font-size: inherit;
+  padding: 0;
+}
+.openerp2 .oe_searchview .VS-search .VS-search-inner .search_input {
+  margin-left: 0;
+  height: 22px;
+}
+.openerp2 .oe_searchview .VS-search .VS-search-inner .search_input input, .openerp2 .oe_searchview .VS-search .VS-search-inner .search_input .VS-input-width-tester {
+  padding: 0 2px;
+  height: inherit;
+  margin: 0;
+}
+.openerp2 .oe_searchview .VS-search .VS-search-inner .search_facet {
+  padding: 0;
+  margin: 1px 0;
+  border: 1px solid #afafb6;
+  -moz-border-radius: 3px;
+  -webkit-border-radius: 3px;
+  border-radius: 3px;
+  background: #f0f0fa;
+  height: 18px;
+}
+.openerp2 .oe_searchview .VS-search .VS-search-inner .search_facet.is_selected {
+  border-color: #a6a6fe;
+  -moz-box-shadow: 0 0 3px 1px #a6a6fe;
+  -webkit-box-shadow: 0 0 3px 1px #a6a6fe;
+  box-shadow: 0 0 3px 1px #a6a6fe;
+}
+.openerp2 .oe_searchview .VS-search .VS-search-inner .search_facet.is_selected .category {
+  margin-left: 0;
+}
+.openerp2 .oe_searchview .VS-search .VS-search-inner .search_facet.is_selected .VS-icon-cancel {
+  filter: alpha(opacity=100);
+  opacity: 1;
+  background-position: center 0;
+}
+.openerp2 .oe_searchview .VS-search .VS-search-inner .search_facet .category {
+  padding: 0 4px 0 14px;
+  color: white;
+  background: #8786b7;
+  text-shadow: 0 1px 1px rgba(0, 0, 0, 0.4);
+  font-weight: normal;
+  text-transform: none;
+  height: 18px;
+  line-height: 18px;
+  font-size: inherit;
+}
+.openerp2 .oe_searchview .VS-search .VS-search-inner .search_facet .search_facet_input_container {
+  border-left: 1px solid #afafb6;
+  height: 18px;
+  line-height: 18px;
+  padding: 0 4px;
+  cursor: pointer;
+}
+.openerp2 .oe_searchview .VS-search .VS-search-inner .search_facet .search_facet_remove {
+  left: 1px;
+  top: 3px;
+}
+.openerp2 .oe_searchview .VS-search .VS-icon-cancel {
+  right: 24px;
+}
+.openerp2 .oe_searchview .VS-search .oe_vs_unfold_drawer {
+  position: absolute;
+  top: 0;
+  right: 0;
+  height: 100%;
+  line-height: 23px;
+  padding: 0 7px 0 4px;
+  color: #cccccc;
+  cursor: pointer;
+}
+.openerp2 .oe_searchview .VS-search .oe_vs_unfold_drawer:before {
+  content: "▾";
+}
+.openerp2 .oe_searchview.oe_searchview_open_drawer .oe_searchview_drawer {
+  display: block;
+}
+.openerp2 .oe_searchview .oe_searchview_drawer {
+  position: absolute;
+  top: 100%;
+  right: 0;
+  background-color: white;
+  width: 500px;
+  display: none;
+  border: 1px solid #cccccc;
+}
+.openerp2 .oe_searchview .oe_searchview_drawer .oe_searchview_filters {
+  display: table;
+  width: 100%;
+}
+.openerp2 .oe_searchview .oe_searchview_drawer .oe_searchview_filters > div {
+  -moz-box-sizing: border-box;
+  -webkit-box-sizing: border-box;
+  box-sizing: border-box;
+  display: table-cell;
+  width: 50%;
+}
+.openerp2 .oe_searchview .oe_searchview_drawer .oe_searchview_filters h3 {
+  margin: 2px 4px 2px 8px;
+  color: #8786b7;
+}
+.openerp2 .oe_searchview .oe_searchview_drawer .oe_searchview_filters ul {
+  margin: 0 12px 3px;
+  padding: 0;
+  list-style: none;
+}
+.openerp2 .oe_searchview .oe_searchview_drawer .oe_searchview_filters li {
+  list-style: none;
+  padding: 3px 6px;
+  height: 14px;
+  color: inherit;
+  cursor: pointer;
+}
+.openerp2 .oe_searchview .oe_searchview_drawer .oe_searchview_filters li:hover {
+  background-color: #f0f0fa;
+}
+.openerp2 .oe_searchview .oe_searchview_drawer .oe_searchview_advanced h4 {
+  border-top: 1px solid #cccccc;
+  margin: 5px 0 3px;
+  cursor: pointer;
+}
+.openerp2 .oe_searchview .oe_searchview_drawer .oe_searchview_advanced h4:before {
+  content: "▸ ";
+}
+.openerp2 .oe_searchview .oe_searchview_drawer .oe_searchview_advanced div {
+  display: none;
+}
+.openerp2 .oe_searchview .oe_searchview_drawer .oe_searchview_advanced button.oe_add_condition:before {
+  content: "⊞ ";
+}
+.openerp2 .oe_searchview .oe_searchview_drawer .oe_searchview_advanced button.oe_apply:before {
+  content: "⚡ ";
+}
+.openerp2 .oe_searchview .oe_searchview_drawer .oe_searchview_advanced ul {
+  list-style: none;
+  padding: 0;
+}
+.openerp2 .oe_searchview .oe_searchview_drawer .oe_searchview_advanced li {
+  list-style: none;
+  margin: 0;
+}
+.openerp2 .oe_searchview .oe_searchview_drawer .oe_searchview_advanced.oe_opened h4:before {
+  content: "▾ ";
+}
+.openerp2 .oe_searchview .oe_searchview_drawer .oe_searchview_advanced.oe_opened div {
+  display: block;
 }
 
 .openerp .oe_form_field_many2one td:first-child {
@@ -845,432 +1016,4 @@
   position: absolute;
   top: 3px;
   right: 2px;
-}
-=======
-  position: relative; }
-  .openerp2 a {
-    text-decoration: none; }
-  .openerp2 .oe_webclient {
-    position: absolute;
-    top: 0;
-    bottom: 0;
-    left: 0;
-    right: 0; }
-    .openerp2 .oe_webclient .oe_application {
-      position: absolute;
-      top: 32px;
-      bottom: 0;
-      left: 206px;
-      right: 0; }
-  .openerp2 .oe_content_full_screen .oe_application {
-    top: 0;
-    left: 0; }
-  .openerp2 .oe_content_full_screen .topbar, .openerp2 .oe_content_full_screen .leftbar {
-    display: none; }
-  .openerp2 .oe_topbar {
-    width: 100%;
-    height: 31px;
-    border-top: solid 1px #d3d3d3;
-    border-bottom: solid 1px black;
-    background-color: #646060;
-    background-image: -webkit-gradient(linear, left top, left bottom, from(#646060), to(#262626));
-    background-image: -webkit-linear-gradient(top, #646060, #262626);
-    background-image: -moz-linear-gradient(top, #646060, #262626);
-    background-image: -ms-linear-gradient(top, #646060, #262626);
-    background-image: -o-linear-gradient(top, #646060, #262626);
-    background-image: linear-gradient(to bottom, #646060, #262626); }
-    .openerp2 .oe_topbar .oe_systray {
-      float: right; }
-    .openerp2 .oe_topbar .oe_systray > div {
-      float: left;
-      padding: 0 4px 0 4px; }
-    .openerp2 .oe_topbar .oe_topbar_item li {
-      float: left; }
-      .openerp2 .oe_topbar .oe_topbar_item li a {
-        display: block;
-        padding: 5px 10px 7px;
-        line-height: 20px;
-        height: 20px;
-        color: #eeeeee;
-        vertical-align: top;
-        text-shadow: 0 1px 1px rgba(0, 0, 0, 0.2); }
-        .openerp2 .oe_topbar .oe_topbar_item li a:hover {
-          background: #303030;
-          color: white;
-          -moz-box-shadow: 0 1px 2px rgba(255, 255, 255, 0.3) inset;
-          -webkit-box-shadow: 0 1px 2px rgba(255, 255, 255, 0.3) inset;
-          box-shadow: 0 1px 2px rgba(255, 255, 255, 0.3) inset; }
-    .openerp2 .oe_topbar .oe_topbar_item .oe_active {
-      background: #303030;
-      font-weight: bold;
-      color: white;
-      -moz-box-shadow: 0 1px 2px rgba(255, 255, 255, 0.3) inset;
-      -webkit-box-shadow: 0 1px 2px rgba(255, 255, 255, 0.3) inset;
-      box-shadow: 0 1px 2px rgba(255, 255, 255, 0.3) inset; }
-    .openerp2 .oe_topbar .oe_topbar_avatar {
-      width: 24px;
-      height: 24px;
-      margin: -2px 2px 0 0;
-      -moz-border-radius: 4px;
-      -webkit-border-radius: 4px;
-      border-radius: 4px; }
-    .openerp2 .oe_topbar .oe_topbar_avatar {
-      vertical-align: top; }
-  .openerp2 .oe_leftbar {
-    width: 205px;
-    height: 100%;
-    background: #f0eeee;
-    border-right: 1px solid #afafb6;
-    overflow: auto;
-    text-shadow: 0 1px 1px white; }
-    .openerp2 .oe_leftbar .oe_footer {
-      position: absolute;
-      width: 205px;
-      text-align: center;
-      bottom: 8px; }
-  .openerp2 a.oe_logo {
-    display: block;
-    text-align: center;
-    height: 70px;
-    line-height: 70px; }
-    .openerp2 a.oe_logo img {
-      height: 40px;
-      width: 157px;
-      margin: 14px 0; }
-  .openerp2 .oe_footer {
-    position: absolute;
-    width: 205px;
-    text-align: center;
-    bottom: 8px; }
-    .openerp2 .oe_footer a {
-      font-weight: 800;
-      font-family: serif;
-      font-size: 16px;
-      color: black; }
-      .openerp2 .oe_footer a span {
-        color: #c81010;
-        font-style: italic; }
-  .openerp2 .oe_menu {
-    float: left;
-    padding: 0;
-    margin: 0; }
-    .openerp2 .oe_menu li {
-      list-style-type: none;
-      float: left; }
-    .openerp2 .oe_menu a {
-      display: block;
-      padding: 5px 10px 7px;
-      line-height: 20px;
-      height: 20px;
-      color: #eeeeee;
-      vertical-align: top;
-      text-shadow: 0 1px 1px rgba(0, 0, 0, 0.2); }
-      .openerp2 .oe_menu a:hover {
-        background: #303030;
-        color: white;
-        -moz-box-shadow: 0 1px 2px rgba(255, 255, 255, 0.3) inset;
-        -webkit-box-shadow: 0 1px 2px rgba(255, 255, 255, 0.3) inset;
-        box-shadow: 0 1px 2px rgba(255, 255, 255, 0.3) inset; }
-    .openerp2 .oe_menu .oe_active {
-      background: #303030;
-      font-weight: bold;
-      color: white;
-      -moz-box-shadow: 0 1px 2px rgba(255, 255, 255, 0.3) inset;
-      -webkit-box-shadow: 0 1px 2px rgba(255, 255, 255, 0.3) inset;
-      box-shadow: 0 1px 2px rgba(255, 255, 255, 0.3) inset; }
-  .openerp2 .oe_menu_more_container {
-    position: relative; }
-    .openerp2 .oe_menu_more_container .oe_menu_more {
-      position: absolute;
-      padding: 0;
-      background-color: #646060;
-      z-index: 1;
-      border: 1px solid black;
-      border-bottom-left-radius: 5px;
-      border-bottom-right-radius: 5px; }
-      .openerp2 .oe_menu_more_container .oe_menu_more li {
-        float: none; }
-        .openerp2 .oe_menu_more_container .oe_menu_more li a {
-          white-space: nowrap; }
-  .openerp2 .oe_secondary_menu_section {
-    font-weight: bold;
-    margin-left: 8px;
-    color: #8a89ba; }
-  .openerp2 .oe_secondary_submenu {
-    padding: 2px 0 8px 0;
-    margin: 0;
-    width: 100%;
-    display: inline-block; }
-    .openerp2 .oe_secondary_submenu li {
-      position: relative;
-      padding: 1px 0 1px 16px;
-      list-style-type: none; }
-      .openerp2 .oe_secondary_submenu li a {
-        display: block;
-        color: #4c4c4c;
-        padding: 2px 4px 2px 0; }
-      .openerp2 .oe_secondary_submenu li .oe_menu_label {
-        position: absolute;
-        top: 1px;
-        right: 1px;
-        font-size: 10px;
-        background: #8a89ba;
-        color: white;
-        padding: 2px 4px;
-        margin: 1px 6px 0 0;
-        border: 1px solid lightGray;
-        text-shadow: 0 1px 1px rgba(0, 0, 0, 0.2);
-        -moz-border-radius: 4px;
-        -webkit-border-radius: 4px;
-        border-radius: 4px;
-        -moz-box-shadow: inset 0 1px 1px rgba(0, 0, 0, 0.2);
-        -webkit-box-shadow: inset 0 1px 1px rgba(0, 0, 0, 0.2);
-        box-shadow: inset 0 1px 1px rgba(0, 0, 0, 0.2); }
-    .openerp2 .oe_secondary_submenu .oe_active {
-      background: #8a89ba;
-      border-top: 1px solid lightGray;
-      border-bottom: 1px solid lightGray;
-      text-shadow: 0 1px 1px rgba(0, 0, 0, 0.2);
-      -moz-box-shadow: inset 0 1px 1px rgba(0, 0, 0, 0.2);
-      -webkit-box-shadow: inset 0 1px 1px rgba(0, 0, 0, 0.2);
-      box-shadow: inset 0 1px 1px rgba(0, 0, 0, 0.2); }
-      .openerp2 .oe_secondary_submenu .oe_active a {
-        color: white; }
-      .openerp2 .oe_secondary_submenu .oe_active .oe_menu_label {
-        background: #eeeeee;
-        color: #8a89ba;
-        text-shadow: 0 1px 1px white;
-        -moz-box-shadow: 0 1px 1px rgba(0, 0, 0, 0.2);
-        -webkit-box-shadow: 0 1px 1px rgba(0, 0, 0, 0.2);
-        box-shadow: 0 1px 1px rgba(0, 0, 0, 0.2); }
-    .openerp2 .oe_secondary_submenu .oe_menu_toggler:before {
-      width: 0;
-      height: 0;
-      display: inline-block;
-      content: "&darr";
-      text-indent: -99999px;
-      vertical-align: top;
-      margin-left: -8px;
-      margin-top: 4px;
-      margin-right: 4px;
-      border-top: 4px solid transparent;
-      border-bottom: 4px solid transparent;
-      border-left: 4px solid #4c4c4c;
-      filter: alpha(opacity=50);
-      opacity: 0.5; }
-    .openerp2 .oe_secondary_submenu .oe_menu_opened:before {
-      margin-top: 6px;
-      margin-left: -12px;
-      margin-right: 4px;
-      border-left: 4px solid transparent;
-      border-right: 4px solid transparent;
-      border-top: 4px solid #4c4c4c; }
-  .openerp2 .oe_dropdown {
-    position: relative; }
-  .openerp2 .oe_dropdown_toggle:after {
-    width: 0;
-    height: 0;
-    display: inline-block;
-    content: "&darr";
-    text-indent: -99999px;
-    vertical-align: top;
-    margin-top: 8px;
-    margin-left: 4px;
-    border-left: 4px solid transparent;
-    border-right: 4px solid transparent;
-    border-top: 4px solid white;
-    filter: alpha(opacity=50);
-    opacity: 0.5; }
-  .openerp2 .oe_user_menu {
-    float: right;
-    padding: 0;
-    margin: 0; }
-    .openerp2 .oe_user_menu li {
-      list-style-type: none;
-      float: left; }
-    .openerp2 .oe_user_menu .oe_dropdown_options {
-      float: left;
-      background: #333333;
-      background: rgba(37, 37, 37, 0.9);
-      display: none;
-      position: absolute;
-      top: 32px;
-      right: -1px;
-      border: 0;
-      z-index: 900;
-      margin-left: 0;
-      margin-right: 0;
-      padding: 6px 0;
-      zoom: 1;
-      border-color: #999999;
-      border-color: rgba(0, 0, 0, 0.2);
-      border-style: solid;
-      border-width: 0 1px 1px;
-      -moz-border-radius: 0 0 6px 6px;
-      -webkit-border-radius: 0 0 6px 6px;
-      border-radius: 0 0 6px 6px;
-      -moz-box-shadow: 0 1px 4px rgba(0, 0, 0, 0.3);
-      -webkit-box-shadow: 0 1px 4px rgba(0, 0, 0, 0.3);
-      box-shadow: 0 1px 4px rgba(0, 0, 0, 0.3);
-      -webkit-background-clip: padding-box;
-      -moz-background-clip: padding-box;
-      background-clip: padding-box; }
-      .openerp2 .oe_user_menu .oe_dropdown_options li {
-        float: none;
-        display: block;
-        background-color: none; }
-        .openerp2 .oe_user_menu .oe_dropdown_options li a {
-          display: block;
-          padding: 4px 15px;
-          clear: both;
-          font-weight: normal;
-          line-height: 18px;
-          color: #eeeeee; }
-          .openerp2 .oe_user_menu .oe_dropdown_options li a:hover {
-            background-color: #292929;
-            background-image: -webkit-gradient(linear, left top, left bottom, from(#292929), to(#191919));
-            background-image: -webkit-linear-gradient(top, #292929, #191919);
-            background-image: -moz-linear-gradient(top, #292929, #191919);
-            background-image: -ms-linear-gradient(top, #292929, #191919);
-            background-image: -o-linear-gradient(top, #292929, #191919);
-            background-image: linear-gradient(to bottom, #292929, #191919);
-            -moz-box-shadow: none;
-            -webkit-box-shadow: none;
-            box-shadow: none; }
-  .openerp2 .oe_searchview {
-    position: relative; }
-    .openerp2 .oe_searchview .VS-search .VS-search-box {
-      min-height: 0;
-      border-width: 1px;
-      padding: 0; }
-    .openerp2 .oe_searchview .VS-search .VS-icon {
-      top: 5px; }
-    .openerp2 .oe_searchview .VS-search .VS-icon-search {
-      left: 5px; }
-    .openerp2 .oe_searchview .VS-search .VS-search-inner {
-      margin: 0 40px 0 17px;
-      font-size: 13px; }
-      .openerp2 .oe_searchview .VS-search .VS-search-inner input {
-        font-size: inherit;
-        line-height: inherit;
-        height: auto;
-        padding: 0; }
-      .openerp2 .oe_searchview .VS-search .VS-search-inner .VS-input-width-tester {
-        font-size: inherit;
-        padding: 0; }
-      .openerp2 .oe_searchview .VS-search .VS-search-inner .search_input {
-        margin-left: 0;
-        height: 22px; }
-        .openerp2 .oe_searchview .VS-search .VS-search-inner .search_input input, .openerp2 .oe_searchview .VS-search .VS-search-inner .search_input .VS-input-width-tester {
-          padding: 0 2px;
-          height: inherit;
-          margin: 0; }
-      .openerp2 .oe_searchview .VS-search .VS-search-inner .search_facet {
-        padding: 0;
-        margin: 1px 0;
-        border: 1px solid #afafb6;
-        -moz-border-radius: 3px;
-        -webkit-border-radius: 3px;
-        border-radius: 3px;
-        background: #f0f0fa;
-        height: 18px; }
-        .openerp2 .oe_searchview .VS-search .VS-search-inner .search_facet.is_selected {
-          border-color: #a6a6fe;
-          -moz-box-shadow: 0 0 3px 1px #a6a6fe;
-          -webkit-box-shadow: 0 0 3px 1px #a6a6fe;
-          box-shadow: 0 0 3px 1px #a6a6fe; }
-          .openerp2 .oe_searchview .VS-search .VS-search-inner .search_facet.is_selected .category {
-            margin-left: 0; }
-          .openerp2 .oe_searchview .VS-search .VS-search-inner .search_facet.is_selected .VS-icon-cancel {
-            filter: alpha(opacity=100);
-            opacity: 1;
-            background-position: center 0; }
-        .openerp2 .oe_searchview .VS-search .VS-search-inner .search_facet .category {
-          padding: 0 4px 0 14px;
-          color: white;
-          background: #8786b7;
-          text-shadow: 0 1px 1px rgba(0, 0, 0, 0.4);
-          font-weight: normal;
-          text-transform: none;
-          height: 18px;
-          line-height: 18px;
-          font-size: inherit; }
-        .openerp2 .oe_searchview .VS-search .VS-search-inner .search_facet .search_facet_input_container {
-          border-left: 1px solid #afafb6;
-          height: 18px;
-          line-height: 18px;
-          padding: 0 4px;
-          cursor: pointer; }
-        .openerp2 .oe_searchview .VS-search .VS-search-inner .search_facet .search_facet_remove {
-          left: 1px;
-          top: 3px; }
-    .openerp2 .oe_searchview .VS-search .VS-icon-cancel {
-      right: 24px; }
-    .openerp2 .oe_searchview .VS-search .oe_vs_unfold_drawer {
-      position: absolute;
-      top: 0;
-      right: 0;
-      height: 100%;
-      line-height: 23px;
-      padding: 0 7px 0 4px;
-      color: #cccccc;
-      cursor: pointer; }
-      .openerp2 .oe_searchview .VS-search .oe_vs_unfold_drawer:before {
-        content: "▾"; }
-    .openerp2 .oe_searchview.oe_searchview_open_drawer .oe_searchview_drawer {
-      display: block; }
-    .openerp2 .oe_searchview .oe_searchview_drawer {
-      position: absolute;
-      top: 100%;
-      right: 0;
-      background-color: white;
-      width: 500px;
-      display: none;
-      border: 1px solid #cccccc; }
-      .openerp2 .oe_searchview .oe_searchview_drawer .oe_searchview_filters {
-        display: table;
-        width: 100%; }
-        .openerp2 .oe_searchview .oe_searchview_drawer .oe_searchview_filters > div {
-          -moz-box-sizing: border-box;
-          -webkit-box-sizing: border-box;
-          box-sizing: border-box;
-          display: table-cell;
-          width: 50%; }
-        .openerp2 .oe_searchview .oe_searchview_drawer .oe_searchview_filters h3 {
-          margin: 2px 4px 2px 8px;
-          color: #8786b7; }
-        .openerp2 .oe_searchview .oe_searchview_drawer .oe_searchview_filters ul {
-          margin: 0 12px 3px;
-          padding: 0;
-          list-style: none; }
-        .openerp2 .oe_searchview .oe_searchview_drawer .oe_searchview_filters li {
-          list-style: none;
-          padding: 3px 6px;
-          height: 14px;
-          color: inherit;
-          cursor: pointer; }
-          .openerp2 .oe_searchview .oe_searchview_drawer .oe_searchview_filters li:hover {
-            background-color: #f0f0fa; }
-      .openerp2 .oe_searchview .oe_searchview_drawer .oe_searchview_advanced h4 {
-        border-top: 1px solid #cccccc;
-        margin: 5px 0 3px;
-        cursor: pointer; }
-      .openerp2 .oe_searchview .oe_searchview_drawer .oe_searchview_advanced h4:before {
-        content: "▸ "; }
-      .openerp2 .oe_searchview .oe_searchview_drawer .oe_searchview_advanced div {
-        display: none; }
-      .openerp2 .oe_searchview .oe_searchview_drawer .oe_searchview_advanced button.oe_add_condition:before {
-        content: "⊞ "; }
-      .openerp2 .oe_searchview .oe_searchview_drawer .oe_searchview_advanced button.oe_apply:before {
-        content: "⚡ "; }
-      .openerp2 .oe_searchview .oe_searchview_drawer .oe_searchview_advanced ul {
-        list-style: none;
-        padding: 0; }
-      .openerp2 .oe_searchview .oe_searchview_drawer .oe_searchview_advanced li {
-        list-style: none;
-        margin: 0; }
-      .openerp2 .oe_searchview .oe_searchview_drawer .oe_searchview_advanced.oe_opened h4:before {
-        content: "▾ "; }
-      .openerp2 .oe_searchview .oe_searchview_drawer .oe_searchview_advanced.oe_opened div {
-        display: block; }
->>>>>>> 233a72f8
+}