@charset "UTF-8";
@font-face {
  font-family: "mnmliconsRegular";
  src: url("/web/static/src/font/mnmliconsv21-webfont.eot") format("eot");
  src: url("/web/static/src/font/mnmliconsv21-webfont.woff") format("woff");
  src: url("/web/static/src/font/mnmliconsv21-webfont.ttf") format("truetype");
  src: url("/web/static/src/font/mnmliconsv21-webfont.svg") format("svg") active;
  font-weight: normal;
  font-style: normal; }

@font-face {
  font-family: "EntypoRegular";
  src: url("/web/static/src/font/entypo-webfont.eot") format("eot");
  src: url("/web/static/src/font/entypo-webfont.eot?#iefix") format("embedded-opentype");
  src: url("/web/static/src/font/entypo-webfont.woff") format("woff");
  src: url("/web/static/src/font/entypo-webfont.ttf") format("truetype");
  src: url("/web/static/src/font/entypo-webfont.svg") format("svg") active;
  font-weight: normal;
  font-style: normal; }

@media print {
  .oe_topbar, .oe_leftbar, .oe_loading {
    display: none !important; } }
.openerp.openerp_webclient_container {
  height: 100%; }

.text-tag .text-button {
  height: auto !important;
  min-height: 16px; }

.openerp {
  padding: 0;
  margin: 0;
  font-family: "Lucida Grande", Helvetica, Verdana, Arial, sans-serif;
  color: #4c4c4c;
  font-size: 13px;
  background: white;
  text-shadow: 0 1px 1px rgba(255, 255, 255, 0.5);
  /* http://www.quirksmode.org/dom/inputfile.html
   * http://stackoverflow.com/questions/2855589/replace-input-type-file-by-an-image
   */ }
  .openerp :-moz-placeholder {
    color: #afafb6 !important;
    font-style: italic !important; }
  .openerp ::-webkit-input-placeholder {
    color: #afafb6 !important;
    font-style: italic !important; }
  .openerp a {
    text-decoration: none;
    cursor: pointer !important; }
  .openerp table {
    padding: 0;
    border-collapse: collapse; }
  .openerp thead {
    font-weight: bold;
    background-color: #f0f0f0; }
    .openerp thead th {
      border-left: 1px solid #dfdfdf; }
      .openerp thead th:first-child {
        border-left: none; }
      .openerp thead th.null {
        border-left: none; }
  .openerp th, .openerp td {
    padding: 0;
    text-align: left; }
  .openerp th {
    font-weight: bold;
    vertical-align: middle; }
  .openerp td {
    vertical-align: top; }
  .openerp .zebra tbody tr:nth-child(odd) td {
    background-color: #f0f0fa;
    background-color: #f0f0fa;
    background-image: -webkit-gradient(linear, left top, left bottom, from(#f0f0fa), to(#eeeef6));
    background-image: -webkit-linear-gradient(top, #f0f0fa, #eeeef6);
    background-image: -moz-linear-gradient(top, #f0f0fa, #eeeef6);
    background-image: -ms-linear-gradient(top, #f0f0fa, #eeeef6);
    background-image: -o-linear-gradient(top, #f0f0fa, #eeeef6);
    background-image: linear-gradient(to bottom, #f0f0fa, #eeeef6); }
  .openerp .zebra tbody tr:hover td {
    background-color: #eeeeee;
    background-image: -webkit-gradient(linear, left top, left bottom, from(#eeeeee), to(#dedede));
    background-image: -webkit-linear-gradient(top, #eeeeee, #dedede);
    background-image: -moz-linear-gradient(top, #eeeeee, #dedede);
    background-image: -ms-linear-gradient(top, #eeeeee, #dedede);
    background-image: -o-linear-gradient(top, #eeeeee, #dedede);
    background-image: linear-gradient(to bottom, #eeeeee, #dedede); }
  .openerp input, .openerp textarea, .openerp select {
    padding: 2px 4px;
    border: 1px solid #cccccc;
    -moz-border-radius: 3px;
    -webkit-border-radius: 3px;
    border-radius: 3px;
    background: white; }
  .openerp img {
    vertical-align: middle; }
  .openerp h4 {
    margin: 4px 0; }
  .openerp a.button:link, .openerp a.button:visited, .openerp button, .openerp input[type='submit'], .openerp .ui-dialog-buttonpane .ui-dialog-buttonset .ui-button {
    display: inline-block;
    border: 1px solid rgba(0, 0, 0, 0.4);
    color: #4c4c4c;
    margin: 0;
    padding: 3px 12px;
    font-size: 13px;
    text-align: center;
    background-color: #efefef;
    background-image: -webkit-gradient(linear, left top, left bottom, from(#efefef), to(#d8d8d8));
    background-image: -webkit-linear-gradient(top, #efefef, #d8d8d8);
    background-image: -moz-linear-gradient(top, #efefef, #d8d8d8);
    background-image: -ms-linear-gradient(top, #efefef, #d8d8d8);
    background-image: -o-linear-gradient(top, #efefef, #d8d8d8);
    background-image: linear-gradient(to bottom, #efefef, #d8d8d8);
    -moz-border-radius: 3px;
    -webkit-border-radius: 3px;
    border-radius: 3px;
    -moz-box-shadow: 0 1px 2px rgba(0, 0, 0, 0.1), 0 1px 1px rgba(255, 255, 255, 0.8) inset;
    -webkit-box-shadow: 0 1px 2px rgba(0, 0, 0, 0.1), 0 1px 1px rgba(255, 255, 255, 0.8) inset;
    box-shadow: 0 1px 2px rgba(0, 0, 0, 0.1), 0 1px 1px rgba(255, 255, 255, 0.8) inset;
    text-shadow: 0 1px 1px rgba(255, 255, 255, 0.5);
    -webkit-font-smoothing: antialiased;
    outline: none; }
  .openerp a.button:hover, .openerp button:hover, .openerp input[type='submit']:hover, .openerp .ui-dialog-buttonpane .ui-dialog-buttonset .ui-button.ui-state-hover {
    background-color: #f6f6f6;
    background-image: -webkit-gradient(linear, left top, left bottom, from(#f6f6f6), to(#e3e3e3));
    background-image: -webkit-linear-gradient(top, #f6f6f6, #e3e3e3);
    background-image: -moz-linear-gradient(top, #f6f6f6, #e3e3e3);
    background-image: -ms-linear-gradient(top, #f6f6f6, #e3e3e3);
    background-image: -o-linear-gradient(top, #f6f6f6, #e3e3e3);
    background-image: linear-gradient(to bottom, #f6f6f6, #e3e3e3);
    cursor: pointer;
    background-position: 0; }
  .openerp a.button:focus, .openerp button:focus, .openerp input[type='submit']:focus, .openerp .ui-dialog-buttonpane .ui-dialog-buttonset .ui-button.ui-state-focus {
    border: 1px solid #80bfff;
    background-position: 0;
    background-color: #f6f6f6;
    background-image: -webkit-gradient(linear, left top, left bottom, from(#f6f6f6), to(#e3e3e3));
    background-image: -webkit-linear-gradient(top, #f6f6f6, #e3e3e3);
    background-image: -moz-linear-gradient(top, #f6f6f6, #e3e3e3);
    background-image: -ms-linear-gradient(top, #f6f6f6, #e3e3e3);
    background-image: -o-linear-gradient(top, #f6f6f6, #e3e3e3);
    background-image: linear-gradient(to bottom, #f6f6f6, #e3e3e3);
    -moz-box-shadow: 0 0 3px #80bfff, 0 1px 1px rgba(255, 255, 255, 0.8) inset;
    -webkit-box-shadow: 0 0 3px #80bfff, 0 1px 1px rgba(255, 255, 255, 0.8) inset;
    box-shadow: 0 0 3px #80bfff, 0 1px 1px rgba(255, 255, 255, 0.8) inset; }
  .openerp a.button:active, .openerp a.button.active, .openerp button:active, .openerp button.active, .openerp input[type='submit']:active, .openerp input[type='submit'].active, .openerp .ui-dialog-buttonpane .ui-dialog-buttonset .ui-button.ui-state-active {
    background-color: #e3e3e3;
    background-image: -webkit-gradient(linear, left top, left bottom, from(#e3e3e3), to(#f6f6f6));
    background-image: -webkit-linear-gradient(top, #e3e3e3, #f6f6f6);
    background-image: -moz-linear-gradient(top, #e3e3e3, #f6f6f6);
    background-image: -ms-linear-gradient(top, #e3e3e3, #f6f6f6);
    background-image: -o-linear-gradient(top, #e3e3e3, #f6f6f6);
    background-image: linear-gradient(to bottom, #e3e3e3, #f6f6f6);
    -moz-box-shadow: none;
    -webkit-box-shadow: none;
    box-shadow: none; }
  .openerp a.button.disabled, .openerp button:disabled, .openerp input[type='submit']:disabled {
    background: #efefef !important;
    border: 1px solid #d1d1d1 !important;
    -moz-box-shadow: none !important;
    -webkit-box-shadow: none !important;
    box-shadow: none !important;
    color: #aaaaaa !important;
    cursor: default;
    text-shadow: 0 1px 1px white !important; }
  .openerp .ui-widget-content a {
    color: #7c7bad; }
  .openerp .oe_bounce_container {
    display: inline-block; }
  .openerp .ui-tabs {
    position: static; }
  .openerp.ui-dialog {
    display: none;
    padding: 6px;
    background-color: rgba(60, 60, 60, 0.7);
    border: 1px solid;
    border-color: #888888 #555555 #444444;
    -moz-border-radius: 8px;
    -webkit-border-radius: 8px;
    border-radius: 8px;
    -moz-box-shadow: 0 1px 12px rgba(0, 0, 0, 0.6);
    -webkit-box-shadow: 0 1px 12px rgba(0, 0, 0, 0.6);
    box-shadow: 0 1px 12px rgba(0, 0, 0, 0.6);
    -webkit-background-clip: padding-box;
    -moz-background-clip: padding-box;
    background-clip: padding-box; }
    .openerp.ui-dialog .ui-dialog-content {
      padding: 0px; }
    .openerp.ui-dialog .ui-dialog-titlebar, .openerp.ui-dialog .ui-dialog-content, .openerp.ui-dialog .ui-dialog-buttonpane {
      padding: 16px; }
    .openerp.ui-dialog .ui-dialog-titlebar {
      border-bottom: 1px solid #cacaca;
      -moz-border-radius: 2px 2px 0 0;
      -webkit-border-radius: 2px 2px 0 0;
      border-radius: 2px 2px 0 0;
      background-color: #fcfcfc;
      background-image: -webkit-gradient(linear, left top, left bottom, from(#fcfcfc), to(#dedede));
      background-image: -webkit-linear-gradient(top, #fcfcfc, #dedede);
      background-image: -moz-linear-gradient(top, #fcfcfc, #dedede);
      background-image: -ms-linear-gradient(top, #fcfcfc, #dedede);
      background-image: -o-linear-gradient(top, #fcfcfc, #dedede);
      background-image: linear-gradient(to bottom, #fcfcfc, #dedede); }
      .openerp.ui-dialog .ui-dialog-titlebar .ui-dialog-title {
        margin: 0;
        padding: 0; }
    .openerp.ui-dialog .ui-widget-header {
      border: none; }
    .openerp.ui-dialog .ui-dialog-content {
      background: white; }
    .openerp.ui-dialog .ui-dialog-buttonpane {
      border-top: 1px solid #e0e0e0;
      background: #f5f7f9;
      margin: 0;
      -moz-border-radius: 0 0 2px 2px;
      -webkit-border-radius: 0 0 2px 2px;
      border-radius: 0 0 2px 2px; }
      .openerp.ui-dialog .ui-dialog-buttonpane button {
        margin: 0 4px 0 0; }
      .openerp.ui-dialog .ui-dialog-buttonpane .ui-dialog-buttonset {
        float: left; }
        .openerp.ui-dialog .ui-dialog-buttonpane .ui-dialog-buttonset .ui-button {
          margin-right: 4px; }
    .openerp.ui-dialog .ui-dialog-titlebar-close {
      padding: 0; }
      .openerp.ui-dialog .ui-dialog-titlebar-close .ui-icon-closethick {
        display: none; }
      .openerp.ui-dialog .ui-dialog-titlebar-close:before {
        content: "×";
        font-size: 18px;
        font-weight: bold;
        line-height: 16px;
        color: black;
        text-shadow: 0 1px 0 white;
        padding: 0;
        cursor: pointer;
        background: transparent;
        border: 0; }
        .openerp.ui-dialog .ui-dialog-titlebar-close:before:hover {
          color: black;
          text-decoration: none; }
    .openerp.ui-dialog .oe_about {
      background-color: white;
      background-image: url(data:image/png;base64,iVBORw0KGgoAAAANSUhEUgAAAAYAAAAGCAYAAADgzO9IAAAAKUlEQVQIHWO8e/fufwYsgAUkJigoiCIF5DMyoYggcUiXgNnBiGQKmAkARpcEQeriln4AAAAASUVORK5CYII=);
      -moz-border-radius: 0 0 2px 2px;
      -webkit-border-radius: 0 0 2px 2px;
      border-radius: 0 0 2px 2px; }
      .openerp.ui-dialog .oe_about a {
        color: #7c7bad; }
        .openerp.ui-dialog .oe_about a:hover {
          text-decoration: underline; }
        .openerp.ui-dialog .oe_about a:focus {
          outline: none; }
      .openerp.ui-dialog .oe_about .oe_logo {
        margin-left: -6px; }
      .openerp.ui-dialog .oe_about .oe_bottom {
        position: absolute;
        top: 50%;
        left: 0;
        right: 0;
        bottom: 0;
        text-shadow: 0 1px 1px #999999;
        background-color: #b41616;
        background-image: -webkit-gradient(linear, left top, left bottom, from(#b41616), to(#600606));
        background-image: -webkit-linear-gradient(top, #b41616, #600606);
        background-image: -moz-linear-gradient(top, #b41616, #600606);
        background-image: -ms-linear-gradient(top, #b41616, #600606);
        background-image: -o-linear-gradient(top, #b41616, #600606);
        background-image: linear-gradient(to bottom, #b41616, #600606);
        color: #eeeeee;
        padding: 0 16px;
        -moz-border-radius: 0 0 2px 2px;
        -webkit-border-radius: 0 0 2px 2px;
        border-radius: 0 0 2px 2px; }
        .openerp.ui-dialog .oe_about .oe_bottom a {
          color: #eeeeee; }
  .openerp.ui-dialog.oe_act_window .ui-dialog-content {
    padding: 0px; }
  .openerp .modal-backdrop {
    position: fixed;
    top: 0;
    right: 0;
    bottom: 0;
    left: 0;
    z-index: 1040;
    background-color: black;
    filter: alpha(opacity=30);
    opacity: 0.3; }
  .openerp .oe_i {
    font-family: "mnmliconsRegular" !important;
    font-size: 21px;
    font-weight: 300 !important; }
  .openerp .oe_e {
    font-family: "entypoRegular" !important;
    font-size: 34px;
    font-weight: 300 !important; }
  .openerp .oe_left {
    float: left;
    margin-right: 8px; }
  .openerp .oe_right {
    float: right;
    margin-left: 8px; }
  .openerp .oe_text_right {
    text-align: right; }
  .openerp .oe_clear {
    clear: both; }
  .openerp .oe_wait {
    cursor: wait; }
  .openerp .oe_fade {
    color: #888888;
    font-weight: normal; }
  .openerp .oe_bold {
    font-weight: bold; }
  .openerp .oe_inline {
    width: auto !important; }
  .openerp .oe_highlight {
    color: white;
    background: #dc5f59; }
  .openerp button.oe_highlight {
    background-color: #df3f3f;
    background-image: -webkit-gradient(linear, left top, left bottom, from(#df3f3f), to(#a21a1a));
    background-image: -webkit-linear-gradient(top, #df3f3f, #a21a1a);
    background-image: -moz-linear-gradient(top, #df3f3f, #a21a1a);
    background-image: -ms-linear-gradient(top, #df3f3f, #a21a1a);
    background-image: -o-linear-gradient(top, #df3f3f, #a21a1a);
    background-image: linear-gradient(to bottom, #df3f3f, #a21a1a);
    -moz-box-shadow: 0 1px 2px rgba(0, 0, 0, 0.1), 0 1px 1px rgba(155, 155, 155, 0.4) inset;
    -webkit-box-shadow: 0 1px 2px rgba(0, 0, 0, 0.1), 0 1px 1px rgba(155, 155, 155, 0.4) inset;
    box-shadow: 0 1px 2px rgba(0, 0, 0, 0.1), 0 1px 1px rgba(155, 155, 155, 0.4) inset; }
  .openerp button.oe_highlight:hover {
    background-color: #e25858;
    background-image: -webkit-gradient(linear, left top, left bottom, from(#e25858), to(#ab1b1b));
    background-image: -webkit-linear-gradient(top, #e25858, #ab1b1b);
    background-image: -moz-linear-gradient(top, #e25858, #ab1b1b);
    background-image: -ms-linear-gradient(top, #e25858, #ab1b1b);
    background-image: -o-linear-gradient(top, #e25858, #ab1b1b);
    background-image: linear-gradient(to bottom, #e25858, #ab1b1b); }
  .openerp button.oe_highlight:active {
    background-color: #c52020;
    background-image: -webkit-gradient(linear, left top, left bottom, from(#c52020), to(#d22323));
    background-image: -webkit-linear-gradient(top, #c52020, #d22323);
    background-image: -moz-linear-gradient(top, #c52020, #d22323);
    background-image: -ms-linear-gradient(top, #c52020, #d22323);
    background-image: -o-linear-gradient(top, #c52020, #d22323);
    background-image: linear-gradient(to bottom, #c52020, #d22323); }
  .openerp .oe_background_grey {
    background: #eeeeee !important; }
  .openerp .oe_form_dirty .oe_highlight_on_dirty {
    color: white;
    background: #dc5f59;
    font-weight: bold; }
  .openerp .oe_form_dirty button.oe_highlight_on_dirty {
    background-color: #dc5f59;
    background-image: -webkit-gradient(linear, left top, left bottom, from(#dc5f59), to(#b33630));
    background-image: -webkit-linear-gradient(top, #dc5f59, #b33630);
    background-image: -moz-linear-gradient(top, #dc5f59, #b33630);
    background-image: -ms-linear-gradient(top, #dc5f59, #b33630);
    background-image: -o-linear-gradient(top, #dc5f59, #b33630);
    background-image: linear-gradient(to bottom, #dc5f59, #b33630);
    -moz-box-shadow: none;
    -webkit-box-shadow: none;
    box-shadow: none; }
    .openerp .oe_form_dirty button.oe_highlight_on_dirty:hover {
      background: #ed6f6a; }
  .openerp .oe_title {
    width: 50%;
    float: left; }
  .openerp .oe_title:after {
    content: ".";
    display: block;
    height: 0;
    clear: both;
    visibility: hidden; }
  .openerp .oe_button_box {
    width: 270px;
    text-align: right; }
    .openerp .oe_button_box button {
      margin: 4px; }
  .openerp .oe_avatar > img {
    max-height: 90px;
    max-width: 90px;
    -moz-border-radius: 3px;
    -webkit-border-radius: 3px;
    border-radius: 3px;
    -moz-box-shadow: 0 1px 4px rgba(0, 0, 0, 0.4);
    -webkit-box-shadow: 0 1px 4px rgba(0, 0, 0, 0.4);
    box-shadow: 0 1px 4px rgba(0, 0, 0, 0.4);
    border: none;
    margin-bottom: 10px; }
  .openerp .oe_avatar + div {
    margin-left: 5px; }
  .openerp .oe_image_small > img {
    max-width: 50px;
    max-height: 50px; }
  .openerp .oe_image_medium > img {
    max-width: 180px;
    max-height: 180px; }
  .openerp .oe_button.oe_link {
    border: none;
    padding: 0;
    margin: 0;
    background: none;
    -moz-border-radius: 0;
    -webkit-border-radius: 0;
    border-radius: 0;
    -moz-box-shadow: none;
    -webkit-box-shadow: none;
    box-shadow: none; }
    .openerp .oe_button.oe_link img {
      display: none; }
    .openerp .oe_button.oe_link span {
      border: none;
      padding: 0;
      margin: 0;
      background: none;
      -moz-border-radius: 0;
      -webkit-border-radius: 0;
      border-radius: 0;
      -moz-box-shadow: none;
      -webkit-box-shadow: none;
      box-shadow: none;
      color: #7c7bad;
      font-weight: bold; }
      .openerp .oe_button.oe_link span:hover {
        text-decoration: underline; }
  .openerp .oe_webclient .oe_star_on, .openerp .oe_webclient .oe_star_off {
    color: #cccccc;
    text-shadow: 0 0 2px black;
    vertical-align: top;
    position: relative;
    top: -5px; }
  .openerp .oe_webclient .oe_star_on:hover, .openerp .oe_webclient .oe_star_off:hover {
    text-decoration: none; }
  .openerp .oe_webclient .oe_star_on {
    color: gold; }
  .openerp p.oe_grey {
    max-width: 650px; }
  .openerp .oe_grey {
    color: #aaaaaa; }
  .openerp .oe_tag {
    border: 1px solid #afafb6;
    font-size: 11px;
    padding: 2px 4px;
    margin: 0 2px 2px 0;
    -moz-border-radius: 3px;
    -webkit-border-radius: 3px;
    border-radius: 3px;
    background: #f0f0fa;
    color: #4c4c4c; }
  .openerp .oe_tag_dark {
    background: #7c7bad;
    color: #eeeeee; }
  .openerp .oe_tags {
    margin-bottom: 1px; }
    .openerp .oe_tags.oe_inline {
      min-width: 250px; }
    .openerp .oe_tags .text-wrap {
      width: 100% !important; }
      .openerp .oe_tags .text-wrap textarea {
        width: 100% !important; }
    .openerp .oe_tags .text-core .text-wrap .text-dropdown .text-list .text-suggestion em {
      font-style: italic;
      text-decoration: none; }
  .openerp.oe_tooltip {
    font-size: 12px; }
    .openerp.oe_tooltip .oe_tooltip_string {
      color: #ffdd55;
      font-weight: bold;
      font-size: 13px; }
    .openerp.oe_tooltip .oe_tooltip_help {
      white-space: pre-wrap; }
    .openerp.oe_tooltip .oe_tooltip_technical {
      padding: 0 0 4px 0;
      margin: 5px 0 0 15px; }
      .openerp.oe_tooltip .oe_tooltip_technical li {
        list-style: circle; }
    .openerp.oe_tooltip .oe_tooltip_technical_title {
      font-weight: bold; }
    .openerp.oe_tooltip .oe_tooltip_close {
      margin: -5px 0 0 2px;
      cursor: default;
      float: right;
      color: white; }
      .openerp.oe_tooltip .oe_tooltip_close:hover {
        color: #999999;
        cursor: pointer; }
    .openerp.oe_tooltip .oe_tooltip_message {
      max-width: 310px; }
  .openerp .oe_notebook {
    margin: 8px 0;
    padding: 0 16px;
    list-style: none;
    zoom: 1; }
  .openerp .oe_notebook.ui-corner-all {
    -moz-border-radius: 0;
    -webkit-border-radius: 0;
    border-radius: 0; }
  .openerp .oe_notebook:before, .openerp .oe_notebook:after {
    display: table;
    content: "";
    zoom: 1; }
  .openerp .oe_notebook:after {
    clear: both; }
  .openerp .oe_notebook > li {
    float: left; }
  .openerp .oe_notebook > li > a {
    display: block;
    color: #4c4c4c; }
  .openerp .oe_notebook {
    border-color: #dddddd;
    border-style: solid;
    border-width: 0 0 1px; }
  .openerp .oe_notebook > li {
    position: relative; }
  .openerp .oe_notebook > li > a {
    padding: 0 12px;
    margin-right: 2px;
    line-height: 30px;
    border: 1px solid transparent;
    -moz-border-radius: 4px 4px 0 0;
    -webkit-border-radius: 4px 4px 0 0;
    border-radius: 4px 4px 0 0; }
  .openerp .oe_notebook > li > a:hover {
    text-decoration: none;
    background-color: #eeeeee;
    border-color: #eeeeee #eeeeee #dddddd; }
  .openerp .oe_notebook > li.ui-state-active > a, .openerp .oe_notebook > li.ui-state-active > a:hover {
    background-color: white;
    border: 1px solid #dddddd;
    border-bottom-color: transparent;
    cursor: default; }
  .openerp .oe_notebook_page {
    padding: 0; }
  .openerp div.ui-tabs {
    padding: 3px 0px 3px 0px; }
  .openerp .ui-tabs-hide {
    display: none; }
  .openerp .oe_dropdown, .openerp .oe_dropdown_hover, .openerp .oe_dropdown_toggle {
    position: relative;
    cursor: pointer; }
  .openerp .oe_dropdown_toggle {
    color: rgba(0, 0, 0, 0.5);
    font-weight: normal; }
  .openerp .oe_dropdown_hover:hover .oe_dropdown_menu, .openerp .oe_dropdown_menu.oe_opened {
    display: block; }
  .openerp .oe_dropdown_menu {
    display: none;
    position: absolute;
    top: 26px;
    left: 0;
    z-index: 3;
    margin: 0;
    padding: 0;
    border: 1px solid #afafb6;
    background: white;
    padding: 4px 0;
    min-width: 140px;
    text-align: left;
    -moz-border-radius: 3px;
    -webkit-border-radius: 3px;
    border-radius: 3px;
    -moz-box-shadow: 0 1px 4px rgba(0, 0, 0, 0.3);
    -webkit-box-shadow: 0 1px 4px rgba(0, 0, 0, 0.3);
    box-shadow: 0 1px 4px rgba(0, 0, 0, 0.3); }
    .openerp .oe_dropdown_menu > li {
      list-style-type: none;
      float: none;
      display: block;
      position: relative;
      margin: 0;
      padding: 2px 8px; }
      .openerp .oe_dropdown_menu > li:hover {
        background-color: #f0f0fa;
        background-image: -webkit-gradient(linear, left top, left bottom, from(#f0f0fa), to(#eeeef6));
        background-image: -webkit-linear-gradient(top, #f0f0fa, #eeeef6);
        background-image: -moz-linear-gradient(top, #f0f0fa, #eeeef6);
        background-image: -ms-linear-gradient(top, #f0f0fa, #eeeef6);
        background-image: -o-linear-gradient(top, #f0f0fa, #eeeef6);
        background-image: linear-gradient(to bottom, #f0f0fa, #eeeef6);
        -moz-box-shadow: none;
        -webkit-box-shadow: none;
        box-shadow: none; }
      .openerp .oe_dropdown_menu > li > a {
        white-space: nowrap;
        display: block;
        color: #4c4c4c;
        text-decoration: none; }
        .openerp .oe_dropdown_menu > li > a:hover {
          text-decoration: none; }
  .openerp .oe_dropdown_arrow:after {
    width: 0;
    height: 0;
    display: inline-block;
    content: "&darr";
    text-indent: -99999px;
    vertical-align: top;
    margin-top: 8px;
    margin-left: 3px;
    border-left: 4px solid transparent;
    border-right: 4px solid transparent;
    border-top: 4px solid #404040;
    filter: alpha(opacity=50);
    opacity: 0.5; }
  .openerp .oe_sidebar {
    white-space: nowrap; }
    .openerp .oe_sidebar .oe_dropdown_menu .oe_sidebar_add_attachment {
      height: 20px;
      cursor: pointer;
      padding-left: 6px;
      margin-top: 6px; }
      .openerp .oe_sidebar .oe_dropdown_menu .oe_sidebar_add_attachment span {
        font-weight: bold; }
      .openerp .oe_sidebar .oe_dropdown_menu .oe_sidebar_add_attachment .oe_hidden_input_file {
        width: 200px; }
      .openerp .oe_sidebar .oe_dropdown_menu .oe_sidebar_add_attachment:hover {
        background-color: #f0f0fa;
        background-image: -webkit-gradient(linear, left top, left bottom, from(#f0f0fa), to(#eeeef6));
        background-image: -webkit-linear-gradient(top, #f0f0fa, #eeeef6);
        background-image: -moz-linear-gradient(top, #f0f0fa, #eeeef6);
        background-image: -ms-linear-gradient(top, #f0f0fa, #eeeef6);
        background-image: -o-linear-gradient(top, #f0f0fa, #eeeef6);
        background-image: linear-gradient(to bottom, #f0f0fa, #eeeef6);
        -moz-box-shadow: none;
        -webkit-box-shadow: none;
        box-shadow: none; }
    .openerp .oe_sidebar .oe_dropdown_menu li .oe_sidebar_delete_item {
      position: absolute;
      top: 4px;
      right: 4px;
      display: none;
      width: 12px;
      height: 12px;
      padding: 1px;
      color: #8786b7;
      line-height: 8px;
      text-align: center;
      font-weight: bold;
      text-shadow: 0 1px 1px white; }
      .openerp .oe_sidebar .oe_dropdown_menu li .oe_sidebar_delete_item:hover {
        text-decoration: none;
        color: white;
        background: #8786b7;
        text-shadow: 0 1px 1px rgba(0, 0, 0, 0.4);
        -moz-border-radius: 2px;
        -webkit-border-radius: 2px;
        border-radius: 2px; }
    .openerp .oe_sidebar .oe_dropdown_menu li:hover .oe_sidebar_delete_item {
      display: inline-block; }
  .openerp .oe_loading {
    display: none;
    z-index: 100;
    position: fixed;
    top: 0;
    right: 50%;
    padding: 4px 12px;
    background: #a61300;
    color: white;
    text-align: center;
    border: 1px solid #990000;
    border-top: none;
    -moz-border-radius-bottomright: 8px;
    -moz-border-radius-bottomleft: 8px;
    border-bottom-right-radius: 8px;
    border-bottom-left-radius: 8px; }
  .openerp .oe_notification {
    z-index: 1050; }
  .openerp .oe_login {
    background-image: url(data:image/png;base64,iVBORw0KGgoAAAANSUhEUgAAAAYAAAAGCAYAAADgzO9IAAAAKUlEQVQIHWO8e/fufwYsgAUkJigoiCIF5DMyoYggcUiXgNnBiGQKmAkARpcEQeriln4AAAAASUVORK5CYII=);
    text-align: center;
    font-size: 14px;
    height: 100%; }
    .openerp .oe_login ul, .openerp .oe_login li {
      margin: 0;
      list-style-type: none;
      padding: 0 0 4px 0; }
    .openerp .oe_login button {
      float: right;
      display: inline-block;
      cursor: pointer;
      padding: 6px 16px;
      border: 1px solid #222222;
      color: white;
      margin: 0;
      background-color: #b92020;
      background-image: -webkit-gradient(linear, left top, left bottom, from(#b92020), to(#600606));
      background-image: -webkit-linear-gradient(top, #b92020, #600606);
      background-image: -moz-linear-gradient(top, #b92020, #600606);
      background-image: -ms-linear-gradient(top, #b92020, #600606);
      background-image: -o-linear-gradient(top, #b92020, #600606);
      background-image: linear-gradient(to bottom, #b92020, #600606);
      -moz-border-radius: 4px;
      -webkit-border-radius: 4px;
      border-radius: 4px;
      -moz-box-shadow: 0 1px 2px rgba(0, 0, 0, 0.1), 0 1px 1px rgba(155, 155, 155, 0.4) inset;
      -webkit-box-shadow: 0 1px 2px rgba(0, 0, 0, 0.1), 0 1px 1px rgba(155, 155, 155, 0.4) inset;
      box-shadow: 0 1px 2px rgba(0, 0, 0, 0.1), 0 1px 1px rgba(155, 155, 155, 0.4) inset; }
    .openerp .oe_login input, .openerp .oe_login select {
      width: 252px;
      font-family: "Lucida Grande", Helvetica, Verdana, Arial;
      border: 1px solid #999999;
      background: whitesmoke;
      -moz-box-shadow: inset 0 1px 4px rgba(0, 0, 0, 0.4);
      -webkit-box-shadow: inset 0 1px 4px rgba(0, 0, 0, 0.4);
      box-shadow: inset 0 1px 4px rgba(0, 0, 0, 0.4);
      -moz-border-radius: 3px;
      -webkit-border-radius: 3px;
      border-radius: 3px; }
    .openerp .oe_login input {
      margin-bottom: 9px;
      padding: 5px 6px; }
    .openerp .oe_login select {
      padding: 1px; }
    .openerp .oe_login .oe_login_dbpane {
      position: fixed;
      top: 0;
      right: 8px;
      padding: 5px 10px;
      color: #eeeeee;
      border: solid 1px #333333;
      background: #1e1e1e;
      background: rgba(30, 30, 30, 0.94);
      -moz-border-radius: 0 0 8px 8px;
      -webkit-border-radius: 0 0 8px 8px;
      border-radius: 0 0 8px 8px; }
      .openerp .oe_login .oe_login_dbpane input {
        padding: 2px 4px;
        margin: 4px 0; }
    .openerp .oe_login .oe_login_bottom {
      position: absolute;
      top: 50%;
      left: 0;
      right: 0;
      bottom: 0;
      text-shadow: 0 1px 1px #999999;
      background-color: #b41616;
      background-image: -webkit-gradient(linear, left top, left bottom, from(#b41616), to(#600606));
      background-image: -webkit-linear-gradient(top, #b41616, #600606);
      background-image: -moz-linear-gradient(top, #b41616, #600606);
      background-image: -ms-linear-gradient(top, #b41616, #600606);
      background-image: -o-linear-gradient(top, #b41616, #600606);
      background-image: linear-gradient(to bottom, #b41616, #600606); }
    .openerp .oe_login .oe_login_pane {
      position: absolute;
      top: 50%;
      left: 50%;
      margin: -160px -166px;
      border: solid 1px #333333;
      background: #1e1e1e;
      background: rgba(30, 30, 30, 0.94);
      padding: 22px 32px;
      color: #eeeeee;
      text-align: left;
      -moz-border-radius: 8px;
      -webkit-border-radius: 8px;
      border-radius: 8px;
      -moz-box-shadow: 0 0 18px rgba(0, 0, 0, 0.9);
      -webkit-box-shadow: 0 0 18px rgba(0, 0, 0, 0.9);
      box-shadow: 0 0 18px rgba(0, 0, 0, 0.9); }
      .openerp .oe_login .oe_login_pane h2 {
        margin-top: 0;
        font-size: 18px; }
    .openerp .oe_login .oe_login_logo {
      position: absolute;
      top: -70px;
      left: 0;
      width: 100%;
      margin: 0 auto;
      text-align: center; }
    .openerp .oe_login .oe_login_footer {
      position: absolute;
      bottom: -40px;
      left: 0;
      width: 100%;
      text-align: center; }
      .openerp .oe_login .oe_login_footer a {
        color: #eeeeee;
        margin: 0 8px; }
        .openerp .oe_login .oe_login_footer a:hover {
          text-decoration: underline; }
      .openerp .oe_login .oe_login_footer span {
        font-weight: bold;
        font-size: 16px; }
    .openerp .oe_login .oe_login_error_message {
      display: none;
      background-color: #b41616;
      color: #eeeeee;
      padding: 14px 18px;
      margin-top: 15px;
      text-align: center;
      -moz-border-radius: 4px;
      -webkit-border-radius: 4px;
      border-radius: 4px;
      -moz-box-shadow: 0 1px 4px rgba(0, 0, 0, 0.8);
      -webkit-box-shadow: 0 1px 4px rgba(0, 0, 0, 0.8);
      box-shadow: 0 1px 4px rgba(0, 0, 0, 0.8); }
  .openerp .oe_login_invalid .oe_login_error_message {
    display: inline-block; }
  .openerp .oe_database_manager {
    background: white;
    color: black;
    text-align: left; }
    .openerp .oe_database_manager .oe_database_manager_menu {
      color: black; }
  .openerp .oe_webclient {
    width: 100%;
    height: 100%;
    border-spacing: 0px; }
  .openerp .oe_content_full_screen .oe_application {
    top: 0;
    left: 0; }
  .openerp .oe_content_full_screen .oe_topbar, .openerp .oe_content_full_screen .oe_leftbar {
    display: none; }
  .openerp .oe_topbar {
    width: 100%;
    height: 32px;
    background-color: #414141;
    background-color: #646060;
    background-image: -webkit-gradient(linear, left top, left bottom, from(#646060), to(#262626));
    background-image: -webkit-linear-gradient(top, #646060, #262626);
    background-image: -moz-linear-gradient(top, #646060, #262626);
    background-image: -ms-linear-gradient(top, #646060, #262626);
    background-image: -o-linear-gradient(top, #646060, #262626);
    background-image: linear-gradient(to bottom, #646060, #262626); }
    .openerp .oe_topbar .oe_topbar_item {
      display: block;
      padding: 5px 10px 7px;
      line-height: 20px;
      height: 20px;
      text-decoration: none;
      color: #eeeeee;
      vertical-align: top;
      text-shadow: 0 1px 1px rgba(0, 0, 0, 0.2);
      -webkit-transition: all 0.2s ease-out;
      -moz-transition: all 0.2s ease-out;
      -ms-transition: all 0.2s ease-out;
      -o-transition: all 0.2s ease-out;
      transition: all 0.2s ease-out; }
      .openerp .oe_topbar .oe_topbar_item:hover {
        background: rgba(0, 0, 0, 0.2);
        text-shadow: black 0px 0px 3px;
        color: white;
        -moz-box-shadow: 0 1px 2px rgba(0, 0, 0, 0.4) inset;
        -webkit-box-shadow: 0 1px 2px rgba(0, 0, 0, 0.4) inset;
        box-shadow: 0 1px 2px rgba(0, 0, 0, 0.4) inset; }
    .openerp .oe_topbar .oe_topbar_avatar {
      width: 24px;
      height: 24px;
      margin: -2px 2px 0 0;
      -moz-border-radius: 3px;
      -webkit-border-radius: 3px;
      border-radius: 3px; }
    .openerp .oe_topbar .oe_topbar_avatar {
      vertical-align: top; }
    .openerp .oe_topbar .oe_dropdown_arrow:after {
      border-top: 4px solid white; }
    .openerp .oe_topbar .oe_dropdown_menu {
      top: 32px;
      background: #333333;
      background: rgba(37, 37, 37, 0.9);
      border-color: #999999;
      border-color: rgba(0, 0, 0, 0.2);
      border-style: solid;
      border-width: 0 1px 1px;
      -moz-border-radius: 0 0 6px 6px;
      -webkit-border-radius: 0 0 6px 6px;
      border-radius: 0 0 6px 6px;
      -webkit-background-clip: padding-box;
      -moz-background-clip: padding-box;
      background-clip: padding-box; }
      .openerp .oe_topbar .oe_dropdown_menu li {
        float: none;
        padding: 3px 12px; }
        .openerp .oe_topbar .oe_dropdown_menu li a {
          color: #eeeeee; }
        .openerp .oe_topbar .oe_dropdown_menu li:hover {
          background-color: #292929;
          background-image: -webkit-gradient(linear, left top, left bottom, from(#292929), to(#191919));
          background-image: -webkit-linear-gradient(top, #292929, #191919);
          background-image: -moz-linear-gradient(top, #292929, #191919);
          background-image: -ms-linear-gradient(top, #292929, #191919);
          background-image: -o-linear-gradient(top, #292929, #191919);
          background-image: linear-gradient(to bottom, #292929, #191919);
          -moz-box-shadow: none;
          -webkit-box-shadow: none;
          box-shadow: none; }
  .openerp .oe_menu {
    float: left;
    padding: 0;
    margin: 0;
    font-size: 13px; }
    .openerp .oe_menu > li {
      list-style-type: none;
      padding: 0;
      margin: 0;
      float: left;
      display: block;
      color: #eeeeee; }
      .openerp .oe_menu > li > a {
        display: block;
        padding: 5px 10px 7px;
        line-height: 20px;
        height: 20px;
        text-decoration: none;
        color: #eeeeee;
        vertical-align: top;
        text-shadow: 0 1px 1px rgba(0, 0, 0, 0.2);
        -webkit-transition: all 0.2s ease-out;
        -moz-transition: all 0.2s ease-out;
        -ms-transition: all 0.2s ease-out;
        -o-transition: all 0.2s ease-out;
        transition: all 0.2s ease-out; }
        .openerp .oe_menu > li > a:hover {
          background: rgba(0, 0, 0, 0.2);
          text-shadow: black 0px 0px 3px;
          color: white;
          -moz-box-shadow: 0 1px 2px rgba(0, 0, 0, 0.4) inset;
          -webkit-box-shadow: 0 1px 2px rgba(0, 0, 0, 0.4) inset;
          box-shadow: 0 1px 2px rgba(0, 0, 0, 0.4) inset; }
      .openerp .oe_menu > li > .oe_active {
        background: rgba(0, 0, 0, 0.3);
        text-shadow: black 0px 0px 3px;
        -moz-box-shadow: 0 1px 2px rgba(0, 0, 0, 0.4) inset;
        -webkit-box-shadow: 0 1px 2px rgba(0, 0, 0, 0.4) inset;
        box-shadow: 0 1px 2px rgba(0, 0, 0, 0.4) inset; }
  .openerp .oe_user_menu {
    float: right;
    padding: 0;
    margin: 0; }
    .openerp .oe_user_menu li {
      list-style-type: none;
      float: left; }
    .openerp .oe_user_menu .oe_dropdown_menu {
      right: -1px; }
  .openerp .oe_systray > div {
    float: left;
    padding: 0 4px 0 4px; }
  .openerp .oe_systray {
    float: right; }
  .openerp .oe_leftbar {
    display: none;
    width: 220px;
    background: #f0eeee;
    border-right: 1px solid #afafb6;
    text-shadow: 0 1px 1px white;
    padding-bottom: 16px; }
  .openerp a.oe_logo {
    width: 220px;
    display: block;
    text-align: center;
    height: 70px;
    line-height: 70px; }
    .openerp a.oe_logo img {
      height: 40px;
      width: 157px;
      margin: 14px 0; }
  .openerp .oe_footer {
    position: fixed;
    bottom: 0;
    padding: 4px 0;
    background: #f0eeee;
    width: 220px;
    text-align: center; }
    .openerp .oe_footer a {
      font-weight: 800;
      font-family: serif;
      font-size: 16px;
      color: black; }
      .openerp .oe_footer a span {
        color: #c81010;
        font-style: italic; }
  .openerp .oe_secondary_menu_section {
    font-weight: bold;
    margin-left: 8px;
    color: #7c7bad; }
  .openerp .oe_secondary_submenu {
    padding: 2px 0 8px 0;
    margin: 0;
    width: 100%;
    display: inline-block; }
    .openerp .oe_secondary_submenu li {
      position: relative;
      margin: 0;
      padding: 1px 0 1px 20px !important;
      list-style-type: none; }
      .openerp .oe_secondary_submenu li a {
        display: block;
        color: #4c4c4c;
        padding: 2px 4px 2px 0; }
      .openerp .oe_secondary_submenu li .oe_menu_label {
        position: absolute;
        top: 1px;
        right: 1px;
        font-size: 10px;
        background: #7c7bad;
        color: white;
        padding: 2px 4px;
        margin: 1px 6px 0 0;
        border: 1px solid lightGray;
        text-shadow: 0 1px 1px rgba(0, 0, 0, 0.2);
        -moz-border-radius: 4px;
        -webkit-border-radius: 4px;
        border-radius: 4px;
        -moz-box-shadow: inset 0 1px 1px rgba(0, 0, 0, 0.2);
        -webkit-box-shadow: inset 0 1px 1px rgba(0, 0, 0, 0.2);
        box-shadow: inset 0 1px 1px rgba(0, 0, 0, 0.2); }
    .openerp .oe_secondary_submenu .oe_menu_counter {
      float: right;
      text-shadow: 0 1px 1px rgba(0, 0, 0, 0.2);
      margin: 1px;
      padding: 1px 4px;
      border: none; }
      .openerp .oe_secondary_submenu .oe_menu_counter:hover {
        cursor: pointer;
        -webkit-transform: scale(1.1);
        -moz-transform: scale(1.1);
        -ms-transform: scale(1.1);
        -o-transform: scale(1.1);
        transform: scale(1.1); }
    .openerp .oe_secondary_submenu .oe_active {
      border-top: 1px solid lightGray;
      border-bottom: 1px solid #dedede;
      text-shadow: 0 1px 1px rgba(0, 0, 0, 0.2);
      -moz-box-shadow: inset 0 1px 3px rgba(0, 0, 0, 0.2), inset 0 -1px 3px rgba(40, 40, 40, 0.2);
      -webkit-box-shadow: inset 0 1px 3px rgba(0, 0, 0, 0.2), inset 0 -1px 3px rgba(40, 40, 40, 0.2);
      box-shadow: inset 0 1px 3px rgba(0, 0, 0, 0.2), inset 0 -1px 3px rgba(40, 40, 40, 0.2);
      background: #7c7bad; }
      .openerp .oe_secondary_submenu .oe_active a {
        color: white; }
      .openerp .oe_secondary_submenu .oe_active .oe_menu_label {
        background: #eeeeee;
        color: #7c7bad;
        text-shadow: 0 1px 1px white;
        -moz-box-shadow: 0 1px 1px rgba(0, 0, 0, 0.2);
        -webkit-box-shadow: 0 1px 1px rgba(0, 0, 0, 0.2);
        box-shadow: 0 1px 1px rgba(0, 0, 0, 0.2); }
      .openerp .oe_secondary_submenu .oe_active .oe_menu_counter {
        background: #eeeeee;
        color: #7c7bad;
        -moz-box-shadow: inset 0 1px 2px rgba(0, 0, 0, 0.2);
        -webkit-box-shadow: inset 0 1px 2px rgba(0, 0, 0, 0.2);
        box-shadow: inset 0 1px 2px rgba(0, 0, 0, 0.2); }
    .openerp .oe_secondary_submenu .oe_menu_toggler:before {
      width: 0;
      height: 0;
      display: inline-block;
      content: "&darr";
      text-indent: -99999px;
      vertical-align: top;
      margin-left: -12px;
      margin-top: 4px;
      margin-right: 4px;
      border-top: 4px solid transparent;
      border-bottom: 4px solid transparent;
      border-left: 4px solid #4c4c4c;
      filter: alpha(opacity=50);
      opacity: 0.5; }
    .openerp .oe_secondary_submenu .oe_menu_opened:before {
      margin-top: 6px;
      margin-left: -16px;
      margin-right: 4px;
      border-left: 4px solid transparent;
      border-right: 4px solid transparent;
      border-top: 4px solid #4c4c4c; }
  .openerp .oe_about {
    background-color: white;
    background-image: url(data:image/png;base64,iVBORw0KGgoAAAANSUhEUgAAAAYAAAAGCAYAAADgzO9IAAAAKUlEQVQIHWO8e/fufwYsgAUkJigoiCIF5DMyoYggcUiXgNnBiGQKmAkARpcEQeriln4AAAAASUVORK5CYII=);
    -moz-border-radius: 0 0 2px 2px;
    -webkit-border-radius: 0 0 2px 2px;
    border-radius: 0 0 2px 2px; }
    .openerp .oe_about a {
      color: #7c7bad; }
      .openerp .oe_about a:hover {
        text-decoration: underline; }
      .openerp .oe_about a:focus {
        outline: none; }
    .openerp .oe_about .oe_logo {
      margin-left: -6px; }
    .openerp .oe_about .oe_bottom {
      position: absolute;
      top: 50%;
      left: 0;
      right: 0;
      bottom: 0;
      text-shadow: 0 1px 1px #999999;
      background-color: #b41616;
      background-image: -webkit-gradient(linear, left top, left bottom, from(#b41616), to(#600606));
      background-image: -webkit-linear-gradient(top, #b41616, #600606);
      background-image: -moz-linear-gradient(top, #b41616, #600606);
      background-image: -ms-linear-gradient(top, #b41616, #600606);
      background-image: -o-linear-gradient(top, #b41616, #600606);
      background-image: linear-gradient(to bottom, #b41616, #600606);
      color: #eeeeee;
      padding: 0 16px;
      -moz-border-radius: 0 0 2px 2px;
      -webkit-border-radius: 0 0 2px 2px;
      border-radius: 0 0 2px 2px; }
      .openerp .oe_about .oe_bottom a {
        color: #eeeeee; }
  .openerp .oe_application {
    width: 100%; }
    .openerp .oe_application a {
      color: #7c7bad; }
      .openerp .oe_application a:hover {
        text-decoration: underline; }
    .openerp .oe_application > div {
      height: 100%; }
    .openerp .oe_application .oe_breadcrumb_item:not(:last-child) {
      display: inline-block;
      max-width: 7em;
      white-space: nowrap;
      overflow: hidden;
      text-overflow: ellipsis; }
  .openerp .oe_view_manager .oe_view_manager_body {
    height: inherit; }
  .openerp .oe_view_manager .oe_view_manager_view_kanban {
    height: inherit; }
  .openerp .oe_view_manager table.oe_view_manager_header {
    width: 100%;
    table-layout: fixed; }
    .openerp .oe_view_manager table.oe_view_manager_header .oe_header_row {
      clear: both;
      text-shadow: 0 1px 1px white; }
    .openerp .oe_view_manager table.oe_view_manager_header .oe_header_row:last-child td {
      padding-top: 0; }
    .openerp .oe_view_manager table.oe_view_manager_header .oe_header_row:first-child td {
      padding-top: 8px; }
    .openerp .oe_view_manager table.oe_view_manager_header .oe_view_manager_sidebar {
      margin: 0px auto;
      text-align: center; }
    .openerp .oe_view_manager table.oe_view_manager_header td {
      line-height: 26px; }
    .openerp .oe_view_manager table.oe_view_manager_header h2 {
      font-size: 18px;
      margin: 0;
      float: left; }
      .openerp .oe_view_manager table.oe_view_manager_header h2 a {
        color: #7c7bad; }
    .openerp .oe_view_manager table.oe_view_manager_header .oe_dropdown_menu {
      line-height: normal; }
    .openerp .oe_view_manager table.oe_view_manager_header .oe_button_group {
      display: inline-block;
      border: 1px solid #ababab;
      -moz-border-radius: 5px;
      -webkit-border-radius: 5px;
      border-radius: 5px; }
      .openerp .oe_view_manager table.oe_view_manager_header .oe_button_group li {
        float: left;
        border-right: 1px solid #ababab; }
        .openerp .oe_view_manager table.oe_view_manager_header .oe_button_group li:last-child {
          border: none; }
      .openerp .oe_view_manager table.oe_view_manager_header .oe_button_group a {
        color: #4c4c4c; }
        .openerp .oe_view_manager table.oe_view_manager_header .oe_button_group a:hover {
          text-decoration: none; }
      .openerp .oe_view_manager table.oe_view_manager_header .oe_button_group .active {
        background: #999999;
        -moz-box-shadow: 0 1px 4px rgba(0, 0, 0, 0.3) inset;
        -webkit-box-shadow: 0 1px 4px rgba(0, 0, 0, 0.3) inset;
        box-shadow: 0 1px 4px rgba(0, 0, 0, 0.3) inset; }
        .openerp .oe_view_manager table.oe_view_manager_header .oe_button_group .active a {
          color: white;
          text-shadow: 0 1px 2px rgba(0, 0, 0, 0.4); }
    .openerp .oe_view_manager table.oe_view_manager_header .oe_view_manager_buttons {
      white-space: nowrap; }
  .openerp .oe_view_manager .oe_view_manager_pager {
    line-height: 26px; }
    .openerp .oe_view_manager .oe_view_manager_pager .oe_list_pager_single_page .oe_pager_group {
      display: none; }
  .openerp .oe_view_manager .oe_pager_value {
    float: left;
    margin-right: 8px; }
  .openerp .oe_view_manager ul.oe_pager_group {
    padding: 0;
    margin: 0; }
  .openerp .oe_view_manager .oe_pager_group {
    float: left;
    height: 24px;
    line-height: 24px;
    display: inline-block;
    border: 1px solid #ababab;
    cursor: pointer;
    -moz-border-radius: 5px;
    -webkit-border-radius: 5px;
    border-radius: 5px; }
    .openerp .oe_view_manager .oe_pager_group li {
      height: 24px;
      line-height: 24px;
      padding: 0;
      margin: 0;
      list-style-type: none;
      float: left;
      border-right: 1px solid #ababab; }
      .openerp .oe_view_manager .oe_pager_group li:last-child {
        border: none; }
    .openerp .oe_view_manager .oe_pager_group a {
      color: #4c4c4c;
      padding: 0 8px; }
      .openerp .oe_view_manager .oe_pager_group a:hover {
        text-decoration: none; }
    .openerp .oe_view_manager .oe_pager_group .active {
      background: #999999;
      -moz-box-shadow: 0 1px 4px rgba(0, 0, 0, 0.3) inset;
      -webkit-box-shadow: 0 1px 4px rgba(0, 0, 0, 0.3) inset;
      box-shadow: 0 1px 4px rgba(0, 0, 0, 0.3) inset; }
      .openerp .oe_view_manager .oe_pager_group .active a {
        color: white;
        text-shadow: 0 1px 2px rgba(0, 0, 0, 0.4); }
  .openerp .oe_view_manager .oe_view_manager_switch {
    padding: 0;
    margin: 0 0 0 8px; }
    .openerp .oe_view_manager .oe_view_manager_switch li {
      margin: 0;
      width: 24px;
      height: 24px;
      line-height: 16px;
      padding: 0;
      text-align: center;
      list-style-type: none; }
      .openerp .oe_view_manager .oe_view_manager_switch li a {
        position: relative; }
    .openerp .oe_view_manager .oe_view_manager_switch .oe_vm_switch_list:after, .openerp .oe_view_manager .oe_view_manager_switch .oe_vm_switch_tree:after {
      padding: 2px;
      content: "i"; }
    .openerp .oe_view_manager .oe_view_manager_switch .oe_vm_switch_form:after {
      content: "m"; }
    .openerp .oe_view_manager .oe_view_manager_switch .oe_vm_switch_graph:after {
      font-family: "mnmliconsRegular" !important;
      font-size: 21px;
      font-weight: 300 !important;
      content: "}";
      top: -2px;
      position: relative; }
    .openerp .oe_view_manager .oe_view_manager_switch .oe_vm_switch_gantt:after {
      font-family: "mnmliconsRegular" !important;
      font-size: 21px;
      font-weight: 300 !important;
      content: "y";
      top: -2px;
      position: relative; }
    .openerp .oe_view_manager .oe_view_manager_switch .oe_vm_switch_calendar:after {
      content: "P"; }
    .openerp .oe_view_manager .oe_view_manager_switch .oe_vm_switch_kanban:after {
      content: "k"; }
    .openerp .oe_view_manager .oe_view_manager_switch .oe_vm_switch_diagram:after {
      content: "f"; }
  .openerp .oe_view_manager_current {
    height: 100%; }
    .openerp .oe_view_manager_current > .oe_view_manager_header {
      border-bottom: 1px solid #cacaca;
      background-color: #fcfcfc;
      background-image: -webkit-gradient(linear, left top, left bottom, from(#fcfcfc), to(#dedede));
      background-image: -webkit-linear-gradient(top, #fcfcfc, #dedede);
      background-image: -moz-linear-gradient(top, #fcfcfc, #dedede);
      background-image: -ms-linear-gradient(top, #fcfcfc, #dedede);
      background-image: -o-linear-gradient(top, #fcfcfc, #dedede);
      background-image: linear-gradient(to bottom, #fcfcfc, #dedede);
      -moz-box-shadow: 0 1px 0 rgba(255, 255, 255, 0.4), 0 0 9px rgba(0, 0, 0, 0.1);
      -webkit-box-shadow: 0 1px 0 rgba(255, 255, 255, 0.4), 0 0 9px rgba(0, 0, 0, 0.1);
      box-shadow: 0 1px 0 rgba(255, 255, 255, 0.4), 0 0 9px rgba(0, 0, 0, 0.1); }
      .openerp .oe_view_manager_current > .oe_view_manager_header .oe_header_row td {
        padding: 8px; }
      .openerp .oe_view_manager_current > .oe_view_manager_header .oe_header_row:first-child td {
        padding-top: 8px; }
  .openerp .oe_view_manager_inline, .openerp .oe_view_manager_inlineview {
    height: 100%; }
    .openerp .oe_view_manager_inline > .oe_view_manager_header, .openerp .oe_view_manager_inlineview > .oe_view_manager_header {
      display: none; }
  .openerp .oe_popup_form > .oe_formview > .oe_form_pager {
    display: none !important; }
  .openerp .oe_searchview {
    cursor: text;
    position: relative;
    float: right;
    padding: 1px 0;
    line-height: 18px;
    width: 400px;
    border: 1px solid #ababab;
    background: white;
    -moz-border-radius: 13px;
    -webkit-border-radius: 13px;
    border-radius: 13px;
    -moz-box-shadow: 0 1px 2px rgba(0, 0, 0, 0.2) inset;
    -webkit-box-shadow: 0 1px 2px rgba(0, 0, 0, 0.2) inset;
    box-shadow: 0 1px 2px rgba(0, 0, 0, 0.2) inset; }
    .openerp .oe_searchview input, .openerp .oe_searchview textarea {
      padding: 3px;
      height: 14px;
      font-size: 12px;
      line-height: 18px; }
    .openerp .oe_searchview.oe_focused {
      border-color: #a6a6fe;
      -moz-box-shadow: 0 1px 2px #a6a6fe inset;
      -webkit-box-shadow: 0 1px 2px #a6a6fe inset;
      box-shadow: 0 1px 2px #a6a6fe inset; }
    .openerp .oe_searchview .oe_searchview_clear {
      cursor: pointer;
      position: absolute;
      top: 0;
      right: 18px;
      width: 15px;
      height: 100%;
      background: url(../img/search_reset.gif) center center no-repeat; }
    .openerp .oe_searchview .oe_searchview_unfold_drawer {
      position: absolute;
      top: 0;
      right: 0;
      height: 100%;
      padding: 0 7px 0 4px;
      color: #cccccc;
      cursor: pointer; }
      .openerp .oe_searchview .oe_searchview_unfold_drawer:hover {
        color: #999999; }
      .openerp .oe_searchview .oe_searchview_unfold_drawer:before {
        position: absolute;
        top: 10px;
        right: 7px;
        width: 0;
        height: 0;
        display: inline-block;
        content: "";
        vertical-align: top;
        border-top: 5px solid #4c4c4c;
        border-left: 5px solid transparent;
        border-right: 5px solid transparent;
        filter: alpha(opacity=50);
        opacity: 0.5; }
    .openerp .oe_searchview .oe_searchview_search {
      font-size: 1px;
      letter-spacing: -1px;
      color: transparent;
      font-weight: normal;
      -moz-box-shadow: none;
      -webkit-box-shadow: none;
      box-shadow: none;
      -moz-border-radius: 0;
      -webkit-border-radius: 0;
      border-radius: 0;
      position: absolute;
      left: 3px;
      top: 1px;
      padding: 0;
      border: none;
      background: transparent; }
      .openerp .oe_searchview .oe_searchview_search:before {
        font: 21px "mnmliconsRegular";
        content: "r";
        color: #a3a3a3; }
    .openerp .oe_searchview .oe_searchview_facets {
      min-height: 22px;
      margin-left: 15px; }
      .openerp .oe_searchview .oe_searchview_facets * {
        vertical-align: top;
        display: inline-block;
        line-height: 17px; }
      .openerp .oe_searchview .oe_searchview_facets .oe_searchview_facet {
        height: 18px;
        margin: 1px 0;
        font-size: 11px; }
        .openerp .oe_searchview .oe_searchview_facets .oe_searchview_facet:focus {
          outline: none; }
      .openerp .oe_searchview .oe_searchview_facets .oe_searchview_input {
        padding: 0 0 0 6px;
        font-size: 12px;
        height: 16px;
        margin-top: 3px; }
        .openerp .oe_searchview .oe_searchview_facets .oe_searchview_input:focus {
          outline: none; }
      .openerp .oe_searchview .oe_searchview_facets .oe_searchview_facet {
        position: relative;
        cursor: pointer;
        padding: 0;
        -webkit-font-smoothing: auto; }
        .openerp .oe_searchview .oe_searchview_facets .oe_searchview_facet:focus {
          border-color: #a6a6fe;
          -moz-box-shadow: 0 0 3px 1px #a6a6fe;
          -webkit-box-shadow: 0 0 3px 1px #a6a6fe;
          box-shadow: 0 0 3px 1px #a6a6fe; }
        .openerp .oe_searchview .oe_searchview_facets .oe_searchview_facet .oe_facet_values {
          background: #f0f0fa;
          -moz-border-radius: 0 3px 3px 0;
          -webkit-border-radius: 0 3px 3px 0;
          border-radius: 0 3px 3px 0; }
        .openerp .oe_searchview .oe_searchview_facets .oe_searchview_facet .oe_facet_category, .openerp .oe_searchview .oe_searchview_facets .oe_searchview_facet .oe_facet_value {
          height: 18px;
          padding: 0 4px; }
        .openerp .oe_searchview .oe_searchview_facets .oe_searchview_facet .oe_facet_category {
          color: white;
          text-shadow: 0 1px 1px rgba(0, 0, 0, 0.4); }
        .openerp .oe_searchview .oe_searchview_facets .oe_searchview_facet .oe_facet_category.oe_i {
          font-size: 16px; }
        .openerp .oe_searchview .oe_searchview_facets .oe_searchview_facet .oe_facet_value {
          border-left: 1px solid #afafb6;
          text-shadow: 0 1px 1px white;
          color: #4c4c4c; }
          .openerp .oe_searchview .oe_searchview_facets .oe_searchview_facet .oe_facet_value:last-child {
            padding-right: 16px; }
        .openerp .oe_searchview .oe_searchview_facets .oe_searchview_facet .oe_facet_remove {
          position: absolute;
          top: 3px;
          right: 3px;
          color: #8786b7;
          line-height: 8px;
          width: 12px;
          height: 12px;
          padding-top: 1px;
          text-align: center;
          font-weight: bold;
          cursor: pointer;
          text-shadow: 0 1px 1px white; }
          .openerp .oe_searchview .oe_searchview_facets .oe_searchview_facet .oe_facet_remove:hover {
            color: white;
            background: #8786b7;
            text-shadow: 0 1px 1px rgba(0, 0, 0, 0.4);
            -moz-border-radius: 2px;
            -webkit-border-radius: 2px;
            border-radius: 2px; }
    .openerp .oe_searchview.oe_searchview_open_drawer .oe_searchview_drawer {
      display: block; }
    .openerp .oe_searchview .oe_searchview_drawer {
      position: absolute;
      z-index: 100;
      margin-top: 4px;
      top: 100%;
      right: -1px;
      background-color: white;
      min-width: 100%;
      display: none;
      border: 1px solid #afafb6;
      text-align: left;
      -moz-border-radius: 4px;
      -webkit-border-radius: 4px;
      border-radius: 4px;
      -moz-box-shadow: 0 1px 4px rgba(0, 0, 0, 0.3);
      -webkit-box-shadow: 0 1px 4px rgba(0, 0, 0, 0.3);
      box-shadow: 0 1px 4px rgba(0, 0, 0, 0.3); }
      .openerp .oe_searchview .oe_searchview_drawer > div {
        border-top: 1px solid #cccccc;
        margin: 0;
        padding: 8px; }
      .openerp .oe_searchview .oe_searchview_drawer > div:first-child {
        border-top: none;
        margin: 0; }
      .openerp .oe_searchview .oe_searchview_drawer h3 {
        margin: 8px 4px 4px 12px;
        color: #7c7bad;
        font-size: 13px; }
      .openerp .oe_searchview .oe_searchview_drawer h4, .openerp .oe_searchview .oe_searchview_drawer h4 * {
        margin: 0;
        cursor: pointer;
        font-weight: normal;
        display: inline-block; }
        .openerp .oe_searchview .oe_searchview_drawer h4:hover, .openerp .oe_searchview .oe_searchview_drawer h4 *:hover {
          background-color: #f0f0fa; }
      .openerp .oe_searchview .oe_searchview_drawer h4:before {
        content: "▸ ";
        color: #a3a3a3; }
      .openerp .oe_searchview .oe_searchview_drawer button {
        margin: 4px 0; }
      .openerp .oe_searchview .oe_searchview_drawer .button {
        border: none;
        background: transparent;
        padding: 0 2px;
        -moz-box-shadow: none;
        -webkit-box-shadow: none;
        box-shadow: none;
        -moz-border-radius: 0;
        -webkit-border-radius: 0;
        border-radius: 0; }
      .openerp .oe_searchview .oe_searchview_drawer .oe_searchview_section {
        display: table;
        width: 100%; }
        .openerp .oe_searchview .oe_searchview_drawer .oe_searchview_section > div {
          -webkit-box-sizing: border-box;
          -moz-box-sizing: border-box;
          -ms-box-sizing: border-box;
          box-sizing: border-box;
          display: table-cell;
          width: 50%; }
        .openerp .oe_searchview .oe_searchview_drawer .oe_searchview_section ul {
          margin: 0 8px 8px;
          padding: 0;
          list-style: none; }
        .openerp .oe_searchview .oe_searchview_drawer .oe_searchview_section li {
          list-style: none;
          padding: 2px 4px 2px 20px;
          line-height: 14px;
          color: inherit;
          cursor: pointer;
          position: relative; }
          .openerp .oe_searchview .oe_searchview_drawer .oe_searchview_section li.oe_selected:before {
            content: "W";
            font-family: "entypoRegular" !important;
            font-size: 24px;
            font-weight: 300 !important;
            color: #a3a3a3;
            position: absolute;
            left: 4px;
            top: -2px; }
          .openerp .oe_searchview .oe_searchview_drawer .oe_searchview_section li:hover {
            background-color: #f0f0fa; }
      .openerp .oe_searchview .oe_searchview_drawer form {
        margin-left: 12px; }
        .openerp .oe_searchview .oe_searchview_drawer form p {
          margin: 4px 0;
          line-height: 18px; }
        .openerp .oe_searchview .oe_searchview_drawer form button {
          margin: 0 0 8px 0; }
      .openerp .oe_searchview .oe_searchview_drawer .oe_searchview_custom {
        padding: 0 8px 8px 8px; }
        .openerp .oe_searchview .oe_searchview_drawer .oe_searchview_custom form {
          display: none; }
        .openerp .oe_searchview .oe_searchview_drawer .oe_searchview_custom li {
          cursor: pointer;
          position: relative;
          line-height: 14px;
          padding: 2px 4px 2px 20px; }
          .openerp .oe_searchview .oe_searchview_drawer .oe_searchview_custom li:hover {
            background-color: #f0f0fa; }
          .openerp .oe_searchview .oe_searchview_drawer .oe_searchview_custom li button {
            position: absolute;
            top: 0;
            right: 5px; }
      .openerp .oe_searchview .oe_searchview_drawer .oe_searchview_dashboard form {
        display: none;
        margin-top: 2px; }
      .openerp .oe_searchview .oe_searchview_drawer .oe_searchview_advanced form {
        display: none;
        margin-top: 8px; }
      .openerp .oe_searchview .oe_searchview_drawer .oe_searchview_advanced button.oe_add_condition:before {
        content: "Z";
        font-family: "entypoRegular" !important;
        font-size: 24px;
        font-weight: 300 !important;
        margin-right: 4px; }
      .openerp .oe_searchview .oe_searchview_drawer .oe_searchview_advanced ul {
        list-style: none;
        padding: 0; }
      .openerp .oe_searchview .oe_searchview_drawer .oe_searchview_advanced li {
        position: relative;
        list-style: none;
        margin: 0;
        white-space: nowrap; }
        .openerp .oe_searchview .oe_searchview_drawer .oe_searchview_advanced li:first-child .searchview_extended_prop_or {
          visibility: hidden; }
      .openerp .oe_searchview .oe_searchview_drawer .oe_searchview_advanced .searchview_extended_prop_or {
        opacity: 0.5;
        margin-left: -14px; }
      .openerp .oe_searchview .oe_searchview_drawer .oe_opened h4:before {
        content: "▾ ";
        position: relative;
        top: -1px; }
      .openerp .oe_searchview .oe_searchview_drawer .oe_opened form {
        display: block; }
      .openerp .oe_searchview .oe_searchview_drawer .oe_searchview_custom_delete, .openerp .oe_searchview .oe_searchview_drawer .searchview_extended_delete_prop {
        display: inline-block;
        width: 12px;
        height: 12px;
        line-height: 12px;
        padding: 1px;
        color: #8786b7;
        line-height: 8px;
        text-align: center;
        font-weight: bold;
        text-shadow: 0 1px 1px white; }
        .openerp .oe_searchview .oe_searchview_drawer .oe_searchview_custom_delete:hover, .openerp .oe_searchview .oe_searchview_drawer .searchview_extended_delete_prop:hover {
          text-decoration: none;
          color: white;
          background: #8786b7;
          text-shadow: 0 1px 1px rgba(0, 0, 0, 0.4);
          -moz-border-radius: 2px;
          -webkit-border-radius: 2px;
          border-radius: 2px; }
      .openerp .oe_searchview .oe_searchview_drawer .oe_searchview_custom_delete {
        display: none;
        position: absolute;
        bottom: 1px;
        right: 4px; }
      .openerp .oe_searchview .oe_searchview_drawer .oe_searchview_custom_private:hover .oe_searchview_custom_delete, .openerp .oe_searchview .oe_searchview_drawer .oe_searchview_custom_public:hover .oe_searchview_custom_delete {
        display: inline-block; }
      .openerp .oe_searchview .oe_searchview_drawer .oe_searchview_custom_public:after {
        content: ",";
        font-family: "entypoRegular" !important;
        font-size: 22px;
        font-weight: 300 !important;
        margin: 0 0 0 4px;
        padding: 0; }
  .openerp .oe_view_nocontent {
    padding: 15px;
    margin-top: 0;
    color: #777777;
    font-size: 125%;
    max-width: 700px; }
    .openerp .oe_view_nocontent .oe_view_nocontent_create {
      background: transparent url(/web/static/src/img/view_empty_arrow.png) no-repeat 7px 0;
      margin-top: 0;
      padding-top: 35px;
      min-height: 28px;
      color: #4c4c4c; }
    .openerp .oe_view_nocontent > p {
      padding-left: 95px; }
    .openerp .oe_view_nocontent .oe_empty_custom_dashboard {
      background: transparent url(/web/static/src/img/graph_background.png) no-repeat 0 0;
      margin-top: -15px;
      padding: 100px 0 0 137px;
      min-height: 327px;
      margin-left: -15px; }
  .openerp .oe_formview {
    background: white; }
  .openerp .oe_form_dropdown_section {
    position: relative;
    display: inline-block; }
  .openerp .oe_form_invalid input, .openerp .oe_form_invalid select, .openerp .oe_form_invalid textarea {
    background-color: #ff6666 !important;
    border: 1px solid #dd0000 !important; }
  .openerp .oe_view_manager_current .oe_form_editable .oe_highlight {
    color: #404040;
    background: none; }
  .openerp .oe_view_manager_current .oe_form_editable button.oe_highlight {
    background-color: #efefef;
    background-image: -webkit-gradient(linear, left top, left bottom, from(#efefef), to(#d8d8d8));
    background-image: -webkit-linear-gradient(top, #efefef, #d8d8d8);
    background-image: -moz-linear-gradient(top, #efefef, #d8d8d8);
    background-image: -ms-linear-gradient(top, #efefef, #d8d8d8);
    background-image: -o-linear-gradient(top, #efefef, #d8d8d8);
    background-image: linear-gradient(to bottom, #efefef, #d8d8d8);
    -moz-box-shadow: 0 1px 2px rgba(0, 0, 0, 0.1), 0 1px 1px rgba(255, 255, 255, 0.8) inset;
    -webkit-box-shadow: 0 1px 2px rgba(0, 0, 0, 0.1), 0 1px 1px rgba(255, 255, 255, 0.8) inset;
    box-shadow: 0 1px 2px rgba(0, 0, 0, 0.1), 0 1px 1px rgba(255, 255, 255, 0.8) inset; }
  .openerp .oe_view_manager_current .oe_form_editable button.oe_highlight:active {
    background-color: #e3e3e3;
    background-image: -webkit-gradient(linear, left top, left bottom, from(#e3e3e3), to(#f6f6f6));
    background-image: -webkit-linear-gradient(top, #e3e3e3, #f6f6f6);
    background-image: -moz-linear-gradient(top, #e3e3e3, #f6f6f6);
    background-image: -ms-linear-gradient(top, #e3e3e3, #f6f6f6);
    background-image: -o-linear-gradient(top, #e3e3e3, #f6f6f6);
    background-image: linear-gradient(to bottom, #e3e3e3, #f6f6f6);
    -moz-box-shadow: none;
    -webkit-box-shadow: none;
    box-shadow: none; }
  .openerp .oe_view_manager_current .oe_form_editable button.oe_highlight:hover {
    background-color: #f6f6f6;
    background-image: -webkit-gradient(linear, left top, left bottom, from(#f6f6f6), to(#e3e3e3));
    background-image: -webkit-linear-gradient(top, #f6f6f6, #e3e3e3);
    background-image: -moz-linear-gradient(top, #f6f6f6, #e3e3e3);
    background-image: -ms-linear-gradient(top, #f6f6f6, #e3e3e3);
    background-image: -o-linear-gradient(top, #f6f6f6, #e3e3e3);
    background-image: linear-gradient(to bottom, #f6f6f6, #e3e3e3);
    -moz-box-shadow: 0 1px 2px rgba(0, 0, 0, 0.1), 0 1px 1px rgba(255, 255, 255, 0.8) inset;
    -webkit-box-shadow: 0 1px 2px rgba(0, 0, 0, 0.1), 0 1px 1px rgba(255, 255, 255, 0.8) inset;
    box-shadow: 0 1px 2px rgba(0, 0, 0, 0.1), 0 1px 1px rgba(255, 255, 255, 0.8) inset; }
  .openerp .oe_form_invisible {
    display: none !important; }
  .openerp .oe_form_readonly .oe_edit_only, .openerp .oe_form_readonly .oe_form_field:empty {
    display: none !important; }
  .openerp .oe_form_readonly .oe_form .oe_form_field_date {
    width: auto; }
  .openerp .oe_form_nosheet {
    margin: 16px; }
    .openerp .oe_form_nosheet > header {
      margin: -16px -16px 0 -16px;
      padding: 0; }
  .openerp .oe_form_sheetbg {
    padding: 16px 0; }
  .openerp .oe_form_sheet_width {
    min-width: 650px;
    max-width: 860px;
    margin: 0 auto; }
  .openerp .oe_form_sheet {
    background: white;
    min-height: 330px;
    padding: 16px; }
  .openerp .oe_application .oe_form_sheetbg {
    background: url(/web/static/src/img/form_sheetbg.png);
    border-bottom: 1px solid #dddddd; }
  .openerp .oe_application .oe_form_sheet {
    border: 1px solid #c8c8d3;
    -moz-box-shadow: 0 4px 20px rgba(0, 0, 0, 0.15);
    -webkit-box-shadow: 0 4px 20px rgba(0, 0, 0, 0.15);
    box-shadow: 0 4px 20px rgba(0, 0, 0, 0.15); }
    .openerp .oe_application .oe_form_sheet .ui-tabs {
      margin: 0 -16px; }
    .openerp .oe_application .oe_form_sheet .oe_notebook_page {
      padding: 0 16px; }
  .openerp .oe_form header {
    position: relative;
    border-bottom: 1px solid #cacaca;
    padding-left: 2px;
    background-color: #fcfcfc;
    background-image: -webkit-gradient(linear, left top, left bottom, from(#fcfcfc), to(#dedede));
    background-image: -webkit-linear-gradient(top, #fcfcfc, #dedede);
    background-image: -moz-linear-gradient(top, #fcfcfc, #dedede);
    background-image: -ms-linear-gradient(top, #fcfcfc, #dedede);
    background-image: -o-linear-gradient(top, #fcfcfc, #dedede);
    background-image: linear-gradient(to bottom, #fcfcfc, #dedede); }
    .openerp .oe_form header > span {
      margin-left: 4px; }
    .openerp .oe_form header ul {
      display: inline-block;
      float: right; }
    .openerp .oe_form header .oe_button {
      margin: 3px 2px 1px; }
      .openerp .oe_form header .oe_button:first-child {
        margin-left: 6px; }
  .openerp .oe_form header .oe_tags {
    margin: 5px 0 0 5px;
    width: 400px;
    padding-bottom: 0; }
  .openerp .oe_form div.oe_chatter {
    min-width: 650px;
    max-width: 860px;
    margin: 0 auto;
    padding: 16px 0 48px; }
  .openerp .oe_form div.oe_form_configuration p, .openerp .oe_form div.oe_form_configuration ul, .openerp .oe_form div.oe_form_configuration ol {
    color: #aaaaaa;
    max-width: 650px; }
  .openerp .oe_form div.oe_form_configuration label {
    min-width: 150px; }
  .openerp .oe_form div.oe_form_configuration .oe_form_group_cell_label {
    padding: 1px 0; }
  .openerp .oe_form div.oe_form_configuration .oe_form_group_cell div div {
    padding: 1px 0; }
  .openerp .oe_form .oe_subtotal_footer {
    width: 1% !important; }
    .openerp .oe_form .oe_subtotal_footer td.oe_form_group_cell {
      text-align: right;
      padding: 0 !important; }
    .openerp .oe_form .oe_subtotal_footer td.oe_form_group_cell_label {
      border-right: none; }
    .openerp .oe_form .oe_subtotal_footer .oe_subtotal_footer_separator {
      width: 108px;
      border-top: 1px solid #cacaca;
      margin-top: 4px;
      padding-top: 4px;
      font-weight: bold;
      font-size: 18px; }
    .openerp .oe_form .oe_subtotal_footer label:after {
      content: ":"; }
    .openerp .oe_form .oe_subtotal_footer label.oe_subtotal_footer_separator {
      font-weight: bold !important;
      padding: 2px 11px 2px 0px !important; }
    .openerp .oe_form .oe_subtotal_footer label.oe_form_label_help {
      font-weight: normal; }
  .openerp .oe_form .oe_form_button {
    margin: 2px; }
  .openerp .oe_form td.oe_form_group_cell_label {
    border-right: 1px solid #dddddd;
    padding: 2px 0px; }
    .openerp .oe_form td.oe_form_group_cell_label label {
      line-height: 18px;
      display: block;
      min-width: 140px; }
  .openerp .oe_form td.oe_form_group_cell + .oe_form_group_cell {
    padding: 2px 0 2px 8px; }
  .openerp .oe_form .oe_form_group {
    width: 100%;
    margin: 9px 0 9px 0; }
    .openerp .oe_form .oe_form_group .oe_form_group_cell.oe_group_right {
      padding-left: 20px; }
  .openerp .oe_form .oe_form_label_help[for], .openerp .oe_form .oe_form_label[for] {
    font-weight: bold;
    white-space: nowrap;
    padding-right: 8px; }
    .openerp .oe_form .oe_form_label_help[for] span, .openerp .oe_form .oe_form_label[for] span {
      font-size: 80%;
      color: darkGreen;
      vertical-align: top;
      position: relative;
      top: -4px;
      padding: 0 2px; }
  .openerp .oe_horizontal_border {
    border-bottom: 1px solid black; }
  .openerp .oe_horizontal_separator {
    font-weight: bold;
    font-size: 20px;
    margin: 15px 0px 10px 0px;
    color: #7c7bad; }
  .openerp .oe_horizontal_separator:empty {
    height: 5px; }
  .openerp .oe_vertical_separator {
    border-left: 1px solid #666666;
    padding: 0 4px 0 4px; }
  .openerp .oe_form_field_progressbar {
    display: inline-block;
    min-width: 70px; }
  .openerp .oe_form_field_progressbar.ui-progressbar {
    height: 22px;
    font-size: 10px;
    -webkit-box-sizing: border-box;
    -moz-box-sizing: border-box;
    -ms-box-sizing: border-box;
    box-sizing: border-box;
    border: 1px solid #999999;
    -moz-border-radius: 3px;
    -webkit-border-radius: 3px;
    border-radius: 3px;
    background: white;
    min-width: 50px; }
    .openerp .oe_form_field_progressbar.ui-progressbar span {
      position: absolute;
      margin-left: 10px;
      font-weight: bold; }
    .openerp .oe_form_field_progressbar.ui-progressbar .ui-widget-header {
      background: #cccccc url(/web/static/lib/jquery.ui/css/smoothness/images/ui-bg_highlight-soft_75_cccccc_1x100.png) 50% 50% repeat-x; }
  .openerp .oe_form .oe_form_field_text {
    width: 100%; }
  .openerp .oe_form .oe_form_field_char input,
  .openerp .oe_form .oe_form_field_url input,
  .openerp .oe_form .oe_form_field_email input,
  .openerp .oe_form .oe_form_field_text textarea,
  .openerp .oe_form .oe_form_field_selection select {
    width: 100%; }
  .openerp .oe_form .oe_form_field_text.oe_inline, .openerp .oe_form .oe_form_field_text.oe_inline > textarea {
    width: 500px; }
  .openerp .oe_form h1, .openerp .oe_form h2, .openerp .oe_form h3, .openerp .oe_form h4, .openerp .oe_form h5, .openerp .oe_form h6 {
    margin: 0 0 4px 0; }
    .openerp .oe_form h1 input, .openerp .oe_form h2 input, .openerp .oe_form h3 input, .openerp .oe_form h4 input, .openerp .oe_form h5 input, .openerp .oe_form h6 input {
      height: inherit !important;
      font-size: inherit; }
  .openerp .oe_form .oe_form_field {
    width: 100%;
    display: inline-block;
    padding: 2px 2px 2px 0px; }
    .openerp .oe_form .oe_form_field input {
      margin: 0px; }
  .openerp .oe_form input[type="text"], .openerp .oe_form input[type="password"], .openerp .oe_form input[type="file"], .openerp .oe_form select {
    height: 22px;
    padding-top: 2px; }
  .openerp .oe_form input[type="text"], .openerp .oe_form input[type="password"], .openerp .oe_form input[type="file"], .openerp .oe_form select, .openerp .oe_form textarea {
    -webkit-box-sizing: border-box;
    -moz-box-sizing: border-box;
    -ms-box-sizing: border-box;
    box-sizing: border-box;
    background: white;
    min-width: 60px;
    color: #1f1f1f; }
  .openerp .oe_form input[readonly], .openerp .oe_form select[readonly], .openerp .oe_form textarea[readonly], .openerp .oe_form input[disabled], .openerp .oe_form select[disabled] {
    background: #e5e5e5 !important;
    color: #666666; }
  .openerp .oe_form textarea[disabled] {
    border: none;
    padding-left: 8px;
    -moz-box-shadow: none;
    -webkit-box-shadow: none;
    box-shadow: none;
    -moz-border-radius: 0px;
    -webkit-border-radius: 0px;
    border-radius: 0px; }
  .openerp .oe_form textarea.oe_inline[disabled] {
    border-left: 8px solid #eeeeee; }
  .openerp .oe_form .oe_form_field_url button img {
    vertical-align: top; }
  .openerp .oe_form .oe_form_field_date,
  .openerp .oe_form .oe_form_field_datetime {
    white-space: nowrap; }
  .openerp .oe_form .oe_form_field_boolean {
    padding-top: 4px;
    width: auto; }
  .openerp .oe_form .oe_datepicker_container {
    display: none; }
  .openerp .oe_form .oe_datepicker_root {
    display: inline-block; }
  .openerp .oe_form .oe_form_required input:not([disabled]):not([readonly]), .openerp .oe_form .oe_form_required select:not([disabled]):not([readonly]), .openerp .oe_form .oe_form_required textarea:not([disabled]):not([readonly]) {
    background-color: #d2d2ff !important; }
  .openerp .oe_form .oe_form_invalid input, .openerp .oe_form .oe_form_invalid select, .openerp .oe_form .oe_form_invalid textarea {
    background-color: #ff6666 !important;
    border: 1px solid #dd0000 !important; }
  .openerp .oe_form .oe_input_icon {
    cursor: pointer;
    margin: 3px 0 0 -21px;
    vertical-align: top; }
  .openerp .oe_form .oe_input_icon_disabled {
    position: absolute;
    cursor: default;
    opacity: 0.5;
    filter: alpha(opacity=50);
    right: 5px;
    top: 3px; }
  .openerp .oe_form .oe_form_field_with_button.oe_no_button > .oe_button {
    display: none; }
  .openerp .oe_form .oe_form_field_with_button:not(.oe_no_button) > .oe_button {
    float: right;
    -moz-border-radius: 0;
    -webkit-border-radius: 0;
    border-radius: 0;
    border-bottom-left-radius: 0px;
    height: 22px; }
  .openerp .oe_form .oe_form_field_with_button input {
    width: 100%; }
  .openerp .oe_form .oe_form_field_with_button > div {
    position: relative;
    overflow: hidden; }
  .openerp .oe_form .oe_form_embedded_html {
    position: relative;
    width: 600px;
    margin-left: 130px;
    margin-top: 32px;
    margin-bottom: 32px;
    text-align: justify; }
  .openerp .oe_form_editable .oe_form .oe_form_field_integer input {
    width: 6em !important; }
  .openerp .oe_form_editable .oe_form .oe_form_field_float input {
    width: 7em !important; }
  .openerp .oe_form_editable .oe_form .oe_form_field_date input {
    width: 7.5em !important; }
  .openerp .oe_form_editable .oe_form .oe_form_field_datetime input {
    width: 11.5em !important; }
  .openerp .oe_hidden_input_file {
    position: relative; }
    .openerp .oe_hidden_input_file input.oe_form_binary_file {
      z-index: 0;
      line-height: 0;
      font-size: 12px;
      position: absolute;
      top: 1px;
      left: 0;
      right: 0;
      opacity: 0;
      filter: alpha(opacity=0);
      -ms-filter: "alpha(opacity=0)";
      margin: 0;
      padding: 0; }
  .openerp .oe_form .oe_form_field_image {
    padding: 0;
    position: relative;
    display: inline-block;
    width: auto;
    vertical-align: top; }
    .openerp .oe_form .oe_form_field_image .oe_form_field_image_controls {
      position: absolute;
      top: 1px;
      padding: 4px;
      width: 100%;
      display: none;
      text-align: center;
      color: #eeeeee;
      background: rgba(37, 37, 37, 0.9);
      -moz-border-radius: 3px 3px 0 0;
      -webkit-border-radius: 3px 3px 0 0;
      border-radius: 3px 3px 0 0;
      -webkit-box-sizing: border-box;
      -moz-box-sizing: border-box;
      -ms-box-sizing: border-box;
      box-sizing: border-box; }
    .openerp .oe_form .oe_form_field_image:hover .oe_form_field_image_controls {
      display: block; }
  .openerp .oe_form_field_many2one td:first-child {
    position: relative; }
  .openerp .oe_form_field_many2one span.oe_m2o_drop_down_button {
    position: absolute;
    top: 2px;
    right: 0px; }
  .openerp .oe_form_field_many2one .oe_m2o_cm_button {
    line-height: 14px;
    float: right;
    padding-left: 2px; }
  .openerp.ui-autocomplete li.oe_m2o_dropdown_option a {
    font-style: italic;
    padding-left: 2em; }
  .openerp.ui-autocomplete li:not(.oe_m2o_dropdown_option) + li.oe_m2o_dropdown_option {
    margin-top: 10px; }
  .openerp ul.oe_form_status, .openerp ul.oe_form_status_clickable {
    display: inline-block;
    margin: 0;
    padding: 0 18px 0 0; }
    .openerp ul.oe_form_status li, .openerp ul.oe_form_status_clickable li {
      display: inline-block;
      list-style-type: none;
      margin: 0 -18px 0 0;
      padding: 0;
      background-color: #fcfcfc;
      background-image: -webkit-gradient(linear, left top, left bottom, from(#fcfcfc), to(#dedede));
      background-image: -webkit-linear-gradient(top, #fcfcfc, #dedede);
      background-image: -moz-linear-gradient(top, #fcfcfc, #dedede);
      background-image: -ms-linear-gradient(top, #fcfcfc, #dedede);
      background-image: -o-linear-gradient(top, #fcfcfc, #dedede);
      background-image: linear-gradient(to bottom, #fcfcfc, #dedede); }
      .openerp ul.oe_form_status li:first-child .label, .openerp ul.oe_form_status_clickable li:first-child .label {
        border-left: 1px solid #cacaca;
        padding-left: 14px; }
      .openerp ul.oe_form_status li:last-child, .openerp ul.oe_form_status_clickable li:last-child {
        border-right: 1px solid #cacaca; }
        .openerp ul.oe_form_status li:last-child .label, .openerp ul.oe_form_status_clickable li:last-child .label {
          padding-right: 14px; }
        .openerp ul.oe_form_status li:last-child .arrow, .openerp ul.oe_form_status_clickable li:last-child .arrow {
          display: none; }
      .openerp ul.oe_form_status li .label, .openerp ul.oe_form_status_clickable li .label {
        color: #4c4c4c;
        text-shadow: 0 1px 1px #fcfcfc, 0 -1px 1px #dedede;
        padding: 7px;
        display: inline-block;
        padding-left: 24px;
        margin: 0;
        position: relative; }
      .openerp ul.oe_form_status li .arrow, .openerp ul.oe_form_status_clickable li .arrow {
        width: 17px;
        display: inline-block;
        vertical-align: top;
        overflow: hidden;
        margin-left: -5px; }
        .openerp ul.oe_form_status li .arrow span, .openerp ul.oe_form_status_clickable li .arrow span {
          position: relative;
          width: 24px;
          height: 24px;
          display: inline-block;
          margin-left: -12px;
          margin-top: 3px;
          box-shadow: -1px 1px 2px rgba(255, 255, 255, 0.2), inset -1px 1px 1px rgba(0, 0, 0, 0.2);
          background-color: #dedede;
          background: -moz-linear-gradient(135deg, #dedede, #fcfcfc);
          background: -o-linear-gradient(135deg, #fcfcfc, #dedede);
          background: -webkit-gradient(linear, left top, right bottom, from(#fcfcfc), to(#dedede));
          -moz-border-radius: 3px;
          -webkit-border-radius: 3px;
          border-radius: 3px;
          -webkit-transform: rotate(45deg);
          -moz-transform: rotate(45deg);
          -ms-transform: rotate(45deg);
          -o-transform: rotate(45deg);
          transform: rotate(45deg); }
    .openerp ul.oe_form_status li.oe_active, .openerp ul.oe_form_status_clickable li.oe_active {
      background-color: #729fcf;
      background-image: -webkit-gradient(linear, left top, left bottom, from(#729fcf), to(#3465a4));
      background-image: -webkit-linear-gradient(top, #729fcf, #3465a4);
      background-image: -moz-linear-gradient(top, #729fcf, #3465a4);
      background-image: -ms-linear-gradient(top, #729fcf, #3465a4);
      background-image: -o-linear-gradient(top, #729fcf, #3465a4);
      background-image: linear-gradient(to bottom, #729fcf, #3465a4); }
      .openerp ul.oe_form_status li.oe_active .arrow span, .openerp ul.oe_form_status_clickable li.oe_active .arrow span {
        background-color: #3465a4;
        background: -moz-linear-gradient(135deg, #3465a4, #729fcf);
        background: -o-linear-gradient(135deg, #729fcf, #3465a4);
        background: -webkit-gradient(linear, left top, right bottom, from(#729fcf), to(#3465a4)); }
      .openerp ul.oe_form_status li.oe_active .label, .openerp ul.oe_form_status_clickable li.oe_active .label {
        color: white;
        text-shadow: 0 1px 1px #729fcf, 0 -1px 1px #3465a4; }
  .openerp ul.oe_form_status_clickable li {
    cursor: pointer; }
    .openerp ul.oe_form_status_clickable li:hover {
      background-color: #e8e8e8;
      background-image: -webkit-gradient(linear, left top, left bottom, from(#e8e8e8), to(#cacaca));
      background-image: -webkit-linear-gradient(top, #e8e8e8, #cacaca);
      background-image: -moz-linear-gradient(top, #e8e8e8, #cacaca);
      background-image: -ms-linear-gradient(top, #e8e8e8, #cacaca);
      background-image: -o-linear-gradient(top, #e8e8e8, #cacaca);
      background-image: linear-gradient(to bottom, #e8e8e8, #cacaca); }
      .openerp ul.oe_form_status_clickable li:hover .label {
        text-shadow: 0 -1px 1px #fcfcfc, 0 1px 1px #dedede; }
      .openerp ul.oe_form_status_clickable li:hover .arrow span {
        background-color: #e8e8e8;
        background-image: -webkit-gradient(linear, left top, left bottom, from(#e8e8e8), to(#cacaca));
        background-image: -webkit-linear-gradient(top, #e8e8e8, #cacaca);
        background-image: -moz-linear-gradient(top, #e8e8e8, #cacaca);
        background-image: -ms-linear-gradient(top, #e8e8e8, #cacaca);
        background-image: -o-linear-gradient(top, #e8e8e8, #cacaca);
        background-image: linear-gradient(to bottom, #e8e8e8, #cacaca); }
    .openerp ul.oe_form_status_clickable li .label {
      color: #7c7bad; }
  .openerp ul.oe_form_status_clickable li.oe_active:hover {
    background-color: #4c85c2;
    background-image: -webkit-gradient(linear, left top, left bottom, from(#4c85c2), to(#284d7d));
    background-image: -webkit-linear-gradient(top, #4c85c2, #284d7d);
    background-image: -moz-linear-gradient(top, #4c85c2, #284d7d);
    background-image: -ms-linear-gradient(top, #4c85c2, #284d7d);
    background-image: -o-linear-gradient(top, #4c85c2, #284d7d);
    background-image: linear-gradient(to bottom, #4c85c2, #284d7d); }
    .openerp ul.oe_form_status_clickable li.oe_active:hover .label {
      text-shadow: 0 -1px 1px #729fcf, 0 1px 1px #3465a4; }
    .openerp ul.oe_form_status_clickable li.oe_active:hover .arrow span {
      background-color: #284d7d;
      background: -moz-linear-gradient(135deg, #284d7d, #4c85c2);
      background: -o-linear-gradient(135deg, #4c85c2, #284d7d);
      background: -webkit-gradient(linear, left top, right bottom, from(#4c85c2), to(#284d7d)); }
  .openerp .oe_form .oe_form_field_one2many > .oe_view_manager .oe_list_pager_single_page {
    display: none; }
  .openerp .oe_form_field_one2many > .oe_view_manager .oe_list_pager_single_page, .openerp .oe_form_field_many2many > .oe_view_manager .oe_list_pager_single_page {
    display: none !important; }
  .openerp .oe_form_field_one2many .oe_form_field_one2many_list_row_add, .openerp .oe_form_field_many2many .oe_form_field_one2many_list_row_add {
    font-weight: bold; }
  .openerp .oe_form_field_one2many .oe_list_content > thead, .openerp .oe_form_field_many2many .oe_list_content > thead {
    border-bottom: 1px; }
  .openerp .oe_form_field_one2many .oe_list_content > tbody tr:nth-child(odd), .openerp .oe_form_field_many2many .oe_list_content > tbody tr:nth-child(odd) {
    background: transparent; }
  .openerp .oe_form_field_one2many .oe_list .oe_list_edit_row_save, .openerp .oe_form_field_many2many .oe_list .oe_list_edit_row_save {
    background: url(/web/static/src/img/iconset-b-remove.png) 50% 50% no-repeat; }
    .openerp .oe_form_field_one2many .oe_list .oe_list_edit_row_save:before, .openerp .oe_form_field_many2many .oe_list .oe_list_edit_row_save:before {
      visibility: hidden; }
  .openerp .oe_form_field_one2many > .oe_view_manager .oe_header_row_top, .openerp .oe_form_field_many2many > .oe_view_manager .oe_header_row_top {
    display: none; }
  .openerp .oe_form_field_one2many > .oe_view_manager .oe_view_manager_header2 td, .openerp .oe_form_field_many2many > .oe_view_manager .oe_view_manager_header2 td {
    padding: 0px 8px;
    line-height: 16px; }
    .openerp .oe_form_field_one2many > .oe_view_manager .oe_view_manager_header2 td .oe_i, .openerp .oe_form_field_many2many > .oe_view_manager .oe_view_manager_header2 td .oe_i {
      font-size: 13px; }
    .openerp .oe_form_field_one2many > .oe_view_manager .oe_view_manager_header2 td .oe_pager_group, .openerp .oe_form_field_many2many > .oe_view_manager .oe_view_manager_header2 td .oe_pager_group {
      height: auto;
      line-height: 16px; }
      .openerp .oe_form_field_one2many > .oe_view_manager .oe_view_manager_header2 td .oe_pager_group li, .openerp .oe_form_field_many2many > .oe_view_manager .oe_view_manager_header2 td .oe_pager_group li {
        height: auto;
        line-height: 16px; }
  .openerp .oe_form_field_one2many .oe_list_buttons.oe_editing .oe_list_save, .openerp .oe_form_field_many2many .oe_list_buttons.oe_editing .oe_list_save {
    visibility: hidden; }
  .openerp .oe_form_editable .oe_list_editable .oe_list_content td.oe_required {
    background-color: #d2d2ff; }
  .openerp .oe_form_editable .oe_list_editable .oe_list_content td.oe_readonly {
    background-color: #eeeeee; }
  .openerp .oe_list_editable .oe_list_content td.oe_list_field_cell {
    padding: 4px 6px 3px 6px; }
  .openerp .oe_list.oe_list_editable td.oe_list_record_delete {
    position: absolute; }
  .openerp .oe_list.oe_list_editable.oe_editing .oe_edition .oe_list_field_cell:not(.oe_readonly) {
    color: transparent; }
    .openerp .oe_list.oe_list_editable.oe_editing .oe_edition .oe_list_field_cell:not(.oe_readonly) * {
      visibility: hidden; }
  .openerp .oe_list.oe_list_editable.oe_editing .oe_m2o_drop_down_button {
    top: 5px; }
  .openerp .oe_list.oe_list_editable.oe_editing .oe_m2o_cm_button {
    display: none; }
  .openerp .oe_list.oe_list_editable.oe_editing .oe_form_field input, .openerp .oe_list.oe_list_editable.oe_editing .oe_form_field textarea {
    height: 27px; }
  .openerp .oe_list.oe_list_editable.oe_editing .oe_form_field input, .openerp .oe_list.oe_list_editable.oe_editing .oe_form_field textarea {
    -moz-border-radius: 0;
    -webkit-border-radius: 0;
    border-radius: 0;
    border: 1px solid #aaaaff;
    margin: 0; }
  .openerp .oe_list.oe_list_editable.oe_editing .oe_form_field.oe_form_field_float input, .openerp .oe_list.oe_list_editable.oe_editing .oe_form_field.oe_form_view_integer input {
    text-align: right;
    width: 100% !important; }
  .openerp .oe_list.oe_list_editable.oe_editing .oe_form_field.oe_form_field_datetime > span, .openerp .oe_list.oe_list_editable.oe_editing .oe_form_field.oe_form_field_date > span {
    width: 100% !important; }
  .openerp .oe_list.oe_list_editable.oe_editing .oe_form_field.oe_form_field_datetime input.oe_datepicker_master, .openerp .oe_list.oe_list_editable.oe_editing .oe_form_field.oe_form_field_date input.oe_datepicker_master {
    width: 100% !important; }
  .openerp .oe_list.oe_list_editable.oe_editing .oe_form_field .oe_form_field_float, .openerp .oe_list.oe_list_editable.oe_editing .oe_form_field .oe_form_view_integer, .openerp .oe_list.oe_list_editable.oe_editing .oe_form_field.oe_form_field_datetime, .openerp .oe_list.oe_list_editable.oe_editing .oe_form_field.oe_form_field_date {
    min-width: 0 !important;
    max-width: none !important; }
  .openerp .oe_list_group_name {
    white-space: nowrap; }
  .openerp .oe_form .oe_form_field_many2many > .oe_list .oe_list_pager_single_page {
    display: none; }
  .openerp .oe_list_buttons .oe_alternative {
    visibility: hidden; }
  .openerp .oe_list_buttons .oe_list_save, .openerp .oe_list_buttons .oe_list_discard {
    display: none; }
  .openerp .oe_list_buttons.oe_editing .oe_list_add {
    display: none; }
  .openerp .oe_list_buttons.oe_editing .oe_list_save {
    display: inline-block; }
  .openerp .oe_list_buttons.oe_editing .oe_list_discard {
    display: inline; }
  .openerp .oe_list_buttons.oe_editing .oe_alternative {
    visibility: visible; }
  .openerp .oe_list .oe_form .oe_form_nosheet {
    margin: 0;
    padding: 0;
    border: none; }
  .openerp .oe_list .oe_form .oe_form_field {
    width: auto;
    position: absolute;
    margin: 0 !important;
    padding: 0; }
  .openerp .oe_list .oe_list_content .oe_group_header {
    background-color: #fcfcfc;
    background-image: -webkit-gradient(linear, left top, left bottom, from(#fcfcfc), to(#dedede));
    background-image: -webkit-linear-gradient(top, #fcfcfc, #dedede);
    background-image: -moz-linear-gradient(top, #fcfcfc, #dedede);
    background-image: -ms-linear-gradient(top, #fcfcfc, #dedede);
    background-image: -o-linear-gradient(top, #fcfcfc, #dedede);
    background-image: linear-gradient(to bottom, #fcfcfc, #dedede); }
  .openerp .oe_list_content {
    width: 100%; }
    .openerp .oe_list_content td:first-child:after, .openerp .oe_list_content th:first-child:after {
      border-width: 0; }
    .openerp .oe_list_content td.oe_number {
      text-align: right !important;
      max-width: 100px; }
    .openerp .oe_list_content > thead {
      border-bottom: 2px solid #cacaca;
      background: #eeeeee;
      vertical-align: top; }
    .openerp .oe_list_content td, .openerp .oe_list_content th {
      padding: 3px 6px;
      line-height: 18px; }
    .openerp .oe_list_content th.oe_sortable, .openerp .oe_list_content th.oe_sortable div {
      cursor: pointer; }
    .openerp .oe_list_content th.oe_sortable div {
      position: relative; }
    .openerp .oe_list_content th.oe_sortable div:after {
      position: absolute;
      right: 6px;
      content: "";
      margin-top: 7px;
      border-width: 0 4px 4px;
      border-style: solid;
      border-color: black transparent;
      visibility: hidden; }
    .openerp .oe_list_content th.sortup div:after {
      visibility: visible;
      filter: alpha(opacity=60);
      opacity: 0.6; }
    .openerp .oe_list_content th.sortdown div:after {
      border-bottom: none;
      border-left: 4px solid transparent;
      border-right: 4px solid transparent;
      border-top: 4px solid black;
      visibility: visible;
      -moz-box-shadow: none;
      -webkit-box-shadow: none;
      box-shadow: none;
      filter: alpha(opacity=60);
      opacity: 0.6; }
    .openerp .oe_list_content > tbody {
      cursor: pointer; }
      .openerp .oe_list_content > tbody > tr {
        height: 27px;
        border-top: 1px solid #dddddd; }
        .openerp .oe_list_content > tbody > tr > td.oe_list_field_cell {
          padding: 3px 6px;
          white-space: pre-line; }
        .openerp .oe_list_content > tbody > tr > td > button, .openerp .oe_list_content > tbody > tr > th > button {
          border: none;
          background: transparent;
          padding: 0;
          -moz-box-shadow: none;
          -webkit-box-shadow: none;
          box-shadow: none; }
        .openerp .oe_list_content > tbody > tr > td.oe_list_checkbox:first-child, .openerp .oe_list_content > tbody > tr th.oe_list_checkbox:first-child {
          width: 17px; }
          .openerp .oe_list_content > tbody > tr > td.oe_list_checkbox:first-child:after, .openerp .oe_list_content > tbody > tr th.oe_list_checkbox:first-child:after {
            border-width: 0; }
      .openerp .oe_list_content > tbody > tr:nth-child(odd) {
        background-color: #f0f0fa;
        background-color: #f0f0fa;
        background-image: -webkit-gradient(linear, left top, left bottom, from(#f0f0fa), to(#eeeef6));
        background-image: -webkit-linear-gradient(top, #f0f0fa, #eeeef6);
        background-image: -moz-linear-gradient(top, #f0f0fa, #eeeef6);
        background-image: -ms-linear-gradient(top, #f0f0fa, #eeeef6);
        background-image: -o-linear-gradient(top, #f0f0fa, #eeeef6);
        background-image: linear-gradient(to bottom, #f0f0fa, #eeeef6); }
    .openerp .oe_list_content > tfoot {
      border-top: 2px solid #cacaca;
      border-bottom: 1px solid #cacaca;
      background: #eeeeee;
      font-weight: bold; }
    .openerp .oe_list_content .numeric {
      text-align: right;
      width: 82px; }
      .openerp .oe_list_content .numeric input {
        text-align: right; }
    .openerp .oe_list_content th.oe_list_header_handle {
      font-size: 1px;
      overflow: hidden;
      text-indent: -9001px; }
    .openerp .oe_list_content td.oe_list_field_handle {
      width: 1em;
      padding: 0 !important;
      cursor: ns-resize; }
      .openerp .oe_list_content td.oe_list_field_handle .oe_list_handle {
        font-size: 1px;
        letter-spacing: -1px;
        color: transparent;
        font-weight: normal;
        margin-right: 7px; }
        .openerp .oe_list_content td.oe_list_field_handle .oe_list_handle:before {
          font: 18px "entypoRegular";
          content: "}";
          color: #e0e0e0; }
  .openerp .oe_list_cannot_create .oe_view_nocontent_create {
    display: none; }
  .openerp .oe_list_cannot_edit .oe_list_header_handle, .openerp .oe_list_cannot_edit .oe_list_field_handle {
    display: none !important;
    padding: 0 !important; }
  .openerp .oe_list_cannot_delete .oe_list_record_delete {
    display: none !important; }
  .openerp .tree_header {
    background-color: #f0f0f0;
    border-bottom: 1px solid #cacaca;
    color: #4c4c4c;
    padding: 5px;
    height: 25px; }
    .openerp .tree_header button {
      float: right;
      height: 27px;
      margin-right: 5px; }
  .openerp .oe-treeview-table {
    width: 100%;
    background-color: white;
    border-spacing: 0;
    color: #4c4c4c; }
    .openerp .oe-treeview-table th {
      padding: 10px;
      font-weight: bold;
      background-color: #f0f0f0;
      border-bottom: 2px solid #cacaca; }
    .openerp .oe-treeview-table td {
      cursor: pointer;
      vertical-align: middle;
      text-align: left;
      vertical-align: middle;
      height: 20px;
      padding-left: 4px;
      padding-right: 4px;
      border-right: 1px solid #e7e7e7; }
    .openerp .oe-treeview-table td.oe_number {
      text-align: right !important; }
    .openerp .oe-treeview-table tr {
      border-bottom: 1px solid #d6d6d6; }
      .openerp .oe-treeview-table tr:hover {
        background-color: #e7e7e7; }
    .openerp .oe-treeview-table span {
      font-size: 90%;
      font-weight: normal;
      white-space: nowrap;
      display: block; }
    .openerp .oe-treeview-table .treeview-tr.oe-treeview-first {
      background: transparent url(/web/static/src/img/expand.gif) 0 50% no-repeat; }
    .openerp .oe-treeview-table .oe_open .treeview-tr.oe-treeview-first {
      background-image: url(/web/static/src/img/collapse.gif); }
    .openerp .oe-treeview-table .treeview-tr.oe-treeview-first span, .openerp .oe-treeview-table .treeview-td.oe-treeview-first span {
      margin-left: 16px; }
  .openerp .oe_layout_debugging .oe_form_group {
    outline: 2px dashed green; }
  .openerp .oe_layout_debugging .oe_form_group_cell {
    outline: 1px solid blue; }
  .openerp .oe_layout_debugging .oe_form_group:hover, .openerp .oe_layout_debugging .oe_form_group_cell:hover {
    outline-color: red; }
  .openerp .oe_layout_debugging .oe_form_group_row_incomplete > td:last-child:after {
    content: "[Incomplete Row]";
    background: red;
    padding: 2px;
    font-weight: bold;
    color: white;
    float: right; }
  .openerp .oe_layout_debugging .oe_form_group_row_incomplete.oe_form_group_row_newline > td:last-child:after {
    content: "[newline]"; }
  .openerp .oe_debug_view {
    float: left; }
  .openerp .oe_debug_view_log {
    font-size: 95%; }
  .openerp .oe_debug_view_log label {
    display: block;
    width: 49%;
    text-align: right;
    float: left;
    font-weight: bold;
    color: #000099; }
  .openerp .oe_debug_view_log span {
    display: block;
    width: 49%;
    float: right;
    color: #333333; }

.kitten-mode-activated {
  background-image: url(http://placekitten.com/g/1365/769);
  background-size: cover;
  background-attachment: fixed; }
  .kitten-mode-activated > * {
    opacity: 0.7; }

div.ui-widget-overlay {
  background: black;
  filter: alpha(opacity=30);
  opacity: 0.3; }

.ui-widget {
  font-family: "Lucida Grande", Helvetica, Verdana, Arial, sans-serif;
  color: #4c4c4c;
  font-size: 13px; }

.ui-menu {
  padding: 2px 0;
  -moz-box-shadow: 0 1px 4px rgba(0, 0, 0, 0.3);
  -webkit-box-shadow: 0 1px 4px rgba(0, 0, 0, 0.3);
  box-shadow: 0 1px 4px rgba(0, 0, 0, 0.3);
  margin-top: 4px;
  border: 1px solid #afafb6; }
  .ui-menu .ui-menu-item {
    width: 100%;
    padding: 0; }
    .ui-menu .ui-menu-item a {
      padding: 1px 16px; }
    .ui-menu .ui-menu-item a.ui-corner-all {
      -moz-border-radius: 0;
      -webkit-border-radius: 0;
      border-radius: 0; }
    .ui-menu .ui-menu-item a.ui-state-active {
      background: #f0f0fa; }
  .ui-menu .ui-menu-item a.ui-state-hover, .ui-menu .ui-menu-item a.ui-state-active {
    background: #7c7bad; }

.ui-corner-all {
  -moz-border-radius: 3px;
  -webkit-border-radius: 3px;
<<<<<<< HEAD
  border-radius: 3px;
}

.resolution table {
  width: 100%;
  line-height: 20px;
}
.resolution table td {
  valign: middle;
}
=======
  border-radius: 3px; }
>>>>>>> c55438e6
<|MERGE_RESOLUTION|>--- conflicted
+++ resolved
@@ -2386,20 +2386,13 @@
   .ui-menu .ui-menu-item a.ui-state-hover, .ui-menu .ui-menu-item a.ui-state-active {
     background: #7c7bad; }
 
-.ui-corner-all {
-  -moz-border-radius: 3px;
-  -webkit-border-radius: 3px;
-<<<<<<< HEAD
-  border-radius: 3px;
-}
+  .ui-corner-all {
+    -moz-border-radius: 3px;
+    -webkit-border-radius: 3px;
+    border-radius: 3px; }
 
-.resolution table {
-  width: 100%;
-  line-height: 20px;
-}
-.resolution table td {
-  valign: middle;
-}
-=======
-  border-radius: 3px; }
->>>>>>> c55438e6
+  .resolution table {
+    width: 100%;
+    line-height: 20px; }
+  .resolution table td {
+    valign: middle; }