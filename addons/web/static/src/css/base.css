--- conflicted
+++ resolved
@@ -18,7 +18,6 @@
   font-weight: normal;
   font-style: normal;
 }
-<<<<<<< HEAD
 
 #oe_main_menu_navbar {
   min-height: 34px;
@@ -72,8 +71,6 @@
   overflow: hidden;
 }
 
-=======
->>>>>>> 0739bc4e
 .openerp {
   padding: 0;
   margin: 0;
