odoo.define('web.Dialog', function (require) {
"use strict";

var core = require('web.core');
var dom = require('web.dom');
var Widget = require('web.Widget');

var QWeb = core.qweb;
var _t = core._t;

/**
    A useful class to handle dialogs.

    Attributes:
    - $footer: A jQuery element targeting a dom part where buttons can be added. It always exists
    during the lifecycle of the dialog.
*/
var Dialog = Widget.extend({
    xmlDependencies: ['/web/static/src/xml/dialog.xml'],

    /**
     * @constructor
     * @param {Widget} parent
     * @param {Object} [options]
     * @param {string} [options.title=Odoo]
     * @param {string} [options.subtitle]
     * @param {string} [options.size=large] - 'large', 'medium' or 'small'
     * @param {string} [options.dialogClass] - class to add to the modal-body
     * @param {jQuery} [options.$content]
     *        Element which will be the $el, replace the .modal-body and get the
     *        modal-body class
     * @param {Object[]} [options.buttons]
     *        List of button descriptions. Note: if no buttons, a "ok" primary
     *        button is added to allow closing the dialog
     * @param {string} [options.buttons[].text]
     * @param {string} [options.buttons[].classes]
     *        Default to 'btn-primary' if only one button, 'btn-default'
     *        otherwise
     * @param {boolean} [options.buttons[].close=false]
     * @param {function} [options.buttons[].click]
     * @param {boolean} [options.buttons[].disabled]
     * @param {boolean} [options.technical=true]
     *        If set to false, the modal will have the standard frontend style
     *        (use this for non-editor frontend features)
     */
    init: function (parent, options) {
        this._super(parent);
        this._opened = $.Deferred();

        options = _.defaults(options || {}, {
            title: _t('Odoo'), subtitle: '',
            size: 'large',
            dialogClass: '',
            $content: false,
            buttons: [{text: _t("Ok"), close: true}],
            technical: true,
        });

        this.$content = options.$content;
        this.title = options.title;
        this.subtitle = options.subtitle;
        this.dialogClass = options.dialogClass;
        this.size = options.size;
        this.buttons = options.buttons;
        this.technical = options.technical;
    },
    /**
     * Wait for XML dependencies and instantiate the modal structure (except
     * modal-body).
     *
     * @override
     */
    willStart: function () {
        var self = this;
        return this._super.apply(this, arguments).then(function () {
            // Render modal once xml dependencies are loaded
            self.$modal = $(QWeb.render('Dialog', {
                title: self.title,
                subtitle: self.subtitle,
                technical: self.technical,
            }));
            switch (self.size) {
                case 'large':
                    self.$modal.find('.modal-dialog').addClass('modal-lg');
                    break;
                case 'small':
                    self.$modal.find('.modal-dialog').addClass('modal-sm');
                    break;
            }
            self.$footer = self.$modal.find(".modal-footer");
            self.set_buttons(self.buttons);
            self.$modal.on('hidden.bs.modal', _.bind(self.destroy, self));
        });
    },
    /**
     * @override
     */
    renderElement: function () {
        this._super();
        if (this.$content) {
            this.setElement(this.$content);
        }
        this.$el.addClass('modal-body ' + this.dialogClass);
    },
    /**
     * @param {Object[]} buttons - @see init
     */
    set_buttons: function (buttons) {
        var self = this;
        this.$footer.empty();
        _.each(buttons, function (buttonData) {
            var $button = dom.renderButton({
                attrs: {
                    class: buttonData.classes || (buttons.length > 1 ? 'btn-default' : 'btn-primary'),
                    disabled: buttonData.disabled,
                },
                icon: buttonData.icon,
                text: buttonData.text,
            });
            $button.on('click', function (e) {
                var def;
                if (buttonData.click) {
                    def = buttonData.click.call(self, e);
                }
                if (buttonData.close) {
                    $.when(def).always(self.close.bind(self));
                }
            });
            self.$footer.append($button);
        });
    },

    set_title: function (title, subtitle) {
        this.title = title || "";
        if (subtitle !== undefined) {
            this.subtitle = subtitle || "";
        }

        var $title = this.$modal.find('.modal-title').first();
        var $subtitle = $title.find('.o_subtitle').detach();
        $title.html(this.title);
        $subtitle.html(this.subtitle).appendTo($title);

        return this;
    },

    opened: function (handler) {
        return (handler)? this._opened.then(handler) : this._opened;
    },

    open: function () {
        $('.tooltip').remove(); // remove open tooltip if any to prevent them staying when modal is opened

        var self = this;
        this.appendTo($('<div/>')).then(function () {
            self.$modal.find(".modal-body").replaceWith(self.$el);
            self.$modal.modal('show');
            self._opened.resolve();
        });

        return self;
    },

    close: function () {
        this.destroy();
    },

    destroy: function (reason) {
        // Need to trigger before real destroy but if 'closed' handler destroys
        // the widget again, we want to avoid infinite recursion
        if (!this.__closed) {
            this.__closed = true;
            this.trigger("closed", reason);
        }

        if (this.isDestroyed()) {
            return;
        }
        this._super();

        $('.tooltip').remove(); //remove open tooltip if any to prevent them staying when modal has disappeared
        if (this.$modal) {
            this.$modal.modal('hide');
            this.$modal.remove();
        }

<<<<<<< HEAD
        setTimeout(function () { // Keep class modal-open (deleted by bootstrap hide fnct) on body to allow scrolling inside the modal
            var modals = $('body > .modal').filter(':visible');
            if (modals.length) {
                modals.last().focus();
                $('body').addClass('modal-open');
            }
        }, 0);
=======
        var modals = $('body > .modal').filter(':visible');
        if (modals.length) {
            modals.last().focus();
            // Keep class modal-open (deleted by bootstrap hide fnct) on body to allow scrolling inside the modal
            $('body').addClass('modal-open');
        }
>>>>>>> b8dd34fc
    }
});

// static method to open simple alert dialog
Dialog.alert = function (owner, message, options) {
    var buttons = [{
        text: _t("Ok"),
        close: true,
        click: options && options.confirm_callback,
    }];
    return new Dialog(owner, _.extend({
        size: 'medium',
        buttons: buttons,
        $content: $('<div>', {
            text: message,
        }),
        title: _t("Alert"),
    }, options)).open();
};

// static method to open simple confirm dialog
Dialog.confirm = function (owner, message, options) {
    var buttons = [
        {
            text: _t("Ok"),
            classes: 'btn-primary',
            close: true,
            click: options && options.confirm_callback,
        },
        {
            text: _t("Cancel"),
            close: true,
            click: options && options.cancel_callback
        }
    ];
    return new Dialog(owner, _.extend({
        size: 'medium',
        buttons: buttons,
        $content: $('<div>', {
            text: message,
        }),
        title: _t("Confirmation"),
    }, options)).open();
};

/**
 * Static method to open double confirmation dialog.
 *
 * @param {Widget} owner
 * @param {string} message
 * @param {Object} [options] @see Dialog.init @see Dialog.confirm
 * @param {string} [options.securityLevel="warning"] - bootstrap color
 * @param {string} [options.securityMessage="I am sure about this"]
 * @returns {Dialog} (open() is automatically called)
 */
Dialog.safeConfirm = function (owner, message, options) {
    var $checkbox = dom.renderCheckbox({
        text: options && options.securityMessage || _t("I am sure about this"),
    }).addClass('mb0');
    var $securityCheck = $('<div/>', {
        class: 'alert alert-' + (options && options.securityLevel || 'warning') + ' mt8 mb0',
    }).prepend($checkbox);
    var $content;
    if (options && options.$content) {
        $content = options.$content;
        delete options.$content;
    } else {
        $content = $('<div>', {
            text: message,
        });
    }
    $content = $('<div/>').append($content, $securityCheck);

    var buttons = [
        {
            text: _t("Ok"),
            classes: 'btn-primary o_safe_confirm_button',
            close: true,
            click: options && options.confirm_callback,
            disabled: true,
        },
        {
            text: _t("Cancel"),
            close: true,
            click: options && options.cancel_callback
        }
    ];
    var dialog = new Dialog(owner, _.extend({
        size: 'medium',
        buttons: buttons,
        $content: $content,
        title: _t("Confirmation"),
    }, options));
    dialog.opened(function () {
        var $button = dialog.$footer.find('.o_safe_confirm_button');
        $securityCheck.on('click', 'input[type="checkbox"]', function (ev) {
            $button.prop('disabled', !$(ev.currentTarget).prop('checked'));
        });
    });
    return dialog.open();
};

return Dialog;

});<|MERGE_RESOLUTION|>--- conflicted
+++ resolved
@@ -184,22 +184,12 @@
             this.$modal.remove();
         }
 
-<<<<<<< HEAD
-        setTimeout(function () { // Keep class modal-open (deleted by bootstrap hide fnct) on body to allow scrolling inside the modal
-            var modals = $('body > .modal').filter(':visible');
-            if (modals.length) {
-                modals.last().focus();
-                $('body').addClass('modal-open');
-            }
-        }, 0);
-=======
         var modals = $('body > .modal').filter(':visible');
         if (modals.length) {
             modals.last().focus();
             // Keep class modal-open (deleted by bootstrap hide fnct) on body to allow scrolling inside the modal
             $('body').addClass('modal-open');
         }
->>>>>>> b8dd34fc
     }
 });
 
