odoo.define('web.PivotView', function (require) {
"use strict";

/**
 * The Pivot View is a view that represents data in a 'pivot grid' form. It
 * aggregates data on 2 dimensions and displays the result, allows the user to
 * 'zoom in' data.
 */

var AbstractView = require('web.AbstractView');
var core = require('web.core');
var PivotModel = require('web.PivotModel');
var PivotController = require('web.PivotController');
var PivotRenderer = require('web.PivotRenderer');

var _t = core._t;
var _lt = core._lt;

var GROUPABLE_TYPES =
    ['many2one', 'char', 'boolean', 'selection', 'date', 'datetime'];

var PivotView = AbstractView.extend({
    display_name: _lt('Pivot'),
    icon: 'fa-table',
    config: {
        Model: PivotModel,
        Controller: PivotController,
        Renderer: PivotRenderer,
    },
    viewType: 'pivot',
    /**
     * @override
     * @param {Object} params
     */
    init: function (viewInfo, params) {
        this._super.apply(this, arguments);

        var self = this;

        var activeMeasures = [];
        var colGroupBys = [];
        var rowGroupBys = [];

        var measures = {};
        var groupableFields = {};
        var widgets = {};

        this.fields.__count = {string: _t("Count"), type: "integer"};
        _.each(this.fields, function (field, name) {
            if ((name !== 'id') && (field.store === true)) {
                if (_.contains(['integer', 'float', 'monetary'], field.type) ||
                    _.contains(params.additionalMeasures, name)) {
                        measures[name] = field;
                }
                if (_.contains(GROUPABLE_TYPES, field.type)) {
                    groupableFields[name] = field;
                }
            }
        });
        measures.__count = {string: _t("Count"), type: "integer"};

        this.arch.children.forEach(function (field) {
            var name = field.attrs.name;
            if (field.attrs.interval) {
                name += ':' + field.attrs.interval;
            }

            if (field.attrs.widget) {
                widgets[name] = field.attrs.widget;
            }

            // add active measures to the measure list.  This is very rarely
            // necessary, but it can be useful if one is working with a
            // functional field non stored, but in a model with an overrided
            // read_group method.  In this case, the pivot view could work, and
            // the measure should be allowed.  However, be careful if you define
            // a measure in your pivot view: non stored functional fields will
            // probably not work (their aggregate will always be 0).
            if (field.type === 'measure' && !(field.name in measures)) {
                measures[field.name] = field;
            }
            if (field.attrs.type === 'measure' || 'operator' in field.attrs) {
                activeMeasures.push(name);
                measures[name] = self.fields[name];
            }
            if (field.attrs.type === 'col') {
                colGroupBys.push(name);
            }
            if (field.attrs.type === 'row') {
                rowGroupBys.push(name);
            }
        });
        if ((!activeMeasures.length) || this.arch.attrs.display_quantity) {
            activeMeasures.push('__count');
        }

        this.loadParams.measures = activeMeasures;
        this.loadParams.colGroupBys = colGroupBys;
        this.loadParams.rowGroupBys = rowGroupBys;
        this.loadParams.fields = this.fields;

<<<<<<< HEAD
        this.controllerParams.title = params.title || this.arch.attrs.string || _t("Untitled");
        this.controllerParams.enableLinking = !this.arch.attrs.disable_linking;
=======
        this.rendererParams.widgets = widgets;

        this.controllerParams.title = params.title || arch.attrs.string || _t("Untitled");
        this.controllerParams.enableLinking = !arch.attrs.disable_linking;
>>>>>>> 213759b0
        this.controllerParams.measures = measures;
        this.controllerParams.groupableFields = groupableFields;
        // retrieve form and list view ids from the action to open those views
        // when a data cell of the pivot view is clicked
        this.controllerParams.views = [
            _findView(params.action && params.action.views, 'list'),
            _findView(params.action && params.action.views, 'form'),
        ];
        function _findView(views, viewType) {
            var view = _.find(views, function (view) {
                return view.type === viewType;
            });
            return [view ? view.viewID : false, viewType];
        }
    },
});

return PivotView;

});

<|MERGE_RESOLUTION|>--- conflicted
+++ resolved
@@ -99,15 +99,10 @@
         this.loadParams.rowGroupBys = rowGroupBys;
         this.loadParams.fields = this.fields;
 
-<<<<<<< HEAD
+        this.rendererParams.widgets = widgets;
+
         this.controllerParams.title = params.title || this.arch.attrs.string || _t("Untitled");
         this.controllerParams.enableLinking = !this.arch.attrs.disable_linking;
-=======
-        this.rendererParams.widgets = widgets;
-
-        this.controllerParams.title = params.title || arch.attrs.string || _t("Untitled");
-        this.controllerParams.enableLinking = !arch.attrs.disable_linking;
->>>>>>> 213759b0
         this.controllerParams.measures = measures;
         this.controllerParams.groupableFields = groupableFields;
         // retrieve form and list view ids from the action to open those views
