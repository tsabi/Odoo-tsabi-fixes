--- conflicted
+++ resolved
@@ -245,12 +245,7 @@
     },
     /**
      * @override
-<<<<<<< HEAD
-     * @param {any} _handle ignored
-     * @param {Object} params
-=======
      * @param {Object} [params.context]
->>>>>>> d82c0d13
      * @param {Array} [params.domain]
      * @returns {Deferred}
      */
