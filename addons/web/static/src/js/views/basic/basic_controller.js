--- conflicted
+++ resolved
@@ -37,14 +37,11 @@
         this.hasButtons = params.hasButtons;
         FieldManagerMixin.init.call(this, this.model);
         this.mode = params.mode || 'readonly';
-<<<<<<< HEAD
         this.handle = this.initialState.id;
-=======
         // savingDef is used to ensure that we always wait for pending save
         // operations to complete before checking if there are changes to
         // discard when discardChanges is called
         this.savingDef = $.when();
->>>>>>> f854e01a
     },
     /**
      * @override
