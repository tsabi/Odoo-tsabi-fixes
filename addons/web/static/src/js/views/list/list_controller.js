odoo.define('web.ListController', function (require) {
"use strict";

/**
 * The List Controller controls the list renderer and the list model.  Its role
 * is to allow these two components to communicate properly, and also, to render
 * and bind all extra buttons/pager in the control panel.
 */

var core = require('web.core');
var BasicController = require('web.BasicController');
var DataExport = require('web.DataExport');
var Dialog = require('web.Dialog');
var Sidebar = require('web.Sidebar');

var _t = core._t;
var qweb = core.qweb;

var ListController = BasicController.extend({
    /**
     * This key contains the name of the buttons template to render on top of
     * the list view. It can be overridden to add buttons in specific child views.
     */
    buttons_template: 'ListView.buttons',
    events: _.extend({}, BasicController.prototype.events, {
        'click .o_list_export_xlsx': '_onDirectExportData',
    }),
    custom_events: _.extend({}, BasicController.prototype.custom_events, {
        activate_next_widget: '_onActivateNextWidget',
        add_record: '_onAddRecord',
        button_clicked: '_onButtonClicked',
        group_edit_button_clicked: '_onEditGroupClicked',
        edit_line: '_onEditLine',
        save_line: '_onSaveLine',
        selection_changed: '_onSelectionChanged',
        toggle_column_order: '_onToggleColumnOrder',
        toggle_group: '_onToggleGroup',
    }),
    /**
     * @constructor
     * @override
     * @param {Object} params
     * @param {boolean} params.editable
     * @param {boolean} params.hasSidebar
     * @param {Object} params.toolbarActions
     * @param {boolean} params.noLeaf
     */
    init: function (parent, model, renderer, params) {
        this._super.apply(this, arguments);
        this.hasSidebar = params.hasSidebar;
        this.toolbarActions = params.toolbarActions || {};
        this.editable = params.editable;
        this.noLeaf = params.noLeaf;
        this.selectedRecords = params.selectedRecords || [];
        this.multipleRecordsSavingPromise = null;
        this.fieldChangedPrevented = false;
<<<<<<< HEAD
=======
        this._onMouseupWindowDiscard = null;
    },

    /**
     * Overriden to properly unbind any mouseup listeners still bound to the window
     *
     * @override
     */
    destroy: function () {
        if (this._onMouseupWindowDiscard) {
            window.removeEventListener('mouseup', this._onMouseupWindowDiscard, true);
        }
        return this._super.apply(this, arguments);
>>>>>>> 9ed4872e
    },

    //--------------------------------------------------------------------------
    // Public
    //--------------------------------------------------------------------------

    /**
     * Calculate the active domain of the list view. This should be done only
     * if the header checkbox has been checked. This is done by evaluating the
     * search results, and then adding the dataset domain (i.e. action domain).
     *
     * @todo This is done only for the data export.  The full mechanism is wrong,
     * this method should be private, most of the code in the sidebar should be
     * moved to the controller, and we should not use the getParent method...
     *
     * @returns {Promise<array[]>} a promise that resolve to the active domain
     */
    getActiveDomain: function () {
        var self = this;
        if (this.$('thead .o_list_record_selector input').prop('checked')) {
            var searchQuery = this._controlPanel ? this._controlPanel.getSearchQuery() : {};
            var record = self.model.get(self.handle, {raw: true});
            return record.getDomain().concat(searchQuery.domain || []);
        }
    },
    /*
     * @override
     */
    getOwnedQueryParams: function () {
        var state = this._super.apply(this, arguments);
        var orderedBy = this.model.get(this.handle, {raw: true}).orderedBy || [];
        return _.extend({}, state, {orderedBy: orderedBy});
    },
    /**
     * Returns the list of currently selected res_ids (with the check boxes on
     * the left)
     *
     * @override
     *
     * @returns {number[]} list of res_ids
     */
    getSelectedIds: function () {
        return _.map(this.getSelectedRecords(), function (record) {
            return record.res_id;
        });
    },
    /**
     * Returns the list of currently selected records (with the check boxes on
     * the left)
     *
     * @returns {Object[]} list of records
     */
    getSelectedRecords: function () {
        var self = this;
        return _.map(this.selectedRecords, function (db_id) {
            return self.model.get(db_id, {raw: true});
        });
    },
    /**
     * Display and bind all buttons in the control panel
     *
     * Note: clicking on the "Save" button does nothing special. Indeed, all
     * editable rows are saved once left and clicking on the "Save" button does
     * induce the leaving of the current row.
     *
     * @override
     * @param {jQuery} $node
     */
    renderButtons: function ($node) {
        if (!this.noLeaf && this.hasButtons) {
            this.$buttons = $(qweb.render(this.buttons_template, {widget: this}));
            this.$buttons.on('click', '.o_list_button_add', this._onCreateRecord.bind(this));

            this._assignCreateKeyboardBehavior(this.$buttons.find('.o_list_button_add'));
            this.$buttons.find('.o_list_button_add').tooltip({
                delay: {show: 200, hide: 0},
                title: function () {
                    return qweb.render('CreateButton.tooltip');
                },
                trigger: 'manual',
            });
            this.$buttons.on('mousedown', '.o_list_button_discard', this._onDiscardMousedown.bind(this));
            this.$buttons.on('click', '.o_list_button_discard', this._onDiscard.bind(this));
            this.$buttons.appendTo($node);
        }
    },
    /**
     * Render the sidebar (the 'action' menu in the control panel, right of the
     * main buttons)
     *
     * @param {jQuery Node} $node
     * @returns {Promise}
     */
    renderSidebar: function ($node) {
        var self = this;
        if (this.hasSidebar) {
            var other = [{
                label: _t("Export"),
                callback: this._onExportData.bind(this)
            }];
            if (this.archiveEnabled) {
                other.push({
                    label: _t("Archive"),
                    callback: function () {
                        Dialog.confirm(self, _t("Are you sure that you want to archive all the selected records?"), {
                            confirm_callback: self._toggleArchiveState.bind(self, true),
                        });
                    }
                });
                other.push({
                    label: _t("Unarchive"),
                    callback: this._toggleArchiveState.bind(this, false)
                });
            }
            if (this.is_action_enabled('delete')) {
                other.push({
                    label: _t('Delete'),
                    callback: this._onDeleteSelectedRecords.bind(this)
                });
            }
            this.sidebar = new Sidebar(this, {
                editable: this.is_action_enabled('edit'),
                env: {
                    context: this.model.get(this.handle, {raw: true}).getContext(),
                    activeIds: this.getSelectedIds(),
                    model: this.modelName,
                },
                actions: _.extend(this.toolbarActions, {other: other}),
            });
            return this.sidebar.appendTo($node).then(function() {
                self._toggleSidebar();
            });
        }
        return Promise.resolve();
    },
    /**
     * Overrides to update the list of selected records
     *
     * @override
     */
    update: function (params, options) {
        var self = this;
        if (options && options.keepSelection) {
            // filter out removed records from selection
            var res_ids = this.model.get(this.handle).res_ids;
            this.selectedRecords = _.filter(this.selectedRecords, function (id) {
                return _.contains(res_ids, self.model.get(id).res_id);
            });
        } else {
            this.selectedRecords = [];
        }

        params.selectedRecords = this.selectedRecords;
        return this._super.apply(this, arguments);
    },

    //--------------------------------------------------------------------------
    // Private
    //--------------------------------------------------------------------------

    /**
     * @see BasicController._abandonRecord
     * If the given abandoned record is not the main one, notifies the renderer
     * to remove the appropriate subrecord (line).
     *
     * @override
     * @private
     * @param {string} [recordID] - default to the main recordID
     */
    _abandonRecord: function (recordID) {
        this._super.apply(this, arguments);
        if ((recordID || this.handle) !== this.handle) {
            var state = this.model.get(this.handle);
            this.renderer.removeLine(state, recordID);
            this._updatePager();
        }
    },
    /**
     * Adds a new record to the a dataPoint of type 'list'.
     * Disables the buttons to prevent concurrent record creation or edition.
     *
     * @todo make record creation a basic controller feature
     * @private
     * @param {string} dataPointId a dataPoint of type 'list' (may be grouped)
     * @return {Promise}
     */
    _addRecord: function (dataPointId) {
        var self = this;
        this._disableButtons();
        return this.renderer.unselectRow().then(function () {
            return self.model.addDefaultRecord(dataPointId, {
                position: self.editable,
            });
        }).then(function (recordID) {
            var state = self.model.get(self.handle);
            self.renderer.updateState(state, {keepWidths: true})
                .then(function () {
                    self.renderer.editRecord(recordID);
                }).then(self._updatePager.bind(self));
        }).then(this._enableButtons.bind(this)).guardedCatch(this._enableButtons.bind(this));
    },
    /**
     * Archive the current selection
     *
     * @private
     * @param {string[]} ids
     * @param {boolean} archive
     * @returns {Promise}
     */
    _archive: function (ids, archive) {
        if (ids.length === 0) {
            return Promise.resolve();
        }
        if (archive) {
            return this.model
                .actionArchive(ids, this.handle)
                .then(this.update.bind(this, {}, {reload: false}));
        } else {
            return this.model
                .actionUnarchive(ids, this.handle)
                .then(this.update.bind(this, {}, {reload: false}));
        }
    },
    /**
     * Assign on the buttons create additionnal behavior to facilitate the work of the users doing input only using the keyboard
     *
     * @param {jQueryElement} $createButton  The create button itself
     */
    _assignCreateKeyboardBehavior: function($createButton) {
        var self = this;
        $createButton.on('keydown', function(e) {
            $createButton.tooltip('hide');
            switch(e.which) {
                case $.ui.keyCode.ENTER:
                    e.preventDefault();
                    self._onCreateRecord.apply(self);
                    break;
                case $.ui.keyCode.DOWN:
                    e.preventDefault();
                    self.renderer.giveFocus();
                    break;
                case $.ui.keyCode.TAB:
                    if (!e.shiftKey && e.target.classList.contains("btn-primary")) {
                        e.preventDefault();
                        $createButton.tooltip('show');
                    }
                    break;
            }
        });
    },
    /**
     * This function is the hook called by the field manager mixin to confirm
     * that a record has been saved.
     *
     * @override
     * @param {string} id a basicmodel valid resource handle.  It is supposed to
     *   be a record from the list view.
     * @returns {Promise}
     */
    _confirmSave: function (id) {
        var state = this.model.get(this.handle);
        return this.renderer.updateState(state, {noRender: true})
            .then(this._setMode.bind(this, 'readonly', id));
    },
    /**
     * To improve performance, list view must not be rerendered if it is asked
     * to discard all its changes. Indeed, only the in-edition row needs to be
     * discarded in that case.
     *
     * @override
     * @private
     * @param {string} [recordID] - default to main recordID
     * @returns {Promise}
     */
    _discardChanges: function (recordID) {
        if ((recordID || this.handle) === this.handle) {
            recordID = this.renderer.getEditableRecordID();
            if (recordID === null) {
                return Promise.resolve();
            }
        }
        var self = this;
        return this._super(recordID).then(function () {
            self._updateButtons('readonly');
        });
    },
    /**
     * @returns {DataExport} the export dialog widget
     * @private
     */
    _getExportDialogWidget() {
        let state = this.model.get(this.handle);
        let defaultExportFields = this.renderer.columns.map(field => field.attrs.name);
        let groupedBy = this.renderer.state.groupedBy;
        return new DataExport(this, state, defaultExportFields, groupedBy,
            this.getActiveDomain(), this.getSelectedIds());
    },
    /**
     * @override
     * @private
     */
    _getSidebarEnv: function () {
        var env = this._super.apply(this, arguments);
        var record = this.model.get(this.handle);
        return _.extend(env, {domain: record.getDomain()});
    },
    /**
     * Only display the pager when there are data to display.
     *
     * @override
     * @private
     */
    _isPagerVisible: function () {
        var state = this.model.get(this.handle, {raw: true});
        return !!state.count;
    },
    /**
     * Saves multiple records at once. This method is called by the _onFieldChanged method
     * since the record must be confirmed as soon as the focus leaves a dirty cell.
     * Pseudo-validation is performed with registered modifiers.
     * Returns a promise that is resolved when confirming and rejected in any other case.
     *
     * @private
     * @param {string} recordId
     * @param {Object} node
     * @param {Object} changes
     * @returns {Promise}
     */
    _saveMultipleRecords: function (recordId, node, changes) {
        var self = this;
        var fieldName = Object.keys(changes)[0];
        var value = Object.values(changes)[0];
        var recordIds = _.union([recordId], this.selectedRecords);
        var validRecordIds = recordIds.reduce(function (result, nextRecordId) {
            var record = self.model.get(nextRecordId);
            var modifiers = self.renderer._registerModifiers(node, record);
            if (!modifiers.readonly && (!modifiers.required || value)) {
                result.push(nextRecordId);
            }
            return result;
        }, []);
<<<<<<< HEAD
        const nbInvalid = recordIds.length - validRecordIds.length;

        return new Promise((resolve, reject) => {
            const rejectAndDiscard = () => {
                this.model.discardChanges(recordId);
                return this._confirmSave(recordId).then(reject);
            };
            let dialog;
            if (validRecordIds.length > 0) {
                let message;
=======
        var nbInvalid = recordIds.length - validRecordIds.length;

        return new Promise(function (resolve, reject) {
            var dialog;
            var rejectAndDiscard = function () {
                self.model.discardChanges(recordId);
                return self._confirmSave(recordId).then(reject);
            };
            if (validRecordIds.length > 0) {
                var message;
>>>>>>> 9ed4872e
                if (nbInvalid === 0) {
                    message = _.str.sprintf(
                        _t("Do you want to set the value on the %d selected records?"),
                        validRecordIds.length);
                } else {
                    message = _.str.sprintf(
                        _t("Do you want to set the value on the %d valid selected records? (%d invalid)"),
                        validRecordIds.length, nbInvalid);
                }
<<<<<<< HEAD
                dialog = Dialog.confirm(this, message, {
                    confirm_callback: () => {
                        return this.model.saveRecords(recordId, validRecordIds, fieldName)
                            .then(async () => {
                                this._updateButtons('readonly');
                                const state = this.model.get(this.handle);
                                await this.renderer.updateState(state, {keepWidths: true});
                                resolve(Object.keys(changes));
=======
                dialog = Dialog.confirm(self, message, {
                    confirm_callback: function () {
                        return self.model.saveRecords(recordId, validRecordIds, fieldName)
                            .then(function () {
                                self._updateButtons('readonly');
                                var state = self.model.get(self.handle);
                                return self.renderer.updateState(state, {}).then(function () {
                                    resolve(Object.keys(changes));
                                });
>>>>>>> 9ed4872e
                            })
                            .guardedCatch(rejectAndDiscard);
                    },
                    cancel_callback: rejectAndDiscard,
                });
            } else {
<<<<<<< HEAD
                dialog = Dialog.alert(this, _t("No valid record to save"), {
                    confirm_callback: rejectAndDiscard,
                });
            }
            dialog.on('closed', this, async () => {
                // we need to wait for the dialog to be actually closed, but
                // the 'closed' event is triggered just before, and it prevents
                // from focussing the cell
                await Promise.resolve();
                this.renderer.focusCell(recordId, node);
=======
                dialog = Dialog.alert(self, _t("No valid record to save"), {
                    confirm_callback: rejectAndDiscard,
                });
            }
            dialog.on('closed', self, function () {
                // we need to wait for the dialog to be actually closed, but
                // the 'closed' event is triggered just before, and it prevents
                // from focussing the cell
                Promise.resolve().then(function () {
                    self.renderer.focusCell(recordId, node);
                });
>>>>>>> 9ed4872e
            });
        });
    },
    /**
     * Overridden to deal with edition of multiple line.
     *
     * @override
     * @param {string} recordId
     */
    _saveRecord: function (recordId) {
        var record = this.model.get(recordId, { raw: true });
        if (record.isDirty() && this.renderer.inMultipleRecordEdition(recordId)) {
            // do not save the record (see _saveMultipleRecords)
<<<<<<< HEAD
            const prom = this.multipleRecordsSavingPromise || Promise.reject();
=======
            var prom = this.multipleRecordsSavingPromise || Promise.reject();
>>>>>>> 9ed4872e
            this.multipleRecordsSavingPromise = null;
            return prom;
        }
        return this._super.apply(this, arguments);
    },
    /**
     * Allows to change the mode of a single row.
     *
     * @override
     * @private
     * @param {string} mode
     * @param {string} [recordID] - default to main recordID
     * @returns {Promise}
     */
    _setMode: function (mode, recordID) {
        if ((recordID || this.handle) !== this.handle) {
            this._updateButtons(mode);
            return this.renderer.setRowMode(recordID, mode);
        } else {
            return this._super.apply(this, arguments);
        }
    },
    /**
     * Called when clicking on 'Archive' or 'Unarchive' in the sidebar.
     *
     * @private
     * @param {boolean} archive
     */
    _toggleArchiveState: function (archive) {
        this._archive(this.selectedRecords, archive);
    },
    /**
     * Hide the create button in non-empty grouped editable list views, as an
     * 'Add an item' link is available in each group.
     *
     * @private
     */
    _toggleCreateButton: function () {
        if (this.$buttons) {
            var state = this.model.get(this.handle);
            var createHidden = this.editable && state.groupedBy.length && state.data.length;
            this.$buttons.find('.o_list_button_add').toggleClass('o_hidden', !!createHidden);
        }
    },
    /**
     * Display the sidebar (the 'action' menu in the control panel) if we have
     * some selected records.
     */
    _toggleSidebar: function () {
        if (this.sidebar) {
            this.sidebar.do_toggle(this.selectedRecords.length > 0);
        }
    },
    /**
     * @override
     * @returns {Promise}
     */
    _update: function () {
        let visilibityFunction = this.renderer.state.count ? 'show' : 'hide'
        this.$('.o_list_export_xlsx')[visilibityFunction]()
        return this._super.apply(this, arguments)
            .then(this._toggleSidebar.bind(this))
            .then(this._toggleCreateButton.bind(this))
            .then(this._updateButtons.bind(this, 'readonly'));
    },
    /**
     * This helper simply makes sure that the control panel buttons matches the
     * current mode.
     *
     * @param {string} mode either 'readonly' or 'edit'
     */
    _updateButtons: function (mode) {
        if (this.$buttons) {
            this.$buttons.toggleClass('o-editing', mode === 'edit');
        }
    },

    //--------------------------------------------------------------------------
    // Handlers
    //--------------------------------------------------------------------------

    /**
     * Triggered when navigating with TAB, when the end of the list has been
     * reached. Go back to the first row in that case.
     *
     * @private
     * @param {OdooEvent} ev
     */
    _onActivateNextWidget: function (ev) {
        ev.stopPropagation();
        this.renderer.editFirstRecord();
    },
    /**
     * Add a record to the list
     *
     * @private
     * @param {OdooEvent} ev
     * @param {string} [ev.data.groupId=this.handle] the id of a dataPoint of
     *   type list to which the record must be added (default: main list)
     */
    _onAddRecord: function (ev) {
        ev.stopPropagation();
        var dataPointId = ev.data.groupId || this.handle;
        if (this.activeActions.create) {
            this._addRecord(dataPointId);
        } else if (ev.data.onFail) {
            ev.data.onFail();
        }
    },
    /**
     * Handles a click on a button by performing its action.
     *
     * @private
     * @param {OdooEvent} ev
     */
    _onButtonClicked: function (ev) {
        ev.stopPropagation();
        this._callButtonAction(ev.data.attrs, ev.data.record);
    },
    /**
     * When the user clicks on the 'create' button, two things can happen. We
     * can switch to the form view with no active res_id, so it is in 'create'
     * mode, or we can edit inline.
     *
     * @private
     * @param {MouseEvent} ev
     */
    _onCreateRecord: function (ev) {
        // we prevent the event propagation because we don't want this event to
        // trigger a click on the main bus, which would be then caught by the
        // list editable renderer and would unselect the newly created row
        if (ev) {
            ev.stopPropagation();
        }
        var state = this.model.get(this.handle, {raw: true});
        if (this.editable && !state.groupedBy.length) {
            this._addRecord(this.handle);
        } else {
            this.trigger_up('switch_view', {view_type: 'form', res_id: undefined});
        }
    },
    /**
     * Called when the 'delete' action is clicked on in the side bar.
     *
     * @private
     */
    _onDeleteSelectedRecords: function () {
        this._deleteRecords(this.selectedRecords);
    },
    /**
     * Handler called when the user clicked on the 'Discard' button.
     *
     * @param {Event} ev
     */
    _onDiscard: function (ev) {
        ev.stopPropagation(); // So that it is not considered as a row leaving
        this._discardChanges();
    },
    /**
     * Used to detect if the discard button is about to be clicked.
     * Some focusout events might occur and trigger a save which
     * is not always wanted when clicking "Discard".
     *
     * @param {MouseEvent} ev
     * @private
     */
    _onDiscardMousedown: function (ev) {
        var self = this;
        this.fieldChangedPrevented = true;
<<<<<<< HEAD
        window.addEventListener('mouseup', function (mouseupEvent) {
=======
        this._onMouseupWindowDiscard = (function (mouseupEvent) {
            window.removeEventListener('mouseup', self._onMouseupWindowDiscard, true);
            self._onMouseupWindowDiscard = null;
>>>>>>> 9ed4872e
            var preventedEvent = self.fieldChangedPrevented;
            self.fieldChangedPrevented = false;
            // If the user starts clicking (mousedown) on the button and stops clicking
            // (mouseup) outside of the button, we want to trigger the original onFieldChanged
            // Event that was prevented in the meantime.
            if (ev.target !== mouseupEvent.target && preventedEvent.constructor.name === 'OdooEvent') {
                self._onFieldChanged(preventedEvent);
            }
<<<<<<< HEAD
        }, { capture: true, once: true });
=======
        }).bind(this);
        window.addEventListener('mouseup', this._onMouseupWindowDiscard, true);
>>>>>>> 9ed4872e
    },
    /**
     * Called when the user asks to edit a row -> Updates the controller buttons
     *
     * @param {OdooEvent} ev
     */
    _onEditLine: function (ev) {
        var self = this;
        ev.stopPropagation();
        this.trigger_up('mutexify', {
            action: function () {
                self._setMode('edit', ev.data.recordId)
                    .then(ev.data.onSuccess);
            },
        });
    },
    /**
     * Opens the Export Dialog
     *
     * @private
     */
    _onExportData: function () {
        this._getExportDialogWidget().open();
    },
    /**
     * Export Records in a xls file
     *
     * @private
     */
    _onDirectExportData() {
        this._getExportDialogWidget().export();
    },
    /**
     * Opens the related form view.
     *
     * @private
     * @param {OdooEvent} ev
     */
    _onEditGroupClicked: function (ev) {
        ev.stopPropagation();
        this.do_action({
            context: {create: false},
            type: 'ir.actions.act_window',
            views: [[false, 'form']],
            res_model: ev.data.record.model,
            res_id: ev.data.record.res_id,
            flags: {mode: 'edit'},
        });
    },
    /**
     * Overridden to deal with the edition of multiple records.
     *
     * Note that we don't manage saving multiple records on saveLine
     * because we don't want the onchanges to be applied.
     *
     * @private
     * @override
     */
    _onFieldChanged: function (ev) {
        ev.stopPropagation();
<<<<<<< HEAD
        const recordId = ev.data.dataPointID;
=======
        var self = this;
        var recordId = ev.data.dataPointID;
>>>>>>> 9ed4872e

        if (this.fieldChangedPrevented) {
            this.fieldChangedPrevented = ev;
        } else if (this.renderer.inMultipleRecordEdition(recordId)) {
            // deal with edition of multiple lines
<<<<<<< HEAD
            ev.data.onSuccess = () => {
                this.multipleRecordsSavingPromise =
                    this._saveMultipleRecords(ev.data.dataPointID, ev.target.__node, ev.data.changes);
=======
            ev.data.onSuccess = function () {
                self.multipleRecordsSavingPromise =
                    self._saveMultipleRecords(ev.data.dataPointID, ev.target.__node, ev.data.changes);
>>>>>>> 9ed4872e
            };
            // disable onchanges as we'll save directly
            ev.data.notifyChange = false;
        }
        this._super.apply(this, arguments);
    },
    /**
     * Called when the renderer displays an editable row and the user tries to
     * leave it -> Saves the record associated to that line.
     *
     * @param {OdooEvent} ev
     */
    _onSaveLine: function (ev) {
        this.saveRecord(ev.data.recordID)
            .then(ev.data.onSuccess)
            .guardedCatch(ev.data.onFailure);
    },
    /**
     * When the current selection changes (by clicking on the checkboxes on the
     * left), we need to display (or hide) the 'sidebar'.
     *
     * @private
     * @param {OdooEvent} ev
     */
    _onSelectionChanged: function (ev) {
        this.selectedRecords = ev.data.selection;
        this._toggleSidebar();
    },
    /**
     * If the record is set as dirty while in multiple record edition,
     * we want to immediatly discard the change.
     *
     * @private
     * @override
     * @param {OdooEvent} ev
     */
    _onSetDirty: function (ev) {
        var self = this;
        var recordId = ev.data.dataPointID;
        if (this.renderer.inMultipleRecordEdition(recordId)) {
            ev.stopPropagation();
            Dialog.alert(this, _t("No valid record to save"), {
                confirm_callback: function () {
                    self.model.discardChanges(recordId);
                    self._confirmSave(recordId);
                },
            });
        } else {
            this._super.apply(this, arguments);
        }
    },
    /**
     * When the user clicks on one of the sortable column headers, we need to
     * tell the model to sort itself properly, to update the pager and to
     * rerender the view.
     *
     * @private
     * @param {OdooEvent} ev
     */
    _onToggleColumnOrder: function (ev) {
        ev.stopPropagation();
        var data = this.model.get(this.handle);
        if (!data.groupedBy) {
            this.pager.updateState({current_min: 1});
        }
        var self = this;
        this.model.setSort(data.id, ev.data.name).then(function () {
            self.update({});
        });
    },
    /**
     * In a grouped list view, each group can be clicked on to open/close them.
     * This method just transfer the request to the model, then update the
     * renderer.
     *
     * @private
     * @param {OdooEvent} ev
     */
    _onToggleGroup: function (ev) {
        ev.stopPropagation();
        var self = this;
        this.model
            .toggleGroup(ev.data.group.id)
            .then(function () {
                self.update({}, {keepSelection: true, reload: false}).then(function () {
                    if (ev.data.onSuccess) {
                        ev.data.onSuccess();
                    }
                });
            });
    },
});

return ListController;

});<|MERGE_RESOLUTION|>--- conflicted
+++ resolved
@@ -54,8 +54,6 @@
         this.selectedRecords = params.selectedRecords || [];
         this.multipleRecordsSavingPromise = null;
         this.fieldChangedPrevented = false;
-<<<<<<< HEAD
-=======
         this._onMouseupWindowDiscard = null;
     },
 
@@ -69,7 +67,6 @@
             window.removeEventListener('mouseup', this._onMouseupWindowDiscard, true);
         }
         return this._super.apply(this, arguments);
->>>>>>> 9ed4872e
     },
 
     //--------------------------------------------------------------------------
@@ -411,7 +408,6 @@
             }
             return result;
         }, []);
-<<<<<<< HEAD
         const nbInvalid = recordIds.length - validRecordIds.length;
 
         return new Promise((resolve, reject) => {
@@ -422,18 +418,6 @@
             let dialog;
             if (validRecordIds.length > 0) {
                 let message;
-=======
-        var nbInvalid = recordIds.length - validRecordIds.length;
-
-        return new Promise(function (resolve, reject) {
-            var dialog;
-            var rejectAndDiscard = function () {
-                self.model.discardChanges(recordId);
-                return self._confirmSave(recordId).then(reject);
-            };
-            if (validRecordIds.length > 0) {
-                var message;
->>>>>>> 9ed4872e
                 if (nbInvalid === 0) {
                     message = _.str.sprintf(
                         _t("Do you want to set the value on the %d selected records?"),
@@ -443,7 +427,6 @@
                         _t("Do you want to set the value on the %d valid selected records? (%d invalid)"),
                         validRecordIds.length, nbInvalid);
                 }
-<<<<<<< HEAD
                 dialog = Dialog.confirm(this, message, {
                     confirm_callback: () => {
                         return this.model.saveRecords(recordId, validRecordIds, fieldName)
@@ -452,24 +435,12 @@
                                 const state = this.model.get(this.handle);
                                 await this.renderer.updateState(state, {keepWidths: true});
                                 resolve(Object.keys(changes));
-=======
-                dialog = Dialog.confirm(self, message, {
-                    confirm_callback: function () {
-                        return self.model.saveRecords(recordId, validRecordIds, fieldName)
-                            .then(function () {
-                                self._updateButtons('readonly');
-                                var state = self.model.get(self.handle);
-                                return self.renderer.updateState(state, {}).then(function () {
-                                    resolve(Object.keys(changes));
-                                });
->>>>>>> 9ed4872e
                             })
                             .guardedCatch(rejectAndDiscard);
                     },
                     cancel_callback: rejectAndDiscard,
                 });
             } else {
-<<<<<<< HEAD
                 dialog = Dialog.alert(this, _t("No valid record to save"), {
                     confirm_callback: rejectAndDiscard,
                 });
@@ -480,19 +451,6 @@
                 // from focussing the cell
                 await Promise.resolve();
                 this.renderer.focusCell(recordId, node);
-=======
-                dialog = Dialog.alert(self, _t("No valid record to save"), {
-                    confirm_callback: rejectAndDiscard,
-                });
-            }
-            dialog.on('closed', self, function () {
-                // we need to wait for the dialog to be actually closed, but
-                // the 'closed' event is triggered just before, and it prevents
-                // from focussing the cell
-                Promise.resolve().then(function () {
-                    self.renderer.focusCell(recordId, node);
-                });
->>>>>>> 9ed4872e
             });
         });
     },
@@ -506,11 +464,7 @@
         var record = this.model.get(recordId, { raw: true });
         if (record.isDirty() && this.renderer.inMultipleRecordEdition(recordId)) {
             // do not save the record (see _saveMultipleRecords)
-<<<<<<< HEAD
             const prom = this.multipleRecordsSavingPromise || Promise.reject();
-=======
-            var prom = this.multipleRecordsSavingPromise || Promise.reject();
->>>>>>> 9ed4872e
             this.multipleRecordsSavingPromise = null;
             return prom;
         }
@@ -680,13 +634,7 @@
     _onDiscardMousedown: function (ev) {
         var self = this;
         this.fieldChangedPrevented = true;
-<<<<<<< HEAD
         window.addEventListener('mouseup', function (mouseupEvent) {
-=======
-        this._onMouseupWindowDiscard = (function (mouseupEvent) {
-            window.removeEventListener('mouseup', self._onMouseupWindowDiscard, true);
-            self._onMouseupWindowDiscard = null;
->>>>>>> 9ed4872e
             var preventedEvent = self.fieldChangedPrevented;
             self.fieldChangedPrevented = false;
             // If the user starts clicking (mousedown) on the button and stops clicking
@@ -695,12 +643,7 @@
             if (ev.target !== mouseupEvent.target && preventedEvent.constructor.name === 'OdooEvent') {
                 self._onFieldChanged(preventedEvent);
             }
-<<<<<<< HEAD
         }, { capture: true, once: true });
-=======
-        }).bind(this);
-        window.addEventListener('mouseup', this._onMouseupWindowDiscard, true);
->>>>>>> 9ed4872e
     },
     /**
      * Called when the user asks to edit a row -> Updates the controller buttons
@@ -761,26 +704,15 @@
      */
     _onFieldChanged: function (ev) {
         ev.stopPropagation();
-<<<<<<< HEAD
         const recordId = ev.data.dataPointID;
-=======
-        var self = this;
-        var recordId = ev.data.dataPointID;
->>>>>>> 9ed4872e
 
         if (this.fieldChangedPrevented) {
             this.fieldChangedPrevented = ev;
         } else if (this.renderer.inMultipleRecordEdition(recordId)) {
             // deal with edition of multiple lines
-<<<<<<< HEAD
             ev.data.onSuccess = () => {
                 this.multipleRecordsSavingPromise =
                     this._saveMultipleRecords(ev.data.dataPointID, ev.target.__node, ev.data.changes);
-=======
-            ev.data.onSuccess = function () {
-                self.multipleRecordsSavingPromise =
-                    self._saveMultipleRecords(ev.data.dataPointID, ev.target.__node, ev.data.changes);
->>>>>>> 9ed4872e
             };
             // disable onchanges as we'll save directly
             ev.data.notifyChange = false;
