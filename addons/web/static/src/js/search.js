--- conflicted
+++ resolved
@@ -198,23 +198,11 @@
         var self = this;
         var select = this.$element.find(".oe_search-view-filters-management");
         var val = select.val();
-<<<<<<< HEAD
-        
-        if (val.slice(0,1) == "_") { // useless action
-            select.val("_filters");
-            return;
-        }
-=======
->>>>>>> c97e5f6e
         switch(val) {
         case 'add_to_dashboard':
             this.on_add_to_dashboard();
             break;
         case 'manage_filters':
-<<<<<<< HEAD
-            select.val("_filters");
-=======
->>>>>>> c97e5f6e
             this.do_action({
                 res_model: 'ir.filters',
                 views: [[false, 'list'], [false, 'form']],
@@ -227,10 +215,6 @@
             });
             break;
         case 'save_filter':
-<<<<<<< HEAD
-            select.val("_filters");
-=======
->>>>>>> c97e5f6e
             var data = this.build_search_data();
             var context = new openerp.web.CompoundContext();
             _.each(data.contexts, function(x) {
@@ -270,11 +254,8 @@
             val = parseInt(val, 10);
             var filter = this.managed_filters[val];
             this.on_search([filter.domain], [filter.context], []);
-<<<<<<< HEAD
-=======
         } else {
             select.val('');
->>>>>>> c97e5f6e
         }
     },
     on_add_to_dashboard: function() {
