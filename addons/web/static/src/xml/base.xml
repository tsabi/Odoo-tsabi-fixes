<?xml version="1.0" encoding="UTF-8"?>
<templates id="template" xml:space="preserve">

<div t-name="EmptyComponent"/>
<div t-name="Loading" class="o_loading"/>
<t t-name="Notification">
    <div class="o_notification" t-translation="off">
        <a t-if="widget.sticky" class="fa fa-times o_close" href="#"/>
        <div class="o_notification_title">
            <span class="o_icon fa fa-3x fa-lightbulb-o"/>
            <t t-raw="widget.title"/>
        </div>
        <div class="o_notification_content"><t t-raw="widget.text"/></div>
    </div>
</t>
<t t-name="Warning" t-extend="Notification">
    <t t-jquery=".o_notification">$(this).addClass('o_error');</t>
    <t t-jquery=".o_icon" t-operation="replace">
        <span class="o_icon fa fa-3x fa-exclamation"/>
    </t>
</t>
<t t-name="CrashManager.warning">
    <div class="o_dialog_warning">
        <t t-js="d">
            var message = d.message ? d.message : d.error.data.message;
            d.html_error = context.engine.tools.html_escape(message).replace(/\n/g, '<br/>');
        </t>
        <t t-raw="html_error"/>
    </div>
</t>
<t t-name="CrashManager.error">
    <div class="o_error_detail">
        <pre><t t-esc="error.message"/></pre>
        <pre><t t-esc="error.data.debug"/></pre>
    </div>
</t>

<form t-name="ChangePassword" name="change_password_form" method="POST">
    <div class="o_form_view">
        <table class="o_group o_inner_group o_label_nowrap">
            <tr>
                <td class="o_td_label"><label for="old_pwd" class="o_form_label">Old Password</label></td>
                <td width="100%"><input type="password" class="o_form_field o_form_input" name="old_pwd" minlength="1" autofocus="autofocus"/></td>
            </tr>
            <tr>
                <td class="o_td_label"><label for="new_password" class="o_form_label">New Password</label></td>
                <td width="100%"><input type="password" class="o_form_field o_form_input" name="new_password" minlength="1"/></td>
            </tr>
            <tr>
                <td class="o_td_label"><label for="confirm_pwd" class="o_form_label">Confirm New Password</label></td>
                <td width="100%"><input type="password" class="o_form_field o_form_input" name="confirm_pwd" minlength="1"/></td>
            </tr>
        </table>

        <button type="button" class="btn btn-sm btn-primary oe_form_button">Change Password</button>
        <button type="button" class="btn btn-sm btn-default oe_form_button oe_form_button_cancel" href="javascript:void(0)">Cancel</button>
    </div>
</form>

<div t-name="ActionManager" class="o_content"/>

<t t-name="ControlPanel">
    <div class="o_control_panel">
        <ol class="breadcrumb"/>
        <div class="o_cp_searchview"/>
        <div class="o_cp_left">
            <div class="o_cp_buttons"/>
            <div class="o_cp_sidebar"/>
        </div>
        <div class="o_cp_right">
            <div class="btn-group o_search_options"/>
            <div class="o_cp_pager"/>
            <div class="btn-group btn-group-sm o_cp_switch_buttons"/>
        </div>
    </div>
</t>

<t t-name="X2ManyControlPanel">
    <div class="o_x2m_control_panel">
        <div class="o_cp_buttons"/>
        <div class="o_cp_pager"/>
    </div>
</t>

<t t-name="ViewManager.switch-buttons">
    <t t-foreach="views" t-as="view">
        <button type="button" t-att-accesskey="view.accesskey"
            t-attf-class="btn btn-icon fa fa-lg #{view.icon} o_cp_switch_#{view.type}"
            t-att-data-view-type="view.type" t-att-title="view.label"/>
    </t>
</t>

<t t-name="WebClient.DebugManager">
    <li class="o_debug_manager">
        <a href="#" title="Open Developer Tools" class="dropdown-toggle" data-toggle="dropdown">
            <span class="fa fa-bug"/>
            <b class="caret"/>
        </a>
        <ul class="dropdown-menu o_debug_dropdown" role="menu"/>
    </li>
</t>

<t t-name="WebClient.DebugManager.Global">
    <li t-if="manager._features_group"><a href="#" data-action="toggle_technical_features">
        <t t-if="manager._has_features">
            Disable Technical Features
        </t>
        <t t-if="!manager._has_features">
            Enable Technical Features
        </t>
    </a></li>
    <li><a href="#" data-action="split_assets">Activate Assets Debugging</a></li>
    <li class="divider"/>
    <li><a href="#" data-action="perform_js_tests">Run JS Tests</a></li>
    <li><a href="#" data-action="select_view">Open View</a></li>
    <li><a href="#" data-action="start_tour">Start tour</a></li>
    <t t-if="manager._events">
        <li class="divider"/>
        <li><a href="#" data-action="show_timelines">Toggle Timelines</a></li>
        <li><a href="#" data-action="requests_clear">Clear Events</a></li>
    </t>
    <li class="divider o_debug_leave_section"/>
    <li><a href="#" data-action="leave_debug_mode">Leave the Developer Tools</a></li>
</t>

<t t-name="WebClient.DebugManager.ToursDialog">
    <div>
        <table class="table table-condensed table-striped table-responsive">
            <tr>
                <th>ID</th>
                <th>Name</th>
                <th>Path</th>
                <th/>
            </tr>

            <tr t-foreach="tours" t-as="tour">
                <td><t t-esc="tours[tour].id"/></td>
                <td><t t-esc="tours[tour].name"/></td>
                <td><t t-esc="tours[tour].path"/></td>
                <td><button type="button" class="btn btn-sm btn-primary fa fa-play o_start_tour" t-att-data-id="tours[tour].id"/></td>
            </tr>
        </table>
    </div>
</t>
<t t-name="WebClient.DebugManager.Action">
    <t t-if="action">
        <li class="divider"/>
        <li><a href="#" data-action="edit" t-att-data-model="action.type" t-att-data-id="action.id">Edit Action</a></li>
        <t t-if="action.res_model">
            <li><a href="#" data-action="get_view_fields">View Fields</a></li>
            <li><a href="#" data-action="manage_filters">Manage Filters</a></li>
            <li t-if="manager._is_admin"><a href="#" data-action="edit_workflow">Edit Workflow</a></li>
            <li><a href="#" data-action="translate">Technical Translation</a></li>
        </t>
    </t>
</t>
<t t-name="WebClient.DebugManager.Action.Fields">
    <dl><t t-foreach="fields" t-as="field">
        <dt><h4><t t-esc="field"/></h4></dt>
        <dd>
            <dl><ul><li t-foreach="field_value" t-as="attribute">
                <strong><t t-esc="attribute"/></strong>:
                <t t-esc="attribute_value"/>
            </li></ul></dl>
        </dd>
    </t></dl>
</t>
<t t-name="WebClient.DebugManager.View">
    <t t-if="view">
        <li class="divider"/>
        <t t-if="view.type === 'form'">
            <li><a href="#" data-action="set_defaults">Set Defaults</a></li>
            <t t-if="view.controller.get_selected_ids().length === 1">
                <li><a href="#" data-action="get_metadata">View Metadata</a></li>
                <li><a href="#" data-action="print_workflow">Print Workflow</a></li>
            </t>
        </t>
        <li><a href="#" data-action="fvg">Fields View Get</a></li>
        <t t-if="can_edit">
            <li><a href="#" data-action="edit" data-model="ir.ui.view" t-att-data-id="view.controller.fields_view.view_id">Edit <t t-esc="_.str.capitalize(view.controller.fields_view.type)"/>View</a></li>
            <li t-if="searchview and searchview.$el.is(':visible')"><a href="#" data-action="edit" data-model="ir.ui.view" t-att-data-id="searchview.fields_view.view_id">Edit SearchView</a></li>
        </t>
    </t>
</t>
<t t-name="WebClient.DebugViewLog">
    <table class="table table-condensed table-striped">
        <tr>
            <th>ID:</th>
            <td><t t-esc="perm.id"/></td>
        </tr>
        <tr>
            <th>XML ID:</th>
            <td><t t-esc="perm.xmlid or '/'"/></td>
        </tr>
        <tr>
            <th>No Update:</th>
            <td><t t-esc="perm.noupdate"/></td>
        </tr>
        <tr>
            <th>Creation User:</th>
            <td><t t-esc="format(perm.create_uid, { 'type' : 'many2one' }, '/')"/></td>
        </tr>
        <tr>
            <th>Creation Date:</th>
            <td><t t-esc="format(perm.create_date, { 'type' : 'datetime' }, '/')"/></td>
        </tr>
        <tr>
            <th>Latest Modification by:</th>
            <td><t t-esc="format(perm.write_uid, { 'type' : 'many2one' }, '/')"/></td>
        </tr>
        <tr>
            <th>Latest Modification Date:</th>
            <td><t t-esc="format(perm.write_date, { 'type' : 'datetime' }, '/')"/></td>
        </tr>
    </table>
</t>
<div t-name="WebClient.DebugManager.RequestsOverlay" class="o_debug_manager_overlay">
    <header>
        <!-- enough height to display all tracks + 1px spacing between tracks -->
        <t t-set="canvas_height" t-value="widget.TRACKS * (widget.TRACK_WIDTH + 1)"/>
        <canvas t-att-height="canvas_height" id="o_debug_requests_summary"/>
        <!-- transparent overlay to display selected range -->
        <canvas t-att-height="canvas_height" id="o_debug_requests_selector"/>
    </header>
    <div class="o_debug_requests"/>
    <div class="o_debug_tooltip"/>
</div>

<t t-name="Sidebar">
    <t t-foreach="widget.sections" t-as="section">
        <div class="btn-group o_dropdown">
            <button t-if="section.name != 'buttons'" class="o_dropdown_toggler_btn btn btn-sm dropdown-toggle" data-toggle="dropdown">
                <t t-if="section.name == 'files'" t-raw="widget.items[section.name].length || ''"/>
                <t t-esc="section.label"/> <span class="caret"/>
            </button>
            <t t-if="section.name == 'buttons'" t-foreach="widget.items[section.name]" t-as="item" t-att-class="item.classname">
                <a t-att-title="item.title or ''" t-att-data-section="section.name" t-att-data-index="item_index" t-att-href="item.url" target="_blank">
                    <t t-raw="item.label"/>
                </a>
            </t>
            <ul class="dropdown-menu" role="menu">
                <li t-foreach="widget.items[section.name]" t-as="item" t-att-class="item.classname">
                    <t t-if="section.name == 'files'">
                        <t t-set="item.title">
                            <b>Attachment : </b><br/>
                            <t t-raw="item.name"/>
                        </t>
                        <t t-if="item.create_uid and item.create_uid[0]" t-set="item.title">
                            <t t-raw="item.title"/><br/>
                            <b>Created by : </b><br/>
                            <t t-raw="item.create_uid[1] + ' ' + item.create_date"/>
                        </t>
                        <t t-if="item.create_uid and item.write_uid and item.create_uid[0] != item.write_uid[0]" t-set="item.title">
                            <t t-raw="item.title"/><br/>
                            <b>Modified by : </b><br/>
                            <t t-raw="item.write_uid[1] + ' ' + item.write_date"/>
                        </t>
                    </t>
                    <a t-att-title="item.title or ''" t-att-data-section="section.name" t-att-data-index="item_index" t-att-href="item.url">
                        <t t-raw="item.label"/>
                        <span t-if="section.name == 'files' and widget.options.editable and !item.callback" class="fa fa-trash-o o_sidebar_delete_attachment" t-att-data-id="item.id" title="Delete this attachment"/>
                    </a>
                </li>
                <li t-if="section.name == 'files' and widget.options.editable" class="o_sidebar_add_attachment">
                    <t t-call="HiddenInputFile">
                        <t t-set="fileupload_id" t-value="widget.fileupload_id"/>
                        <t t-set="fileupload_action" t-translation="off">/web/binary/upload_attachment</t>
                        <input type="hidden" name="model" t-att-value="widget.dataset and widget.dataset.model"/>
                        <input type="hidden" name="id" t-att-value="widget.model_id"/>
                        <input type="hidden" name="session_id" t-att-value="widget.session.session_id" t-if="widget.session.override_session"/>
                        <span>Add...</span>
                    </t>
                </li>
            </ul>
        </div>
    </t>
</t>

<t t-name="TreeView">
    <select t-if="toolbar" style="width: 30%"/>
    <table class="o_treeview_table">
        <thead>
            <tr>
                <th t-foreach="fields_view" t-as="field"
                    t-if="!field.attrs.modifiers.tree_invisible"
                    class="treeview-header">
                    <t t-esc="field_value.attrs.string || fields[field.attrs.name].string" />
                </th>
            </tr>
        </thead>
        <tbody>
        </tbody>
    </table>
</t>
<tr t-name="TreeView.rows"
        t-foreach="records" t-as="record"
        t-att-id="'treerow_' + record.id"
        t-att-data-id="record.id" t-att-data-level="level + 1"
        t-att-data-row-parent-id="row_parent_id">
    <t t-set="children" t-value="record[children_field]"/>
    <t t-set="class" t-value="children and children.length ? 'treeview-tr' : 'treeview-td'"/>
    <t t-set="rank" t-value="'o_treeview_first'"/>
    <t t-set="style" t-value="'background-position: ' + 19*(level) + 'px; padding-left: ' + (4 + 19*(level)) + 'px;'"/>

    <td t-foreach="fields_view" t-as="field"
        t-if="!field.attrs.modifiers.tree_invisible"
        t-att-data-id="record.id"
        t-att-style="color_for(record) + style "
        t-attf-class="#{class} #{rank} #{(fields[field.attrs.name].type === 'float') or (fields[field.attrs.name].type === 'integer') or (fields[field.attrs.name].type === 'monetary')? 'oe_number' : ''}">

        <span t-if="!field.attrs.modifiers.invisible" >
            <t t-esc="render(record[field.attrs.name], fields[field.attrs.name])" />
        </span>

        <t t-set="class" t-value="'treeview-td'"/>
        <t t-set="rank" t-value="''"/>
        <t t-set="style" t-value="''"/>
    </td>
</tr>

<div t-name="ListView" class="table-responsive">
    <table class="o_list_view table table-condensed table-striped">
        <t t-set="columns_count" t-value="visible_columns.length + (options.selectable ? 1 : 0) + (options.deletable ? 1 : 0)"/>
        <thead>
            <tr t-if="options.header">
                <t t-foreach="columns" t-as="column">
                    <th t-if="column.meta">
                        <t t-esc="column.string"/>
                    </th>
                </t>
                <th t-if="options.selectable" class="o_list_record_selector" width="1">
                    <div class="o_checkbox">
                        <input type="checkbox"/><span/>
                    </div>
                </th>
                <t t-foreach="columns" t-as="column">
                    <th t-if="!column.meta and column.invisible !== '1'" t-att-data-id="column.id"
                        t-attf-class="#{((options.sortable and column.sortable and column.tag !== 'button') ? 'o_column_sortable' : '')}"
                            t-att-width="column.width()">
                        <t t-if="column.tag !== 'button'"><t t-raw="column.heading()"/></t>
                    </th>
                </t>
                <th t-if="options.deletable" class="o_list_record_delete"/>
            </tr>
        </thead>
        <tfoot>
            <tr>
                <td t-if="options.selectable"/>
                <td t-foreach="aggregate_columns" t-as="column" t-att-data-field="column.id" t-att-title="column.label">
                </td>
                <td t-if="options.deletable" class="o_list_record_delete"/>
            </tr>
        </tfoot>
    </table>
</div>

<t t-name="ListView.buttons">
    <t t-if="!widget.no_leaf and widget.options.action_buttons !== false">
        <div class="o_list_buttons">
            <t t-if="widget.options.addable and widget.is_action_enabled('create')">
                <button type="button" class="btn btn-primary btn-sm o_list_button_add" accesskey="c">
                    <t t-esc="widget.options.addable"/>
                </button>
            </t>
            <button type="button" class="btn btn-primary btn-sm o_list_button_save" accesskey="s">
                Save
            </button>
            <button type="button" class="btn btn-default btn-sm o_list_button_discard" accesskey="j">
                Discard
            </button>
        </div>
    </t>
</t>

<t t-name="ListView.rows" t-foreach="records.length" t-as="index">
    <t t-call="ListView.row">
        <t t-set="record" t-value="records.at(index)"/>
    </t>
</t>

<tr t-name="ListView.row"
        t-att-data-id="record.get('id')"
        t-attf-style="#{(view.fonts || view.colors) ? view.style_for(record) : ''}"
        t-attf-class="#{view.compute_decoration_classnames(record)}">
    <t t-set="asData" t-value="record.toForm().data"/>
    <t t-foreach="columns" t-as="column">
        <td t-if="column.meta"> </td>
    </t>
    <td t-if="options.selectable" class="o_list_record_selector">
        <t t-set="checked" t-value="options.select_view_id == record.get('id') ? 'checked' : null"/>
        <input t-if="options.radio" type="radio" name="radiogroup" t-att-checked="checked"/>
        <div t-if="!options.radio" class="o_checkbox">
            <input type="checkbox" name="radiogroup" t-att-checked="checked"/><span/>
        </div>
    </td>
    <t t-foreach="columns" t-as="column">
        <t t-set="number" t-value="column.type === 'integer' or column.type == 'float' or column.type == 'monetary'"/>
        <t t-set="text" t-value="column.type === 'text'"/>
        <t t-set="modifiers" t-value="column.modifiers_for(asData)"/>
        <td t-if="!column.meta and column.invisible !== '1'" t-att-title="column.help"
            t-attf-class="#{modifiers.readonly ? 'o_readonly' : ''} #{number ? 'o_list_number' : ''} #{text ? 'o_list_text' : ''} #{column.id === 'sequence' ? 'o_handle_cell' : ''} #{column.tag === 'button' ? 'o_list_button' : ''}"
            t-att-data-field="column.id"
            ><t t-raw="render_cell(record, column)"/></td>
    </t>
    <td t-if="options.deletable" class='o_list_record_delete'>
        <span name="delete" class="fa fa-trash-o"/>
    </td>
</tr>

<button t-name="ListView.row.text_button" type="button"
        t-att-title="widget.string" t-att-disabled="disabled || undefined"
        t-att-class="disabled ? 'oe_list_button_disabled btn_txt oe_link' : 'btn_txt oe_link'"
        ><t t-esc="widget.string"/></button>
<button t-name="ListView.row.button" type="button"
        t-att-title="widget.string" t-att-disabled="disabled || undefined"
        t-attf-class="o_icon_button #{disabled ? 'oe_list_button_disabled' : ''}"
        ><img t-if="!widget.icon.indexOf('fa-') == 0" t-attf-src="#{prefix}/web/static/src/img/icons/#{widget.icon}.png"
        t-att-alt="widget.string"/><i t-if="widget.icon.indexOf('fa-') == 0" t-attf-class="fa #{widget.icon}" t-att-title="widget.string"/>
</button>
<t t-extend="ListView.row">
    <!-- adds back padding to row being rendered after edition, if necessary
         (if not deletable add back padding), otherwise the row being added is
         missing columns
     -->
    <t t-jquery="&gt; :last" t-operation="after">
        <td t-if="edited and !options.deletable" class="oe-listview-padding"/>
    </t>
</t>

<t t-name="FormView.buttons">
    <div class="o_form_buttons_view">
        <button t-if="widget.is_action_enabled('edit')" type="button"
                class="btn btn-primary btn-sm o_form_button_edit" accesskey="a">
            Edit
        </button>
        <button t-if="widget.is_action_enabled('create')" type="button"
                class="btn btn-default btn-sm o_form_button_create" accesskey="c">
            Create
        </button>
    </div>
    <div class="o_form_buttons_edit">
        <button type="button"
                class="btn btn-primary btn-sm o_form_button_save" accesskey="s">
            Save
        </button>
        <button type="button"
                class="btn btn-default btn-sm o_form_button_cancel" accesskey="j">
            Discard
        </button>
    </div>
</t>
<form t-name="FormView.set_default">
    <t t-set="args" t-value="widget.args"/>
    <table style="width: 100%">
        <tr>
            <td>
                <label for="formview_default_fields"
                       class="oe_label oe_align_right">
                    Default:
                </label>
            </td>
            <td class="oe_form_required">
                <select id="formview_default_fields">
                    <option value=""/>
                    <option t-foreach="args.fields" t-as="field"
                            t-att-value="field.name">
                        <t t-esc="field.string"/> = <t t-esc="field.displayed"/>
                    </option>
                </select>
            </td>
        </tr>
        <tr t-if="args.conditions.length">
            <td>
                <label for="formview_default_conditions"
                       class="oe_label oe_align_right">
                    Condition:
                </label>
            </td>
            <td>
                <select id="formview_default_conditions">
                    <option value=""/>
                    <option t-foreach="args.conditions" t-as="cond"
                            t-att-value="cond.name + '=' + cond.value">
                        <t t-esc="cond.string"/>=<t t-esc="cond.displayed"/>
                    </option>
                </select>
            </td>
        </tr>
        <tr>
            <td colspan="2">
                <input type="radio" id="formview_default_self"
                       value="self" name="scope" checked="checked"/>
                <label for="formview_default_self" class="oe_label"
                       style="display: inline;">
                    Only you
                </label>
                <br/>
                <input type="radio" id="formview_default_all"
                       value="all" name="scope"/>
                <label for="formview_default_all" class="oe_label"
                       style="display: inline;">
                    All users
                </label>
            </td>
        </tr>
    </table>
</form>

<t t-name="FormRenderingForm">
    <div t-attf-class="#{classnames}">
    </div>
</t>
<t t-name="FormRenderingSheet">
    <div class="o_form_sheet_bg">
        <div t-attf-class="o_form_sheet #{classnames}"/>
    </div>
</t>
<div t-name="FormRenderingOuterGroup" class="o_group">
    <t t-if="string" t-call="FormRenderingSeparator"/>
</div>
<table t-name="FormRenderingInnerGroup" class="o_group o_inner_group">
    <t t-if="string">
        <tr><td><t t-call="FormRenderingSeparator"/></td></tr>
    </t>
</table>
<t t-name="FormRenderingNotebook">
    <div class="o_notebook">
        <ul t-attf-class="nav nav-tabs #{classnames}" role="tablist">
            <li t-foreach="pages" t-as="page" t-att-modifiers="page.modifiers">
                <a role="tab" t-attf-href="##{page.id}" t-att-accesskey="page.accesskey" data-toggle="tab" disable_anchor="true">
                    <t t-esc="page.string"/>
                </a>
            </li>
        </ul>
        <div class="tab-content">
            <div role="tabpanel" t-foreach="pages" t-as="page" t-attf-class="tab-pane #{classnames}" t-att-id="id">
                <t t-raw="page.contents"/>
            </div>
        </div>
    </div>
</t>
<t t-name="FormRenderingSeparator">
    <div t-attf-class="o_horizontal_separator">
        <t t-esc="string"/>
    </div>
</t>
<t t-name="FormRenderingLabel">
    <label t-att-for="_for"
        t-attf-class="#{classnames} o_form_label #{help ? 'o_form_label_help ' : ''}">
        <t t-esc="string"/>
    </label>
</t>

<t t-name="GraphView.buttons">
    <div class="btn-group btn-group-sm" role="group">
        <button class="btn btn-primary btn-sm dropdown-toggle" data-toggle="dropdown">
            Measures <span class="caret"/>
        </button>
        <ul class="dropdown-menu o_graph_measures_list">
            <li t-foreach="measures" t-as="measure" t-att-data-field="measure[0]">
                <a href="#"><t t-esc="measure[1].string"/></a>
            </li>
            <li class="divider"></li>
<<<<<<< HEAD
            <li data-field="__count__"><a href="#">Quantity</a></li>
=======
            <li data-field="__count__"><a>Count</a></li>
>>>>>>> 156dee2a
        </ul>
    </div>
    <div class="btn-group btn-group-sm">
        <button class="btn btn-default fa fa-bar-chart-o o_graph_button" title="Bar Chart" data-mode="bar"/>
        <button class="btn btn-default fa fa-line-chart o_graph_button" title="Line Chart" data-mode="line"/>
        <button class="btn btn-default fa fa-pie-chart o_graph_button" title="Pie Chart" data-mode="pie"/>
    </div>
</t>

<div t-name="GraphView.error" class="oe_view_nocontent" >
    <p><strong><t t-esc="title"/></strong></p>
    <p><t t-esc="description"/></p>
</div>

<div t-name="PivotView" class="o_pivot">
    <div class="o_field_selection"/>
</div>

<t t-name="PivotView.buttons">
    <div class="btn-group btn-group-sm" role="group">
        <button class="btn btn-primary btn-sm dropdown-toggle" data-toggle="dropdown">
            Measures <span class="caret"/>
        </button>
        <ul class="dropdown-menu o_pivot_measures_list">
            <li t-foreach="measures" t-as="measure" t-att-data-field="measure[0]">
                <a href="#"><t t-esc="measure[1].string"/></a>
            </li>
            <li class="divider"></li>
<<<<<<< HEAD
            <li data-field="__count__"><a href="#">Quantity</a></li>
=======
            <li data-field="__count__"><a>Count</a></li>
>>>>>>> 156dee2a
        </ul>
    </div>
    <div class="btn-group btn-group-sm">
        <button class="btn btn-default fa fa-expand o_pivot_flip_button" title="Flip axis"/>
        <button class="btn btn-default fa fa-arrows-alt o_pivot_expand_button" title="Expand all"/>
        <button class="btn btn-default fa fa-download o_pivot_download" title="Download xls"/>
    </div>
</t>

<t t-name="PivotView.FieldSelection">
    <ul class="dropdown-menu o_pivot_field_menu" role="menu">
        <t t-foreach="fields" t-as="field">
            <t t-if="(field[1].type === 'date') || (field[1].type === 'datetime')">
                <li class="o_inline_dropdown" t-att-data-field="field[0]">
                    <a href="#" class="o_pivot_field_selection">
                        <t t-esc="field[1].string"/>
                    </a>
                    <ul class="dropdown-menu">
                        <li t-att-data-field="field[0]"><a href="#" t-att-data-interval="'day'">Day</a></li>
                        <li t-att-data-field="field[0]"><a href="#" t-att-data-interval="'week'">Week</a></li>
                        <li t-att-data-field="field[0]"><a href="#" t-att-data-interval="'month'">Month</a></li>
                        <li t-att-data-field="field[0]"><a href="#" t-att-data-interval="'quarter'">Quarter</a></li>
                        <li t-att-data-field="field[0]"><a href="#" t-att-data-interval="'year'">Year</a></li>
                    </ul>
                </li>
            </t>
            <t t-if="(field[1].type !== 'date') &amp;&amp; (field[1].type !== 'datetime')">
                <li t-att-data-field="field[0]"><a href="#"><t t-esc="field[1].string"/></a></li>
            </t>
        </t>
    </ul>
</t>

<div t-name="PivotView.nodata" class="oe_view_nocontent" >
    <p><strong>No data to display.</strong></p>
    <p>
        No data available for this pivot table.  Try to add some records, or make sure
        that there is at least one measure and no active filter in the search bar.
    </p>
</div>


<t t-name="Widget">
    Unhandled widget
    <t t-js="dict">console.warn('Unhandled widget', dict.widget);</t>
</t>
<t t-name="FieldChar">
    <span t-if="widget.get('effective_readonly')"/>

    <input t-if="!widget.get('effective_readonly')" class="o_form_input"
        t-att-barcode_events="widget.options.barcode_events"
        t-att-type="widget.password ? 'password' : 'text'"
        t-att-id="widget.id_for_label"
        t-att-tabindex="widget.node.attrs.tabindex"
        t-att-autofocus="widget.node.attrs.autofocus"
        t-att-placeholder="widget.node.attrs.placeholder"
        t-att-maxlength="widget.field.size"/>
</t>
<t t-name="FormSelection">
    <div class="btn-group o_kanban_selection">
        <a href="#" data-toggle="dropdown"><span class="oe_kanban_status"/></a>
        <ul class="dropdown-menu state" role="menu">
        </ul>
    </div>
</t>
<t t-name="FormSelection.items">
    <li t-foreach="states" t-as="rec" t-att-data-value="rec.name">
        <a href="#">
            <span t-att-class="'oe_kanban_status ' + (rec.state_class &amp;&amp; rec.state_class || '')"/>
            <t t-raw="rec.state_name"/>
        </a>
    </li>
</t>
<div t-name="Priority" class="o_priority">
    <a t-if="!widget.readonly" t-foreach="widget.values.slice(1)" t-as="v" href="#" t-att-data-value="v[0]" t-att-title="v[1]" class="o_priority_star fa"/>
    <span t-if="widget.readonly" t-foreach="widget.values.slice(1)" t-as="v" t-att-data-value="v[0]" t-att-title="v[1]" class="o_priority_star fa"/>
</div>
<t t-name="FieldEmail" t-extend="FieldChar">
    <t t-jquery="span" t-operation="replace">
        <t t-if="widget.get('effective_readonly')">
            <a t-if="widget.clickable" class="o_form_uri o_text_overflow" href="#" target="_blank"/>
            <span t-if="!widget.clickable" class="o_text_overflow"/>
        </t>
    </t>
</t>
<t t-name="FieldText">
    <span t-if="widget.get('effective_readonly')" class="o_form_textarea"/>

    <textarea t-if="!widget.get('effective_readonly')"
        class="o_form_textarea"
        rows="6"
        t-att-name="widget.name"
        t-att-tabindex="widget.node.attrs.tabindex"
        t-att-autofocus="widget.node.attrs.autofocus"
        t-att-placeholder="!widget.get('effective_readonly') ? widget.node.attrs.placeholder : ''"
        t-att-maxlength="widget.field.size"/>
</t>
<t t-name="FieldCharDomain">
    <div>
        <span class="o_count"/>
        <button class="btn btn-default" type="button"
            t-att-accesskey="widget.node.attrs.accesskey"/>
        <input t-if="widget.debug" t-att-readonly="widget.get('effective_readonly')" type="text" class="o_form_input o_debug_input"/>
    </div>
</t>
<t t-name="web.datepicker">
    <t t-set="placeholder" t-value="widget.getParent().node and widget.getParent().node.attrs.placeholder"/>
    <div class="o_datepicker">
        <input type="text"
            class="o_datepicker_input"
            t-att-name="widget.name"
            t-att-placeholder="placeholder"/>
        <span class="o_datepicker_button"/>
    </div>
</t>
<t t-name="FieldSelection">
    <span t-if="widget.get('effective_readonly')"/>

    <select t-if="!widget.get('effective_readonly')"
        class="o_form_input"
        t-att-name="widget.name"
        t-att-tabindex="widget.node.attrs.tabindex"
        t-att-autofocus="widget.node.attrs.autofocus"
        t-att-id="widget.id_for_label"/>
</t>
<t t-name="FieldRadio">
    <span t-if="widget.get('effective_readonly')"/>

    <div t-if="!widget.get('effective_readonly')" t-attf-class="o_form_field_radio #{widget.options.horizontal ? 'o_horizontal' : 'o_vertical'}">
        <div t-foreach="widget.selection" t-as="selection" class="o_radio_item">
            <input type="radio" class="o_form_radio" t-att-id="widget.uniqueId + '_' + selection[0]" t-att-name="widget.uniqueId" t-att-value="selection[0]"/>
            <label t-if="!widget.options.no_radiolabel" class="o_form_label" t-att-for="widget.uniqueId + '_' + selection[0]"><t t-esc="selection[1]"/></label>
        </div>
    </div>
</t>
<t t-name="FieldMany2One">
    <t t-if="widget.get('effective_readonly')">
        <a t-if="!widget.options.no_open" class="o_form_uri" href="#"/>
        <span t-if="widget.options.no_open"/>
    </t>
    <div t-if="!widget.get('effective_readonly')" t-att-class="'o_form_field_many2one' + ((widget.options.no_open)? '' : ' o_with_button')">
        <div class="o_form_input_dropdown">
            <input type="text" class="o_form_input"
                t-att-barcode_events="widget.options.barcode_events"
                t-att-id="widget.id_for_label"
                t-att-tabindex="widget.node.attrs.tabindex"
                t-att-autofocus="widget.node.attrs.autofocus"
                t-att-placeholder="widget.node.attrs.placeholder"/>
            <span class="o_dropdown_button" draggable="false"/>
        </div>
        <button type="button" t-if="!widget.options.no_open" class="fa fa-external-link btn btn-default o_external_button" tabindex="-1" draggable="false"/>
    </div>
</t>
<t t-name="Many2OneButton.cell">
    <img t-attf-src="#{prefix}/web/static/src/img/icons/#{widget.icon}.png" t-att-alt="widget.string" width="16" height="16"/>
</t>
<t t-name="FieldMany2ManyTag">
    <t t-foreach="elements" t-as="el">
        <span t-attf-class="badge dropdown o_tag_color_#{el.color}" t-att-data-color="el.color" t-att-data-index="el_index" t-att-data-id="el.id">
            <span class="o_badge_text" t-attf-title="#{el['display_name']}"><t t-raw="el['display_name']"/></span>
            <span t-if="!readonly" class="fa fa-times o_delete"/>
        </span>
    </t>
</t>
<t t-name="FieldMany2ManyTag.colorpicker">
    <ul class="o_colorpicker dropdown-menu" role="menu">
        <li t-foreach="10" t-as="color">
            <span t-att-data-id="tag_id" t-att-data-color="color" t-attf-class="o_tag_color_#{color}"/>
        </li>
        <li>
            <span t-att-data-id="tag_id" t-att-data-color="10" class="o_tag_color_10"/>
        </li>
        <li>
            Not shown in kanban
        </li>
    </ul>
</t>
<t t-name="FieldBoolean">
    <div class="o_checkbox o_form_field_boolean">
        <input type="checkbox"
            t-att-id="widget.id_for_label"
            t-att-name="widget.name"
            t-att-tabindex="widget.node.attrs.tabindex"
            t-att-autofocus="widget.node.attrs.autofocus"/>
        <span/>
    </div>
</t>
<div t-name="FieldUpgradeBoolean" class="o_form_field o_form_field_boolean">
    <t t-call="FieldBoolean"/>
</div>
<t t-name="ProgressBar">
    <div class="o_progressbar">
        <div t-if="widget.title" class="o_progressbar_title"><t t-esc="widget.title"/></div><div class="o_progress">
            <div class="o_progressbar_complete"/>
        </div><div t-if="widget.readonly" class="o_progressbar_value"/><input t-if="!widget.readonly" class="o_progressbar_value" type="text"/>
    </div>
</t>
<t t-name="FieldPercentPie">
    <div class="o_form_field_percent_pie">
        <div class="o_pie">
            <div class="o_mask"/>
            <div class="o_mask"/>
            <div class="o_pie_value"/>
        </div>
        <span t-if="widget.string"><t t-esc="widget.string"/></span>
    </div>
</t>
<t t-name="FieldStatus">
    <ul t-att-class="'oe_form_field_status ' + (widget.options.clickable ? 'oe_form_status_clickable' : 'oe_form_status')" t-att-style="widget.node.attrs.style"/>
</t>
<t t-name="FieldStatus.content">
    <t t-foreach="widget.selection.unfolded" t-as="i">
        <li t-att-class="i[0] === widget.get('value') ? 'oe_active' : ''" t-att-data-id="i[0]">
            <span class="label"><t t-esc="i[1]"/></span>
            <!-- are you mit ? -->
            <span class="arrow"><span></span></span>
        </li>
    </t>
    <t t-if="widget.selection.folded.length">
        <li>
            <span class="label oe_dropdown_toggle oe_dropdown_arrow">More</span>
            <ul class="oe_dropdown_menu">
                <t t-foreach="widget.selection.folded" t-as="i">
                    <li t-att-class="i[0] === widget.get('value') ? 'oe_active' : ''" t-att-data-id="i[0]">
                        <span class="label"><t t-esc="i[1]"/></span>
                    </li>
                </t>
            </ul>
        </li>
    </t>
</t>
<t t-name="FieldStatus.content.button">
    <button type="button" t-attf-class="btn btn-sm o_arrow_button #{i[0] === widget.get('value') ? 'btn-primary' : 'btn-default'} #{!widget.options.clickable || i[0] === widget.get('value') ? 'disabled' : ''}" t-att-data-id="i[0]">
        <t t-esc="i[1]"/>
    </button>
</t>
<t t-name="FieldBinaryImage">
    <div class="o_form_field_image">
        <t t-if="!widget.get('effective_readonly')">
            <div class="o_form_image_controls">
                <span class="fa fa-pencil fa-lg pull-left o_select_file_button" title="Edit"/>
                <span class="fa fa-trash-o fa-lg pull-right o_clear_file_button" title="Clear"/>

                <span class="o_form_binary_progress">Uploading...</span>
                <t t-call="HiddenInputFile">
                    <t t-set="fileupload_id" t-value="widget.fileupload_id"/>
                </t>
            </div>
        </t>
    </div>
</t>
<t t-name="FieldBinaryImage-img">
    <img t-att-src='url'
        t-att-border="widget.readonly ? 0 : 1"
        t-att-name="widget.name"
        t-att-width="widget.node.attrs.img_width || widget.node.attrs.width"
        t-att-height="widget.node.attrs.img_height || widget.node.attrs.height"/>
</t>
<t t-name="FieldBinaryFile">
    <a t-if="widget.get('effective_readonly')" href="javascript:void(0)" class="o_form_uri"/>

    <div t-if="!widget.get('effective_readonly')" class="o_form_field_binary_file">
        <input type="text" class="o_form_input"
            readonly="readonly"
            t-att-name="widget.name"
            t-att-tabindex="widget.node.attrs.tabindex"
            t-att-autofocus="widget.node.attrs.autofocus"/>

        <button type="button" class="btn btn-sm btn-primary o_select_file_button" title="Select">Upload your file</button>
        <button type="button" class="btn btn-sm btn-default fa fa-pencil o_select_file_button" title="Select"/>
        <button type="button" class="btn btn-sm btn-default fa fa-download o_save_file_button" title="Save As..."/>
        <button type="button" class="btn btn-sm btn-default fa fa-trash-o o_clear_file_button" title="Clear"/>

        <span class="o_form_binary_progress">Uploading...</span>
        <t t-call="HiddenInputFile">
            <t t-set="fileupload_id" t-value="widget.fileupload_id"/>
            <t t-set="fileupload_style" t-translation="off">overflow-x: hidden</t>
        </t>
    </div>
</t>
<t t-name="HiddenInputFile">
    <div t-attf-class="o_hidden_input_file #{fileupload_class or ''}" t-att-style="fileupload_style">
        <form class="o_form_binary_form" t-att-target="fileupload_id"
              method="post" enctype="multipart/form-data" t-att-action="fileupload_action || '/web/binary/upload'">
            <input type="hidden" name="csrf_token" t-att-value="csrf_token"/>
            <input type="hidden" name="session_id" value="" t-if="widget.session.override_session"/>
            <input type="hidden" name="callback" t-att-value="fileupload_id"/>
            <input t-if="widget.widget!='image'" type="file" class="o_form_input_file" name="ufile"/>
            <input t-if="widget.widget=='image'" type="file" class="o_form_input_file" name="ufile" accept="image/*"/>
            <t t-raw="0"/>
        </form>
        <iframe t-att-id="fileupload_id" t-att-name="fileupload_id" style="display: none"/>
    </div>
</t>
<div t-name="FieldBinaryFileUploader" t-attf-class="oe_fileupload #{widget.node.attrs.class ? widget.node.attrs.class :''}">
    <div class="oe_placeholder_files"/>
    <div t-if="!widget.get('effective_readonly')" class="oe_add">
        <button class="btn btn-default o_attach"><span class="fa fa-paperclip"/> <t t-esc="widget.string"/></button>
        <t t-call="HiddenInputFile">
            <t t-set="fileupload_id" t-value="widget.fileupload_id"/>
            <t t-set="fileupload_action" t-translation="off">/web/binary/upload_attachment</t>
            <input type="hidden" name="model" t-att-value="widget.view.model"/>
            <input type="hidden" name="id" value="0"/>
            <input t-if="widget.session.override_session" type="hidden" name="session_id" t-att-value="widget.session.session_id"/>
        </t>
    </div>
</div>
<div t-name="FieldBinaryFileUploader.files" class="oe_attachments">
    <t t-if="widget.get('effective_readonly')">
        <div t-foreach="widget.get('value')" t-as="id">
            <t t-set="file" t-value="widget.data[id]"/>
            <a target="_blank" t-att-href="file.url" t-attf-title="#{(file.name || file.filename) + (file.date?' \n('+file.date+')':'' )}"><t t-raw="file.name || file.filename"/></a>
        </div>
    </t>
    <t t-if="!widget.get('effective_readonly')">
        <div t-foreach="values" t-as="id" class="oe_attachment">
            <t t-set="file" t-value="widget.data[id]"/>
            <span t-if="file.upload or file.percent_loaded&lt;100"
                  t-att-title="(file.name || file.filename) + ((file.date)? (' \n(' + file.date + ')') : '')"
                  t-att-name="file.name || file.filename">
                <span class="oe_fileuploader_in_process">...Upload in progress...</span>
                <t t-raw="file.name || file.filename"/>
            </span>
            <t t-if="!file.upload or file.percent_loaded&gt;=100">
                <div>
                    <a href="#" class="fa fa-times pull-right oe_delete" title="Delete this file" t-att-data-id="file.id"/>
                    <t t-raw="file.name || file.filename"/>
                </div>
                <a class="o_image" target="_blank" t-att-href="file.url"
                   t-att-title="(file.name || file.filename) + ((file.date)? (' \n(' + file.date + ')') : '')"
                   t-att-data-mimetype="file.mimetype"
                   t-attf-data-src="/web/image/#{file.id}/100x80"/>
            </t>
        </div>
    </t>
</div>
<div t-name="SearchView" class="o_searchview">
    <span class="o_searchview_more fa" title="Advanced Search..."/>
</div>
<input t-name="SearchView.InputView" type="text" class="o_searchview_input" placeholder="Search..."/>
<div t-name="SearchView.FacetView" tabindex="0" class="o_searchview_facet">
    <span t-if="widget.model.has('icon')" t-att-class="'fa ' + widget.model.get('icon') + ' o_searchview_facet_label'"/>
    <span t-if="!widget.model.has('icon')" class="o_searchview_facet_label">
        <t t-esc="widget.model.get('category')"/>
    </span>
    <div class="o_facet_values"/>
    <div class="fa fa-sm fa-remove o_facet_remove"/>
</div>
<span t-name="SearchView.FacetView.Value">
    <t t-esc="widget.model.get('label')"/>
</span>
<t t-name="SearchView.autocomplete">
    <ul class="dropdown-menu o_searchview_autocomplete" role="menu"></ul>
</t>

<div t-name="SearchView.FilterMenu" class="btn-group o_dropdown">
    <button class="o_dropdown_toggler_btn btn btn-sm dropdown-toggle" data-toggle="dropdown">
        <span class="fa fa-filter"/> Filters <span class="caret"/>
    </button>
    <ul class="dropdown-menu o_filters_menu" role="menu">
        <li class="o_add_filter o_closed_menu">
            <a href="#">Add Custom Filter</a>
        </li>
        <li class="o_add_filter_menu">
            <button class="btn btn-primary btn-sm o_apply_filter" type="button">Apply</button>
            <button class="btn btn-default btn-sm o_add_condition" type="button"><span class="fa fa-plus-circle"/> Add a condition</button>
        </li>
    </ul>
</div>
<t t-name="SearchView.filters">
    <li t-foreach="widget.filters" t-as="filter" t-if="!filter.visible || filter.visible()"
            t-att-title="filter.attrs.string ? filter.attrs.help : undefined"
            t-att-data-index="filter_index">
        <a href="#"><t t-esc="filter.attrs.string or filter.attrs.help or filter.attrs.name or 'Ω'"/></a>
    </li>
</t>
<t t-name="SearchView.field">
    <label t-att-class="'oe_label' + (attrs.help ? '_help' : '')"
           t-att-title="attrs.help"
           t-att-for="element_id"
           t-att-style="style">
        <t t-esc="attrs.string || attrs.name"/>
        <span t-if="attrs.help">?</span>
    </label>
    <div t-att-style="style">
        <input type="text" size="15" t-att-name="attrs.name"
               t-att-autofocus="attrs.default_focus === '1' ? 'autofocus' : undefined"
               t-att-id="element_id"
               t-att-value="defaults[attrs.name] || ''"/>
        <t t-if="filters.length" t-raw="filters.render(defaults)"/>
    </div>
</t>
<t t-name="SearchView.date">
    <label t-att-class="'oe_label' + (attrs.help ? '_help' : '')"
           t-att-title="attrs.help"
           t-att-for="element_id"
           t-att-style="style">
        <t t-esc="attrs.string || attrs.name"/>
        <span t-if="attrs.help">?</span>
    </label>
    <div t-att-style="style">
        <span t-att-id="element_id"/>
        <t t-if="filters.length" t-raw="filters.render(defaults)"/>
    </div>
</t>
<t t-name="SearchView.field.selection">
    <label t-att-title="attrs.help"
           t-att-class="'oe_label' + (attrs.help ? '_help' : '')"
           t-att-for="element_id"
           t-att-style="style">
        <t t-esc="attrs.string || attrs.name"/>
        <span t-if="attrs.help">?</span>
    </label>
    <div t-att-style="style">
        <select t-att-name="attrs.name" t-att-id="element_id"
                t-att-autofocus="attrs.default_focus === '1' || undefined">
            <option t-if="prepend_empty"/>
            <t t-foreach="attrs.selection" t-as="option">
                <t t-set="selected" t-value="defaults[attrs.name] === option[0]"/>
                <option t-if="selected"
                        t-attf-selected="selected"
                        t-att-value="option_index">
                    <t t-esc="option[1]"/>
                </option>
                <option t-if="!selected" t-att-value="option_index">
                    <t t-esc="option[1]"/>
                </option>
            </t>
        </select>
        <t t-if="filters.length" t-raw="filters.render(defaults)"/>
    </div>
</t>
<t t-name="SearchView.extended_search.proposition">
    <li class="o_filter_condition">
        <span class="o_or_filter">or</span>
        <span>
            <select class="o_searchview_extended_prop_field">
                <t t-foreach="widget.attrs.fields" t-as="field">
                    <option t-att="{'selected': field === widget.attrs.selected ? 'selected' : null}"
                            t-att-value="field.name">
                        <t t-esc="field.string"/>
                    </option>
                </t>
            </select>
            <span class="o_searchview_extended_delete_prop fa fa-trash-o"/>
        </span>
        <select class="o_searchview_extended_prop_op"/>
        <span class="o_searchview_extended_prop_value"/>
    </li>
</t>
<t t-name="SearchView.extended_search.proposition.float">
    <input t-att-type="widget.decimal_point === '.' ? 'number' : 'text'"
        t-attf-title="Number using #{widget.decimal_point  || '.' } as decimal separator."
        t-attf-pattern="[0-9]+([\\#{widget.decimal_point || '.' }][0-9]+)?"
        t-attf-value="0#{widget.decimal_point || '.' }0" step="0.01"/>
</t>
<t t-name="SearchView.extended_search.proposition.selection">
    <select>
        <option t-foreach="widget.field.selection" t-as="element" t-att-value="element[0]">
            <t t-esc="element[1]"/>
        </option>
    </select>
</t>

<div t-name="SearchView.GroupByMenu" class="btn-group hidden-xs o_dropdown">
    <button class="o_dropdown_toggler_btn btn btn-sm dropdown-toggle" data-toggle="dropdown">
        <span class="fa fa-bars"/> Group By <span class="caret"/>
    </button>
    <ul class="dropdown-menu o_group_by_menu" role="menu">
        <li class="divider"/>
        <li class="o_add_custom_group o_closed_menu">
            <a href="#">Add custom group</a>
        </li>
    </ul>
</div>
<t t-name="GroupByMenuSelector">
    <li><select class="o_add_group o_group_selector">
        <t t-foreach="groupable_fields" t-as="field">
            <option t-att-data-name="field.name"><t t-esc="field.string"/></option>
        </t>
    </select></li>
    <li>
        <button type="button" class="btn btn-primary btn-sm o_add_group o_select_group">Apply</button>
    </li>
</t>

<div t-name="SearchView.FavoriteMenu" class="btn-group o_dropdown">
    <button class="o_dropdown_toggler_btn btn btn-sm dropdown-toggle" data-toggle="dropdown">
        <span class="fa fa-star"/> Favorites <span class="caret"/>
    </button>
    <ul class="dropdown-menu o_favorites_menu" role="menu">
        <li class="divider"/>
        <li class="o_save_search o_closed_menu">
            <a href="#">Save current search</a>
        </li>
        <li class="o_save_name">
            <input type="text"></input>
        </li>
        <li class="o_save_name">
            <span><div class="o_checkbox"><input type="checkbox"/><span/></div> Use by default</span>
        </li>
        <li class="o_save_name">
            <span><div class="o_checkbox"><input type="checkbox"/><span/></div> Share with all users </span><span class="fa fa-users"/>
        </li>
        <li class="o_save_name">
            <button type="button" class="btn btn-primary btn-sm">Save</button>
        </li>
    </ul>
</div>

<div t-name="ExportDialog" class="o_export">
    <p>
        This wizard will export all data that matches the current search criteria to a CSV file.
        You can export all data or only the fields that can be reimported after modification.
    </p>

    <div class="row">
        <div class="col-md-6">
            <label>Export Type :</label>
            <div class="o_import_compat">
                <div><input type="radio" name="o_import_compat_name" value="yes" checked="checked"/><label>Import-Compatible Export</label></div>
                <div><input type="radio" name="o_import_compat_name" value=""/><label>Export all Data</label></div>
            </div>
        </div>
        <div class="col-md-6">
            <label>Export Formats :</label>
            <div class="o_export_format"/>
        </div>
    </div>

    <div class="o_export_panel">
        <div class="o_left_panel">
            <h4>Available fields</h4>
            <div class="o_left_field_panel"/>
        </div>
        <div class="o_center_panel">
            <button type="button" class="btn btn-sm btn-default o_add_field">Add</button>
            <button type="button" class="btn btn-sm btn-default o_remove_field">Remove</button>
            <button type="button" class="btn btn-sm btn-default o_remove_all_field">Remove All</button>
            <button type="button" class="btn btn-sm btn-default o_move_up">Move Up</button>
            <button type="button" class="btn btn-sm btn-default o_move_down">Move Down</button>
        </div>
        <div class="o_right_panel">
            <h4>
                <a href="#" class="pull-right o_toggle_save_list">Save fields list</a>
                Fields to export
            </h4>
            <div class="o_save_list"/>
            <div class="o_exported_lists"/>
            <select class="o_fields_list" multiple="multiple"></select>
        </div>
    </div>
</div>
<p t-name="Export.DomainMessage">
    <strong t-if="!record.ids_to_export">Please pay attention that all records matching your search filter will be exported. Not only the selected ids.</strong>
    <strong t-if="record.ids_to_export">Please note that only the selected ids will be exported.</strong>
</p>
<div t-name="Export.TreeItems"
    t-foreach="fields" t-as="field"
    t-att-data-id="field.id"
    class="o_export_tree_item"
    tabindex="-1"> <!-- tabindex make the div focusable -->
    <span t-if="field.children &amp;&amp; (field.id).split('/').length != 3"
          class="o_expand_parent fa fa-plus"/>
    <span class="o_tree_column"><t t-esc="field.string"/></span>
</div>
<t t-name="Export.SaveList">
    <label>Save as:</label> <input type="text"/><button type="button" class="btn btn-sm btn-default">Ok</button>
</t>
<t t-name="Export.SavedList">
    <label>Saved exports: </label>
    <select class="o_exported_lists_select">
        <option></option>
        <t t-foreach="existing_exports" t-as="export">
            <option t-att-value="export.id"><t t-esc="export.name"/></option>
        </t>
    </select>
    <button type="button" class="btn btn-sm btn-default o_delete_exported_list">Delete</button>
</t>

<t t-name="Throbber">
    <div>
        <div class="oe_blockui_spin" style="height: 50px">
            <img src="/web/static/src/img/spin.png" style="animation: fa-spin 1s infinite steps(12);"/>
        </div>
        <br />
        <div class="oe_throbber_message" style="color:white"></div>
    </div>
</t>
<t t-name="Spinner">
    <div class="o_spinner"><i class="fa fa-spinner fa-spin"/></div>
</t>
<t t-name="M2ODialog">
    <div>
        <p/>
        Name: <input class="oe_form_m2o_input_name" type="text"/>
    </div>
</t>
<t t-name="FieldMonetary" t-extend="FieldChar">
    <t t-jquery="input">
        var $div = $(document.createElement('div')).attr('t-if', this.attr('t-if')).addClass('o_form_field_monetary');
        this.clone(true).appendTo($div);
        this.replaceWith($div);
    </t>
</t>
<t t-name="FieldMany2ManyCheckBoxes">
    <div t-foreach="widget.get('records')" t-as="record">
        <div class="o_checkbox">
            <input t-if="widget.get('value').indexOf(record[0]) !== -1" type="checkbox" t-att-data-record-id="JSON.stringify(record[0])" checked="checked"/>
            <input t-if="widget.get('value').indexOf(record[0]) === -1" type="checkbox" t-att-data-record-id="JSON.stringify(record[0])"/>
            <span/>
        </div>
        <label class="o_form_label"><t t-esc="record[1]"/></label>
    </div>
</t>
<t t-name="X2ManyCounter">
    <a href="javascript:void(0)"><t t-esc="text"/></a>
</t>
<t t-name="StatInfo">
    <span class="o_stat_value"><t t-esc="value"/></span>
    <span class="o_stat_text"><t t-esc="text"/></span>
</t>

<t t-name="toggle_button">
    <button type="button" class="o_icon_button" t-att-title="widget.string">
        <img t-attf-src="#{prefix || _s}/web/static/src/img/icons/#{widget.icon}.png" t-att-alt="widget.string"/>
    </button>
</t>

<t t-name="BooleanButton">
    <t t-if="widget.get_value()">
        <span class="o_stat_text o_not_hover text-success"><t t-esc="widget.string_true"/></span>
        <span class="o_stat_text o_hover text-danger"><t t-esc="widget.hover_true"/></span>
    </t>
    <t t-if="!widget.get_value()">
        <span class="o_stat_text o_not_hover text-danger"><t t-esc="widget.string_false"/></span>
        <span class="o_stat_text o_hover text-success"><t t-esc="widget.hover_false"/></span>
    </t>
</t>

<div t-name="Pager">
    <span class="o_pager_value"></span> / <span class="o_pager_limit"></span>
    <span class="btn-group btn-group-sm">
        <!-- accesskeys not wanted in X2Many widgets -->
        <t t-if="!widget.getParent().x2m">
            <t t-set="att_prev" t-value="{'accesskey': 'p'}" />
            <t t-set="att_next" t-value="{'accesskey': 'n'}" />
        </t>
        <button type="button" class="fa fa-chevron-left btn btn-icon o_pager_previous" t-att="att_prev"/>
        <button type="button" class="fa fa-chevron-right btn btn-icon o_pager_next" t-att="att_next"/>
    </span>
</div>

<t t-name="Menu.needaction_counter">
    <div id="menu_counter" class="badge pull-right">
        <t t-if="widget.needaction_counter &gt; 99"> 99+ </t>
        <t t-if="widget.needaction_counter &lt;= 99"> <t t-esc="widget.needaction_counter"/> </t>
    </div>
</t>

<t t-name="notification-box">
    <div t-att-class="'alert alert-dismissible alert-' + type" role="alert">
        <button type="button" class="close" data-dismiss="alert" aria-label="Close">
            <span aria-hidden="true" class="fa fa-times"></span>
        </button>
    </div>
</t>

<t t-name="translation-alert">
    <t t-foreach="fields" t-as="field">
        <div>
            You have updated <strong><t t-esc="field.string"/></strong> (<t t-esc="lang"/>).
            <a class="oe_field_translate" t-att-name="field.name" href="#">Update translations</a>
        </div>
    </t>
</t>

<t t-name="UserMenu">
    <li class="o_user_menu">
        <a class="dropdown-toggle" data-toggle="dropdown" aria-expanded="false" href="#">
            <img class="img-circle oe_topbar_avatar" t-att-src="_s + '/web/static/src/img/user_menu_avatar.png'"/>
            <span class="oe_topbar_name"/> <span class="caret"></span>
        </a>
        <ul class="dropdown-menu" role="menu">
            <li><a href="#" data-menu="documentation">Documentation</a></li>
            <li><a href="#" data-menu="support">Support</a></li>
            <li><a href="#" data-menu="about">About</a></li>
            <li class="divider"/>
            <li><a href="#" data-menu="settings">Preferences</a></li>
            <li><a href="#" data-menu="account">My Odoo.com account</a></li>
            <li><a href="#" data-menu="logout">Log out</a></li>
        </ul>
    </li>
</t>

<div t-name="UserMenu.about">
    <div class="container-fluid">
        <div class="row">
            <div class="col-sm-offset-2 col-sm-8">
                <div class="text-center">
                    <img src="/web/static/src/img/logo2.png" alt="Odoo (Formerly OpenERP)" title="Odoo (Formerly OpenERP)" class="img-circle"/>
                </div>
                <div class="text-center">
                    <div class="user-heading">
                        <h3>
                            Version <t t-esc="db_info.server_version"/>
                            (Community Edition)
                        </h3>
                        <t t-if="db_info.expiration_date">
                            <h5>Database expiration: <t t-esc="new moment(db_info.expiration_date).format('LL')"/></h5>
                        </t>
                    </div>
                    <div>
                        <div class="tab-content">
                            <div id="settings" class="tab-pane active">
                                <h4>Copyright © 2004-2015 Odoo S.A.</h4>
                                <p>Odoo is a trademark of <a target="_blank" href="https://www.odoo.com" style="text-decoration: underline;">Odoo S.A.</a></p>
                                <p>Licenced under the terms of <a target="_blank" href="http://www.gnu.org/licenses/lgpl.html" style="text-decoration: underline;">GNU Lesser General Public License</a></p>
                                <p>For more information visit <a target="_blank" href="https://www.odoo.com" style="text-decoration: underline;">Odoo.com</a></p>
                                <p>
                                  <a href="https://www.odoo.com/web/about/facebook"><i class="fa fa-facebook-square fa-3x social-fb"></i></a>
                                  <a href="https://www.odoo.com/web/about/twitter"><i class="fa fa-twitter-square fa-3x social-tw"></i></a>
                                  <a href="https://www.odoo.com/web/about/googleplus"><i class="fa fa-google-plus-square fa-3x social-gp"></i></a>
                                  <a href="https://www.odoo.com/web/about/linkedin"><i class="fa fa-linkedin-square fa-3x social-lk"></i></a>
                                </p>
                            </div>
                        </div>
                    </div>
                </div>
            </div>
        </div>
        <div class="row" t-if="!debug">
            <div class="col-md-12">
                <a class="oe_activate_debug_mode pull-right" href="?debug" >Activate the developer mode</a>
            </div>
        </div>
    </div>
</div>

<t t-name="EnterpriseUpgrade">
    <div class="row">
        <div class="col-xs-6">
            Get this feature and much more with Odoo Enterprise!
            <ul class="list-unstyled">
                <li><i class="fa fa-check"></i> Access to all Enterprise Apps</li>
                <li><i class="fa fa-check"></i> New design</li>
                <li><i class="fa fa-check"></i> Mobile support</li>
                <li><i class="fa fa-check"></i> Upgrade to future versions</li>
                <li><i class="fa fa-check"></i> Bugfixes guarantee</li>
                <li><a href="http://www.odoo.com/editions" target="_blank"><i class="fa fa-plus"></i> And more</a></li>
            </ul>
        </div>
        <div class="col-xs-6">
            <img class="img-responsive" t-att-src='_s + "/web/static/src/img/enterprise_upgrade.jpg"' draggable="false"/>
        </div>
    </div>
</t>

</templates><|MERGE_RESOLUTION|>--- conflicted
+++ resolved
@@ -561,11 +561,7 @@
                 <a href="#"><t t-esc="measure[1].string"/></a>
             </li>
             <li class="divider"></li>
-<<<<<<< HEAD
-            <li data-field="__count__"><a href="#">Quantity</a></li>
-=======
-            <li data-field="__count__"><a>Count</a></li>
->>>>>>> 156dee2a
+            <li data-field="__count__"><a href="#">Count</a></li>
         </ul>
     </div>
     <div class="btn-group btn-group-sm">
@@ -594,11 +590,7 @@
                 <a href="#"><t t-esc="measure[1].string"/></a>
             </li>
             <li class="divider"></li>
-<<<<<<< HEAD
-            <li data-field="__count__"><a href="#">Quantity</a></li>
-=======
-            <li data-field="__count__"><a>Count</a></li>
->>>>>>> 156dee2a
+            <li data-field="__count__"><a href="#">Count</a></li>
         </ul>
     </div>
     <div class="btn-group btn-group-sm">
