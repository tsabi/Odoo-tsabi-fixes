@charset "utf-8"

// Mixins {{{
@mixin vertical-gradient($startColor: #555, $endColor: #333)
    background-color: $startColor
    background-image: -webkit-gradient(linear, left top, left bottom, from($startColor), to($endColor)) /* Saf4+, Chrome */
    background-image: -webkit-linear-gradient(top, $startColor, $endColor) /* Chrome 10+, Saf5.1+, iOS 5+ */
    background-image:    -moz-linear-gradient(top, $startColor, $endColor) /* FF3.6 */
    background-image:     -ms-linear-gradient(top, $startColor, $endColor) /* IE10 */
    background-image:      -o-linear-gradient(top, $startColor, $endColor) /* Opera 11.10+ */
    background-image:         linear-gradient(to bottom, $startColor, $endColor)

@mixin radial-gradient($gradient)
    background-position: center center
    background-image: -webkit-radial-gradient(circle, $gradient)
    background-image: -moz-radial-gradient($gradient)
    background-image: -ms-radial-gradient($gradient)
    background-image: radial-gradient($gradient)

@mixin radius($radius: 5px)
    -moz-border-radius: $radius
    -webkit-border-radius: $radius
    border-radius: $radius

@mixin box-shadow($bsval: 0px 1px 4px #777)
    -moz-box-shadow: $bsval
    -webkit-box-shadow: $bsval
    -box-shadow: $bsval

@mixin box-sizing($sizing: border-box)
    -webkit-box-sizing: $sizing
    -moz-box-sizing: $sizing
    box-sizing: $sizing

@mixin transform($transform)
    -moz-transform: $transform
    -webkit-transform: $transform
    -o-transform: $transform
    -ms-transform: $transform

@mixin transition($transition: all 200ms linear)
    -webkit-transition: $transition
    -moz-transition: $transition
    -ms-transition: $transition
    -o-transition: $transition
    transition: $transition
// }}}

.openerp .oe_kanban_view
    // KanbanView {{{
    //background: url(data:image/pngbase64,iVBORw0KGgoAAAANSUhEUgAAAAQAAAAECAYAAACp8Z5+AAAAKElEQVQIHWP8DwTv379nAAFBQUEGhnfv3oHEwADEZgJLIRGMIClkLQCr3x2Htp/lLwAAAABJRU5ErkJggg==)
    background: white
    height: inherit
<<<<<<< HEAD
    .oe_kanban_column_higlight
        background: #eeddf6 !important
    &.oe_kanban_grouped .oe_kanban_dummy_cell
        background: url(/web/static/src/img/form_sheetbg.png)
        width: 100%
=======
    .oe_view_nocontent
        position: relative
        z-index: 1
        max-width: none
        height: 100%
        .oe_view_nocontent_content
            margin-left: 90px
            margin-top: 5px
            max-width: 700px
        .oe_view_nocontent_bg
            background: #eee
            opacity: 0.7
            position: absolute
            top: 0
            bottom: 0
            left: 0
            right: 0
            z-index: -1
    &.oe_kanban_grouped
        .oe_kanban_dummy_cell
            background: url(/web/static/src/img/form_sheetbg.png)
            width: 100%
    .oe_kanban_group_length
        text-align: center
        display: none
        .oe_tag
            position: relative
            top: +8px
            font-weight: bold
>>>>>>> 389f4911
    .ui-sortable-placeholder
        border: 1px solid rgba(0,0,0,0.1)
        visibility: visible !important
    .ui-sortable-helper
        @include box-shadow(0 1px 10px rgba(0, 0, 0, 0.3))
        @include transform(rotate(3deg))
        -webkit-transition: -webkit-transform 100ms linear
        -moz-transition: -moz-transform 100ms linear
        transition: transform 100ms linear
    .oe_kanban_left
        float: left
    .oe_kanban_right
        float: right
    .oe_kanban_clear
        clear: both
    .oe_kanban_content
        word-wrap: break-word
        .oe_star_on, .oe_star_off
            color: #ccc
            text-shadow: 0 0 2px black
            vertical-align: top
            position: relative
            top: -5px
            &:hover
                text-decoration: none
        .oe_star_on
            color: gold
        div:first-child
            margin-right: 16px
    .oe_kanban_button_new
        color: white
        background: #DC5F59
    // }}}
    // KanbanGroups {{{
    .oe_kanban_groups
        height: inherit
    &.oe_kanban_ungrouped .oe_kanban_groups
        width: 100%
    &.oe_kanban_grouped_by_m2o .oe_kanban_group_title
        cursor: move
    .oe_kanban_header
        .oe_dropdown_kanban
            float: right
        .oe_dropdown_kanban > span
            visibility: hidden
        &:hover
            .oe_dropdown_kanban > span
                visibility: visible
            .oe_kanban_group_length
                display: none
        .oe_dropdown_menu
            font-weight: normal
            font-size: 13px
    .oe_kanban_group_title
        position: relative
        font-size: 16px
        font-weight: bold
        color: #333333
        text-shadow: 0 1px 0 white
        margin-right: 30px
        width: 200px
        .oe_kanban_group_title_text
            margin-right: 4px
            white-space: nowrap
            overflow: hidden
            text-overflow: ellipsis
    .oe_fold_column
        .oe_kanban_group_length
            position: absolute
            top: -1px
            right: -14px
            float: right
            display: block
    &.oe_kanban_grouped
        .oe_kanban_column, .oe_kanban_group_header
            width: 185px
            min-width: 185px
            &.oe_kanban_group_folded
                width: auto
                min-width: 30px

    .oe_kanban_column, .oe_kanban_group_header
        vertical-align: top
        padding: 5px 5px 5px 4px
        ul, li
            margin: 0
            padding: 0
            list-style-type: none
    .oe_kanban_group_header.oe_kanban_no_group
        padding: 0px

    &.oe_kanban_grouped .oe_kanban_column, .oe_kanban_group_header
        background: #f0eeee
        border-left: 1px solid #f0f8f8
        border-right: 1px solid #b9b9b9
    .oe_form
        .oe_kanban_column
            padding: 0px
            background: #ffffff

    .oe_kanban_column, .oe_kanban_column_cards
        height: 100%
    .oe_kanban_aggregates
        padding: 0
        margin: 0px
    .oe_kanban_column
        .oe_kanban_folded_column_cards
            visibility: hidden
    .oe_kanban_group_folded
        .oe_kanban_group_title, &.oe_kanban_column *, .oe_kanban_aggregates, .oe_kanban_add
            display: none
        .oe_kanban_group_title_vertical, .oe_kanban_group_length
            display: block
        .oe_dropdown_kanban
            left: -5px
        .oe_kanban_folded_column_cards
            visibility: visible
            display: block !important
            height: 100%
    .oe_kanban_group_title_undefined
        color: #666666
    .oe_kanban_group_title_vertical
        writing-mode: tb-rl
        -webkit-transform: rotate(90deg)
        -moz-transform: rotate(90deg)
        -o-transform: rotate(90deg)
        -ms-transform: rotate(90deg)
        transform: rotate(90deg)
        width: 30px
        font-size: 24px
        white-space: nowrap
        display: none
        position: relative
        opacity: 0.75
        top: 26px
    // }}}
    // KanbanQuickCreate {{{
    .oe_kanban_add, .oe_kanban_header .oe_dropdown_toggle
        margin-left: 4px
        cursor: pointer
        position: relative
    .oe_kanban_add
        top: -8px
        z-index: 2
    .oe_kanban_header .oe_dropdown_toggle
        top: -2px
<<<<<<< HEAD
        .oe_kanban_group_length
            margin: 7px 1px -15px 2px
            font-weight: bold
=======
        height: 14px
>>>>>>> 389f4911
    .oe_kanban_card, .oe_dropdown_toggle
        cursor: pointer
        display: inline-block
    .oe_kanban_add
        float: right

    .oe_kanban_quick_create_buttons
        margin: 4px 0
    .oe_kanban_no_group .oe_kanban_quick_create
        width: 185px
        padding: 10px
    .oe_kanban_quick_create
        z-index: 2
    .oe_kanban_quick_create input
        @include box-sizing(border-box)
        outline: none
        border: 1px solid transparent
        display: block
        margin-bottom: 8px
        font-size: 13px
        width: 100%
        @include box-shadow(none)
        &:focus
            border: 1px solid #A6A6FE
            @include box-shadow(0px 0px 7px rgba(0, 133, 255, 0.3) inset)
    // }}}
    // KanbanRecords {{{
    .oe_kanban_vignette
        padding: 8px
        min-height: 100px
    .oe_kanban_image
        display: inline-block
        vertical-align: top
        width: 64px
        height: 64px
        text-align: center
        overflow: hidden
        @include radius(3px)
        @include box-shadow(0 1px 4px rgba(0, 0, 0, 0.4))
    .oe_kanban_details
        display: inline-block
        vertical-align: top
        width: 240px
        font-size: 13px
        padding: 0 5px
        color: #4c4c4c
        h4
            margin: 0 0 4px 0
        .oe_tag
            display: inline-block
            margin: 0 2px 2px 0
    .oe_kanban_record
        position: relative
        display: block
        min-height: 20px
        margin: 0
        @include radius(4px)
        &:last-child
            margin-bottom: 0
        .oe_kanban_title
            font-weight: bold
            margin: 2px 4px
        .oe_kanban_alias
            margin: 0px 0 8px 0
            .oe_e
                font-size: 30px
                line-height: 6px
                vertical-align: top
                margin-right: 3px
                color: white
                text-shadow: 0px 0px 2px rgba(0, 0, 0, 1)
                float: left
    &.oe_kanban_grouped
        .oe_kanban_record
            margin-bottom: 4px
    .oe_kanban_avatar_smallbox
        height: 40px
        width: 40px
        border: 1px solid
        border-color: #e5e5e5 #dbdbdb #d2d2d2
        @include radius(3px)
        @include box-shadow(0 1px 2px rgba(0,0,0,0.2))
    .oe_kanban_box
        background: #FFF
        border: 2px solid #CCC
        border-radius: 4px
        -moz-border-radius: 4px
        -webkit-border-radius: 4px
        margin-bottom: 5px
    .oe_kanban_box_header
        border-bottom: 1px solid #CCC
    .oe_kanban_title
        font-size: 95%
        font-weight: bold
        padding: 0 4px 0 4px
    .oe_kanban_small
        font-size: 80%
        font-weight: normal
    .oe_kanban_show_more
        clear: both
        text-align: center
    &.oe_kanban_grouped .oe_kanban_show_more .oe_button
        width: 100%
    &.oe_kanban_ungrouped .oe_kanban_column
        .oe_kanban_record
            display: inline-block
            padding: 2px
            vertical-align: top
            box-sizing: border-box
            -moz-box-sizing: border-box
            -webkit-box-sizing: border-box
    .oe_kanban_action_button
        height: 22px
        margin: 0
    .oe_kanban_action_a
        text-decoration: none
        &:hover
            text-decoration: none
    .oe_kanban_table
        width: 100%
        border: none
        border-collapse: collapse
        margin: 0
        padding: 0
    .oe_kanban_table tr td
        padding: 0
    .oe_kanban_table tr td.oe_kanban_title
        padding: 2px
    .oe_kanban_box_content
        padding: 4px
        font-size: 90%
    .oe_kanban_button
        border: 1px solid #8ec1da
        background-color: #ddeef6
        border-radius: 3px
        -moz-border-radius: 3px
        -webkit-border-radius: 3px
        color: #000000
        text-shadow: 0 1px #fff
        padding: 0 4px
        font-size: 85%
        margin: 1px
    a.oe_kanban_button:hover, .openerp button.oe_kanban_button:hover
        background-color: #eeddf6
    .oe_kanban_buttons_set
        border-top: 1px dotted
        white-space: nowrap
        padding-top: 2px
        position: relative
        clear: both
        a
            padding: 2px
    .oe_kanban_box_show_onclick
        display: none
    .oe_kanban_draghandle
        cursor: move
    .oe_kanban_color_border
        border-color: #CCCCCC
    .oe_kanban_color_border
        border-color: #CCCCCC
    .oe_kanban_tooltip ul, ul.oe_kanban_tooltip
        padding: 0 0 4px 0
        margin: 5px 0 0 15px
        list-style: circle
    .oe_kanban_highlight
        border-radius: 2px
        -moz-border-radius: 2px
        -webkit-border-radius: 2px
        padding: 1px 5px
        margin: 1px 4px
        white-space: nowrap
        display: inline-block
        line-height: 1em
    .oe_kanban_card, .oe_kanban_quick_create
        margin-bottom: 4px
        position: relative
        display: block
        background: white
        border: 1px solid rgba(0,0,0,0.16)
        border-bottom-color: rgba(0,0,0,0.3)
        padding: 5px
        display: block
        -webkit-transition: -webkit-transform, -webkit-box-shadow, border 200ms linear
        @include radius(4px)
        &:not(.ui-sortable-helper):hover
            border: 1px solid #7C7BAD
            @include box-shadow(0 0 4px #7C7BAD)
            .oe_dropdown_kanban > span
                visibility: visible
        h3
            margin: 0 16px 0 0
            color: #4c4c4c
            text-decoration: none
        h3:hover
            text-decoration: none
        .oe_dropdown_kanban
            .oe_kanban_project_times
                li
                    float: left
       
    .oe_kanban_star
        float: left
        position: inline-block
        margin: 0 4px 0 0
    .oe_kanban_avatar
        @include radius(3px)
        @include box-shadow(0 1px 2px rgba(0,0,0,0.2))
    .oe_kanban_footer_left
        margin-top: 2px
        > span
            margin-top: 2px
            display: inline-block
            background: #E6E6E6
            border: 1px solid #B9B9B9
            color: #666
            padding: 0 2px
            line-height: 16px
            @include radius(3px)
            .oe_e
                line-height: 12px
                font-size: 22px
        .oe_tags
            margin-right: 0
            .oe_tag
                display: inline-block
                padding: 0 2px
                line-height: 14px
        .oe_kanban_mail_new
            line-height: 18px
            background-color: #8a89ba
            color: white
            font-weight: bold
            position: relative
            top: -1px
    .oe_kanban_bottom_right
        float: right
        position: relative
        top: 2px

    .oe_kanban_status
        position: relative
        top: 4px
        display: inline-block
        height: 12px
        width: 12px
        @include radius(6px)
        @include radial-gradient((#eee 0%, #ccc 40%, #bbb 100%))
    .oe_kanban_status_green
        background: green
        @include radial-gradient((#55dd55 0%, #44aa44 40%, #339933 100%))
    .oe_kanban_status_red
        background: red
        @include radial-gradient((#ee7777 0%, #cc3333 40%, #bb0808 100%))
    .oe_kanban_text_red
        color: #A61300
        font-weight: bold
        @include radius(4px)
    .oe_kanban_ellipsis
        overflow: hidden
        text-overflow: ellipsis
        white-space: nowrap
    // }}}
    // KanbanDropDown {{{
    .oe_dropdown_kanban
        float: right
        cursor: pointer
        margin-top: -6px
        &:hover
            text-decoration: none
        .oe_dropdown_menu
            left: 0
            top: 28px
            min-width: 160px
            padding: 2px
            > li
                padding: 3px
    .oe_dropdown_kanban
        &.oe_opened > span
            visibility: visible
        > span
            visibility: hidden
    // }}}
    // KanbanColorPicker {{{
    .oe_kanban_colorpicker
        white-space: nowrap
    .oe_kanban_colorpicker li
        float: left
        margin: 0
        padding: 0
        a
            display: inline-block
            width: 16px
            height: 16px
            border: 1px solid white
        a:hover
            border: 1px solid gray !important
    .oe_kanban_colorpicker li:first-child a
        border: 1px solid #ccc
    // }}}
    // KanbanColors {{{
    .oe_kanban_color_0
        background-color: #FFFFFF
        color: #5a5a5a
    .oe_kanban_color_1
        background-color: #CCCCCC
        color: #424242
    .oe_kanban_color_2
        background-color: #FFC7C7
        color: #7a3737
    .oe_kanban_color_3
        background-color: #FFF1C7
        color: #756832
    .oe_kanban_color_4
        background-color: #E3FFC7
        color: #5d6937
    .oe_kanban_color_5
        background-color: #C7FFD5
        color: #1a7759
    .oe_kanban_color_6
        background-color: #C7FFFF
        color: #1a5d83
    .oe_kanban_color_7
        background-color: #C7D5FF
        color: #3b3e75
    .oe_kanban_color_8
        background-color: #E3C7FF
        color: #4c3668
    .oe_kanban_color_9
        background-color: #FFC7F1
        color: #6d2c70
    // }}}

.openerp .oe_form .oe_kanban_view
    .oe_kanban_column, .oe_kanban_group_header
        padding: 0px
        background: #ffffff

.openerp
    .oe_popup_form
        .oe_kanban_buttons
            .oe_highlight
                color: #404040
                background: none
            button.oe_highlight
                @include vertical-gradient(#efefef, #d8d8d8)
                @include box-shadow((0 1px 2px rgba(0, 0, 0, .1), 0 1px 1px rgba(255, 255, 255, .8) inset))
            button.oe_highlight:active
                @include vertical-gradient(#e3e3e3, #f6f6f6)
                @include box-shadow(none)
            button.oe_highlight:hover
                @include vertical-gradient(#f6f6f6, #e3e3e3)
                @include box-shadow((0 1px 2px rgba(0, 0, 0, .1), 0 1px 1px rgba(255, 255, 255, .8) inset))


// Internet Explorer 9+ specifics {{{
.openerp_ie .oe_kanban_view
    .oe_kanban_group_header .oe_kanban_group_title_vertical
        // TODO: check for IE10
        display: none !important
    .oe_kanban_group_header.oe_kanban_group_folded .oe_kanban_group_title_vertical
        display: inline-block !important
    .oe_kanban_group_title_vertical
        -ms-writing-mode: lr-tb !important
        background: rgb(240, 238, 238)
        top: -5px !important
    &.oe_kanban_grouped
        .oe_kanban_group_header
            height: 1%
// }}}

@media print
    .openerp
        .oe_kanban_groups
            button
                visibility: hidden
            a
                &[data-type=object], &[data-type=delete]
                    visibility: hidden
        .oe_kanban_view .oe_kanban_group_title
            text-shadow: none !important

// au BufWritePost,FileWritePost *.sass :!sass --style expanded --line-numbers <afile> > "%:p:r.css"
// vim:tabstop=4:shiftwidth=4:softtabstop=4:fdm=marker:<|MERGE_RESOLUTION|>--- conflicted
+++ resolved
@@ -51,13 +51,8 @@
     //background: url(data:image/pngbase64,iVBORw0KGgoAAAANSUhEUgAAAAQAAAAECAYAAACp8Z5+AAAAKElEQVQIHWP8DwTv379nAAFBQUEGhnfv3oHEwADEZgJLIRGMIClkLQCr3x2Htp/lLwAAAABJRU5ErkJggg==)
     background: white
     height: inherit
-<<<<<<< HEAD
     .oe_kanban_column_higlight
         background: #eeddf6 !important
-    &.oe_kanban_grouped .oe_kanban_dummy_cell
-        background: url(/web/static/src/img/form_sheetbg.png)
-        width: 100%
-=======
     .oe_view_nocontent
         position: relative
         z-index: 1
@@ -87,7 +82,8 @@
             position: relative
             top: +8px
             font-weight: bold
->>>>>>> 389f4911
+    .oe_kanban_header:hover .oe_kanban_group_length
+        display: none
     .ui-sortable-placeholder
         border: 1px solid rgba(0,0,0,0.1)
         visibility: visible !important
@@ -136,8 +132,6 @@
         &:hover
             .oe_dropdown_kanban > span
                 visibility: visible
-            .oe_kanban_group_length
-                display: none
         .oe_dropdown_menu
             font-weight: normal
             font-size: 13px
@@ -190,12 +184,10 @@
 
     .oe_kanban_column, .oe_kanban_column_cards
         height: 100%
+
     .oe_kanban_aggregates
         padding: 0
         margin: 0px
-    .oe_kanban_column
-        .oe_kanban_folded_column_cards
-            visibility: hidden
     .oe_kanban_group_folded
         .oe_kanban_group_title, &.oe_kanban_column *, .oe_kanban_aggregates, .oe_kanban_add
             display: none
@@ -234,13 +226,7 @@
         z-index: 2
     .oe_kanban_header .oe_dropdown_toggle
         top: -2px
-<<<<<<< HEAD
-        .oe_kanban_group_length
-            margin: 7px 1px -15px 2px
-            font-weight: bold
-=======
         height: 14px
->>>>>>> 389f4911
     .oe_kanban_card, .oe_dropdown_toggle
         cursor: pointer
         display: inline-block
@@ -440,7 +426,7 @@
             .oe_kanban_project_times
                 li
                     float: left
-       
+
     .oe_kanban_star
         float: left
         position: inline-block
