<?xml version="1.0" encoding="utf-8"?>
<openerp>
    <data>

    <menuitem id="base.menu_project_long_term" name="Long Term Planning" parent="base.menu_main_pm" sequence="3"/>

    # ------------------------------------------------------
    # Project User Allocation
    # ------------------------------------------------------

        <record id="view_project_user_allocation_gantt" model="ir.ui.view">
            <field name="name">project.user.allocation.gantt</field>
            <field name="model">project.user.allocation</field>
            <field name="type">gantt</field>
            <field name="arch" type="xml">
              <gantt date_start="date_start" date_stop="date_end" default_group_by="user_id">
              </gantt>
            </field>
        </record>

        <record id="view_project_user_allocation_calendar" model="ir.ui.view">
            <field name="name">project.user.allocation.calendar</field>
            <field name="model">project.user.allocation</field>
            <field name="type">calendar</field>
            <field eval="2" name="priority"/>
            <field name="arch" type="xml">
                <calendar color="user_id" date_start="date_start" date_stop="date_end" day_length="12" string="Users">
                    <field name="phase_id"/>
                    <field name="project_id"/>
                </calendar>
            </field>
        </record>


        <record id="view_project_user_allocation_form" model="ir.ui.view">
            <field name="name">project.user.allocation.form</field>
            <field name="model">project.user.allocation</field>
            <field name="type">form</field>
            <field name="arch" type="xml">
                <form string="Project User Allocation">
                    <group colspan="4" col="6">
                        <field name="user_id"/>
                        <field name="phase_id"/>
                        <field name="project_id"/>
                        <field name="date_start"/>
                        <field name="date_end"/>
                    </group>
                </form>
            </field>
        </record>

        <record id="view_project_user_allocation_list" model="ir.ui.view">
            <field name="name">project.user.allocation.list</field>
            <field name="model">project.user.allocation</field>
            <field name="type">tree</field>
            <field name="priority" eval="5"/>
            <field name="arch" type="xml">
                <tree editable="bottom" string="Project User Allocation">
                    <field name="user_id"/>
                    <field name="phase_id"/>
                    <field name="project_id"/>
                </tree>
            </field>
        </record>

       <record id="view_project_user_allocation_search" model="ir.ui.view">
            <field name="name">project.user.allocation.search</field>
            <field name="model">project.user.allocation</field>
            <field name="type">search</field>
            <field name="arch" type="xml">
                <search string="Planning of Users">
                    <group>
                        <field name="user_id"/>
                        <field name="phase_id"/>
                        <field name="project_id"/>
                    </group>
                    <newline/>
                    <group expand="0" string="Group By...">
                        <filter name="user" string="User" icon="terp-personal" domain="[]" context="{'group_by':'user_id'}"/>
                        <separator orientation="vertical"/>
                        <filter string="Project" icon="terp-folder-violet" domain="[]" context="{'group_by':'project_id'}"/>
                        <filter string="Phase" icon="terp-project" domain="[]" context="{'group_by':'phase_id'}"/>
                    </group>
                </search>
            </field>
        </record>
       <record id="act_resouce_allocation" model="ir.actions.act_window">
            <field name="name">Planning of Users</field>
            <field name="res_model">project.user.allocation</field>
            <field name="view_type">form</field>
            <field name="view_mode">gantt,tree,form,calendar</field>
             <field name="context">{}</field>
            <field name="search_view_id" ref="view_project_user_allocation_search"/>
        </record>


    # ------------------------------------------------------
    # Project Phase
    # ------------------------------------------------------

        <record id="project_phase_form" model="ir.ui.view">
            <field name="name">Inherit project form : Phase</field>
            <field name="model">project.project</field>
            <field name="type">form</field>
            <field name="inherit_id" ref="project.edit_project"/>
            <field name="arch" type="xml">
                <xpath expr="//field[@name='task']" position="after">
                    <field name="phases"/>
                </xpath>
            </field>
        </record>
        
        <record id="view_project_kanban_phase" model="ir.ui.view">
            <field name="name">project.project.kanban.inherited</field>
            <field name="model">project.project</field>
            <field name="type">kanban</field>
            <field name="inherit_id" ref="project.view_project_kanban"/>
            <field name="arch" type="xml">
            <field name="task" position="after">
            	<field name="phases"/>
            </field><!--
                <t t-name="phase_details">
                    <ul class="oe_kanban_tooltip">
                        <li><b>Phases</b></li>
                    </ul>
                </t>
-->
                <xpath expr="//td[@class='buttons']" position="inside">
                    <t t-if="record.phases.raw_value">
<<<<<<< HEAD
                	<button name="open_phase" class="oe_project_buttons" type="object"><img src="/project_long_term/static/src/img/phases_icon.jpg" width="50" height="50" align="center" sequence = "4"/></button>
=======
                	<button name="open_phase" class="oe_project_buttons" type="object" tooltip="phase_details"><img src="/project_long_term/static/src/img/phases_icon.jpg" class="image"/></button>
>>>>>>> 13b82489
                    </t>
                </xpath>
            </field>
        </record>
        
        <record id="view_project_phase_form" model="ir.ui.view">
            <field name="name">project.phase.form</field>
            <field name="model">project.phase</field>
            <field name="type">form</field>
            <field name="arch" type="xml">
                <form string="Project Phase">
                    <group colspan="6" col="6">
                        <group colspan="6" col="7" >
                            <field name="name" colspan="4"/>
                            <field name="project_id" on_change="onchange_project(project_id)" colspan="3"/>
                            <field name="date_start"/>
                            <field name="date_end"/>
                            <field name="duration"/>
                            <field name="product_uom" nolabel="1"/>
                        </group>
                    </group>
                    <notebook colspan="4">
                        <page string="Planning of Users">
                            <field colspan="4" name="user_ids" nolabel="1">
                                 <tree editable="bottom" string="Project Users">
                                    <field name="user_id"/>
                                    <field name="date_start"/>
                                    <field name="date_end"/>
                                  </tree>
                                  <form string="Project Users">
                                    <field name="user_id"/>
                                    <field name="date_start" />
                                    <field name="date_end"/>
                                  </form>
                             </field>
                            <separator string="" colspan="4"/>
                            <group col="12" colspan="4">
                                <field name="state" widget="statusbar" statusbar_visible="draft,open,done" statusbar_colors='{"pending":"blue"}' select="1"/>
                                <button string="Cancel" name="set_cancel" states="draft,open,pending" icon="gtk-cancel"/>
                                <button string="Draft" name="set_draft" states="open" icon="gtk-indent"/>
                                <button string="Pending" name="set_pending" states="open" icon="gtk-media-pause"/>
                                <button string="Done" name="set_done" states="pending,open" icon="terp-dialog-close"/>
                                <button string="Start Phase" name="set_open" states="pending,draft" icon="gtk-execute"/>
                            </group>
                        </page>
                        <page string="Tasks Details">
                            <field colspan="4" name="task_ids" readonly="1" context="{'default_project_id' :project_id}" nolabel="1">
                                 <tree string="Project's Tasks">
                                    <field name="sequence"/>
                                    <field name="name"/>
                                    <field name="user_id"/>
                                    <field name="date_start"/>
                                    <field name="date_end" />
                                    <field name="planned_hours" widget="float_time"/>
                                    <field name="project_id" invisible="1"/>
                                    <field name="total_hours" sum='Total Hours'/>
                                    <field name="remaining_hours" widget="float_time" sum="Remaining Hours"/>
                                    <field name="state"/>
                                  </tree>
                             </field>
                        </page>
                        <page string="Constraints">
                           <group colspan="2" col="2">
                                <separator string="Constraints" colspan="2"/>
                                <field name="constraint_date_start"/>
                                <field name="constraint_date_end"/>
                            </group>
                            <group colspan="2" col="2">
                                <separator string="Displaying settings" colspan="2"/>
                                <field name="sequence"/>
                            </group>
                           <separator colspan="4" string="Force Assigned Users"/>
                           <field colspan="4" name="user_force_ids" nolabel="1"/>
                           <separator colspan="4" string="Previous Phases"/>
                           <field colspan="4" name="previous_phase_ids" nolabel="1"/>
                           <separator colspan="4" string="Next Phases"/>
                           <field colspan="4" name="next_phase_ids" nolabel="1"/>
                        </page>
                    </notebook>
                    <newline/>
                </form>
            </field>
        </record>

        <record id="view_project_phase_list" model="ir.ui.view">
            <field name="name">project.phase.list</field>
            <field name="model">project.phase</field>
            <field name="type">tree</field>
            <field name="priority" eval="5"/>
            <field name="arch" type="xml">
                <tree colors="grey:state in ('cancelled','done');blue:state == 'pending'" string="Project Phases">
                    <field name="name"/>
                    <field name="project_id" on_change="onchange_project(project_id)"/>
                    <field name="date_start"/>
                    <field name="date_end"/>
                    <field name="duration"/>
                    <field name="state"/>
                </tree>
            </field>
        </record>

        <record id="view_project_phase_calendar" model="ir.ui.view">
            <field name="name">project.phase.calendar</field>
            <field name="model">project.phase</field>
            <field name="type">calendar</field>
            <field eval="2" name="priority"/>
            <field name="arch" type="xml">
                <calendar color="project_id" date_start="date_start" date_stop="date_end" day_length="12">
                    <field name="name"/>
                </calendar>
            </field>
        </record>

        <record id="view_project_phase_gantt" model="ir.ui.view">
            <field name="name">project.phase.gantt</field>
            <field name="model">project.phase</field>
            <field name="type">gantt</field>
            <field eval="2" name="priority"/>
            <field name="arch" type="xml">
                <gantt date_stop="date_end" date_start="date_start" default_group_by="project_id">
                </gantt>
            </field>
        </record>

        <record id="view_project_phase_search" model="ir.ui.view">
            <field name="name">project.phase.search</field>
            <field name="model">project.phase</field>
            <field name="type">search</field>
            <field name="arch" type="xml">
                <search string="Project Phases">
                    <group>
                        <filter string="New" domain="[('state','=','draft')]"  name="current" help="New Phases" icon="terp-check"/>
                        <filter string="In Progress" name="Progress" domain="[('state','=','open')]" help="In Progress Phases" icon="terp-camera_test"/>
                        <filter string="Pending" domain="[('state','=','pending')]" help="Pending Phases" icon="terp-gtk-media-pause"/>
                        <separator orientation="vertical"/>
                        <field name="name"/>
                        <field name="project_id">
                            <filter domain="[('project_id.user_id','=',uid)]" help="My Projects" icon="terp-folder-violet"/>
                        </field>
                        <field name="date_start"/>
                        <field name="date_end"/>
                    </group>
                    <newline/>
                    <group expand="0" string="Group By..." groups="base.group_extended">
                        <filter string="Project" icon="terp-folder-violet" domain="[]" context="{'group_by':'project_id'}" name="project"/>
                        <separator orientation="vertical"/>
                        <filter string="State" icon="terp-stock_effects-object-colorize" domain="[]" context="{'group_by':'state'}"/>
                        <separator orientation="vertical"/>
                        <filter string="Month" icon="terp-go-month" domain="[]" context="{'group_by':'date_start'}" help="Start Month"/>
                    </group>
                </search>
            </field>
        </record>

        <record id="act_project_phase" model="ir.actions.act_window">
            <field name="name">Project Phases</field>
            <field name="res_model">project.phase</field>
            <field name="view_type">form</field>
            <field name="view_mode">gantt,tree,form,calendar</field>
            <field name="context">{}</field>
            <field name="search_view_id" ref="view_project_phase_search"/>
            <field name="help">A project can be split into the different phases. For each phase, you can define your users allocation, describe different tasks and link your phase to previous and next phases, add date constraints for the automated scheduling. Use the long term planning in order to planify your available users, convert your phases into a series of tasks when you start working on the project.</field>
        </record>

        <record id="act_project_phase_list" model="ir.actions.act_window">
            <field name="name">Project Phases</field>
            <field name="res_model">project.phase</field>
            <field name="view_type">form</field>
            <field name="view_mode">tree,form,calendar</field>
             <field name="context">{}</field>
            <field name="search_view_id" ref="view_project_phase_search"/>
        </record>


    # ------------------------------------------------------
    # Project Task
    # ------------------------------------------------------

        <record id="view_phase_task_form2" model="ir.ui.view">
            <field name="name">phase.task.form2</field>
            <field name="model">project.task</field>
            <field name="type">form</field>
            <field name="inherit_id" ref="project.view_task_form2"/>
            <field name="arch" type="xml">
                <xpath expr="//field[@name='effective_hours']" position="after">
                    <field name="phase_id"/>
                </xpath>
            </field>
        </record>
        <record id="view_phase_task_search_form" model="ir.ui.view">
            <field name="name">phase.task.search.form</field>
            <field name="model">project.task</field>
            <field name="type">search</field>
            <field name="inherit_id" ref="project.view_task_search_form"/>
            <field name="arch" type="xml">
                <field name="project_id" position="after">
                    <field name="phase_id" select="1"/>
                </field>
            </field>
        </record>

         <record id="view_phase_task_search_form_group" model="ir.ui.view">
            <field name="name">phase.task.search.form.group</field>
            <field name="model">project.task</field>
            <field name="type">search</field>
            <field name="inherit_id" ref="project.view_task_search_form"/>
            <field name="arch" type="xml">
            <filter string="Project" name="group_project_id" icon="terp-folder-violet" domain="[]" context="{'group_by':'project_id'}" position="after">
                <filter string="Project Phase" name="group_project_id_phase" icon="terp-folder-violet" domain="[]" context="{'group_by':'phase_id'}" groups="base.group_extended"/>
            </filter>
            </field>
        </record>

         <record id="view_phase_task_search_form_tree" model="ir.ui.view">
            <field name="name">phase.task.search.form.tree</field>
            <field name="model">project.task</field>
            <field name="type">tree</field>
            <field name="inherit_id" ref="project.view_task_tree2"/>
            <field name="arch" type="xml">
                <field name="project_id" position="after">
                    <field name="phase_id" invisible="1" groups="base.group_extended"/>
                </field>
            </field>
        </record>

    <act_window
        context="{'search_default_phase_id': [active_id], 'default_phase_id' : active_id}"
        id="project_phase_task_list"
        name="Related Tasks"
        res_model="project.task"
        src_model="project.phase"
        view_mode="tree,form"
        />

    <act_window
        context="{'search_default_project_id': active_id, 'default_project_id': active_id}"
        id="act_project_phases"
        name="Phases"
        res_model="project.phase"
        src_model="project.project"
        view_mode="tree,form"
        view_type="form"
        />

    # ------------------------------------------------------
    # Menu Items
    # ------------------------------------------------------

        <menuitem action="act_project_phase_list"
            id="menu_project_phase_list" parent="project.menu_project_management" sequence="2"/>

        <menuitem action="act_project_phase"
            icon="STOCK_INDENT"
            id="menu_project_phase"   parent="base.menu_project_long_term" sequence="1"/>

        <menuitem id="menu_resouce_allocation" action="act_resouce_allocation"
            icon="STOCK_INDENT"
            parent="base.menu_project_long_term" sequence="2"/>

        <menuitem id="menu_pm_users_project1"
            groups="base.group_extended"
            name="Resources" parent="project.menu_definitions" sequence="3"/>

        <menuitem id="menu_phase_schedule" name="Scheduling" parent="base.menu_main_pm" sequence="4" groups="project.group_project_user,project.group_project_manager"/>
        <menuitem action="resource.action_resource_resource_tree" id="menu_view_resource" parent="menu_pm_users_project1" sequence="2"/>
        <menuitem action="resource.action_resource_calendar_form" id="menu_view_resource_calendar" parent="menu_pm_users_project1" sequence="5"/>
        <menuitem action="resource.action_resource_calendar_leave_tree" id="menu_view_resource_calendar_leaves" parent="menu_pm_users_project1" sequence="3"/>

    </data>
</openerp><|MERGE_RESOLUTION|>--- conflicted
+++ resolved
@@ -127,11 +127,7 @@
 -->
                 <xpath expr="//td[@class='buttons']" position="inside">
                     <t t-if="record.phases.raw_value">
-<<<<<<< HEAD
-                	<button name="open_phase" class="oe_project_buttons" type="object"><img src="/project_long_term/static/src/img/phases_icon.jpg" width="50" height="50" align="center" sequence = "4"/></button>
-=======
-                	<button name="open_phase" class="oe_project_buttons" type="object" tooltip="phase_details"><img src="/project_long_term/static/src/img/phases_icon.jpg" class="image"/></button>
->>>>>>> 13b82489
+                	<button name="open_phase" class="oe_project_buttons" type="object" tooltip="phase_details"><img src="/project_long_term/static/src/img/phases_icon.jpg" class="project_icon"/></button>
                     </t>
                 </xpath>
             </field>
