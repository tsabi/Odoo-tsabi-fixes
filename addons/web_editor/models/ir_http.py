--- conflicted
+++ resolved
@@ -8,7 +8,6 @@
 class IrHttp(models.AbstractModel):
     _inherit = 'ir.http'
 
-<<<<<<< HEAD
     @classmethod
     def _dispatch(cls):
         context = dict(request.context)
@@ -16,17 +15,7 @@
             context['editable'] = True
         if 'edit_translations' in request.httprequest.args and 'edit_translations' not in context:
             context['edit_translations'] = True
-        if context.get('lang') != "en_US" and 'translatable' not in context:
+        if context.get('edit_translations') and 'translatable' not in context:
             context['translatable'] = True
         request.context = context
-        return super(IrHttp, cls)._dispatch()
-=======
-    def _dispatch(self):
-        if 'editable' in request.httprequest.args and 'editable' not in request.context:
-            request.context['editable'] = True
-        if 'edit_translations' in request.httprequest.args and 'edit_translations' not in request.context:
-            request.context['edit_translations'] = True
-        if request.context.get('edit_translations') and 'translatable' not in request.context:
-            request.context['translatable'] = True
-        return super(ir_http, self)._dispatch()
->>>>>>> 7b0a1e40
+        return super(IrHttp, cls)._dispatch()