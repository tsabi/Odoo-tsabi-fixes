--- conflicted
+++ resolved
@@ -126,13 +126,8 @@
      * @param {*} value - the class to activate ($opt.data('selectClass'))
      * @param {jQuery} $opt - the related DOMElement option
      */
-<<<<<<< HEAD
     selectClass: function (previewMode, value, $opt) {
-        var $group = $opt && $opt.closest('.dropdown-submenu');
-=======
-    selectClass: function (previewMode, value, $li) {
-        var $group = $li && $li.parents('.dropdown-submenu').last();
->>>>>>> 4e39328a
+        var $group = $opt && $opt.parents('.dropdown-submenu').last();
         if (!$group || !$group.length) {
             $group = this.$el;
         }
