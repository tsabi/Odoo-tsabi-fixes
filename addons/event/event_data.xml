<?xml version="1.0" encoding="utf-8"?>
<openerp>
    <data noupdate="1">
        <!-- After installation of the module, open the related menu -->
        <record id="action_client_event_menu" model="ir.actions.client">
            <field name="name">Open Event Menu</field>
            <field name="tag">reload</field>
            <field name="params" eval="{'menu_id': ref('event.event_main_menu')}"/>
        </record>
        <record id="todo_open_event_menu" model="ir.actions.todo">
            <field name="action_id" ref="action_client_event_menu"/>
            <field name="type">automatic</field>
            <field name="sequence">100</field>
        </record>
        <record id="mail.mail_subtype_new" model="mail.message.subtype">
            <field name="name">new</field>
            <field name="model_ids" eval="[(4,ref('event.model_event_event')),(4,ref('event.model_event_registration'))]"/>
            <field name="default" eval="False"/>
        </record>
        <record id="mail.mail_subtype_close" model="mail.message.subtype">
            <field name="name">close</field>
            <field name="model_ids" eval="[(4,ref('event.model_event_event')),(4,ref('event.model_event_registration'))]"/>
        </record>
        <record id="mail.mail_subtype_cancel" model="mail.message.subtype">
            <field name="name">cancel</field>
            <field name="model_ids" eval="[(4,ref('event.model_event_event')),(4,ref('event.model_event_registration'))]"/>
            <field name="default" eval="False"/>
        </record>
        <record id="mail.mail_subtype_confirm" model="mail.message.subtype">
            <field name="name">confirm</field>
            <field name="model_ids" eval="[(4,ref('event.model_event_event'))]"/>
            <field name="default" eval="False"/>
        </record>    
        <record id="mail.mail_subtype_open" model="mail.message.subtype">
            <field name="name">open</field>
            <field name="model_ids" eval="[(4,ref('event.model_event_registration'))]"/>
        </record>      
        <record id="mail.mail_subtype_email" model="mail.message.subtype">
            <field name="model_ids" eval="[(4,ref('event.model_event_event')),(4,ref('event.model_event_registration'))]"/>
        </record>
        <record id="mail.mail_subtype_comment" model="mail.message.subtype">
            <field name="model_ids" eval="[(4,ref('event.model_event_event')),(4,ref('event.model_event_registration'))]"/>
        </record>
        <record id="mail.mail_subtype_other" model="mail.message.subtype">
            <field name="model_ids" eval="[(4,ref('event.model_event_event')),(4,ref('event.model_event_registration'))]"/>
        </record>

        <!-- notify all employees of module installation -->
<<<<<<< HEAD
        <function model="mail.group" name="message_post">
            <!-- ids, subject, body, parent_id=False, type='notification', content_subtype='html' -->
            <value eval="[ref('mail.group_all_employees')]"/>
            <value>From the top menu Events, you can organize events, manage registrations, automate communication around your event and sell events through your quotations.</value>
            <value>Module Events Organisation has been installed</value>
        </function>
      	
=======
        <record model="mail.message" id="module_install_notification">
            <field name="model">mail.group</field>
            <field name="res_id" ref="mail.group_all_employees"/>
            <field name="type">notification</field>
            <field name="subject">Events Organisation application installed!</field>
            <field name="body">From the top Events menu, you can organize events, manage registrations, automate communication around your event and sell events through your quotations.</field>
        </record>

>>>>>>> b2bccf9e
    </data>
</openerp><|MERGE_RESOLUTION|>--- conflicted
+++ resolved
@@ -46,23 +46,11 @@
         </record>
 
         <!-- notify all employees of module installation -->
-<<<<<<< HEAD
         <function model="mail.group" name="message_post">
             <!-- ids, subject, body, parent_id=False, type='notification', content_subtype='html' -->
             <value eval="[ref('mail.group_all_employees')]"/>
             <value>From the top menu Events, you can organize events, manage registrations, automate communication around your event and sell events through your quotations.</value>
             <value>Module Events Organisation has been installed</value>
         </function>
-      	
-=======
-        <record model="mail.message" id="module_install_notification">
-            <field name="model">mail.group</field>
-            <field name="res_id" ref="mail.group_all_employees"/>
-            <field name="type">notification</field>
-            <field name="subject">Events Organisation application installed!</field>
-            <field name="body">From the top Events menu, you can organize events, manage registrations, automate communication around your event and sell events through your quotations.</field>
-        </record>
-
->>>>>>> b2bccf9e
     </data>
 </openerp>