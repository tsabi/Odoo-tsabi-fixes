--- conflicted
+++ resolved
@@ -10,17 +10,11 @@
               <form string="Event Registrations">
                 <group colspan="4" col="2">
                     <separator string="List Event Registrations" colspan="4"/>
-<<<<<<< HEAD
-              		<button special="cancel" string="Close" icon="gtk-close"/>
-            		<button name="open_registration" string="Open Registrations" type="object" icon="gtk-open"/>
-            	</group>
-			</form>
-=======
+
                       <button special="cancel" string="Close" icon="gtk-close"/>
                     <button name="open_registration" string="Open Registrations" type="object" icon="gtk-open"/>
                 </group>
             </form>
->>>>>>> 49554033
             </field>
         </record>
 
