# -*- coding: utf-8 -*-
# Part of Odoo. See LICENSE file for full copyright and licensing details.

from lxml import etree

from odoo import api, models, fields
from odoo.tools.translate import _


class Partner(models.Model):
    _inherit = 'res.partner'

    country_enforce_cities = fields.Boolean(related='country_id.enforce_cities', readonly=True)
    city_id = fields.Many2one('res.city', string='City of Address')

    @api.onchange('city_id')
    def _onchange_city_id(self):
        self.city = self.city_id.name
        self.zip = self.city_id.zipcode
        self.state_id = self.city_id.state_id

    @api.model
    def _fields_view_get_address(self, arch):
        arch = super(Partner, self)._fields_view_get_address(arch)
        # render the partner address accordingly to address_view_id
        doc = etree.fromstring(arch)
        if doc.xpath("//field[@name='city_id']"):
<<<<<<< HEAD
           return arch
        label = _('City')
        for city_node in doc.xpath("//field[@name='city']"):
            replacement_xml = """
            <div>
                <field name="country_enforce_cities" invisible="1"/>
                <field name='city' placeholder="%s" attrs="{'invisible': [('country_enforce_cities', '=', True), ('city_id', '!=', False)], 'readonly': [('type', '=', 'contact'), ('parent_id', '!=', False)]}"/>
                <field name='city_id' placeholder="%s" string="%s" attrs="{'invisible': [('country_enforce_cities', '=', False)], 'readonly': [('type', '=', 'contact'), ('parent_id', '!=', False)]}" context="{'default_country_id': country_id}" domain="[('country_id', '=', country_id)]"/>
            </div>
            """ % (label, label, label)
            city_id_node = etree.fromstring(replacement_xml)
            city_node.getparent().replace(city_node, city_id_node)
=======
            return arch

        replacement_xml = """
            <div>
                <field name="country_enforce_cities" invisible="1"/>
                <field name='city' placeholder="%(placeholder)s"
                    attrs="{
                        'invisible': [('country_enforce_cities', '=', True), ('city_id', '!=', False)],
                        'readonly': [('type', '=', 'contact')%(parent_condition)s]
                    }"
                />
                <field name='city_id' placeholder="%(placeholder)s"
                    context="{'default_country_id': country_id}"
                    domain="[('country_id', '=', country_id)]"
                    attrs="{
                        'invisible': [('country_enforce_cities', '=', False)],
                        'readonly': [('type', '=', 'contact')%(parent_condition)s]
                    }"
                />
            </div>
        """

        replacement_data = {
            'placeholder': _('City'),
        }

        def _arch_location(node):
            in_subview = False
            view_type = False
            parent = node.getparent()
            while parent is not None and (not view_type or not in_subview):
                if parent.tag == 'field':
                    in_subview = True
                elif parent.tag in ['list', 'tree', 'kanban', 'form']:
                    view_type = parent.tag
                parent = parent.getparent()
            return {
                'view_type': view_type,
                'in_subview': in_subview,
            }

        for city_node in doc.xpath("//field[@name='city']"):
            location = _arch_location(city_node)
            replacement_data['parent_condition'] = ''
            if location['view_type'] == 'form' or not location['in_subview']:
                replacement_data['parent_condition'] = ", ('parent_id', '!=', False)"

            replacement_formatted = replacement_xml % replacement_data
            for replace_node in etree.fromstring(replacement_formatted).getchildren():
                city_node.addprevious(replace_node)
            parent = city_node.getparent()
            parent.remove(city_node)
>>>>>>> 468dab67

        arch = etree.tostring(doc, encoding='unicode')
        return arch<|MERGE_RESOLUTION|>--- conflicted
+++ resolved
@@ -25,20 +25,6 @@
         # render the partner address accordingly to address_view_id
         doc = etree.fromstring(arch)
         if doc.xpath("//field[@name='city_id']"):
-<<<<<<< HEAD
-           return arch
-        label = _('City')
-        for city_node in doc.xpath("//field[@name='city']"):
-            replacement_xml = """
-            <div>
-                <field name="country_enforce_cities" invisible="1"/>
-                <field name='city' placeholder="%s" attrs="{'invisible': [('country_enforce_cities', '=', True), ('city_id', '!=', False)], 'readonly': [('type', '=', 'contact'), ('parent_id', '!=', False)]}"/>
-                <field name='city_id' placeholder="%s" string="%s" attrs="{'invisible': [('country_enforce_cities', '=', False)], 'readonly': [('type', '=', 'contact'), ('parent_id', '!=', False)]}" context="{'default_country_id': country_id}" domain="[('country_id', '=', country_id)]"/>
-            </div>
-            """ % (label, label, label)
-            city_id_node = etree.fromstring(replacement_xml)
-            city_node.getparent().replace(city_node, city_id_node)
-=======
             return arch
 
         replacement_xml = """
@@ -50,7 +36,7 @@
                         'readonly': [('type', '=', 'contact')%(parent_condition)s]
                     }"
                 />
-                <field name='city_id' placeholder="%(placeholder)s"
+                <field name='city_id' placeholder="%(placeholder)s" string="%(placeholder)s"
                     context="{'default_country_id': country_id}"
                     domain="[('country_id', '=', country_id)]"
                     attrs="{
@@ -91,7 +77,6 @@
                 city_node.addprevious(replace_node)
             parent = city_node.getparent()
             parent.remove(city_node)
->>>>>>> 468dab67
 
         arch = etree.tostring(doc, encoding='unicode')
         return arch