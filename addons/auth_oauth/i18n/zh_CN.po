# Translation of Odoo Server.
# This file contains the translation of the following modules:
# * auth_oauth
# 
# Translators:
# Jeffery Chenn <jeffery9@gmail.com>, 2016
# Jeffery Chenn <jeffery9@gmail.com>, 2016
msgid ""
msgstr ""
"Project-Id-Version: Odoo 9.0\n"
"Report-Msgid-Bugs-To: \n"
"POT-Creation-Date: 2015-09-07 14:40+0000\n"
"PO-Revision-Date: 2016-06-04 07:27+0000\n"
"Last-Translator: Jeffery Chenn <jeffery9@gmail.com>\n"
"Language-Team: Chinese (China) (http://www.transifex.com/odoo/odoo-9/language/zh_CN/)\n"
"MIME-Version: 1.0\n"
"Content-Type: text/plain; charset=UTF-8\n"
"Content-Transfer-Encoding: \n"
"Language: zh_CN\n"
"Plural-Forms: nplurals=1; plural=0;\n"

#. module: auth_oauth
#: model:ir.ui.view,arch_db:auth_oauth.view_general_configuration
msgid ""
"<br/>\n"
"                                    - Ceate a new project<br/>\n"
"                                    - Go to Api Access<br/>\n"
"                                    - Create an oauth client_id<br/>\n"
"                                    - Edit settings and set both Authorized Redirect URIs and Authorized JavaScript Origins to your hostname.<br/>\n"
"                                    <br/>\n"
"                                    Now copy paste the client_id here:"
msgstr "<br/>\n                                    - 创建一个新的项目<br/>\n                                    - 进入 Api 权限<br/>\n                                    - 创建一个　oauth client_id<br/>\n                                    - 编辑设置和设置授权重定向的URI和源于你的主机名授权的JavaScript。<br/>\n                                    <br/>\n                                    现在在这里复制 client_id :"

#. module: auth_oauth
#: code:addons/auth_oauth/controllers/main.py:99
#, python-format
msgid "Access Denied"
msgstr "访问被拒绝"

#. module: auth_oauth
#: model:ir.model.fields,field_description:auth_oauth.field_res_users_property_account_payable_id
msgid "Account Payable"
msgstr "应付账款"

#. module: auth_oauth
#: model:ir.model.fields,field_description:auth_oauth.field_res_users_property_account_receivable_id
msgid "Account Receivable"
msgstr "应收账款"

#. module: auth_oauth
#: model:ir.model.fields,field_description:auth_oauth.field_base_config_settings_auth_oauth_google_enabled
msgid "Allow users to sign in with Google"
msgstr "允许用户通过google登录"

#. module: auth_oauth
#: model:ir.model.fields,field_description:auth_oauth.field_auth_oauth_provider_enabled
msgid "Allowed"
msgstr "允许"

#. module: auth_oauth
#: model:ir.model.fields,field_description:auth_oauth.field_auth_oauth_provider_auth_endpoint
msgid "Authentication URL"
msgstr "身份验证URL"

#. module: auth_oauth
#: model:ir.model.fields,field_description:auth_oauth.field_res_users_bank_account_count
msgid "Bank"
msgstr "银行"

#. module: auth_oauth
#: model:ir.model.fields,field_description:auth_oauth.field_auth_oauth_provider_body
msgid "Body"
msgstr "内容"

#. module: auth_oauth
#: model:ir.model.fields,field_description:auth_oauth.field_auth_oauth_provider_css_class
msgid "CSS class"
msgstr "CSS类"

#. module: auth_oauth
#: model:ir.model.fields,field_description:auth_oauth.field_auth_oauth_provider_client_id
#: model:ir.model.fields,field_description:auth_oauth.field_base_config_settings_auth_oauth_google_client_id
msgid "Client ID"
msgstr "客户端 ID"

#. module: auth_oauth
#: model:ir.model.fields,field_description:auth_oauth.field_res_users_ref_company_ids
msgid "Companies that refers to partner"
msgstr "公司是指业务伙伴"

#. module: auth_oauth
#: model:ir.model.fields,field_description:auth_oauth.field_res_users_contract_ids
#: model:ir.model.fields,field_description:auth_oauth.field_res_users_contracts_count
msgid "Contracts"
msgstr "合约"

#. module: auth_oauth
#: model:ir.model.fields,field_description:auth_oauth.field_auth_oauth_provider_create_uid
msgid "Created by"
msgstr "创建者"

#. module: auth_oauth
#: model:ir.model.fields,field_description:auth_oauth.field_auth_oauth_provider_create_date
msgid "Created on"
msgstr "创建于"

#. module: auth_oauth
#: model:ir.model.fields,field_description:auth_oauth.field_res_users_currency_id
msgid "Currency id"
msgstr "币种id"

#. module: auth_oauth
#: model:ir.model.fields,field_description:auth_oauth.field_res_users_property_payment_term_id
msgid "Customer Payment Term"
msgstr "客户付款条款"

#. module: auth_oauth
#: model:ir.model.fields,field_description:auth_oauth.field_auth_oauth_provider_data_endpoint
msgid "Data URL"
msgstr "数据URL"

#. module: auth_oauth
#: model:ir.model.fields,field_description:auth_oauth.field_auth_oauth_provider_display_name
msgid "Display Name"
msgstr "显示名称"

#. module: auth_oauth
#: model:ir.model.fields,field_description:auth_oauth.field_res_users_property_account_position_id
msgid "Fiscal Position"
msgstr "财政位置"

#. module: auth_oauth
#: model:ir.ui.view,arch_db:auth_oauth.view_general_configuration
msgid "Google APIs console"
msgstr "Google APIs 控制台"

#. module: auth_oauth
#: model:ir.model.fields,field_description:auth_oauth.field_res_users_has_unreconciled_entries
msgid "Has unreconciled entries"
msgstr "有未调节的分录"

#. module: auth_oauth
#: model:ir.model.fields,field_description:auth_oauth.field_auth_oauth_provider_id
msgid "ID"
msgstr "ID"

#. module: auth_oauth
#: model:ir.model.fields,field_description:auth_oauth.field_res_users_invoice_ids
msgid "Invoices"
msgstr "发票"

#. module: auth_oauth
#: model:ir.model.fields,field_description:auth_oauth.field_res_users_issued_total
#: model:ir.model.fields,field_description:auth_oauth.field_res_users_journal_item_count
msgid "Journal Items"
msgstr "分类账项目"

#. module: auth_oauth
#: model:ir.model.fields,field_description:auth_oauth.field_auth_oauth_provider___last_update
msgid "Last Modified on"
msgstr "最后修改日"

#. module: auth_oauth
#: model:ir.model.fields,field_description:auth_oauth.field_auth_oauth_provider_write_uid
msgid "Last Updated by"
msgstr "最近更新者"

#. module: auth_oauth
#: model:ir.model.fields,field_description:auth_oauth.field_auth_oauth_provider_write_date
msgid "Last Updated on"
msgstr "最近更新时间"

#. module: auth_oauth
#: model:ir.model.fields,help:auth_oauth.field_res_users_last_time_entries_checked
msgid ""
"Last time the invoices & payments matching was performed for this partner. "
"It is set either if there's not at least an unreconciled debit and an "
"unreconciled credit or if you click the \"Done\" button."
<<<<<<< HEAD
msgstr ""
=======
msgstr "上次这个业务伙伴的发票和付款是匹配的。设置为调节的借方或者未调节的贷方或者你点击\"完成\"按钮"
>>>>>>> fa4a371b

#. module: auth_oauth
#: model:ir.model.fields,field_description:auth_oauth.field_res_users_last_time_entries_checked
msgid "Latest Invoices & Payments Matching Date"
msgstr "最近的发票和付款匹配时间"

#. module: auth_oauth
#: model:ir.model.fields,field_description:auth_oauth.field_res_users_oauth_access_token
msgid "OAuth Access Token"
msgstr "OAuth  访问令牌"

#. module: auth_oauth
#: model:ir.model.fields,field_description:auth_oauth.field_res_users_oauth_provider_id
msgid "OAuth Provider"
msgstr "OAuth 服务商"

#. module: auth_oauth
#: model:ir.ui.menu,name:auth_oauth.menu_oauth_providers
msgid "OAuth Providers"
msgstr "OAuth 服务商"

#. module: auth_oauth
#: sql_constraint:res.users:0
msgid "OAuth UID must be unique per provider"
msgstr "OAuth UID必须是每个提供者（ provider ）唯一的"

#. module: auth_oauth
#: model:ir.model.fields,field_description:auth_oauth.field_res_users_oauth_uid
msgid "OAuth User ID"
msgstr "OAuth 用户ID"

#. module: auth_oauth
#: model:ir.model,name:auth_oauth.model_auth_oauth_provider
msgid "OAuth2 provider"
msgstr "OAuth2 服务商"

#. module: auth_oauth
#: model:ir.ui.view,arch_db:auth_oauth.view_users_form
msgid "Oauth"
msgstr "Oauth"

#. module: auth_oauth
#: model:ir.model.fields,help:auth_oauth.field_res_users_oauth_uid
msgid "Oauth Provider user_id"
msgstr "Oauth 服务商user_id"

#. module: auth_oauth
#: model:ir.model.fields,field_description:auth_oauth.field_res_users_debit_limit
msgid "Payable Limit"
msgstr "应付限额"

#. module: auth_oauth
#: model:ir.model.fields,field_description:auth_oauth.field_auth_oauth_provider_name
msgid "Provider name"
msgstr "服务商名称"

#. module: auth_oauth
#: model:ir.actions.act_window,name:auth_oauth.action_oauth_provider
msgid "Providers"
msgstr "服务商"

#. module: auth_oauth
#: model:ir.model.fields,field_description:auth_oauth.field_auth_oauth_provider_scope
msgid "Scope"
msgstr "作用域"

#. module: auth_oauth
#: code:addons/auth_oauth/controllers/main.py:97
#, python-format
msgid "Sign up is not allowed on this database."
msgstr "此数据库不允许注册"

#. module: auth_oauth
#: model:ir.model.fields,help:auth_oauth.field_res_users_property_account_position_id
msgid ""
"The fiscal position will determine taxes and accounts used for the partner."
msgstr "替换规则将决定合作伙伴说使用的税和科目"

#. module: auth_oauth
#: model:ir.model.fields,help:auth_oauth.field_res_users_has_unreconciled_entries
msgid ""
"The partner has at least one unreconciled debit and credit since last time "
"the invoices & payments matching was performed."
msgstr "自动上次这个业务伙伴的发票和付款完全一致。这个业务伙伴至少有一个未调节的借方和贷方"

#. module: auth_oauth
#: model:ir.model.fields,help:auth_oauth.field_res_users_property_account_payable_id
msgid ""
"This account will be used instead of the default one as the payable account "
"for the current partner"
msgstr "本科目将替换当前业务伙伴的默认支付科目"

#. module: auth_oauth
#: model:ir.model.fields,help:auth_oauth.field_res_users_property_account_receivable_id
msgid ""
"This account will be used instead of the default one as the receivable "
"account for the current partner"
msgstr "本科目将用于替换当前业务伙伴的默认应收款科目"

#. module: auth_oauth
#: model:ir.model.fields,help:auth_oauth.field_res_users_property_supplier_payment_term_id
msgid ""
"This payment term will be used instead of the default one for purchase "
"orders and vendor bills"
msgstr "这个付款条款江北用来代替采购订单或者供应商账单中默认的付款条款"

#. module: auth_oauth
#: model:ir.model.fields,help:auth_oauth.field_res_users_property_payment_term_id
msgid ""
"This payment term will be used instead of the default one for sale orders "
"and customer invoices"
msgstr "该付款方式将代替销售记录和客户发票的默认值。"

#. module: auth_oauth
#: model:ir.ui.view,arch_db:auth_oauth.view_general_configuration
msgid ""
"To setup the signin process with Google, first you have to perform the following steps:<br/>\n"
"                                    <br/>\n"
"                                    - Go to the"
msgstr "设置用Google登陆的流程，首先要遵循以下步骤：<br/>\n                                    <br/>\n                                    - 进入"

#. module: auth_oauth
#: model:ir.model.fields,field_description:auth_oauth.field_res_users_total_invoiced
msgid "Total Invoiced"
msgstr "已开票总计"

#. module: auth_oauth
#: model:ir.model.fields,field_description:auth_oauth.field_res_users_debit
msgid "Total Payable"
msgstr "应付款总计"

#. module: auth_oauth
#: model:ir.model.fields,field_description:auth_oauth.field_res_users_credit
msgid "Total Receivable"
msgstr "应收款总计"

#. module: auth_oauth
#: model:ir.model.fields,help:auth_oauth.field_res_users_credit
msgid "Total amount this customer owes you."
msgstr "客户欠款总额总计"

#. module: auth_oauth
#: model:ir.model.fields,help:auth_oauth.field_res_users_debit
msgid "Total amount you have to pay to this vendor."
msgstr "你需要付给这个供应商的总数量"

#. module: auth_oauth
#: model:ir.model,name:auth_oauth.model_res_users
msgid "Users"
msgstr "用户"

#. module: auth_oauth
#: model:ir.model.fields,help:auth_oauth.field_res_users_currency_id
msgid "Utility field to express amount currency"
msgstr "表示货币数量的工具字段"

#. module: auth_oauth
#: model:ir.model.fields,field_description:auth_oauth.field_auth_oauth_provider_validation_endpoint
msgid "Validation URL"
msgstr "验证  URL"

#. module: auth_oauth
#: model:ir.model.fields,field_description:auth_oauth.field_res_users_property_supplier_payment_term_id
msgid "Vendor Payment Term"
msgstr "供应商付款条款"

#. module: auth_oauth
#: code:addons/auth_oauth/controllers/main.py:101
#, python-format
msgid ""
"You do not have access to this database or your invitation has expired. "
"Please ask for an invitation and be sure to follow the link in your "
"invitation email."
msgstr "您无权访问此数据库或者您的邀请已经过期.请申请一个新的邀请并在您的邀请邮件中确认。"

#. module: auth_oauth
#: model:ir.ui.view,arch_db:auth_oauth.view_oauth_provider_form
#: model:ir.ui.view,arch_db:auth_oauth.view_oauth_provider_list
msgid "arch"
msgstr "arch"

#. module: auth_oauth
#: model:ir.model,name:auth_oauth.model_base_config_settings
msgid "base.config.settings"
msgstr "base.config.settings"

#. module: auth_oauth
#: model:ir.ui.view,arch_db:auth_oauth.view_general_configuration
msgid "e.g. 1234-xyz.apps.googleusercontent.com"
msgstr "例如：1234-xyz.apps.googleusercontent.com"

#. module: auth_oauth
#: model:ir.model,name:auth_oauth.model_ir_config_parameter
msgid "ir.config_parameter"
msgstr "ir.config_parameter"

#. module: auth_oauth
#: model:ir.model.fields,field_description:auth_oauth.field_auth_oauth_provider_sequence
msgid "unknown"
msgstr "unknown"<|MERGE_RESOLUTION|>--- conflicted
+++ resolved
@@ -176,11 +176,7 @@
 "Last time the invoices & payments matching was performed for this partner. "
 "It is set either if there's not at least an unreconciled debit and an "
 "unreconciled credit or if you click the \"Done\" button."
-<<<<<<< HEAD
-msgstr ""
-=======
 msgstr "上次这个业务伙伴的发票和付款是匹配的。设置为调节的借方或者未调节的贷方或者你点击\"完成\"按钮"
->>>>>>> fa4a371b
 
 #. module: auth_oauth
 #: model:ir.model.fields,field_description:auth_oauth.field_res_users_last_time_entries_checked
