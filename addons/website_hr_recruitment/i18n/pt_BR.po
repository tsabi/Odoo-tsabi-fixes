--- conflicted
+++ resolved
@@ -1,18 +1,3 @@
-<<<<<<< HEAD
-# Brazilian Portuguese translation for openobject-addons
-# Copyright (c) 2014 Rosetta Contributors and Canonical Ltd 2014
-# This file is distributed under the same license as the openobject-addons package.
-# FIRST AUTHOR <EMAIL@ADDRESS>, 2014.
-#
-msgid ""
-msgstr ""
-"Project-Id-Version: openobject-addons\n"
-"Report-Msgid-Bugs-To: FULL NAME <EMAIL@ADDRESS>\n"
-"POT-Creation-Date: 2014-09-23 16:28+0000\n"
-"PO-Revision-Date: 2014-09-19 08:33+0000\n"
-"Last-Translator: FULL NAME <EMAIL@ADDRESS>\n"
-"Language-Team: Brazilian Portuguese <pt_BR@li.org>\n"
-=======
 # Translation of Odoo Server.
 # This file contains the translation of the following modules:
 # * website_hr_recruitment
@@ -29,242 +14,218 @@
 "PO-Revision-Date: 2016-07-09 16:18+0000\n"
 "Last-Translator: grazziano <g.negocios@outlook.com.br>\n"
 "Language-Team: Portuguese (Brazil) (http://www.transifex.com/odoo/odoo-8/language/pt_BR/)\n"
->>>>>>> 96502490
 "MIME-Version: 1.0\n"
 "Content-Type: text/plain; charset=UTF-8\n"
-"Content-Transfer-Encoding: 8bit\n"
-"X-Launchpad-Export-Date: 2014-09-24 09:43+0000\n"
-"X-Generator: Launchpad (build 17196)\n"
+"Content-Transfer-Encoding: \n"
+"Language: pt_BR\n"
+"Plural-Forms: nplurals=2; plural=(n > 1);\n"
 
 #. module: website_hr_recruitment
 #: view:website:website_hr_recruitment.index
 msgid "All Countries"
-msgstr ""
+msgstr "Todos Os Países"
 
 #. module: website_hr_recruitment
 #: view:website:website_hr_recruitment.index
 msgid "All Departments"
-msgstr ""
+msgstr "Todos os Departamentos"
 
 #. module: website_hr_recruitment
 #: view:website:website_hr_recruitment.index
 msgid "All Offices"
-msgstr ""
+msgstr "Todos os Escritórios"
 
 #. module: website_hr_recruitment
 #: view:website:website_hr_recruitment.detail
 msgid "Apply"
-msgstr ""
+msgstr "Aplicar"
 
 #. module: website_hr_recruitment
 #: view:website:website_hr_recruitment.apply
 msgid "Apply Job"
-msgstr ""
+msgstr "Aplicar a vaga"
 
 #. module: website_hr_recruitment
 #: view:website:website_hr_recruitment.index
 msgid ""
 "Click on \"Content\" to define a new job offer or \"Help\" for more "
 "informations."
-msgstr ""
+msgstr "Clique em \"Conteúdo\" para definir uma nova oferta de emprego ou \"ajuda\" para mais informações."
 
 #. module: website_hr_recruitment
 #: view:website:website_hr_recruitment.thankyou
 msgid "Continue To Our Website"
-msgstr ""
+msgstr "Continue para nosso Web site"
 
 #. module: website_hr_recruitment
 #: view:website:website_hr_recruitment.apply
 msgid "Job Application Form"
-msgstr ""
+msgstr "Formulário de Solicitação de Emprego"
 
 #. module: website_hr_recruitment
 #: view:website:website_hr_recruitment.detail
 msgid "Job Detail"
-msgstr ""
+msgstr "Detalhe emprego"
 
 #. module: website_hr_recruitment
 #: model:ir.model,name:website_hr_recruitment.model_hr_job
 msgid "Job Position"
-msgstr ""
+msgstr "Cargo"
 
 #. module: website_hr_recruitment
 #: view:website:website.layout
 #: model:website.menu,name:website_hr_recruitment.menu_jobs
 msgid "Jobs"
-msgstr ""
+msgstr "Trabalhos"
 
 #. module: website_hr_recruitment
 #: view:website:website_hr_recruitment.index
 msgid "Join us and help disrupt the enterprise market!"
-msgstr ""
+msgstr "Junte-se a nós e ajudar a perturbar o mercado corporativo!"
 
 #. module: website_hr_recruitment
 #: view:website:website_hr_recruitment.index
 msgid ""
 "Join us, we offer you an extraordinary chance to learn, to\n"
-"                                    develop and to be part of an exciting "
-"experience and\n"
+"                                    develop and to be part of an exciting experience and\n"
 "                                    team."
-msgstr ""
+msgstr "Junte-se a nós, nós oferecemos-lhe uma oportunidade extraordinária para aprender,\n                                    e desenvolver a fazer parte de uma experiência excitante e\n                                    equipe."
 
 #. module: website_hr_recruitment
 #: code:addons/website_hr_recruitment/controllers/main.py:69
 #: view:website:website.layout
 #, python-format
 msgid "New Job Offer"
-msgstr ""
+msgstr "Nova Oferta de emprego"
 
 #. module: website_hr_recruitment
 #: view:website:website_hr_recruitment.index
 msgid "No job offer found"
-msgstr ""
+msgstr "Nenhuma oferta de emprego encontrado"
 
 #. module: website_hr_recruitment
 #: view:website:website_hr_recruitment.index
 msgid "Our Job Offers"
-msgstr ""
+msgstr "Nossas Ofertas de trabalho"
 
 #. module: website_hr_recruitment
 #: view:website:website_hr_recruitment.detail
 msgid "Our Jobs"
-msgstr ""
+msgstr "Nossos Empregos"
 
 #. module: website_hr_recruitment
 #: view:website:website_hr_recruitment.apply
 msgid "Please send again your resume."
-msgstr ""
+msgstr "Por favor, envie novamente o seu currículo."
 
 #. module: website_hr_recruitment
 #: field:hr.job,website_published:0
 msgid "Published"
-msgstr ""
+msgstr "Publicado"
 
 #. module: website_hr_recruitment
 #: view:website:website_hr_recruitment.apply
 msgid "Resume"
-msgstr ""
+msgstr "Continuar"
 
 #. module: website_hr_recruitment
 #: view:website:website_hr_recruitment.apply
 msgid "Short Introduction"
-msgstr ""
+msgstr "Introdução curta"
 
 #. module: website_hr_recruitment
 #: view:website:website_hr_recruitment.apply
 msgid "Submit"
-msgstr ""
+msgstr "Enviar"
 
 #. module: website_hr_recruitment
 #: view:website:website_hr_recruitment.thankyou
 msgid "Thank you!"
-msgstr ""
+msgstr "Obrigado!"
 
 #. module: website_hr_recruitment
 #: view:website:website_hr_recruitment.index
 msgid "There isn't job offer published now, click"
-msgstr ""
+msgstr "Não há oferta de emprego publicada agora, clique em"
 
 #. module: website_hr_recruitment
 #: model:ir.actions.act_url,name:website_hr_recruitment.action_open_website
 msgid "Website Recruitment Form"
-msgstr ""
+msgstr "Formulário de Recrutamento site"
 
 #. module: website_hr_recruitment
 #: field:hr.job,website_url:0
 msgid "Website URL"
-msgstr ""
+msgstr "Website URL"
 
 #. module: website_hr_recruitment
 #: field:hr.job,website_description:0
 msgid "Website description"
-msgstr ""
+msgstr "Descrição do site"
 
 #. module: website_hr_recruitment
 #: field:hr.job,website_meta_description:0
 msgid "Website meta description"
-msgstr ""
+msgstr "Meta-descrição do site"
 
 #. module: website_hr_recruitment
 #: field:hr.job,website_meta_keywords:0
 msgid "Website meta keywords"
-msgstr ""
+msgstr "Palavras-chave site:"
 
 #. module: website_hr_recruitment
 #: field:hr.job,website_meta_title:0
 msgid "Website meta title"
-msgstr ""
+msgstr "Meta título site"
 
 #. module: website_hr_recruitment
 #: view:website:website_hr_recruitment.index
 msgid ""
 "With a small team of smart people, we released the most\n"
-"                                    disruptive enterprise management "
-"software in the world.\n"
-"                                    Odoo is fully open source, super easy, "
-"full featured\n"
-"                                    (3000+ apps) and its online offer is 3 "
-"times cheaper than\n"
-"                                    traditional competitors like SAP and Ms "
-"Dynamics."
-msgstr ""
+"                                    disruptive enterprise management software in the world.\n"
+"                                    Odoo is fully open source, super easy, full featured\n"
+"                                    (3000+ apps) and its online offer is 3 times cheaper than\n"
+"                                    traditional competitors like SAP and Ms Dynamics."
+msgstr "Com uma pequena equipe de pessoas inteligentes, nós lançamos o melhor\n                                   software de gestão empresarial no mundo.\n                                    Odoo é totalmente open source, super fácil, cheio de recursos\n                                    (3000+ apps) e sua oferta on-line é 3 vezes mais barato do que\n                                    concorrentes tradicionais, como SAP e MS Dynamics."
 
 #. module: website_hr_recruitment
 #: view:website:website_hr_recruitment.apply
 msgid "Your Email"
-<<<<<<< HEAD
-msgstr ""
-=======
 msgstr "Seu E-mail"
->>>>>>> 96502490
 
 #. module: website_hr_recruitment
 #: view:website:website_hr_recruitment.apply
 msgid "Your Name"
-msgstr ""
+msgstr "Seu Nome"
 
 #. module: website_hr_recruitment
 #: view:website:website_hr_recruitment.apply
 msgid "Your Phone"
-msgstr ""
+msgstr "Seu Telefone"
 
 #. module: website_hr_recruitment
 #: view:website:website_hr_recruitment.thankyou
 msgid ""
 "Your job application has been successfully registered,\n"
 "                        we will get back to you soon."
-<<<<<<< HEAD
-msgstr ""
-
-#. module: website_hr_recruitment
-#: view:website:website_hr_recruitment.index
-msgid "col-md-3"
-msgstr ""
-
-#. module: website_hr_recruitment
-#: view:website:website_hr_recruitment.index
-msgid "col-md-9"
-msgstr ""
-=======
 msgstr "A sua candidatura foi registrada com êxito,\nNós entraremos em contato com você em breve."
->>>>>>> 96502490
 
 #. module: website_hr_recruitment
 #: view:website:website_hr_recruitment.index
 msgid "here"
-msgstr ""
+msgstr "aqui"
 
 #. module: website_hr_recruitment
 #: view:website:website_hr_recruitment.index
 msgid "not published"
-msgstr ""
+msgstr "não publicado"
 
 #. module: website_hr_recruitment
 #: view:website:website_hr_recruitment.index
 msgid "open positions"
-msgstr ""
+msgstr "Posições abertas"
 
 #. module: website_hr_recruitment
 #: view:website:website_hr_recruitment.index
 msgid "to contact us"
-msgstr ""+msgstr "entrar em contato conosco"