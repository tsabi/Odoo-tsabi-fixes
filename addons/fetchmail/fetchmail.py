--- conflicted
+++ resolved
@@ -71,14 +71,9 @@
         'user_id': lambda self, cr, uid, ctx: uid,
     }
 
-<<<<<<< HEAD
     def check_duplicate(self, cr, uid, ids, context=None):
-	# RFC *-* Why this limitation? why not in SQL constraint?
-=======
-    def check_duplicate(self, cr, uid, ids):
         # RFC *-* Why this limitation? why not in SQL constraint?
->>>>>>> 6e05b3cc
-        vals = self.read(cr, uid, ids, ['user', 'password'])[0]
+        vals = self.read(cr, uid, ids, ['user', 'password'], context=context)[0]
         cr.execute("select count(id) from email_server where user=%s and password=%s", (vals['user'], vals['password']))
         res = cr.fetchone()
         if res:
