--- conflicted
+++ resolved
@@ -4,17 +4,8 @@
 import commands
 import logging
 import time
-<<<<<<< HEAD
-=======
-import random
-import subprocess
-import json
-import werkzeug
-import werkzeug.wrappers
 from threading import Lock
 
-_logger = logging.getLogger(__name__)
->>>>>>> 1ef4061e
 
 from odoo import http
 from odoo.http import request
