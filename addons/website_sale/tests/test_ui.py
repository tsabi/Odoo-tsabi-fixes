--- conflicted
+++ resolved
@@ -1,22 +1,3 @@
-<<<<<<< HEAD
-import openerp
-
-inject = [
-    "./../../../website/static/src/js/website.tour.test.js",
-    "./../../../website/static/src/js/website.tour.test.admin.js",
-]
-
-class TestUi(openerp.tests.HttpCase):
-    def test_admin(self):
-        self.phantom_js("/", "openerp.website.Tour.run_test('shop')", "openerp.website.Tour")
-        self.phantom_js("/", "openerp.website.Tour.run_test('shop_buy_product')", "openerp.website.Tour")
-
-    def test_demo(self):
-        self.phantom_js("/", "openerp.website.Tour.run_test('shop_buy_product')", "openerp.website.Tour", login="demo", password="demo", inject=inject)
-
-    def test_public(self):
-        self.phantom_js("/", "openerp.website.Tour.run_test('shop_buy_product')", "openerp.website.Tour", login=None, inject=inject)
-=======
 import os
 
 import unittest2
@@ -46,4 +27,3 @@
     @unittest2.expectedFailure
     def test_04_public_checkout(self):
         self.phantom_js("/", "openerp.website.Tour.run_test('shop_buy_product')", "openerp.website.Tour.ShopTest", inject=inject)
->>>>>>> 3324351b
