--- conflicted
+++ resolved
@@ -993,12 +993,5 @@
             pricelist_id = request.session.get('sale_order_code_pricelist_id') or partner.property_product_pricelist.id
         else:
             pricelist_id = partner.property_product_pricelist.id
-<<<<<<< HEAD
-        prices = pool['product.pricelist'].price_rule_get_multi(cr, uid, [], [(product, add_qty, partner) for product in products], context=context)
-        return {product_id: prices[product_id][pricelist_id][0] for product_id in product_ids}
-=======
         prices = pool['product.pricelist'].price_rule_get_multi(cr, uid, [pricelist_id], [(product, add_qty, partner) for product in products], context=context)
-        return {product_id: prices[product_id][pricelist_id][0] for product_id in product_ids}
-
-# vim:expandtab:tabstop=4:softtabstop=4:shiftwidth=4:
->>>>>>> 67a63e2c
+        return {product_id: prices[product_id][pricelist_id][0] for product_id in product_ids}