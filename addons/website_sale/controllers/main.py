--- conflicted
+++ resolved
@@ -109,83 +109,15 @@
             pricelist = partner.property_product_pricelist
         return pricelist
 
-<<<<<<< HEAD
     @http.route(['/shop/',
-=======
-        url = "/shop/"
-        if category:
-            category_obj = request.registry.get('product.public.category')
-            url = "%scategory/%s/" % (url, slug(category_obj.browse(request.cr, request.uid, int(category), context=request.context)))
-        if filters:
-            url = "%s?filters=%s" % (url, simplejson.dumps(filters))
-        if post.get("search"):
-            url = "%s%ssearch=%s" % (url, filters and "&" or "?", post.get("search"))
-
-        return request.redirect(url)
-
-    def attributes_to_ids(self, cr, uid, attributes):
-        req = """
-                SELECT  product_tmpl_id as id, count(*) as nb_match
-                FROM    product_attribute_line
-                WHERE   1!=1
-            """
-        nb = 0
-        for key_val in attributes:
-            attribute_id = key_val[0]
-            if isinstance(key_val[1], list):
-                req += " OR ( attribute_id = %s AND value >= %s AND value <= %s)" % \
-                        (attribute_id, key_val[1][0], key_val[1][1])
-                nb += 1
-            else:
-                for value_id in key_val[1:]:
-                    req += " OR ( attribute_id = %s AND value_id = %s)" % \
-                        (attribute_id, value_id)
-                    nb += 1
-
-        req += " GROUP BY product_tmpl_id"
-        cr.execute(req)
-        result = cr.fetchall()
-        return [id for id, nb_match in result if nb_match >= nb]
-
-    @http.route(['/shop/pricelist'], type='http', auth="public", website=True, multilang=True)
-    def shop_promo(self, promo=None, **post):
-        request.registry['website']._ecommerce_change_pricelist(request.cr, request.uid, code=promo, context=request.context)
-        return request.redirect("/shop/mycart/")
-
-    @http.route([
-        '/shop/',
->>>>>>> 44523f46
         '/shop/page/<int:page>/',
         '/shop/category/<model("product.public.category"):category>/',
         '/shop/category/<model("product.public.category"):category>/page/<int:page>/'
     ], type='http', auth="public", website=True, multilang=True)
-<<<<<<< HEAD
     def shop(self, page=0, category=None, search='', **post):
         cr, uid, context, pool = request.cr, request.uid, request.context, request.registry
 
         domain = request.website.sale_product_domain()
-=======
-    def shop(self, category=None, page=0, filters='', search='', **post):
-        cr, uid, context = request.cr, request.uid, request.context
-        product_obj = request.registry.get('product.template')
-        domain = request.registry.get('website').ecommerce_get_product_domain()
-        if search:
-            domain += ['|',
-                ('name', 'ilike', search),
-                ('description', 'ilike', search)]
-        if category:
-            domain.append(('product_variant_ids.public_categ_id', 'child_of', int(category)))
-            if isinstance(category, (int,str,unicode)):
-                category = request.registry.get('product.public.category').browse(cr, uid, int(category), context=context)
-        if filters:
-            filters = simplejson.loads(filters)
-            if filters:
-                ids = self.attributes_to_ids(cr, uid, filters)
-                domain.append(('id', 'in', ids or [0]))
-
-        url = "/shop/"
-        product_count = product_obj.search_count(cr, uid, domain, context=context)
->>>>>>> 44523f46
         if search:
             domain += ['|', ('name', 'ilike', search), ('description', 'ilike', search)]
         if category:
@@ -270,11 +202,7 @@
         }
         return request.website.render("website_sale.product", values)
 
-<<<<<<< HEAD
     @http.route(['/shop/product/comment/<int:product_template_id>'], type='http', auth="public", methods=['POST'], website=True)
-=======
-    @http.route(['/shop/product/<int:product_template_id>/comment'], type='http', auth="public", methods=['POST'], website=True)
->>>>>>> 44523f46
     def product_comment(self, product_template_id, **post):
         cr, uid, context = request.cr, request.uid, request.context
         if post.get('comment'):
@@ -286,7 +214,6 @@
                 context=dict(context, mail_create_nosubcribe=True))
         return werkzeug.utils.redirect(request.httprequest.referrer + "#comments")
 
-<<<<<<< HEAD
     @http.route(['/shop/cart'], type='http', auth="public", website=True, multilang=True)
     def cart(self, **post):
         order = request.website.sale_get_order()
@@ -294,35 +221,6 @@
             'order': order,
             'suggested_products': [],
         }
-=======
-    @http.route(['/shop/add_product/'], type='http', auth="user", methods=['POST'], website=True, multilang=True)
-    def add_product(self, name=None, category=0, **post):
-        if not name:
-            name = _("New Product")
-        Product = request.registry.get('product.product')
-        product_id = Product.create(request.cr, request.uid, {
-            'name': name, 'public_categ_id': category
-        }, context=request.context)
-        product = Product.browse(request.cr, request.uid, product_id, context=request.context)
-
-        return request.redirect("/shop/product/%s/?enable_editor=1" % product.product_tmpl_id.id)
-
-    @http.route(['/shop/mycart/'], type='http', auth="public", website=True, multilang=True)
-    def mycart(self, **post):
-        cr, uid, context = request.cr, request.uid, request.context
-        prod_obj = request.registry.get('product.product')
-
-        # must have a draft sale order with lines at this point, otherwise reset
-        order = self.get_order()
-        if order and order.state != 'draft':
-            request.registry['website'].ecommerce_reset(cr, uid, context=context)
-            return request.redirect('/shop/')
-
-        self.get_pricelist()
-
-        suggested_ids = []
-        product_ids = []
->>>>>>> 44523f46
         if order:
             if not request.context.get('pricelist'):
                 request.context['pricelist'] = order.pricelist_id.id
@@ -409,21 +307,10 @@
         }
         return values
 
-<<<<<<< HEAD
     mandatory_billing_fields = ["name", "phone", "email", "street", "city", "country_id", "zip"]
     optional_billing_fields = ["company", "state_id"]
     mandatory_shipping_fields = ["name", "phone", "street", "city", "country_id", "zip"]
     optional_shipping_fields = ["state_id"]
-=======
-        partner = None
-        public_id = request.registry['website'].get_public_user(cr, uid, context)
-        if request.uid != public_id:
-            partner = orm_user.browse(cr, uid, uid, context).partner_id
-        elif order.partner_id:
-            public_partner = orm_user.browse(cr, SUPERUSER_ID, public_id, context=context).partner_id.id
-            if public_partner != order.partner_id.id:
-                partner = orm_partner.browse(cr, SUPERUSER_ID, order.partner_id.id, context)
->>>>>>> 44523f46
 
     def checkout_parse(self, address_type, data):
         """ data is a dict OR a partner browse record
@@ -494,14 +381,9 @@
         if request.uid != request.website.user_id.id:
             partner_id = orm_user.browse(cr, SUPERUSER_ID, uid, context=context).partner_id.id
         elif order.partner_id:
-<<<<<<< HEAD
             domain = [("active", "=", False), ("partner_id", "=", order.partner_id.id)]
             user_ids = request.registry['res.users'].search(cr, SUPERUSER_ID, domain, context=context)
             if not user_ids or request.website.user_id.id not in user_ids:
-=======
-            public_partner = orm_user.browse(cr, SUPERUSER_ID, public_id, context=context).partner_id.id
-            if public_partner != order.partner_id.id:
->>>>>>> 44523f46
                 partner_id = order.partner_id.id
 
         # save partner informations
@@ -730,8 +612,8 @@
          - UDPATE ME
         """
         cr, uid, context = request.cr, request.uid, request.context
+        email_act = None
         sale_order_obj = request.registry['sale.order']
-        email_act = None
 
         if transaction_id is None:
             tx = request.website.sale_get_transaction()
@@ -744,10 +626,8 @@
             order = request.registry['sale.order'].browse(cr, SUPERUSER_ID, sale_order_id, context=context)
             assert order.id == request.session.get('sale_last_order_id')
 
-        if not order:
+        if not tx or not order:
             return request.redirect('/shop/')
-        elif order.amount_total and not tx:
-            return request.redirect('/shop/mycart')
 
         if not order.amount_total or tx.state == 'done':
             # confirm the quotation
@@ -761,16 +641,6 @@
             # cancel the quotation
             sale_order_obj.action_cancel(cr, SUPERUSER_ID, [order.id], context=request.context)
 
-        # send the email
-        if email_act and email_act.get('context'):
-            composer_values = {}
-            email_ctx = email_act['context']
-            public_id = request.registry['website'].get_public_user(cr, uid, context)
-            if uid == public_id:
-                composer_values['email_from'] = request.registry['res.users'].browse(cr, SUPERUSER_ID, public_id, context=context).company_id.email
-            composer_id = request.registry['mail.compose.message'].create(cr, SUPERUSER_ID, composer_values, context=email_ctx)
-            request.registry['mail.compose.message'].send_mail(cr, SUPERUSER_ID, [composer_id], context=email_ctx)
-
         # clean context and session, then redirect to the confirmation page
         request.website.sale_reset(context=context)
 
