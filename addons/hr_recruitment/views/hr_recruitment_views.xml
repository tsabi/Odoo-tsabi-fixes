<?xml version="1.0"?>
<odoo>
    <data>

    <!-- Stage -->
    <record id="hr_job_stage_act" model="ir.actions.act_window">
        <field name="name">Recruitment / Applicants Stages</field>
        <field name="res_model">hr.recruitment.stage</field>
        <field name="view_type">form</field>
        <field name="domain">[]</field>
        <field name="context">{}</field>
        <field name="help" type="html">
          <p class="o_view_nocontent_smiling_face">
            Add a new stage in the recruitment process
          </p><p>
            Define here your stages of the recruitment process, for example:
            qualification call, first interview, second interview, refused,
            hired.
          </p>
        </field>
    </record>

    <!-- Applicants -->
    <record model="ir.ui.view" id="crm_case_tree_view_job">
        <field name="name">Applicants</field>
        <field name="model">hr.applicant</field>
        <field name="arch" type="xml">
            <tree string="Applicants" decoration-bf="message_needaction==True">
                <field name="message_needaction" invisible="1"/>
                <field name="last_stage_id" invisible="1"/>
                <field name="create_date"/>
                <field name="date_last_stage_update" invisible="1"/>
                <field name="name"/>
                <field name="partner_name"/>
                <field name="email_from"/>
                <field name="partner_phone"/>
                <field name="job_id"/>
                <field name="stage_id"/>
                <field name="medium_id"/>
                <field name="source_id"/>
                <field name="priority"/>
                <field name="type_id" invisible="1"/>
                <field name="availability" invisible="1"/>
                <field name="department_id" invisible="context.get('invisible_department', True)"/>
                <field name="user_id"/>
            </tree>
        </field>
    </record>

    <record id="hr_applicant_view_tree_activity" model="ir.ui.view">
        <field name="name">hr.applicant.view.tree.activity</field>
        <field name="model">hr.applicant</field>
        <field name="arch" type="xml">
            <tree string="Next Activities" decoration-danger="activity_date_deadline &lt; current_date" default_order="activity_date_deadline">
                <field name="name"/>
                <field name="partner_id"/>
                <field name="activity_date_deadline"/>
                <field name="activity_type_id"/>
                <field name="activity_summary"/>
                <field name="stage_id"/>
            </tree>
        </field>
    </record>

    <record model="ir.ui.view" id="crm_case_form_view_job">
        <field name="name">Jobs - Recruitment Form</field>
        <field name="model">hr.applicant</field>
        <field name="arch" type="xml">
          <form string="Jobs - Recruitment Form">
            <header>
                <button string="Create Employee" name="create_employee_from_applicant" type="object"
                        class="oe_highlight" attrs="{'invisible': ['|',('emp_id', '!=', False),('active', '=', False)]}"/>
                <button string="Refuse" name="archive_applicant" type="object" attrs="{'invisible': [('active', '=', False)]}"/>
                <button string="Reopen Application" name="reset_applicant" type="object" attrs="{'invisible': [('active', '=', True)]}"/>
                <field name="stage_id" widget="statusbar" options="{'clickable': '1', 'fold_field': 'fold'}" attrs="{'invisible': [('active', '=', False),('emp_id', '=', False)]}"/>
            </header>
            <sheet>
                <div class="oe_button_box" name="button_box">
                    <button name="action_makeMeeting" class="oe_stat_button" icon="fa-calendar" type="object"
                         help="Schedule interview with this applicant">
                        <div class="o_field_widget o_stat_info">
                            <span class="o_stat_text">Meetings</span>
                         </div>
                    </button>
                    <button name="action_get_attachment_tree_view"
                        class="oe_stat_button"
                        icon="fa-book"
                        type="object">
                        <field name="attachment_number" widget="statinfo" string="Documents"/>
                    </button>
                    <button name="action_get_created_employee"
                        class="oe_stat_button"
                        icon="fa-user"
                        type="object"
                        attrs="{'invisible': [('emp_id', '=', False)]}">
                        <field name="employee_name" widget="statinfo" string="Employee"/>
                    </button>
                    <button name="toggle_active" type="object"
                            class="oe_stat_button" icon="fa-archive"
                            attrs="{'invisible': [('active', '=', True)]}">
                        <field name="active" widget="boolean_button"
                            options='{"terminology": "archive"}'/>
                    </button>
                </div>
                <div class="oe_title">
                    <label for="name" class="oe_edit_only"/>
                    <h1><field name="name"/></h1>
                    <h2 class="o_row">
                        <div>
                            <label for="partner_name" class="oe_edit_only"/>
                            <field name="partner_name"/>
                        </div>
                        <div>
                            <label for="categ_ids" class="oe_edit_only"/>
                            <field name="categ_ids" widget="many2many_tags" options="{'color_field': 'color', 'no_create_edit': True}"/>
                        </div>
                    </h2>
                </div>
                <group>
                    <group>
                        <field name="partner_id"/>
                        <field name="email_from" widget="email"/>
                        <field name="partner_phone"/>
                        <field name="partner_mobile"/>
                        <field name="type_id" placeholder="Degree"/>
                    </group>
                    <group>
                        <field name="user_id"/>
                        <field name="priority" widget="priority"/>
                        <field name="medium_id" groups="base.group_no_one" />
                        <field name="source_id"/>
                        <field name="reference"/>
                    </group>
                    <group string="Job">
                        <field name="job_id"/>
                        <field name="department_id"/>
                        <field name="company_id" groups="base.group_multi_company" options='{"no_open":True}' />
                    </group>
                    <group string="Contract">
                        <label for="salary_expected"/>
                        <div>
                            <field name="salary_expected" class="oe_inline"/>
                            <span class="oe_inline" attrs="{'invisible':[('salary_expected_extra','=',False)]}"> + </span>
                            <field name="salary_expected_extra" class="oe_inline" placeholder="Extra advantages..."/>
                        </div>
                        <label for="salary_proposed"/>
                        <div>
                            <field name="salary_proposed" class="oe_inline"/>
                            <span class="oe_inline" attrs="{'invisible':[('salary_proposed_extra','=',False)]}"> + </span>
                            <field name="salary_proposed_extra" class="oe_inline" placeholder="Extra advantages..."/>
                        </div>
                        <field name="availability"/>
                        <field name="emp_id" invisible="1"/>
                    </group>
                </group>
                <separator string="Application Summary"/>
                <field name="description" placeholder="Feedback of interviews..."/>
            </sheet>
            <div class="oe_chatter">
                <field name="message_follower_ids" widget="mail_followers"/>
                <field name="activity_ids" widget="mail_activity"/>
                <field name="message_ids" widget="mail_thread" options="{'post_refresh': 'recipients'}"/>
            </div>
          </form>
        </field>
    </record>

    <record model="ir.ui.view" id="crm_case_pivot_view_job">
        <field name="name">Jobs - Recruitment</field>
        <field name="model">hr.applicant</field>
        <field name="arch" type="xml">
              <pivot string="Job Applications">
                <field name="create_date" type="row"/>
                <field name="stage_id" type="col"/>
            </pivot>
        </field>
    </record>

    <record model="ir.ui.view" id="crm_case_graph_view_job">
        <field name="name">Jobs - Recruitment Graph</field>
        <field name="model">hr.applicant</field>
        <field name="arch" type="xml">
              <graph string="Cases By Stage and Estimates" type="bar" orientation="vertical" stacked="True">
                <field name="stage_id" type="col"/>
            </graph>
        </field>
    </record>

    <record id="view_crm_case_jobs_filter" model="ir.ui.view">
        <field name="name">hr.applicant.view.search</field>
        <field name="model">hr.applicant</field>
        <field name="arch" type="xml">
            <search string="Search Applicants">
                <field name="partner_name" filter_domain="['|','|',('name','ilike',self),('partner_name','ilike',self),('email_from','ilike',self)]" string="Subject / Applicant"/>
                <filter string="My Applications" name="my_applications" domain="[('user_id', '=', uid)]"/>
                <filter string="Unassigned" name="unassigned" domain="[('user_id', '=', False)]"/>
                <filter string="Unread Messages" name="message_needaction" domain="[('message_needaction','=',True)]"/>
                <filter string="Archived" name="inactive" domain="[('active','=',False)]"/>
                <field name="job_id"/>
                <field name="department_id"/>
                <field name="user_id"/>
                <field name="stage_id" domain="[]"/>
                <separator/>
                <filter string="My Activities" name="activities_my"
                    domain="[('activity_ids.user_id', '=', uid)]"/>
                <separator/>
                <filter string="Late Activities" name="activities_overdue"
                    domain="[('activity_ids.date_deadline', '&lt;', context_today().strftime('%Y-%m-%d'))]"
                    help="Show all records which has next action date is before today"/>
                <filter string="Today Activities" name="activities_today"
                    domain="[('activity_ids.date_deadline', '=', context_today().strftime('%Y-%m-%d'))]"/>
                <filter string="Future Activities" name="activities_upcoming_all"
                        domain="[('activity_ids.date_deadline', '&gt;', context_today().strftime('%Y-%m-%d'))
                        ]"/>
                <field name="categ_ids"/>
                <field name="attachment_ids" filter_domain="[('attachment_ids.index_content', 'ilike', self)]" string="Attachments"/>
                <separator/>
                <group expand="0" string="Group By">
                    <filter string="Responsible" name="responsible" domain="[]"  context="{'group_by':'user_id'}"/>
                    <filter string="Job" name="job" domain="[]" context="{'group_by':'job_id'}"/>
                    <filter string="Degree" name="degree" domain="[]" context="{'group_by':'type_id'}"/>
                    <filter string="Stage" name="stage" domain="[]" context="{'group_by':'stage_id'}"/>
                    <filter string="Creation Date" name="creation_date" context="{'group_by':'create_date'}"/>
                    <filter string="Last Stage Update" name="last_stage_update" context="{'group_by':'date_last_stage_update'}"/>
                </group>
           </search>
        </field>
    </record>

    <record model="ir.ui.view" id="hr_applicant_calendar_view">
        <field name="name">Hr Applicants Calendar</field>
        <field name="model">hr.applicant</field>
        <field name="priority" eval="2"/>
        <field name="arch" type="xml">
            <calendar string="Applicants" date_start="activity_date_deadline" color="user_id">
                <field name="name"/>
                <field name="partner_name"/>
                <field name="activity_summary"/>
            </calendar>
        </field>
    </record>

    <record id="quick_create_applicant_form" model="ir.ui.view">
        <field name="name">hr.applicant.form.quick_create</field>
        <field name="model">hr.applicant</field>
        <field name="priority">1000</field>
        <field name="arch" type="xml">
            <form>
                <group>
                    <field name="name"/>
                    <field name="partner_name"/>
                    <field name="email_from"/>
                    <field name="job_id" options="{'no_open': True}"/>
                </group>
            </form>
        </field>
    </record>

    <!-- Hr Applicant Kanban View -->
    <record model="ir.ui.view" id="hr_kanban_view_applicant">
        <field name="name">Hr Applicants kanban</field>
        <field name="model">hr.applicant</field>
        <field name="arch" type="xml">
            <kanban default_group_by="stage_id" class="o_kanban_applicant" quick_create_view="hr_recruitment.quick_create_applicant_form">
                <field name="stage_id" options='{"group_by_tooltip": {"requirements": "Requirements"}}'/>
                <field name="color"/>
                <field name="priority"/>
                <field name="user_id"/>
                <field name="user_email"/>
                <field name="partner_name"/>
                <field name="type_id"/>
                <field name="partner_id"/>
                <field name="job_id"/>
                <field name="department_id"/>
                <field name="message_needaction_counter"/>
                <field name="attachment_number"/>
                <field name="active"/>
                <field name="activity_ids" />
                <field name="activity_state" />
                <progressbar field="activity_state" colors='{"planned": "success", "overdue": "danger", "today": "warning"}'/>
                <templates>
<<<<<<< HEAD
=======
                    <t t-name="kanban-tooltip">
                        <ul class="oe_kanban_tooltip">
                            <li t-if="record.type_id.raw_value"><b>Degree:</b> <t t-esc="record.type_id.value"/></li>
                            <li t-if="record.partner_id.raw_value"><b>Contact:</b> <t t-esc="record.partner_id.value"/></li>
                            <li t-if="record.department_id.raw_value"><b>Departement:</b> <t t-esc="record.department_id.value"/></li>
                        </ul>
                    </t>
>>>>>>> 1385b600
                    <t t-name="kanban-box">
                        <div t-attf-class="oe_kanban_color_#{kanban_getcolor(record.color.raw_value)} oe_kanban_card oe_kanban_global_click oe_applicant_kanban oe_semantic_html_override">
                            <div class="o_dropdown_kanban dropdown">

                                <a class="dropdown-toggle btn" data-toggle="dropdown" href="#" >
                                    <span class="fa fa-ellipsis-v"/>
                                </a>
                                <ul class="dropdown-menu" role="menu" aria-labelledby="dLabel">
                                    <t t-if="widget.deletable"><li><a type="delete">Delete</a></li></t>
                                    <li><a name="action_makeMeeting" type="object">Schedule Interview</a></li>
                                    <li><ul class="oe_kanban_colorpicker" data-field="color"/></li>
                                </ul>
                            </div>
                            <div class="oe_kanban_content">
                                <div class="o_kanban_record_top">
                                    <div class="o_kanban_record_headings">
                                        <b class="o_kanban_record_title mt8" t-if="record.partner_name.raw_value">
                                            <field name="partner_name"/><br/>
                                        </b><t t-else="1">
                                            <i class="o_kanban_record_title"><field name="name"/></i><br/>
                                        </t>
                                        <div class="o_kanban_record_subtitle" invisible="context.get('search_default_job_id', False)">
                                            <field name="job_id"/>
                                        </div>
                                    </div>
                                </div>
                                <field name="categ_ids" widget="many2many_tags" options="{'color_field': 'color'}"/>
                                <t t-if="record.partner_mobile.raw_value"><i class="fa fa-mobile mr4"/><field name="partner_mobile"/><br/></t>
                                <div class="o_kanban_record_bottom mt4">
                                    <div class="oe_kanban_bottom_left">
                                        <div class="pull-left mr4" groups="base.group_user">
                                            <field name="priority" widget="priority"/>
                                        </div>
                                        <div class="o_kanban_inline_block mr8">
                                            <field name="activity_ids" widget="kanban_activity"/>
                                        </div>
                                        <t t-if="record.message_needaction_counter.raw_value">
                                            <span class='oe_kanban_mail_new mr4' title='Unread Messages'><i class='fa fa-comments'/><t t-raw="record.message_needaction_counter.raw_value"/></span>
                                        </t>
                                    </div>
                                    <div class="oe_kanban_bottom_right">
                                        <a name="action_get_attachment_tree_view" type="object">
                                            <span title='Documents'><i class='fa fa-book'/>
                                                <t t-esc="record.attachment_number.raw_value"/>
                                            </span>
                                        </a>
                                        <img t-att-src="kanban_image('res.users', 'image_small', record.user_id.raw_value)" t-att-title="record.user_id.value" width="30" height="30" class="oe_kanban_avatar"/>
                                    </div>
                                    
                                </div>
                            </div>
                            <div class="oe_clear"></div>
                        </div>
                    </t>
                </templates>
            </kanban>
        </field>
    </record>

    <record model="ir.actions.act_window" id="action_hr_job_applications">
        <field name="name">Applications</field>
        <field name="res_model">hr.applicant</field>
        <field name="view_mode">kanban,tree,form,graph,calendar,pivot</field>
        <field name="search_view_id" ref="view_crm_case_jobs_filter"/>
        <field name="context">{'search_default_job_id': [active_id], 'default_job_id': active_id}</field>
        <field name="help" type="html">
              <p class="o_view_nocontent_empty_folder">
                No applications yet
              </p><p>
                Odoo helps you track applicants in the recruitment
                process and follow up all operations: meetings, interviews, etc.
              </p><p>
                Applicants and their attached CV are created automatically when an email is sent.
                If you install the document management modules, all resumes are indexed automatically,
                so that you can easily search through their content.
              </p>
         </field>
    </record>

    <record id="hr_applicant_action_activity" model="ir.actions.act_window">
        <field name="name">My Next Activities</field>
        <field name="res_model">hr.applicant</field>
        <field name="view_type">form</field>
        <field name="view_mode">tree,form,kanban,calendar</field>
        <field name="view_id" ref="hr_applicant_view_tree_activity"/>
        <field name="context">{'search_default_activities_my': 1}</field>
        <field name="domain">[('activity_date_deadline', '!=', False)]</field>
        <field name="help" type="html">
            <p class="o_view_nocontent_smiling_face">
                No scheduled activities for the moment
            </p>
        </field>
    </record>

    <record model="ir.actions.act_window" id="action_hr_job_sources">
        <field name="name">Jobs Sources</field>
        <field name="res_model">hr.recruitment.source</field>
        <field name="view_mode">tree</field>
        <field name="domain">[('job_id', '=', active_id)]</field>
        <field name="context">{'default_job_id': active_id}</field>
        <field name="help" type="html">
              <p class="o_view_nocontent_smiling_face">
                Create some aliases to track where applicants come from
              </p><p>
                These aliases can be emails or urls for every source. When the applicant arrives here through one of these you'll know where he came from.
              </p>
         </field>
    </record>

    <!-- Jobs -->
    <record id="view_job_filter_recruitment" model="ir.ui.view">
        <field name="name">Job</field>
        <field name="model">hr.job</field>
        <field name="inherit_id" ref="hr.view_job_filter"/>
        <field name="arch" type="xml">
            <field name="department_id" positon="after">
                <separator/>
                <filter string="Unread Messages" name="message_needaction" domain="[('message_needaction','=',True)]"/>
            </field>
        </field>
    </record>

    <!-- Action for the stat button of the no_employee -->
    <record model="ir.actions.act_window" id="action_hr_job_no_employee">
        <field name="name">Employees</field>
        <field name="res_model">hr.employee</field>
        <field name="view_mode">kanban,tree,form</field>
        <field name="context">{'search_default_job_id': active_id}</field>
        <field name="help" type="html">
              <p class="o_view_nocontent_smiling_face">
                Add a new employee
              </p><p>
                With just a quick glance on the Odoo employee screen, you
                can easily find all the information you need for each person;
                contact data, job position, availability, etc.
              </p>
            </field>
    </record>

    <record id="hr_job_simple_form" model="ir.ui.view">
        <field name="name">hr.job.simple.form</field>
        <field name="model">hr.job</field>
        <field name="priority">200</field>
        <field name="arch" type="xml">
            <form string="Create a Job Position">
                <sheet>
                    <group>
                        <field name="name" class="oe_inline" placeholder="e.g. Sales Manager"/>
                        <label for="alias_name" string="Application email" attrs="{'invisible': [('alias_domain', '=', False)]}" help="Define a specific contact address for this job position. If you keep it empty, the default email address will be used which is in human resources settings"/>
                        <div name="alias_def" attrs="{'invisible': [('alias_domain', '=', False)]}">
                            <field name="alias_id" class="oe_read_only" string="Email Alias" required="0"/>
                            <div class="oe_edit_only" name="edit_alias">
                                <field name="alias_name" class="oe_inline"/>@<field name="alias_domain" class="oe_inline" readonly="1"/>
                            </div>
                            <div class="text-muted" attrs="{'invisible': [('alias_domain', '=', False)]}">Applicants can send resume to this email address,<br/>it will create an application automatically</div>
                        </div>
                    </group>
                    <footer>
                        <button string="Create" name="close_dialog" type="object" class="btn-primary"/>
                        <button string="Discard" class="btn-default" special="cancel"/>
                    </footer>
                </sheet>
            </form>
        </field>
    </record>
    <record id="create_job_simple" model="ir.actions.act_window">
        <field name="name">Create a Job Position</field>
        <field name="res_model">hr.job</field>
        <field name="view_type">form</field>
        <field name="view_mode">form</field>
        <field name="view_id" ref="hr_job_simple_form"/>
        <field name="target">new</field>
    </record>


    <record id="hr_job_survey" model="ir.ui.view">
        <field name="name">hr.job.form1</field>
        <field name="model">hr.job</field>
        <field name="inherit_id" ref="hr.view_hr_job_form"/>
        <field name="arch" type="xml">
            <xpath expr="//field[@name='department_id']" position="after">
                <field name="address_id" context="{'show_address': 1}" domain= "[('is_company', '=', True )]" options="{'always_reload': True}"/>
                <label for="alias_name" string="Email alias" attrs="{'invisible': [('alias_domain', '=', False)]}" help="Define a specific contact address for this job position. If you keep it empty, the default email address will be used which is in human resources settings"/>
                <div name="alias_def" attrs="{'invisible': [('alias_domain', '=', False)]}">
                    <field name="alias_id" class="oe_read_only" string="Email Alias" required="0"/>
                    <div class="oe_edit_only" name="edit_alias">
                        <field name="alias_name" class="oe_inline"/>@<field name="alias_domain" class="oe_inline" readonly="1"/>
                    </div>
                </div>
                <field name="user_id"/>
            </xpath>
            <xpath expr="//group[@name='recruitment']" position="after">
                <group string="Offer" name="offer">
                    <field name="hr_responsible_id"/>
                </group>
            </xpath>
            <div name="button_box" position="inside">
                <button class="oe_stat_button"
                    icon="fa-file-o"
                    name="%(action_hr_job_applications)d"
                    context="{'default_user_id': user_id}"
                    type="action">
                    <field name="application_count" widget="statinfo" string="Applications"/>
                </button>
                <button class="oe_stat_button"
                    icon="fa-users"
                    name="%(action_hr_job_no_employee)d"
                    type="action">
                    <field name="no_of_employee" widget="statinfo" string="Employees"/>
                </button>
                <button class="oe_stat_button"
                    icon="fa-book"
                    name="action_get_attachment_tree_view"
                    type="object">
                    <field name="documents_count" widget="statinfo" string="Documents"/>
                </button>
                <button class="oe_stat_button" type="action"
                    name="%(action_hr_job_sources)d" icon="fa-share"
                    context="{'default_job_id': active_id}">
                    <div class="o_field_widget o_stat_info">
                        <span class="o_stat_text">Trackers</span>
                    </div>
                </button>
            </div>
        </field>
    </record>

        <!-- hr related job position menu action -->
         <record model="ir.actions.act_window" id="action_hr_job_config">
            <field name="name">Job Positions</field>
            <field name="res_model">hr.job</field>
            <field name="view_type">form</field>
            <field name="view_mode">tree,kanban,form</field>
            <field name="view_ids" eval="[(5, 0, 0),
                (0, 0, {'view_mode': 'tree', 'view_id': ref('hr.view_hr_job_tree')}),
                (0, 0, {'view_mode': 'kanban', 'view_id': ref('hr.hr_job_view_kanban')}),
                (0, 0, {'view_mode': 'form', 'view_id': ref('hr.view_hr_job_form')})]"/>
            <field name="context">{'search_default_in_recruitment': 1}</field>
            <field name="help" type="html">
              <p class="o_view_nocontent_smiling_face">
                Ready to recruit more efficiently?
              </p><p>
                Let's create a job position.
              </p>
            </field>
        </record>

    ######################## JOB OPPORTUNITIES (menu) ###########################
    <record model="ir.actions.act_window" id="crm_case_categ0_act_job">
        <field name="name">Applications</field>
        <field name="res_model">hr.applicant</field>
        <field name="view_mode">kanban,tree,form,pivot,graph,calendar</field>
        <field name="view_id" eval="False"/>
        <field name="search_view_id" ref="view_crm_case_jobs_filter"/>
        <field name="context">{}</field>
        <field name="help" type="html">
          <p class="o_view_nocontent_empty_folder">
            No applications yet
          </p><p>
            Odoo helps you track applicants in the recruitment
            process and follow up all operations: meetings, interviews, etc.
          </p><p>
            Applicants and their attached CV are created automatically when an email is sent.
            If you install the document management modules, all resumes are indexed automatically,
            so that you can easily search through their content.
          </p>
        </field>
    </record>

    <record model="ir.actions.act_window.view" id="action_hr_sec_kanban_view_act_job">
        <field name="sequence" eval="0"/>
        <field name="view_mode">kanban</field>
        <field name="view_id" ref="hr_kanban_view_applicant"/>
        <field name="act_window_id" ref="crm_case_categ0_act_job"/>
    </record>

    <record model="ir.actions.act_window.view" id="action_hr_sec_tree_view_act_job">
        <field name="sequence" eval="1"/>
        <field name="view_mode">tree</field>
        <field name="view_id" ref="crm_case_tree_view_job"/>
        <field name="act_window_id" ref="crm_case_categ0_act_job"/>
    </record>

    <record model="ir.actions.act_window.view" id="action_hr_sec_form_view_act_job">
        <field name="sequence" eval="2"/>
        <field name="view_mode">form</field>
        <field name="view_id" ref="crm_case_form_view_job"/>
        <field name="act_window_id" ref="crm_case_categ0_act_job"/>
    </record>

    <record  id="hr_applicant_action_view_pivot" model="ir.actions.act_window.view">
        <field name="sequence" eval="3"/>
        <field name="view_mode">pivot</field>
        <field name="view_id" ref="crm_case_pivot_view_job"/>
        <field name="act_window_id" ref="crm_case_categ0_act_job"/>
    </record>

    <record id="action_hr_sec_graph_view_act_job" model="ir.actions.act_window.view">
        <field name="sequence" eval="4"/>
        <field name="view_mode">graph</field>
        <field name="view_id" ref="crm_case_graph_view_job"/>
        <field name="act_window_id" ref="crm_case_categ0_act_job"/>
    </record>

    <menuitem
        name="Recruitment"
        id="menu_hr_recruitment_root"
        web_icon="hr_recruitment,static/description/icon.png"
        groups="hr_recruitment.group_hr_recruitment_user"
        sequence="80"/>

    <menuitem id="menu_hr_recruitment_configuration" name="Configuration" parent="menu_hr_recruitment_root"
        sequence="100"/>

    <!-- ALL JOBS REQUESTS -->
    <menuitem parent="menu_hr_recruitment_configuration" id="menu_hr_job_position_config" action="action_hr_job_config" sequence="10"/>
    <menuitem
        name="Applications"
        parent="menu_hr_recruitment_root"
        id="menu_crm_case_categ0_act_job" sequence="2"/>

    <menuitem
        name="All Applications"
        parent="menu_crm_case_categ0_act_job"
        id="menu_crm_case_categ_all_app" action="crm_case_categ0_act_job" sequence="2"/>

    <menuitem id="hr_applicant_nmenu_activity"
        name="Next Activities"
        parent="hr_recruitment.menu_crm_case_categ0_act_job"
        action="hr_applicant_action_activity"
        sequence="20"/>

    <!-- Resume and Letters -->
    <record id="ir_attachment_view_search_inherit_hr_recruitment" model="ir.ui.view">
        <field name="name">ir.attachment.search.inherit.recruitment</field>
        <field name="model">ir.attachment</field>
        <field name="mode">primary</field>
        <field name="inherit_id" ref="base.view_attachment_search"/>
        <field name="arch" type="xml">
            <xpath expr="//field[@name='create_date']" position="after">
                <field name="index_content" string="Content"/>
            </xpath>
            <xpath expr="//filter[@name='my_documents_filter']" position="attributes">
                <attribute name='invisible'>1</attribute>
            </xpath>
            <xpath expr="//filter[@name='url_filter']" position="attributes">
                <attribute name='invisible'>1</attribute>
            </xpath>
            <xpath expr="//filter[@name='binary_filter']" position="attributes">
                <attribute name='invisible'>1</attribute>
            </xpath>
        </field>
    </record>
    <record model="ir.actions.act_window" id="hr_applicant_resumes">
        <field name="name">Resumes and Letters</field>
        <field name="res_model">ir.attachment</field>
        <field name="view_type">form</field>
        <field name="view_mode">kanban,tree,form</field>
        <field name="view_id" ref="mail.view_document_file_kanban"/>
        <field name="search_view_id" ref="ir_attachment_view_search_inherit_hr_recruitment"/>
        <field name="domain">[('res_model','=','hr.applicant')]</field>
        <field name="context">{'create': False}</field>
        <field name="help" type="html">
            <p class="o_view_nocontent_empty_folder">
                No document yet
            </p><p>
                This menu helps you search through resumes and motivation
                letters. Odoo automatically indexes .PDF, .DOC, DOCX, .TXT
                files so that you can search keywords from the content of these
                files.
            </p>
        </field>
    </record>
    <menuitem name="Resumes and Letters" parent="hr_recruitment.menu_hr_recruitment_root" id="menu_crm_case_categ0_act_job02" action="hr_applicant_resumes" sequence="3"/>

    <!-- Stage Tree View -->
    <record model="ir.ui.view" id="hr_recruitment_stage_tree">
        <field name="name">hr.recruitment.stage.tree</field>
        <field name="model">hr.recruitment.stage</field>
        <field name="arch" type="xml">
            <tree string="Stages">
                <field name="sequence" widget="handle"/>
                <field name="name"/>
                <field name="fold"/>
            </tree>
        </field>
    </record>

    <!-- Stage Kanban View -->
    <record id="view_hr_recruitment_stage_kanban" model="ir.ui.view">
        <field name="name">hr.recruitment.stage.kanban</field>
        <field name="model">hr.recruitment.stage</field>
        <field name="arch" type="xml">
            <kanban>
                <field name="name"/>
                <field name="fold"/>
                <templates>
                    <t t-name="kanban-box">
                        <div t-attf-class="oe_kanban_global_click">
                            <div>
                                <strong><field name="name"/></strong>
                            </div>
                            <div>
                                <span>Folded in Recruitment Pipe: </span>
                                <field name="fold" widget="boolean"/>
                            </div>
                        </div>
                    </t>
                </templates>
            </kanban>
        </field>
    </record>

    <!-- Stage Form View -->
    <record model="ir.ui.view" id="hr_recruitment_stage_form">
        <field name="name">hr.recruitment.stage.form</field>
        <field name="model">hr.recruitment.stage</field>
        <field name="arch" type="xml">
            <form string="Stage">
                <group string="Stage Definition">
                    <group>
                        <field name="name"/>
                        <field name="sequence" groups="base.group_no_one"/>
                        <field name="job_id"/>
                    </group>
                    <group>
                         <field name="fold"/>
                        <field name="template_id" domain= "[('model_id.model', '=', 'hr.applicant')]"/>
                    </group>
                </group>
                <separator string="Requirements"/>
                <field name="requirements"/>
            </form>
        </field>
    </record>

    <!-- Stage Action -->
    <record id="hr_recruitment_stage_act" model="ir.actions.act_window">
        <field name="name">Stages</field>
        <field name="res_model">hr.recruitment.stage</field>
        <field name="view_type">form</field>
        <field name="view_mode">tree,kanban,form</field>
        <field name="view_id" ref="hr_recruitment_stage_tree"/>
        <field name="help" type="html">
          <p class="o_view_nocontent_smiling_face">
            Add a new stage in the recruitment process
          </p><p>
            Don't forget to specify the department if your recruitment process
            is different according to the job position.
          </p>
        </field>
    </record>

    <menuitem
        id="menu_hr_recruitment_stage"
        name="Stages"
        parent="menu_hr_recruitment_configuration"
        action="hr_recruitment_stage_act"
        groups="base.group_no_one"
        sequence="1"/>

    <!-- Tag Form View -->
    <record id="hr_applicant_category_view_form" model="ir.ui.view">
        <field name="name">hr.applicant.category.form</field>
        <field name="model">hr.applicant.category</field>
        <field name="arch" type="xml">
            <form string="Tags">
                <group>
                    <field name="name"/>
                    <field name="color"/>
                </group>
            </form>
        </field>
    </record>

    <!-- Tag Action -->
    <record id="hr_applicant_category_action" model="ir.actions.act_window">
        <field name="name">Tags</field>
        <field name="res_model">hr.applicant.category</field>
        <field name="view_type">form</field>
        <field name="help" type="html">
            <p class="o_view_nocontent_smiling_face">
                Add a new tag
            </p>
        </field>
    </record>

    <menuitem
        id="hr_applicant_category_menu"
        parent="menu_hr_recruitment_configuration"
        action="hr_applicant_category_action"
        sequence="2" groups="base.group_no_one"/>

    <!-- Degree Tree View -->
    <record model="ir.ui.view" id="hr_recruitment_degree_tree">
        <field name="name">hr.recruitment.degree.tree</field>
        <field name="model">hr.recruitment.degree</field>
        <field name="arch" type="xml">
            <tree string="Degree">
                <field name="sequence" invisible="1"/>
                <field name="name"/>
            </tree>
        </field>
    </record>

    <!-- Degree Form View -->
    <record model="ir.ui.view" id="hr_recruitment_degree_form">
        <field name="name">hr.recruitment.degree.form</field>
        <field name="model">hr.recruitment.degree</field>
        <field name="arch" type="xml">
            <form string="Degree">
                <group>
                    <field name="name"/>
                    <field name="sequence" groups="base.group_no_one"/>
                </group>
            </form>
        </field>
    </record>

    <!-- Degree Action -->
    <record id="hr_recruitment_degree_action" model="ir.actions.act_window">
        <field name="name">Degree</field>
        <field name="res_model">hr.recruitment.degree</field>
        <field name="view_type">form</field>
        <field name="view_id" ref="hr_recruitment_degree_tree"/>
    </record>

     <menuitem
            id="menu_hr_recruitment_degree"
            name="Degrees"
            parent="menu_hr_recruitment_configuration"
            action="hr_recruitment_degree_action"
            sequence="5" groups="base.group_no_one"/>

    <!-- Source Tree View -->
    <record model="ir.ui.view" id="hr_recruitment_source_tree">
        <field name="name">hr.recruitment.source.tree</field>
        <field name="model">hr.recruitment.source</field>
        <field name="arch" type="xml">
            <tree string="Sources of Applicants" editable="top">
                <field name="source_id"/>
                <field name="email"/>
                <button name="create_alias" string="Create alias" type="object" icon="fa-repeat text-success" />
            </tree>
        </field>
    </record>
    <record id="hr_recruitment_source_action" model="ir.actions.act_window">
        <field name="name">Sources of Applicants</field>
        <field name="res_model">hr.recruitment.source</field>
        <field name="view_type">form</field>
    </record>

    <menuitem
        id="menu_hr_recruitment_source"
        parent="menu_hr_recruitment_configuration"
        action="hr_recruitment_source_action"
        groups="base.group_no_one"
        sequence="10"/>

    <record id="hr_applicant_action_from_department" model="ir.actions.act_window">
        <field name="name">New Applications</field>
        <field name="res_model">hr.applicant</field>
        <field name="view_mode">kanban,tree,form,graph,calendar,pivot</field>
        <field name="context">{
            'search_default_department_id': active_id,
            'default_department_id': active_id}
        </field>
        <field name="domain">[('stage_id.sequence','&lt;=','1')]</field>
    </record>

    <!--Hr Employee inherit search view-->
    <record id="hr_employee_view_search" model="ir.ui.view">
        <field name="name">hr.employee.search.inherit</field>
        <field name="model">hr.employee</field>
        <field name="inherit_id" ref="hr.view_employee_filter"/>
        <field name="arch" type="xml">
            <xpath expr="//field[@name='department_id']" position="after">
                <filter name="newly_hired_employee" string="New Hired" domain="[('newly_hired_employee', '=', True)]" groups="hr_recruitment.group_hr_recruitment_user"/>
            </xpath>
        </field>
    </record>

    <record id="hr_employee_action_from_department" model="ir.actions.act_window">
        <field name="name">Newly Hired Employees</field>
        <field name="res_model">hr.employee</field>
        <field name="view_type">form</field>
        <field name="view_mode">kanban,tree,form</field>
        <field name="context">{
            'search_default_newly_hired_employee': 1,
            'search_default_department_id': [active_id],
            'default_department_id': active_id}
        </field>
        <field name="search_view_id" ref="hr_employee_view_search"/>
    </record>

    <record id="hr_applicant_view_pivot" model="ir.ui.view">
         <field name="name">hr.applicant.pivot</field>
         <field name="model">hr.applicant</field>
         <field name="arch" type="xml">
             <pivot string="Recruitment Analysis" disable_linking="True">
                 <field name="stage_id" type="row"/>
                 <field name="job_id" type="col"/>
             </pivot>
         </field>
    </record>

    <record id="hr_applicant_view_graph" model="ir.ui.view">
         <field name="name">hr.applicant.graph</field>
         <field name="model">hr.applicant</field>
         <field name="arch" type="xml">
             <graph string="Recruitment Analysis">
                 <field name="stage_id" type="row"/>
                 <field name="job_id" type="col"/>
             </graph>
         </field>
    </record>

    <record id="hr_applicant_view_search" model="ir.ui.view">
        <field name="name">hr.applicant.search</field>
        <field name="model">hr.applicant</field>
        <field name="priority">32</field>
        <field name="arch" type="xml">
            <search string="Recruitment Analysis">
                <field name="job_id"/>
                <field name="department_id"/>
                <field name="user_id"/>
                <filter string="This Year" name="year" domain="[('create_date','&lt;=', time.strftime('%%Y-12-31')),('create_date','&gt;=',time.strftime('%%Y-01-01'))]"/>
                <separator/>
                <filter string="Unassigned" name="unassigned" domain="[('user_id', '=', False)]"/>
                <separator/>
                <filter string="New" name="new" domain="[('stage_id.sequence', '=', 1)]"/>
                <separator/>
                <filter string="Ongoing" name="ongoing" domain="[('active', '=', True)]"/>
                <filter string="Refused" name="refused" domain="[('active', '=', False)]"/>
                <separator/>
                <group expand="0" string="Extended Filters">
                    <field name="priority"/>
                    <field name="stage_id"/>
                    <field name="company_id" groups="base.group_multi_company"/>
                    <field name="create_date"/>
                    <field name="date_closed"/>
                </group>
                <group expand="1" string="Group By">
                   <filter string="Responsible" name='User' context="{'group_by':'user_id'}"/>
                   <filter string="Company" name="company" context="{'group_by':'company_id'}" groups="base.group_multi_company"/>
                   <filter string="Jobs" name="job" context="{'group_by':'job_id'}"/>
                   <filter string="Department" name="department" context="{'group_by':'department_id'}"/>
                   <filter string="Stage" name="stage" context="{'group_by':'stage_id'}" />
                   <separator/>
                   <filter string="Creation Week" name="creation_week" context="{'group_by':'create_date:week'}" help="Creation Week"/>
                </group>
            </search>
        </field>
    </record>

    <record id="hr_applicant_action_analysis" model="ir.actions.act_window">
        <field name="name">Recruitment Analysis</field>
        <field name="res_model">hr.applicant</field>
        <field name="view_type">form</field>
        <field name="view_mode">graph,pivot</field>
        <field name="search_view_id" ref="hr_applicant_view_search"/>
        <field name="view_ids" eval="[
            (5, 0, 0),
            (0, 0, {'view_mode': 'pivot', 'view_id': ref('hr_applicant_view_pivot')}),
            (0, 0, {'view_mode': 'graph', 'view_id': ref('hr_applicant_view_graph')})]"/>
        <field name="context">{}</field>  <!-- force empty -->
    </record>
    <menuitem name="Reports" id="report_hr_recruitment" parent="menu_hr_recruitment_root" 
    sequence="99" action="hr_applicant_action_analysis"/>
    <record id="action_hr_recruitment_report_filtered_department" model="ir.actions.act_window">
        <field name="name">Recruitment Analysis</field>
        <field name="res_model">hr.applicant</field>
        <field name="view_type">form</field>
        <field name="view_mode">graph,pivot</field>
        <field name="search_view_id" ref="hr_applicant_view_search"/>
        <field name="context">{
            'search_default_department_id': [active_id],
            'default_department_id': active_id}
        </field>
    </record>

    <record id="action_hr_recruitment_report_filtered_job" model="ir.actions.act_window">
        <field name="name">Recruitment Analysis</field>
        <field name="res_model">hr.applicant</field>
        <field name="view_type">form</field>
        <field name="view_mode">graph,pivot</field>
        <field name="search_view_id" ref="hr_applicant_view_search"/>
        <field name="context">{
            'search_default_job_id': [active_id],
            'default_job_id': active_id}
        </field>
    </record>

    <!-- Custom reports (aka filters) -->
    <record id="hr_applicant_filter_recruiter" model="ir.filters">
        <field name="name">By Recruiter</field>
        <field name="model_id">hr.applicant</field>
        <field name="user_id" eval="False"/>
        <field name="action_id" ref="hr_applicant_action_analysis"/>
        <field name="context">{'group_by': ['create_date:month', 'user_id'], 'col_group_by': ['create_date:month']}</field>
    </record>
    <record id="hr_applicant_filter_job" model="ir.filters">
        <field name="name">By Job</field>
        <field name="model_id">hr.applicant</field>
        <field name="user_id" eval="False"/>
        <field name="action_id" ref="hr_applicant_action_analysis"/>
        <field name="context">{'group_by': ['create_date:month', 'job_id'], 'col_group_by': ['create_date:month']}</field>
    </record>
    <record id="hr_applicant_filter_department" model="ir.filters">
        <field name="name">By Department</field>
        <field name="model_id">hr.applicant</field>
        <field name="user_id" eval="False"/>
        <field name="action_id" ref="hr_applicant_action_analysis"/>
        <field name="context">{'group_by': ['create_date:month', 'department_id'], 'col_group_by': ['create_date:month']}</field>
    </record>

    </data>
</odoo><|MERGE_RESOLUTION|>--- conflicted
+++ resolved
@@ -279,16 +279,6 @@
                 <field name="activity_state" />
                 <progressbar field="activity_state" colors='{"planned": "success", "overdue": "danger", "today": "warning"}'/>
                 <templates>
-<<<<<<< HEAD
-=======
-                    <t t-name="kanban-tooltip">
-                        <ul class="oe_kanban_tooltip">
-                            <li t-if="record.type_id.raw_value"><b>Degree:</b> <t t-esc="record.type_id.value"/></li>
-                            <li t-if="record.partner_id.raw_value"><b>Contact:</b> <t t-esc="record.partner_id.value"/></li>
-                            <li t-if="record.department_id.raw_value"><b>Departement:</b> <t t-esc="record.department_id.value"/></li>
-                        </ul>
-                    </t>
->>>>>>> 1385b600
                     <t t-name="kanban-box">
                         <div t-attf-class="oe_kanban_color_#{kanban_getcolor(record.color.raw_value)} oe_kanban_card oe_kanban_global_click oe_applicant_kanban oe_semantic_html_override">
                             <div class="o_dropdown_kanban dropdown">
