odoo.define('web_tour.TourManager', function(require) {
"use strict";

var core = require('web.core');
var local_storage = require('web.local_storage');
var Model = require('web.Model');
var session = require('web.session');
var Tip = require('web_tour.Tip');

var _t = core._t;

var RUNNING_TOUR_TIMEOUT = 10000;

function get_step_key(name) {
    return 'tour_' + name + '_step';
}
function get_running_key() {
    return 'running_tour';
}
function get_running_delay_key() {
    return get_running_key() + "_delay";
}

var RunningTourActionHelper = core.Class.extend({
    init: function (tip_widget) {
        this.tip_widget = tip_widget;
    },
    click: function (element) {
        this._click(this._get_action_values(element));
    },
    text: function (text, element) {
        this._text(this._get_action_values(element), text);
    },
    drag_and_drop: function (to, element) {
        this._drag_and_drop(this._get_action_values(element), to);
    },
    auto: function (element) {
        var values = this._get_action_values(element);
        if (values.consume_event === "input") {
            this._text(values);
        } else {
            this._click(values);
        }
    },
    _get_action_values: function (element) {
        var $element = element ? $(element).first() : this.tip_widget.$anchor;
        var consume_event = element ? Tip.getConsumeEventType($element) : this.tip_widget.consume_event;
        return {
            $element: $element,
            consume_event: consume_event,
        };
    },
    _click: function (values) {
        var href = values.$element.attr("href");
        if (href && href.length && href[0] !== "#" && values.$element.is("a")) {
            window.location.href = href;
        } else {
            values.$element.mousedown().mouseup().click();
        }
    },
    _text: function (values, text) {
        this._click(values);

        text = text || "Test";
        if (values.consume_event === "input") {
            values.$element.val(text).trigger("input");
        } else {
            values.$element.text(text);
        }
    },
    _drag_and_drop: function (values, to) {
        var $to = $(to || document.body);

        var elementCenter = values.$element.offset();
        elementCenter.left += values.$element.outerWidth()/2;
        elementCenter.top += values.$element.outerHeight()/2;

        var toCenter = $to.offset();
        toCenter.left += $to.outerWidth()/2;
        toCenter.top += $to.outerHeight()/2;

        values.$element.trigger($.Event("mousedown", {which: 1, pageX: elementCenter.left, pageY: elementCenter.top}));
        values.$element.trigger($.Event("mousemove", {which: 1, pageX: toCenter.left, pageY: toCenter.top}));
        values.$element.trigger($.Event("mouseup", {which: 1, pageX: toCenter.left, pageY: toCenter.top}));
    },
});

return core.Class.extend({
    init: function(consumed_tours) {
        this.$body = $('body');
        this.active_tooltips = {};
        this.tours = {};
        this.consumed_tours = consumed_tours || [];
        this.running_tour = local_storage.getItem(get_running_key());
        this.running_step_delay = parseInt(local_storage.getItem(get_running_delay_key()), 10) || 300;
        this.TourModel = new Model('web_tour.tour');
        this.edition = (_.last(session.server_version_info) === 'e') ? 'enterprise' : 'community';
    },
    /**
     * Registers a tour described by the following arguments (in order)
     * @param [String] tour's name
     * @param [Object] dict of options (optional), available options are:
     *   test [Boolean] true if the tour is dedicated to tests (it won't be enabled by default)
     *   skip_enabled [Boolean] true to add a link to consume the whole tour in its tips
     *   url [String] the url to load when manually running the tour
     * @param [Array] dict of steps, each step being a dict containing a tip description
     */
    register: function() {
        var self = this;
        var args = Array.prototype.slice.call(arguments);
        var last_arg = args[args.length - 1];
        var name = args[0];
        if (this.tours[name]) {
            console.warn(_.str.sprintf("Tour %s is already defined", name));
            return;
        }
        var options = args.length === 2 ? {} : args[1];
        var steps = last_arg instanceof Array ? last_arg : [last_arg];
        var tour = {
            name: name,
            current_step: parseInt(local_storage.getItem(get_step_key(name))) || 0,
            steps: _.filter(steps, function (step) {
                return !step.edition || step.edition === self.edition;
            }),
            url: options.url,
            test: options.test,
        };
        if (options.skip_enabled) {
            tour.skip_link = '<p><span class="o_skip_tour">' + _t('Skip tour') + '</span></p>';
            tour.skip_handler = function (tip) {
                this._deactivate_tip(tip);
                this._consume_tour(name);
            };
        }
        this.tours[name] = tour;
        if (this.running_tour === name || (!tour.test && !_.contains(this.consumed_tours, name))) {
            this._to_next_step(name, 0);
        }

        if (!this.running_tour || this.running_tour === name) {
            this.update(name);
        }
    },
    run: function (tour_name, step_delay) {
        if (this.running_tour) {
            console.warn(_.str.sprintf("Killing tour %s", tour_name));
            this._deactivate_tip(this.active_tooltips[tour_name]);
            this._consume_tour(tour_name);
            return;
        }
        var tour = this.tours[tour_name];
        if (!tour) {
            console.warn(_.str.sprintf("Unknown Tour %s", name));
            return;
        }
        console.log(_.str.sprintf("Running tour %s", tour_name));
        this.running_tour = tour_name;
        this.running_step_delay = step_delay || this.running_step_delay;
        local_storage.setItem(get_running_key(), this.running_tour);
        local_storage.setItem(get_running_delay_key(), this.running_step_delay);

        this._deactivate_tip(this.active_tooltips[tour_name]);

        tour.current_step = 0;
        local_storage.setItem(get_step_key(tour_name), tour.current_step);
        this.active_tooltips[tour_name] = tour.steps[tour.current_step];

        if (tour.url) {
            this.pause();
            var old_before = window.onbeforeunload;
            var reload_timeout;
            window.onbeforeunload = function () {
                clearTimeout(reload_timeout);
            };
            reload_timeout = _.defer((function () {
                window.onbeforeunload = old_before;
                this.play();
                this.update();
            }).bind(this));

            window.location.href = session.debug ? $.param.querystring(tour.url, {debug: session.debug}) : tour.url;
        } else {
            this.update();
        }
    },
    pause: function () {
        this.paused = true;
    },
    play: function () {
        this.paused = false;
    },
    /**
     * Checks for tooltips to activate (only from the running tour or specified tour if there
     * is one, from all active tours otherwise). Should be called each time the DOM changes.
     */
    update: function (tour_name) {
<<<<<<< HEAD
        if (this.paused) return;

        if (this.running_tour) {
            if (this.tours[this.running_tour] === undefined) return;
            if (this.running_tour_timeout === undefined) {
                this._set_running_tour_timeout(this.running_tour, this.active_tooltips[this.running_tour]);
            }
        }

        this.in_modal = this.$body.hasClass('modal-open');
=======
        this.$modal_displayed = $('.modal:visible').last();
>>>>>>> 16d65a84
        tour_name = this.running_tour || tour_name;
        if (tour_name) {
            this._check_for_tooltip(this.active_tooltips[tour_name], tour_name);
        } else {
            _.each(this.active_tooltips, this._check_for_tooltip.bind(this));
        }
    },
    _check_for_tooltip: function (tip, tour_name) {
        var $trigger;
        if (this.$modal_displayed.length) {
            $trigger = this.$modal_displayed.find(tip.trigger);
        } else {
            $trigger = $(tip.trigger);
        }
        $trigger = $trigger.filter(':visible').first();
        var extra_trigger = tip.extra_trigger ? $(tip.extra_trigger).filter(':visible').length : true;
        var triggered = $trigger.length && extra_trigger;
        if (triggered) {
            if (!tip.widget) {
                this._activate_tip(tip, tour_name, $trigger);
            } else {
                tip.widget.update($trigger);
            }
        } else {
            this._deactivate_tip(tip);
        }
    },
    _activate_tip: function(tip, tour_name, $anchor) {
        var tour = this.tours[tour_name];
        var tip_info = tip;
        if (tour.skip_link) {
            tip_info = _.extend(_.omit(tip_info, 'content'), {
                content: tip.content + tour.skip_link,
                event_handlers: [{
                    event: 'click',
                    selector: '.o_skip_tour',
                    handler: tour.skip_handler.bind(this, tip),
                }],
            });
        }
        tip.widget = new Tip(this, tip_info);
        if (this.running_tour !== tour_name) {
            tip.widget.on('tip_consumed', this, this._consume_tip.bind(this, tip, tour_name));
        }
        tip.widget.attach_to($anchor).then(this._to_next_running_step.bind(this, tip, tour_name));
    },
    _deactivate_tip: function(tip) {
        if (tip && tip.widget) {
            tip.widget.destroy();
            delete tip.widget;
        }
    },
    _consume_tip: function(tip, tour_name) {
        this._deactivate_tip(tip);
        this._to_next_step(tour_name);

        var is_running = (this.running_tour === tour_name);
        if (is_running) {
            console.log(_.str.sprintf("Tour %s: step %s succeeded", tour_name, tip.trigger));
        }

        if (this.active_tooltips[tour_name]) {
            local_storage.setItem(get_step_key(tour_name), this.tours[tour_name].current_step);
            if (is_running) {
                this._set_running_tour_timeout(tour_name, this.active_tooltips[tour_name]);
            }
            this.update(tour_name);
        } else {
            this._consume_tour(tour_name);
        }
    },
    _to_next_step: function (tour_name, inc) {
        var tour = this.tours[tour_name];
        tour.current_step += (inc !== undefined ? inc : 1);
        if (this.running_tour !== tour_name) {
            var index = _.findIndex(tour.steps.slice(tour.current_step), function (tip) {
                return !tip.auto;
            });
            if (index >= 0) {
                tour.current_step += index;
            } else {
                tour.current_step = tour.steps.length;
            }
        }
        this.active_tooltips[tour_name] = tour.steps[tour.current_step];
    },
    _consume_tour: function (tour_name, error) {
        delete this.active_tooltips[tour_name];
        this.tours[tour_name].current_step = 0;
        local_storage.removeItem(get_step_key(tour_name));
        if (this.running_tour === tour_name) {
            this._stop_running_tour_timeout();
            local_storage.removeItem(get_running_key());
            local_storage.removeItem(get_running_delay_key());
            this.running_tour = undefined;
            this.running_step_delay = undefined;
            if (error) {
                console.log("error " + error); // phantomJS wait for message starting by error
            } else {
                console.log(_.str.sprintf("Tour %s succeeded", tour_name));
                console.log("ok"); // phantomJS wait for exact message "ok"
            }
        } else {
            this.TourModel.call('consume', [[tour_name]]).then((function () {
                this.consumed_tours.push(tour_name);
            }).bind(this));
        }
    },
    _set_running_tour_timeout: function (tour_name, step) {
        this._stop_running_tour_timeout();
        this.running_tour_timeout = setTimeout((function() {
            this._consume_tour(tour_name, _.str.sprintf("Tour %s failed at step %s", tour_name, step.trigger));
        }).bind(this), RUNNING_TOUR_TIMEOUT + this.running_step_delay);
    },
    _stop_running_tour_timeout: function () {
        clearTimeout(this.running_tour_timeout);
        this.running_tour_timeout = undefined;
    },
    _to_next_running_step: function (tip, tour_name) {
        if (this.running_tour !== tour_name) return;
        this._stop_running_tour_timeout();

        var action_helper = new RunningTourActionHelper(tip.widget);
        _.delay((function () {
            if (typeof tip.run === "function") {
                tip.run.call(tip.widget, action_helper);
            } else if (tip.run !== undefined) {
                var m = tip.run.match(/^(click|text|drag_and_drop) *(?:\(? *["']?(.+)["']? *\)?)?$/);
                action_helper[m[1]](m[2]);
            } else {
                action_helper.auto();
            }
            this._consume_tip(tip, tour_name);
        }).bind(this), this.running_step_delay);
    },

    /**
     * Tour predefined steps
     */
    STEPS: {
        MENU_MORE: {
            edition: "community",
            trigger: "body > nav",
            position: "bottom",
            auto: true,
            run: function (actions) {
                actions.auto("#menu_more_container > a");
            },
        },

        TOGGLE_APPSWITCHER: {
            edition: "enterprise",
            trigger: ".o_main_navbar .o_menu_toggle",
            content: _t('Click the <i>Home icon</i> to navigate across apps.'),
            position: "bottom",
        },

        WEBSITE_NEW_PAGE: {
            trigger: "#oe_main_menu_navbar a[data-action=new_page]",
            auto: true,
            position: "bottom",
        },
    },
});

});<|MERGE_RESOLUTION|>--- conflicted
+++ resolved
@@ -194,7 +194,6 @@
      * is one, from all active tours otherwise). Should be called each time the DOM changes.
      */
     update: function (tour_name) {
-<<<<<<< HEAD
         if (this.paused) return;
 
         if (this.running_tour) {
@@ -204,10 +203,7 @@
             }
         }
 
-        this.in_modal = this.$body.hasClass('modal-open');
-=======
         this.$modal_displayed = $('.modal:visible').last();
->>>>>>> 16d65a84
         tour_name = this.running_tour || tour_name;
         if (tour_name) {
             this._check_for_tooltip(this.active_tooltips[tour_name], tour_name);
