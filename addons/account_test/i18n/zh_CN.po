<<<<<<< HEAD
# Chinese (Simplified) translation for openobject-addons
# Copyright (c) 2014 Rosetta Contributors and Canonical Ltd 2014
# This file is distributed under the same license as the openobject-addons package.
# FIRST AUTHOR <EMAIL@ADDRESS>, 2014.
#
msgid ""
msgstr ""
"Project-Id-Version: openobject-addons\n"
"Report-Msgid-Bugs-To: FULL NAME <EMAIL@ADDRESS>\n"
"POT-Creation-Date: 2014-08-14 13:08+0000\n"
"PO-Revision-Date: 2014-08-14 16:10+0000\n"
"Last-Translator: FULL NAME <EMAIL@ADDRESS>\n"
"Language-Team: Chinese (Simplified) <zh_CN@li.org>\n"
=======
# Translation of Odoo Server.
# This file contains the translation of the following modules:
# * account_test
# 
# Translators:
# FIRST AUTHOR <EMAIL@ADDRESS>, 2013-2014
# Jeffery Chenn <jeffery9@gmail.com>, 2016
# liAnGjiA <liangjia@qq.com>, 2015
# liAnGjiA <liangjia@qq.com>, 2015
# liAnGjiA <liangjia@qq.com>, 2015
msgid ""
msgstr ""
"Project-Id-Version: Odoo 8.0\n"
"Report-Msgid-Bugs-To: \n"
"POT-Creation-Date: 2015-01-21 14:07+0000\n"
"PO-Revision-Date: 2016-06-06 12:08+0000\n"
"Last-Translator: Jeffery Chenn <jeffery9@gmail.com>\n"
"Language-Team: Chinese (China) (http://www.transifex.com/odoo/odoo-8/language/zh_CN/)\n"
>>>>>>> baa4cc0e
"MIME-Version: 1.0\n"
"Content-Type: text/plain; charset=UTF-8\n"
"Content-Transfer-Encoding: 8bit\n"
"X-Launchpad-Export-Date: 2014-08-15 06:52+0000\n"
"X-Generator: Launchpad (build 17156)\n"

#. module: account_test
#: model:ir.actions.act_window,help:account_test.action_accounting_assert
msgid ""
"<p class=\"oe_view_nocontent_create\">\n"
"                Click to create Accounting Test.\n"
"              </p>\n"
"            "
msgstr ""

#. module: account_test
#: model:ir.actions.act_window,name:account_test.action_accounting_assert
#: model:ir.actions.report.xml,name:account_test.account_assert_test_report
#: model:ir.ui.menu,name:account_test.menu_action_license
msgid "Accounting Tests"
msgstr "帐户测试"

#. module: account_test
#: view:website:account_test.report_accounttest
msgid "Accouting tests on"
msgstr ""

#. module: account_test
#: field:accounting.assert.test,active:0
msgid "Active"
msgstr ""

#. module: account_test
#: model:accounting.assert.test,desc:account_test.account_test_03
msgid ""
"Check if movement lines are balanced and have the same date and period"
msgstr ""

#. module: account_test
#: model:accounting.assert.test,desc:account_test.account_test_02
msgid ""
"Check if the balance of the new opened fiscal year matches with last year's "
"balance"
msgstr ""

#. module: account_test
#: model:accounting.assert.test,desc:account_test.account_test_04
msgid "Check if the totally reconciled movements are balanced"
msgstr ""

#. module: account_test
#: model:accounting.assert.test,desc:account_test.account_test_07
msgid ""
"Check on bank statement that the Closing Balance = Starting Balance + sum of "
"statement lines"
msgstr ""

#. module: account_test
#: model:accounting.assert.test,desc:account_test.account_test_08
msgid "Check that general accounts and partners on account moves are active"
msgstr ""

#. module: account_test
#: model:accounting.assert.test,desc:account_test.account_test_06
msgid "Check that paid/reconciled invoices are not in 'Open' state"
<<<<<<< HEAD
msgstr ""
=======
msgstr "检查已支付/已调节发票并未在'开启'状态"
>>>>>>> baa4cc0e

#. module: account_test
#: model:accounting.assert.test,desc:account_test.account_test_05_2
msgid ""
"Check that reconciled account moves, that define Payable and Receivable "
"accounts, are belonging to reconciled invoices"
<<<<<<< HEAD
msgstr ""
=======
msgstr "检查已调节的科目的变动，包括属于已调节发票的应付科目和应收科目"
>>>>>>> baa4cc0e

#. module: account_test
#: model:accounting.assert.test,desc:account_test.account_test_05
msgid ""
<<<<<<< HEAD
"Check that reconciled invoice for Sales/Purchases has reconciled entries for "
"Payable and Receivable Accounts"
msgstr ""
=======
"Check that reconciled invoice for Sales/Purchases has reconciled entries for"
" Payable and Receivable Accounts"
msgstr "检查已收和已付科目中已调节的分录相关的销售/采购发票"
>>>>>>> baa4cc0e

#. module: account_test
#: model:accounting.assert.test,desc:account_test.account_test_06_1
msgid "Check that there's no move for any account with « View » account type"
msgstr ""

#. module: account_test
#: model:accounting.assert.test,desc:account_test.account_test_01
msgid "Check the balance: Debit sum = Credit sum"
msgstr ""

#. module: account_test
#: view:accounting.assert.test:account_test.account_assert_form
msgid "Code Help"
msgstr ""

#. module: account_test
#: view:accounting.assert.test:account_test.account_assert_form
msgid ""
"Code should always set a variable named `result` with the result of your "
"test, that can be a list or\n"
"a dictionary. If `result` is an empty list, it means that the test was "
"succesful. Otherwise it will\n"
"try to translate and print what is inside `result`.\n"
"\n"
"If the result of your test is a dictionary, you can set a variable named "
"`column_order` to choose in\n"
"what order you want to print `result`'s content.\n"
"\n"
"Should you need them, you can also use the following variables into your "
"code:\n"
"    * cr: cursor to the database\n"
"    * uid: ID of the current user\n"
"\n"
"In any ways, the code must be legal python statements with correct "
"indentation (if needed).\n"
"\n"
"Example: \n"
"    sql = '''SELECT id, name, ref, date\n"
"             FROM account_move_line \n"
"             WHERE account_id IN (SELECT id FROM account_account WHERE type "
"= 'view')\n"
"          '''\n"
"    cr.execute(sql)\n"
"    result = cr.dictfetchall()"
msgstr ""

#. module: account_test
#: field:accounting.assert.test,create_uid:0
msgid "Created by"
msgstr ""

#. module: account_test
#: field:accounting.assert.test,create_date:0
msgid "Created on"
msgstr ""

#. module: account_test
#: view:accounting.assert.test:account_test.account_assert_form
msgid "Description"
msgstr "描述"

#. module: account_test
#: view:website:account_test.report_accounttest
msgid "Description:"
msgstr ""

#. module: account_test
#: view:accounting.assert.test:account_test.account_assert_form
msgid "Expression"
msgstr ""

#. module: account_test
#: field:accounting.assert.test,id:0
#: field:report.account_test.report_accounttest,id:0
msgid "ID"
msgstr ""

#. module: account_test
#: field:accounting.assert.test,write_uid:0
msgid "Last Updated by"
msgstr ""

#. module: account_test
#: field:accounting.assert.test,write_date:0
msgid "Last Updated on"
msgstr ""

#. module: account_test
#: view:website:account_test.report_accounttest
msgid "Name:"
msgstr ""

#. module: account_test
#: view:accounting.assert.test:account_test.account_assert_form
msgid "Python Code"
msgstr "Python代码"

#. module: account_test
#: field:accounting.assert.test,code_exec:0
msgid "Python code"
msgstr "Python代码"

#. module: account_test
#: field:accounting.assert.test,sequence:0
msgid "Sequence"
msgstr ""

#. module: account_test
#: model:accounting.assert.test,name:account_test.account_test_01
msgid "Test 1: General balance"
msgstr ""

#. module: account_test
#: model:accounting.assert.test,name:account_test.account_test_02
msgid "Test 2: Opening a fiscal year"
msgstr "测试2: 打开一个会计年度"

#. module: account_test
#: model:accounting.assert.test,name:account_test.account_test_03
msgid "Test 3: Movement lines"
msgstr ""

#. module: account_test
#: model:accounting.assert.test,name:account_test.account_test_04
msgid "Test 4: Totally reconciled mouvements"
<<<<<<< HEAD
msgstr ""
=======
msgstr "测试 4: 全部的调节过程"
>>>>>>> baa4cc0e

#. module: account_test
#: model:accounting.assert.test,name:account_test.account_test_05
msgid ""
"Test 5.1 : Payable and Receivable accountant lines of reconciled invoices"
msgstr ""

#. module: account_test
#: model:accounting.assert.test,name:account_test.account_test_05_2
msgid "Test 5.2 : Reconcilied invoices and Payable/Receivable accounts"
msgstr ""

#. module: account_test
#: model:accounting.assert.test,name:account_test.account_test_06
msgid "Test 6 : Invoices status"
msgstr ""

#. module: account_test
#: model:accounting.assert.test,name:account_test.account_test_06_1
msgid "Test 7: « View  » account type"
msgstr ""

#. module: account_test
#: model:accounting.assert.test,name:account_test.account_test_07
msgid "Test 8 : Closing balance on bank statements"
msgstr ""

#. module: account_test
#: model:accounting.assert.test,name:account_test.account_test_08
msgid "Test 9 : Accounts and partners on account moves"
msgstr ""

#. module: account_test
#: field:accounting.assert.test,desc:0
msgid "Test Description"
msgstr ""

#. module: account_test
#: field:accounting.assert.test,name:0
msgid "Test Name"
msgstr ""

#. module: account_test
#: view:accounting.assert.test:account_test.account_assert_form
#: view:accounting.assert.test:account_test.account_assert_tree
msgid "Tests"
msgstr ""

#. module: account_test
#: code:addons/account_test/report/account_test_report.py:78
#, python-format
msgid "The test was passed successfully"
msgstr "测试通过"<|MERGE_RESOLUTION|>--- conflicted
+++ resolved
@@ -1,18 +1,3 @@
-<<<<<<< HEAD
-# Chinese (Simplified) translation for openobject-addons
-# Copyright (c) 2014 Rosetta Contributors and Canonical Ltd 2014
-# This file is distributed under the same license as the openobject-addons package.
-# FIRST AUTHOR <EMAIL@ADDRESS>, 2014.
-#
-msgid ""
-msgstr ""
-"Project-Id-Version: openobject-addons\n"
-"Report-Msgid-Bugs-To: FULL NAME <EMAIL@ADDRESS>\n"
-"POT-Creation-Date: 2014-08-14 13:08+0000\n"
-"PO-Revision-Date: 2014-08-14 16:10+0000\n"
-"Last-Translator: FULL NAME <EMAIL@ADDRESS>\n"
-"Language-Team: Chinese (Simplified) <zh_CN@li.org>\n"
-=======
 # Translation of Odoo Server.
 # This file contains the translation of the following modules:
 # * account_test
@@ -31,12 +16,11 @@
 "PO-Revision-Date: 2016-06-06 12:08+0000\n"
 "Last-Translator: Jeffery Chenn <jeffery9@gmail.com>\n"
 "Language-Team: Chinese (China) (http://www.transifex.com/odoo/odoo-8/language/zh_CN/)\n"
->>>>>>> baa4cc0e
 "MIME-Version: 1.0\n"
 "Content-Type: text/plain; charset=UTF-8\n"
-"Content-Transfer-Encoding: 8bit\n"
-"X-Launchpad-Export-Date: 2014-08-15 06:52+0000\n"
-"X-Generator: Launchpad (build 17156)\n"
+"Content-Transfer-Encoding: \n"
+"Language: zh_CN\n"
+"Plural-Forms: nplurals=1; plural=0;\n"
 
 #. module: account_test
 #: model:ir.actions.act_window,help:account_test.action_accounting_assert
@@ -45,7 +29,7 @@
 "                Click to create Accounting Test.\n"
 "              </p>\n"
 "            "
-msgstr ""
+msgstr "<p class=\"oe_view_nocontent_create\">\n                单击创建会计测试.\n              </p>\n            "
 
 #. module: account_test
 #: model:ir.actions.act_window,name:account_test.action_accounting_assert
@@ -57,131 +41,110 @@
 #. module: account_test
 #: view:website:account_test.report_accounttest
 msgid "Accouting tests on"
-msgstr ""
+msgstr "会计测试"
 
 #. module: account_test
 #: field:accounting.assert.test,active:0
 msgid "Active"
-msgstr ""
+msgstr "启用"
 
 #. module: account_test
 #: model:accounting.assert.test,desc:account_test.account_test_03
-msgid ""
-"Check if movement lines are balanced and have the same date and period"
-msgstr ""
+msgid "Check if movement lines are balanced and have the same date and period"
+msgstr "检查凭证行是否平衡并且有相同的时间和日期"
 
 #. module: account_test
 #: model:accounting.assert.test,desc:account_test.account_test_02
 msgid ""
 "Check if the balance of the new opened fiscal year matches with last year's "
 "balance"
-msgstr ""
+msgstr "检查新开启的会计年度是否与去年的平衡"
 
 #. module: account_test
 #: model:accounting.assert.test,desc:account_test.account_test_04
 msgid "Check if the totally reconciled movements are balanced"
-msgstr ""
+msgstr "检查凭证行总计是否平衡"
 
 #. module: account_test
 #: model:accounting.assert.test,desc:account_test.account_test_07
 msgid ""
-"Check on bank statement that the Closing Balance = Starting Balance + sum of "
-"statement lines"
-msgstr ""
+"Check on bank statement that the Closing Balance = Starting Balance + sum of"
+" statement lines"
+msgstr "银行报表检查,期末余额 = 期初余额 + 本期发生额"
 
 #. module: account_test
 #: model:accounting.assert.test,desc:account_test.account_test_08
 msgid "Check that general accounts and partners on account moves are active"
-msgstr ""
+msgstr "检查总账和业务伙伴的变动是有效的"
 
 #. module: account_test
 #: model:accounting.assert.test,desc:account_test.account_test_06
 msgid "Check that paid/reconciled invoices are not in 'Open' state"
-<<<<<<< HEAD
-msgstr ""
-=======
 msgstr "检查已支付/已调节发票并未在'开启'状态"
->>>>>>> baa4cc0e
 
 #. module: account_test
 #: model:accounting.assert.test,desc:account_test.account_test_05_2
 msgid ""
 "Check that reconciled account moves, that define Payable and Receivable "
 "accounts, are belonging to reconciled invoices"
-<<<<<<< HEAD
-msgstr ""
-=======
 msgstr "检查已调节的科目的变动，包括属于已调节发票的应付科目和应收科目"
->>>>>>> baa4cc0e
 
 #. module: account_test
 #: model:accounting.assert.test,desc:account_test.account_test_05
 msgid ""
-<<<<<<< HEAD
-"Check that reconciled invoice for Sales/Purchases has reconciled entries for "
-"Payable and Receivable Accounts"
-msgstr ""
-=======
 "Check that reconciled invoice for Sales/Purchases has reconciled entries for"
 " Payable and Receivable Accounts"
 msgstr "检查已收和已付科目中已调节的分录相关的销售/采购发票"
->>>>>>> baa4cc0e
 
 #. module: account_test
 #: model:accounting.assert.test,desc:account_test.account_test_06_1
 msgid "Check that there's no move for any account with « View » account type"
-msgstr ""
+msgstr "检查没有相关的« 视图 »科目类型 被更改。"
 
 #. module: account_test
 #: model:accounting.assert.test,desc:account_test.account_test_01
 msgid "Check the balance: Debit sum = Credit sum"
-msgstr ""
+msgstr "检查是否平衡：借方合计=贷方合计"
 
 #. module: account_test
 #: view:accounting.assert.test:account_test.account_assert_form
 msgid "Code Help"
-msgstr ""
-
-#. module: account_test
-#: view:accounting.assert.test:account_test.account_assert_form
-msgid ""
-"Code should always set a variable named `result` with the result of your "
-"test, that can be a list or\n"
-"a dictionary. If `result` is an empty list, it means that the test was "
-"succesful. Otherwise it will\n"
+msgstr "代码帮助"
+
+#. module: account_test
+#: view:accounting.assert.test:account_test.account_assert_form
+msgid ""
+"Code should always set a variable named `result` with the result of your test, that can be a list or\n"
+"a dictionary. If `result` is an empty list, it means that the test was succesful. Otherwise it will\n"
 "try to translate and print what is inside `result`.\n"
 "\n"
-"If the result of your test is a dictionary, you can set a variable named "
-"`column_order` to choose in\n"
+"If the result of your test is a dictionary, you can set a variable named `column_order` to choose in\n"
 "what order you want to print `result`'s content.\n"
 "\n"
-"Should you need them, you can also use the following variables into your "
-"code:\n"
+"Should you need them, you can also use the following variables into your code:\n"
 "    * cr: cursor to the database\n"
 "    * uid: ID of the current user\n"
 "\n"
-"In any ways, the code must be legal python statements with correct "
-"indentation (if needed).\n"
+"In any ways, the code must be legal python statements with correct indentation (if needed).\n"
 "\n"
 "Example: \n"
 "    sql = '''SELECT id, name, ref, date\n"
 "             FROM account_move_line \n"
-"             WHERE account_id IN (SELECT id FROM account_account WHERE type "
-"= 'view')\n"
+"             WHERE account_id IN (SELECT id FROM account_account WHERE type = 'view')\n"
 "          '''\n"
 "    cr.execute(sql)\n"
 "    result = cr.dictfetchall()"
-msgstr ""
+msgstr "代码应该总是设​置一个名为\"result\"变量来保存你的测试结果，这可以是列表或字典。 如果\"result\"变量是一个空列表，这意味着测试是成功的。 否则，它会尝试翻译和打印\"result\"变量中的内容.\n\n如果输出的结果在列表或字典中你可以在`result`的内容中设置一个名为`column_order`的变量。\n\n若您需要它们，您同样可以使用以列变量至你的代码中：\n    * cr: cursor to the database\n    * uid: ID of the current user\n\n时刻留意的事是,所编写的代码均需要在python标准语法范围内 (若您需要的话)。\n\n例如:：\n    sql = '''SELECT id, name, ref, date\n             FROM account_move_line \n             WHERE account_id IN (SELECT id FROM account_account WHERE type = 'view')\n          '''\n    cr.execute(sql)\n    result = cr.dictfetchall()"
 
 #. module: account_test
 #: field:accounting.assert.test,create_uid:0
 msgid "Created by"
-msgstr ""
+msgstr "创建人"
 
 #. module: account_test
 #: field:accounting.assert.test,create_date:0
 msgid "Created on"
-msgstr ""
+msgstr "创建时间"
 
 #. module: account_test
 #: view:accounting.assert.test:account_test.account_assert_form
@@ -191,33 +154,33 @@
 #. module: account_test
 #: view:website:account_test.report_accounttest
 msgid "Description:"
-msgstr ""
+msgstr "描述："
 
 #. module: account_test
 #: view:accounting.assert.test:account_test.account_assert_form
 msgid "Expression"
-msgstr ""
+msgstr "表达式"
 
 #. module: account_test
 #: field:accounting.assert.test,id:0
 #: field:report.account_test.report_accounttest,id:0
 msgid "ID"
-msgstr ""
+msgstr "标识"
 
 #. module: account_test
 #: field:accounting.assert.test,write_uid:0
 msgid "Last Updated by"
-msgstr ""
+msgstr "最后更新人"
 
 #. module: account_test
 #: field:accounting.assert.test,write_date:0
 msgid "Last Updated on"
-msgstr ""
+msgstr "最后更新时间"
 
 #. module: account_test
 #: view:website:account_test.report_accounttest
 msgid "Name:"
-msgstr ""
+msgstr "名称："
 
 #. module: account_test
 #: view:accounting.assert.test:account_test.account_assert_form
@@ -232,12 +195,12 @@
 #. module: account_test
 #: field:accounting.assert.test,sequence:0
 msgid "Sequence"
-msgstr ""
+msgstr "序列"
 
 #. module: account_test
 #: model:accounting.assert.test,name:account_test.account_test_01
 msgid "Test 1: General balance"
-msgstr ""
+msgstr "测试 1: 总账平衡"
 
 #. module: account_test
 #: model:accounting.assert.test,name:account_test.account_test_02
@@ -247,63 +210,59 @@
 #. module: account_test
 #: model:accounting.assert.test,name:account_test.account_test_03
 msgid "Test 3: Movement lines"
-msgstr ""
+msgstr "测试 3: 凭证行"
 
 #. module: account_test
 #: model:accounting.assert.test,name:account_test.account_test_04
 msgid "Test 4: Totally reconciled mouvements"
-<<<<<<< HEAD
-msgstr ""
-=======
 msgstr "测试 4: 全部的调节过程"
->>>>>>> baa4cc0e
 
 #. module: account_test
 #: model:accounting.assert.test,name:account_test.account_test_05
 msgid ""
 "Test 5.1 : Payable and Receivable accountant lines of reconciled invoices"
-msgstr ""
+msgstr "测试 5.1 : 已核销发票的应收及应付分录"
 
 #. module: account_test
 #: model:accounting.assert.test,name:account_test.account_test_05_2
 msgid "Test 5.2 : Reconcilied invoices and Payable/Receivable accounts"
-msgstr ""
+msgstr "测试 5.2  : 已核销的发票和应收/应付科目"
 
 #. module: account_test
 #: model:accounting.assert.test,name:account_test.account_test_06
 msgid "Test 6 : Invoices status"
-msgstr ""
+msgstr "测试6  : 发票状态"
 
 #. module: account_test
 #: model:accounting.assert.test,name:account_test.account_test_06_1
 msgid "Test 7: « View  » account type"
-msgstr ""
+msgstr "测试 7: « View  » 账户类型"
 
 #. module: account_test
 #: model:accounting.assert.test,name:account_test.account_test_07
 msgid "Test 8 : Closing balance on bank statements"
-msgstr ""
+msgstr "测试 8 : 关闭银行对账单"
 
 #. module: account_test
 #: model:accounting.assert.test,name:account_test.account_test_08
 msgid "Test 9 : Accounts and partners on account moves"
-msgstr ""
+msgstr "Test 9 : 移动科目上的业务伙伴和账户"
 
 #. module: account_test
 #: field:accounting.assert.test,desc:0
 msgid "Test Description"
-msgstr ""
+msgstr "测试描述"
 
 #. module: account_test
 #: field:accounting.assert.test,name:0
 msgid "Test Name"
-msgstr ""
+msgstr "测试项"
 
 #. module: account_test
 #: view:accounting.assert.test:account_test.account_assert_form
 #: view:accounting.assert.test:account_test.account_assert_tree
 msgid "Tests"
-msgstr ""
+msgstr "测试"
 
 #. module: account_test
 #: code:addons/account_test/report/account_test_report.py:78
