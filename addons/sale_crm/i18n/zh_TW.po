--- conflicted
+++ resolved
@@ -1,45 +1,37 @@
-# Chinese (Traditional) translation for openobject-addons
-# Copyright (c) 2014 Rosetta Contributors and Canonical Ltd 2014
-# This file is distributed under the same license as the openobject-addons package.
-# FIRST AUTHOR <EMAIL@ADDRESS>, 2014.
-#
+# Translation of Odoo Server.
+# This file contains the translation of the following modules:
+# * sale_crm
+# 
+# Translators:
+# FIRST AUTHOR <EMAIL@ADDRESS>, 2014
 msgid ""
 msgstr ""
-<<<<<<< HEAD
-"Project-Id-Version: openobject-addons\n"
-"Report-Msgid-Bugs-To: FULL NAME <EMAIL@ADDRESS>\n"
-"POT-Creation-Date: 2014-08-14 13:09+0000\n"
-"PO-Revision-Date: 2014-08-14 16:10+0000\n"
-"Last-Translator: FULL NAME <EMAIL@ADDRESS>\n"
-"Language-Team: Chinese (Traditional) <zh_TW@li.org>\n"
-=======
 "Project-Id-Version: Odoo 8.0\n"
 "Report-Msgid-Bugs-To: \n"
 "POT-Creation-Date: 2015-01-21 14:08+0000\n"
 "PO-Revision-Date: 2015-12-04 06:06+0000\n"
 "Last-Translator: Martin Trigaux\n"
 "Language-Team: Chinese (Taiwan) (http://www.transifex.com/odoo/odoo-8/language/zh_TW/)\n"
->>>>>>> 83a4a582
 "MIME-Version: 1.0\n"
 "Content-Type: text/plain; charset=UTF-8\n"
-"Content-Transfer-Encoding: 8bit\n"
-"X-Launchpad-Export-Date: 2014-08-15 07:49+0000\n"
-"X-Generator: Launchpad (build 17156)\n"
+"Content-Transfer-Encoding: \n"
+"Language: zh_TW\n"
+"Plural-Forms: nplurals=1; plural=0;\n"
 
 #. module: sale_crm
 #: field:sale.order,campaign_id:0
 msgid "Campaign"
-msgstr ""
+msgstr "行銷活動"
 
 #. module: sale_crm
 #: view:crm.make.sale:sale_crm.view_crm_make_sale
 msgid "Cancel"
-msgstr ""
+msgstr "取消"
 
 #. module: sale_crm
 #: field:sale.order,medium_id:0
 msgid "Channel"
-msgstr ""
+msgstr "管道"
 
 #. module: sale_crm
 #: help:crm.make.sale,close:0
@@ -66,7 +58,7 @@
 #. module: sale_crm
 #: field:crm.make.sale,create_date:0
 msgid "Created on"
-msgstr ""
+msgstr "建立於"
 
 #. module: sale_crm
 #: field:crm.make.sale,partner_id:0
@@ -76,7 +68,7 @@
 #. module: sale_crm
 #: field:crm.make.sale,id:0
 msgid "ID"
-msgstr ""
+msgstr "ID"
 
 #. module: sale_crm
 #: code:addons/sale_crm/wizard/crm_make_sale.py:91
@@ -137,17 +129,17 @@
 #. module: sale_crm
 #: model:ir.model,name:sale_crm.model_sale_order
 msgid "Sales Order"
-msgstr ""
+msgstr "銷售訂單"
 
 #. module: sale_crm
 #: field:sale.order,source_id:0
 msgid "Source"
-msgstr ""
+msgstr "來源"
 
 #. module: sale_crm
 #: field:sale.order,categ_ids:0
 msgid "Tags"
-msgstr ""
+msgstr "標籤"
 
 #. module: sale_crm
 #: help:sale.order,campaign_id:0
@@ -164,11 +156,16 @@
 #. module: sale_crm
 #: help:sale.order,source_id:0
 msgid ""
-"This is the source of the link Ex: Search Engine, another domain, or name of "
-"email list"
+"This is the source of the link Ex: Search Engine, another domain, or name of"
+" email list"
 msgstr ""
 
 #. module: sale_crm
 #: view:crm.make.sale:sale_crm.view_crm_make_sale
 msgid "_Create"
-msgstr ""+msgstr ""
+
+#. module: sale_crm
+#: view:crm.make.sale:sale_crm.view_crm_make_sale
+msgid "or"
+msgstr "或"