--- conflicted
+++ resolved
@@ -10,15 +10,9 @@
 msgstr ""
 "Project-Id-Version: Odoo 9.0\n"
 "Report-Msgid-Bugs-To: \n"
-<<<<<<< HEAD
-"POT-Creation-Date: 2015-09-14 10:28+0000\n"
-"PO-Revision-Date: 2015-09-14 14:13+0000\n"
-"Last-Translator: Yenthe Van Ginneken <yenthespam@gmail.com>\n"
-=======
 "POT-Creation-Date: 2015-09-21 09:20+0000\n"
 "PO-Revision-Date: 2016-01-13 00:23+0000\n"
 "Last-Translator: Erwin van der Ploeg <erwin@odooexperts.nl>\n"
->>>>>>> ddd3e08f
 "Language-Team: Dutch (http://www.transifex.com/odoo/odoo-9/language/nl/)\n"
 "MIME-Version: 1.0\n"
 "Content-Type: text/plain; charset=UTF-8\n"
@@ -72,7 +66,7 @@
 "    </tr></tbody>\n"
 "</table>\n"
 "</div>"
-msgstr ""
+msgstr "\n<div style=\"padding:0px; margin:0px;\">\n<table cellpadding=\"0\" cellspacing=\"0\" style=\"width: 600px; margin: 10px 0px 0px 0px; vertical-align: top; padding: 0px; font-family:arial; font-size:12px; background-color:#ffffff\">\n    <tbody><tr>\n        <td style=\"width: 600px; text-align:center\" valign=\"center\">\n            <a href=\"${user.company_id.website}\" style=\"text-decoration:none\">\n                <img alt=\"Odoo\" src=\"${ctx['base_url']}/logo.png\" style=\"display:block; border:none; min-height:60px; margin:0 auto;\">\n            </a>\n        </td>\n    </tr></tbody>\n</table>\n</div>\n<div style=\"padding:0px; margin:0px;\">\n<table cellpadding=\"0\" cellspacing=\"0\" style=\"width: 600px; margin: 10px 0px 0px 0px; vertical-align: top; padding: 0px; font-family:arial; font-size:12px;\">\n    <tbody><tr>\n        <td style=\"width: 600px; text-align:center; color: #ffffff; background-color:#a24689;\" valign=\"center\">\n            <h2 style=\"margin:0px;\">\n                ${user.name} deelde een ${object.slide_type} ${object.name} met u!\n            </h2>\n        </td>\n    </tr><tr>\n        <td style=\"width: 600px; vertical-align:top; text-align:center; background-color:#FFFFF; color:#414141\">\n            <a href=\"${object.website_url}\" style=\"color: #a24689;\">\n                <img alt=\"${object.name}\" src=\"${ctx['base_url']}/web/image/slide.slide/${object.id}/image\"\n                    style=\"height:auto; width:500px; background-color: #cccccc; margin: 16px;\">\n            </a>\n            <p style=\"font-size:24px; font-weight:bold\"><a href=\"${object.website_url}\">${object.name}</a></p>\n            <p style=\"color: #ccc;\">Gepubliceerd op ${object.write_date}</p>\n            <p><a href=\"${object.website_url}\">Klik hier om de ${object.slide_type} te openen.</a></p>\n        </td>\n    </tr></tbody>\n</table>\n</div>\n<div style=\"padding:0px; margin:0px;\">\n<table cellpadding=\"0\" cellspacing=\"0\" style=\"margin: 10px 0px 0px 0px; vertical-align: top;padding: 0px; font-family:arial; font-size:12px; color: #ffffff; background-color:#8f8f8f;\">\n    <tbody><tr>\n        <td style=\"width: 600px; font-size:12px; text-align:center; padding-top:10px; color:#a24689; padding-bottom:5px\">\n            <a href=\"${object.website_url}\" style=\"color:#a24689\">In browser bekijken</a> |\n            <a href=\"/page/contactus\" style=\"color:#a24689\">Contact</a>\n        </td>\n    </tr></tbody>\n</table>\n</div>"
 
 #. module: website_slides
 #: model:mail.template,body_html:website_slides.slide_template_published
@@ -119,7 +113,7 @@
 "    </tr></tbody>\n"
 "</table>\n"
 "</div>"
-msgstr ""
+msgstr "\n<div style=\"padding:0px; margin:0px;\">\n<table cellpadding=\"0\" cellspacing=\"0\" style=\"width: 600px; margin: 10px 0px 0px 0px; vertical-align: top; padding: 0px; font-family:arial; font-size:12px; background-color:#ffffff\">\n    <tbody><tr>\n        <td style=\"width: 600px; text-align:center\" valign=\"center\">\n            <a href=\"${user.company_id.website}\" style=\"text-decoration:none\">\n                <img alt=\"Odoo\" src=\"${ctx['base_url']}/logo.png\" style=\"display:block; border:none; min-height:60px; margin:0 auto;\">\n            </a>\n        </td>\n    </tr></tbody>\n</table>\n</div>\n<div style=\"padding:0px; margin:0px;\">\n<table cellpadding=\"0\" cellspacing=\"0\" style=\"width: 600px; margin: 10px 0px 0px 0px; vertical-align: top; padding: 0px; font-family:arial; font-size:12px;\">\n    <tbody><tr>\n        <td style=\"width: 600px; text-align:center; color: #ffffff; background-color:#a24689;\" valign=\"center\">\n            <h2 style=\"margin:0px;\">\n                Nieuwe ${object.slide_type} gepubliceerd in ${object.channel_id.name}\n            </h2>\n        </td>\n    </tr><tr>\n        <td style=\"width: 600px; vertical-align:top; text-align:center; background-color:#FFFFF; color:#414141\">\n            <a href=\"${object.website_url}\" style=\"color: #a24689;\">\n                <img alt=\"${object.name}\" src=\"${ctx['base_url']}/web/image/slide.slide/${object.id}/image\" style=\"height:auto; width:500px; background-color: #cccccc; margin: 16px;\">\n            </a>\n            <p style=\"font-size:24px; font-weight:bold\"><a href=\"${object.website_url}\">${object.name}</a></p>\n            <p style=\"color: #ccc;\">Gepubliceerd op ${object.write_date}</p>\n            <p><a href=\"${object.website_url}\">Klik hier om de ${object.slide_type} te openen</a></p>\n        </td>\n    </tr></tbody>\n</table>\n</div>\n<div style=\"padding:0px; margin:0px;\">\n<table cellpadding=\"0\" cellspacing=\"0\" style=\"margin: 10px 0px 0px 0px; vertical-align: top;padding: 0px; font-family:arial; font-size:12px; color: #ffffff; background-color:#8f8f8f;\">\n    <tbody><tr>\n        <td style=\"width: 600px; font-size:12px; text-align:center; padding-top:10px; color:#a24689; padding-bottom:5px\">\n            <a href=\"${object.website_url}\" style=\"color:#a24689\">In browser bekijken</a> |\n            <a href=\"/page/contactus\" style=\"color:#a24689\">Contact</a>\n        </td>\n    </tr></tbody>\n</table>\n</div>"
 
 #. module: website_slides
 #: model:ir.model.fields,field_description:website_slides.field_slide_embed_count_views
@@ -237,7 +231,7 @@
 msgid ""
 "<i class=\"fa fa-info-circle\"/>\n"
 "                                        The social sharing module will be unlocked when a moderator will allow your publication."
-msgstr ""
+msgstr "<i class=\"fa fa-info-circle\"/>\n                                        De module voor delen op sociale media wordt ontgrendeld van zodra een moderator uw publicatie vrijgeeft."
 
 #. module: website_slides
 #: model:ir.ui.view,arch_db:website_slides.slide_detail_view
@@ -325,6 +319,12 @@
 #: sql_constraint:slide.tag:0
 msgid "A tag must be unique!"
 msgstr "Een label moet uniek zijn!"
+
+#. module: website_slides
+#: model:ir.model.fields,field_description:website_slides.field_slide_channel_message_needaction
+#: model:ir.model.fields,field_description:website_slides.field_slide_slide_message_needaction
+msgid "Action Needed"
+msgstr "Vereist actie"
 
 #. module: website_slides
 #: model:ir.ui.view,arch_db:website_slides.slide_detail_view
@@ -390,7 +390,7 @@
 #, python-format
 msgid ""
 "Channel contains the given title, please change before Save or Publish."
-msgstr ""
+msgstr "Kanaal bevat de gegeven naam, wijzig aub voor het opslaan of publiceren."
 
 #. module: website_slides
 #: model:ir.model,name:website_slides.model_slide_channel
@@ -428,7 +428,7 @@
 msgid ""
 "Could not fetch data from url. Document or access right not available.\n"
 "Here is the received response: %serror"
-msgstr ""
+msgstr "Kon geen gegevens ophalen vanaf deze url. Het document of de juiste toegangsrechten zijn niet beschikbaar.\nFoutmelding: %serror"
 
 #. module: website_slides
 #: code:addons/website_slides/models/slides.py:269
@@ -446,7 +446,7 @@
 "This is a new open source application in Python/Javascript based on Bootstrap and OpenERP.\n"
 "\n"
 "Download or use online on http://openerp.com"
-msgstr ""
+msgstr "Maak bedrijfsklasse websites met onze super gemakkelijke website bouwer. Gebruik bouwstenen en wijzig alles inline. Profiteer van de out-of-the-box zakelijke functies; e-Commerce, evenementen, blogs, job aankondigingen, klantenreferenties, call-tp-acties, etc.\n\nDit is een nieuwe open source applicatie in Python/Javascript gebaseerd op Bootstrap en Odoo.\n\nDownload of gebruik online op http://openerp.com"
 
 #. module: website_slides
 #. openerp-web
@@ -595,7 +595,7 @@
 #. module: website_slides
 #: model:ir.model,name:website_slides.model_slide_embed
 msgid "Embedded Slides View Counter"
-msgstr ""
+msgstr "Ingesloten code opties aantal"
 
 #. module: website_slides
 #: model:ir.ui.view,arch_db:website_slides.slide_detail_view
@@ -636,7 +636,7 @@
 #. module: website_slides
 #: model:ir.model.fields,field_description:website_slides.field_slide_channel_promote_strategy
 msgid "Featuring Policy"
-msgstr ""
+msgstr "Beleidsregelsopties"
 
 #. module: website_slides
 #. openerp-web
@@ -711,14 +711,18 @@
 msgstr "ID"
 
 #. module: website_slides
-#: model:ir.model.fields,help:website_slides.field_slide_channel_message_needaction
 #: model:ir.model.fields,help:website_slides.field_slide_channel_message_unread
-#: model:ir.model.fields,help:website_slides.field_slide_slide_message_needaction
 #: model:ir.model.fields,help:website_slides.field_slide_slide_message_unread
 msgid "If checked new messages require your attention."
 msgstr "Indien aangevinkt zullen nieuwe berichten uw aandacht vragen."
 
 #. module: website_slides
+#: model:ir.model.fields,help:website_slides.field_slide_channel_message_needaction
+#: model:ir.model.fields,help:website_slides.field_slide_slide_message_needaction
+msgid "If checked, new messages require your attention."
+msgstr "Indien aangevinkt vragen nieuwe berichten uw aandacht."
+
+#. module: website_slides
 #: model:ir.model.fields,field_description:website_slides.field_slide_slide_image
 msgid "Image"
 msgstr "Afbeelding"
@@ -739,14 +743,14 @@
 msgid ""
 "Internal server error, please try again later or contact administrator.\n"
 "Here is the error message: %s"
-msgstr ""
+msgstr "Interne serverfout, probeer het later nog een keer of contacteer uw beheerder.\nFoutmelding: %s"
 
 #. module: website_slides
 #: model:slide.slide,description:website_slides.slide_3
 msgid ""
 "Interview with Guy Christiaens, Finance Manager at Alpinter, about their use of Odoo.\n"
 "Discover more about Odoo at www.odoo.com"
-msgstr ""
+msgstr "Interview met Guy Christiaens, financieel directeur bij Alpinter, over hoe zij Odoo inzetten.\nOntdek meer over Odoo op www.odoo.com"
 
 #. module: website_slides
 #. openerp-web
@@ -855,18 +859,6 @@
 msgstr "Naam"
 
 #. module: website_slides
-#: model:ir.model.fields,field_description:website_slides.field_slide_channel_message_needaction
-#: model:ir.model.fields,field_description:website_slides.field_slide_slide_message_needaction
-msgid "Need Action"
-msgstr "Vereist actie"
-
-#. module: website_slides
-#: model:ir.model.fields,field_description:website_slides.field_slide_channel_message_needaction_counter
-#: model:ir.model.fields,field_description:website_slides.field_slide_slide_message_needaction_counter
-msgid "Need Action Counter"
-msgstr "Aantal vereiste acties"
-
-#. module: website_slides
 #: model:mail.template,subject:website_slides.slide_template_published
 msgid "New ${object.slide_type} published on ${object.channel_id.name}"
 msgstr "Nieuwe ${object.slide_type} gepubliceerd in ${object.channel_id.name}"
@@ -905,6 +897,12 @@
 #: model:ir.ui.view,arch_db:website_slides.slides_grid_view
 msgid "Not Published"
 msgstr "Niet gepubliceerd"
+
+#. module: website_slides
+#: model:ir.model.fields,field_description:website_slides.field_slide_channel_message_needaction_counter
+#: model:ir.model.fields,field_description:website_slides.field_slide_slide_message_needaction_counter
+msgid "Number of Actions"
+msgstr "Aantal acties"
 
 #. module: website_slides
 #: model:ir.model.fields,field_description:website_slides.field_slide_category_nbr_documents
@@ -933,8 +931,8 @@
 #. module: website_slides
 #: model:ir.model.fields,help:website_slides.field_slide_channel_message_needaction_counter
 #: model:ir.model.fields,help:website_slides.field_slide_slide_message_needaction_counter
-msgid "Number of needaction messages"
-msgstr "Aantel vereiste actie berichten"
+msgid "Number of messages which requires an action"
+msgstr "Aantal berichten die actie vereisen"
 
 #. module: website_slides
 #: model:ir.model.fields,help:website_slides.field_slide_channel_message_unread_counter
@@ -1005,7 +1003,7 @@
 "Odoo's fully-integrated marketing app will help you to attract, convert and close new leads. Check out our three-part video and discover more at www.odoo.com\n"
 "\n"
 "Video made by Miroslava Ganzarcikova and Sophia Eribo."
-msgstr ""
+msgstr "Odoo's volledig geïntegreerde marketingtoepassingen zullen u helpen bij het vinden, omzetten en sluiten van nieuwe verkopen. Bekijk de video van één van onze partners en ontdek meer op www.odoo.com\n\nVideo gemaakt door Miroslava Ganzarcikova en Sophia Eribo."
 
 #. module: website_slides
 #: model:slide.slide,name:website_slides.slide_9
@@ -1068,7 +1066,7 @@
 msgid ""
 "Post comment with email address (confirmation of email is required in order "
 "to publish comment on website) or please"
-msgstr ""
+msgstr "Plaats reactie met e-mailadres (bevestigen van e-mail is vereist om de reactie te plaatsen op de website) of"
 
 #. module: website_slides
 #: model:ir.model.fields,field_description:website_slides.field_slide_embed_slide_id
@@ -1294,7 +1292,7 @@
 "The open source OpenERP Promote tool suggests keywords according to Google most searched terms. Search Engine Optimization tools are ready to use, with no configuration required.\n"
 "\n"
 "Online demo and download: http://openerp.com"
-msgstr ""
+msgstr "De open source Odoo promotie tool suggereert sleutelwoorden aan de hand van de meest gezochte zoektermen in Google. SEO tools zijn klaar om te gebruiken, zonder configuratie.\n\nOnline demo en download: http://openerp.com"
 
 #. module: website_slides
 #: model:slide.slide,description:website_slides.slide_5
@@ -1515,6 +1513,11 @@
 msgstr "Website meta titel"
 
 #. module: website_slides
+#: model:ir.ui.view,arch_db:website_slides.slide_detail_view
+msgid "Write a comment..."
+msgstr "Schrijf een reactie..."
+
+#. module: website_slides
 #. openerp-web
 #: code:addons/website_slides/static/src/js/slides_upload.js:115
 #, python-format
