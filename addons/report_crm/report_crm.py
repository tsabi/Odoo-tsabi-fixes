--- conflicted
+++ resolved
@@ -116,14 +116,10 @@
                     to_char(c.create_date, 'YYYY') as name,
                     to_char(c.create_date, 'MM') as month,
                     count(*) as nbr_cases,
-<<<<<<< HEAD
-                    0 as avg_answers
-=======
                     c.section_id as section_id
->>>>>>> 3508bcd0
                 from
                     crm_case c
-                group by to_char(c.create_date, 'YYYY'),to_char(c.create_date, 'MM')
+                group by to_char(c.create_date, 'YYYY'),to_char(c.create_date, 'MM'), c.section_id
             )""")
 report_crm_case_section()
 
