--- conflicted
+++ resolved
@@ -1,30 +1,22 @@
-# Estonian translation for openobject-addons
-# Copyright (c) 2014 Rosetta Contributors and Canonical Ltd 2014
-# This file is distributed under the same license as the openobject-addons package.
-# FIRST AUTHOR <EMAIL@ADDRESS>, 2014.
-#
-msgid ""
-msgstr ""
-<<<<<<< HEAD
-"Project-Id-Version: openobject-addons\n"
-"Report-Msgid-Bugs-To: FULL NAME <EMAIL@ADDRESS>\n"
-"POT-Creation-Date: 2014-08-14 13:08+0000\n"
-"PO-Revision-Date: 2014-08-14 16:10+0000\n"
-"Last-Translator: FULL NAME <EMAIL@ADDRESS>\n"
-"Language-Team: Estonian <et@li.org>\n"
-=======
+# Translation of Odoo Server.
+# This file contains the translation of the following modules:
+# * base_import
+# 
+# Translators:
+# FIRST AUTHOR <EMAIL@ADDRESS>, 2014
+msgid ""
+msgstr ""
 "Project-Id-Version: Odoo 8.0\n"
 "Report-Msgid-Bugs-To: \n"
 "POT-Creation-Date: 2015-01-21 14:07+0000\n"
 "PO-Revision-Date: 2016-03-12 19:28+0000\n"
 "Last-Translator: Martin Trigaux\n"
 "Language-Team: Estonian (http://www.transifex.com/odoo/odoo-8/language/et/)\n"
->>>>>>> 7b7f3fa7
 "MIME-Version: 1.0\n"
 "Content-Type: text/plain; charset=UTF-8\n"
-"Content-Transfer-Encoding: 8bit\n"
-"X-Launchpad-Export-Date: 2014-08-15 06:57+0000\n"
-"X-Generator: Launchpad (build 17156)\n"
+"Content-Transfer-Encoding: \n"
+"Language: et\n"
+"Plural-Forms: nplurals=2; plural=(n != 1);\n"
 
 #. module: base_import
 #. openerp-web
@@ -64,8 +56,7 @@
 #, python-format
 msgid ""
 "According to your need, you should use \n"
-"                        one of these 3 ways to reference records in "
-"relations. \n"
+"                        one of these 3 ways to reference records in relations. \n"
 "                        Here is when you should use one or the other, \n"
 "                        according to your need:"
 msgstr ""
@@ -76,10 +67,8 @@
 #, python-format
 msgid ""
 "As an example, here is \n"
-"                        purchase.order_functional_error_line_cant_adpat.CSV "
-"\n"
-"                        file of some quotations you can import, based on "
-"demo \n"
+"                        purchase.order_functional_error_line_cant_adpat.CSV \n"
+"                        file of some quotations you can import, based on demo \n"
 "                        data."
 msgstr ""
 
@@ -91,8 +80,7 @@
 "As an example, suppose you have a SQL database \n"
 "                        with two tables you want to import: companies and \n"
 "                        persons. Each person belong to one company, so you \n"
-"                        will have to recreate the link between a person and "
-"\n"
+"                        will have to recreate the link between a person and \n"
 "                        the company he work for. (If you want to test this \n"
 "                        example, here is a"
 msgstr ""
@@ -104,16 +92,12 @@
 msgid ""
 "As you can see in this file, Fabien and Laurence \n"
 "                        are working for the Bigees company (company_1) and \n"
-"                        Eric is working for the Organi company. The relation "
-"\n"
+"                        Eric is working for the Organi company. The relation \n"
 "                        between persons and companies is done using the \n"
 "                        External ID of the companies. We had to prefix the \n"
-"                        \"External ID\" by the name of the table to avoid a "
-"\n"
-"                        conflict of ID between persons and companies "
-"(person_1 \n"
-"                        and company_1 who shared the same ID 1 in the "
-"orignial \n"
+"                        \"External ID\" by the name of the table to avoid a \n"
+"                        conflict of ID between persons and companies (person_1 \n"
+"                        and company_1 who shared the same ID 1 in the orignial \n"
 "                        database)."
 msgstr ""
 
@@ -135,7 +119,7 @@
 #: code:addons/base_import/static/src/xml/import.xml:30
 #, python-format
 msgid "CSV File:"
-msgstr ""
+msgstr "CSV Fail:"
 
 #. module: base_import
 #. openerp-web
@@ -170,7 +154,7 @@
 #: code:addons/base_import/static/src/xml/import.xml:20
 #, python-format
 msgid "Cancel"
-msgstr ""
+msgstr "Loobu"
 
 #. module: base_import
 #. openerp-web
@@ -211,8 +195,7 @@
 #, python-format
 msgid ""
 "Country/External ID: the ID of this record \n"
-"                        referenced in another application (or the .XML file "
-"\n"
+"                        referenced in another application (or the .XML file \n"
 "                        that imported it)"
 msgstr ""
 
@@ -264,7 +247,7 @@
 #: field:base_import.tests.models.o2m.child,create_date:0
 #: field:base_import.tests.models.preview,create_date:0
 msgid "Created on"
-msgstr ""
+msgstr "Loodud"
 
 #. module: base_import
 #. openerp-web
@@ -274,8 +257,7 @@
 msgstr ""
 
 #. module: base_import
-#: code:addons/base_import/models.py:116
-#: code:addons/base_import/models.py:122
+#: code:addons/base_import/models.py:116 code:addons/base_import/models.py:122
 #, python-format
 msgid "Database ID"
 msgstr ""
@@ -292,7 +274,7 @@
 #: code:addons/base_import/static/src/js/import.js:77
 #, python-format
 msgid "Encoding:"
-msgstr ""
+msgstr "Kodeering:"
 
 #. module: base_import
 #. openerp-web
@@ -303,13 +285,12 @@
 
 #. module: base_import
 #. openerp-web
-#: code:addons/base_import/models.py:81
-#: code:addons/base_import/models.py:115
+#: code:addons/base_import/models.py:81 code:addons/base_import/models.py:115
 #: code:addons/base_import/static/src/xml/import.xml:87
 #: code:addons/base_import/static/src/xml/import.xml:92
 #, python-format
 msgid "External ID"
-msgstr ""
+msgstr "Väline ID"
 
 #. module: base_import
 #. openerp-web
@@ -330,7 +311,7 @@
 #. module: base_import
 #: field:base_import.import,file:0
 msgid "File"
-msgstr ""
+msgstr "Fail"
 
 #. module: base_import
 #. openerp-web
@@ -342,7 +323,7 @@
 #. module: base_import
 #: field:base_import.import,file_name:0
 msgid "File Name"
-msgstr ""
+msgstr "Failinimi"
 
 #. module: base_import
 #: field:base_import.import,file_type:0
@@ -450,8 +431,7 @@
 #, python-format
 msgid ""
 "However if you do not wish to change your \n"
-"                        configuration of product categories, we recommend "
-"you \n"
+"                        configuration of product categories, we recommend you \n"
 "                        use make use of the external ID for this field \n"
 "                        'Category'."
 msgstr ""
@@ -460,8 +440,7 @@
 #. openerp-web
 #: code:addons/base_import/static/src/xml/import.xml:87
 #: code:addons/base_import/static/src/xml/import.xml:92
-#: field:base_import.import,id:0
-#: field:base_import.tests.models.char,id:0
+#: field:base_import.import,id:0 field:base_import.tests.models.char,id:0
 #: field:base_import.tests.models.char.noreadonly,id:0
 #: field:base_import.tests.models.char.readonly,id:0
 #: field:base_import.tests.models.char.required,id:0
@@ -476,7 +455,7 @@
 #: field:base_import.tests.models.preview,id:0
 #, python-format
 msgid "ID"
-msgstr ""
+msgstr "ID"
 
 #. module: base_import
 #. openerp-web
@@ -487,15 +466,11 @@
 "                        with the child name \"Sellable\" (ie. \"Misc. \n"
 "                        Products/Sellable\" & \"Other Products/Sellable\"),\n"
 "                        your validation is halted but you may still import \n"
-"                        your data. However, we recommend you do not import "
-"the \n"
+"                        your data. However, we recommend you do not import the \n"
 "                        data because they will all be linked to the first \n"
-"                        'Sellable' category found in the Product Category "
-"list \n"
-"                        (\"Misc. Products/Sellable\"). We recommend you "
-"modify \n"
-"                        one of the duplicates' values or your product "
-"category \n"
+"                        'Sellable' category found in the Product Category list \n"
+"                        (\"Misc. Products/Sellable\"). We recommend you modify \n"
+"                        one of the duplicates' values or your product category \n"
 "                        hierarchy."
 msgstr ""
 
@@ -516,8 +491,8 @@
 #, python-format
 msgid ""
 "If the model uses openchatter, history tracking                             "
-"will set up subscriptions and send notifications                             "
-"during the import, but lead to a slower import."
+"will set up subscriptions and send notifications"
+"                             during the import, but lead to a slower import."
 msgstr ""
 
 #. module: base_import
@@ -528,8 +503,7 @@
 "If you do not set all fields in your CSV file, \n"
 "                        Odoo will assign the default value for every non \n"
 "                        defined fields. But if you\n"
-"                        set fields with empty values in your CSV file, Odoo "
-"\n"
+"                        set fields with empty values in your CSV file, Odoo \n"
 "                        will set the EMPTY value in the field, instead of \n"
 "                        assigning the default value."
 msgstr ""
@@ -540,13 +514,11 @@
 #, python-format
 msgid ""
 "If you edit and save CSV files in speadsheet \n"
-"                        applications, your computer's regional settings will "
-"\n"
+"                        applications, your computer's regional settings will \n"
 "                        be applied for the separator and delimiter. \n"
 "                        We suggest you use OpenOffice or LibreOffice Calc \n"
 "                        as they will allow you to modify all three options \n"
-"                        (in 'Save As' dialog box > Check the box 'Edit "
-"filter \n"
+"                        (in 'Save As' dialog box > Check the box 'Edit filter \n"
 "                        settings' > Save)."
 msgstr ""
 
@@ -556,16 +528,11 @@
 #, python-format
 msgid ""
 "If you import a file that contains one of the \n"
-"                        column \"External ID\" or \"Database ID\", records "
-"that \n"
-"                        have already been imported will be modified instead "
-"of \n"
-"                        being created. This is very usefull as it allows you "
-"\n"
-"                        to import several times the same CSV file while "
-"having \n"
-"                        made some changes in between two imports. Odoo will "
-"\n"
+"                        column \"External ID\" or \"Database ID\", records that \n"
+"                        have already been imported will be modified instead of \n"
+"                        being created. This is very usefull as it allows you \n"
+"                        to import several times the same CSV file while having \n"
+"                        made some changes in between two imports. Odoo will \n"
 "                        take care of creating or modifying each record \n"
 "                        depending if it's new or not."
 msgstr ""
@@ -576,11 +543,9 @@
 #, python-format
 msgid ""
 "If you need to import data from different tables, \n"
-"                        you will have to recreate relations between records "
-"\n"
+"                        you will have to recreate relations between records \n"
 "                        belonging to different tables. (e.g. if you import \n"
-"                        companies and persons, you will have to recreate the "
-"\n"
+"                        companies and persons, you will have to recreate the \n"
 "                        link between each person and the company they work \n"
 "                        for)."
 msgstr ""
@@ -591,16 +556,11 @@
 #, python-format
 msgid ""
 "If you want to import sales order having several \n"
-"                        order lines; for each order line, you need to "
-"reserve \n"
-"                        a specific row in the CSV file. The first order line "
-"\n"
-"                        will be imported on the same row as the information "
-"\n"
-"                        relative to order. Any additional lines will need an "
-"\n"
-"                        addtional row that does not have any information in "
-"\n"
+"                        order lines; for each order line, you need to reserve \n"
+"                        a specific row in the CSV file. The first order line \n"
+"                        will be imported on the same row as the information \n"
+"                        relative to order. Any additional lines will need an \n"
+"                        addtional row that does not have any information in \n"
 "                        the fields relative to the order."
 msgstr ""
 
@@ -701,12 +661,12 @@
 #. module: base_import
 #: field:base_import.import,res_model:0
 msgid "Model"
-msgstr ""
+msgstr "Mudel"
 
 #. module: base_import
 #: field:base_import.tests.models.preview,name:0
 msgid "Name"
-msgstr ""
+msgstr "Nimi"
 
 #. module: base_import
 #. openerp-web
@@ -729,10 +689,8 @@
 msgid ""
 "Note that if your CSV file \n"
 "                        has a tabulation as separator, Odoo will not \n"
-"                        detect the separations. You will need to change the "
-"\n"
-"                        file format options in your spreadsheet application. "
-"\n"
+"                        detect the separations. You will need to change the \n"
+"                        file format options in your spreadsheet application. \n"
 "                        See the following question."
 msgstr ""
 
@@ -806,8 +764,7 @@
 "                        want to import such fields, Odoo will have to \n"
 "                        recreate links between the different records. \n"
 "                        To help you import such fields, Odoo provides 3 \n"
-"                        mechanisms. You must use one and only one mechanism "
-"\n"
+"                        mechanisms. You must use one and only one mechanism \n"
 "                        per field you want to import."
 msgstr ""
 
@@ -865,8 +822,7 @@
 #, python-format
 msgid ""
 "The tags should be separated by a comma without any \n"
-"                        spacing. For example, if you want you customer to be "
-"\n"
+"                        spacing. For example, if you want you customer to be \n"
 "                        lined to both tags 'Manufacturer' and 'Retailer' \n"
 "                        then you will encode it as follow \"Manufacturer,\n"
 "                        Retailer\" in the same column of your CSV file."
@@ -879,10 +835,8 @@
 msgid ""
 "The two files produced are ready to be imported in \n"
 "                        Odoo without any modifications. After having \n"
-"                        imported these two CSV files, you will have 4 "
-"contacts \n"
-"                        and 3 companies. (the firsts two contacts are linked "
-"\n"
+"                        imported these two CSV files, you will have 4 contacts \n"
+"                        and 3 companies. (the firsts two contacts are linked \n"
 "                        to the first company). You must first import the \n"
 "                        companies and then the persons."
 msgstr ""
@@ -900,10 +854,8 @@
 #, python-format
 msgid ""
 "This feature \n"
-"                        allows you to use the Import/Export tool of Odoo to "
-"\n"
-"                        modify a batch of records in your favorite "
-"spreadsheet \n"
+"                        allows you to use the Import/Export tool of Odoo to \n"
+"                        modify a batch of records in your favorite spreadsheet \n"
 "                        application."
 msgstr ""
 
@@ -913,8 +865,7 @@
 #, python-format
 msgid ""
 "To create the CSV file for persons, linked to \n"
-"                        companies, we will use the following SQL command in "
-"\n"
+"                        companies, we will use the following SQL command in \n"
 "                        PSQL:"
 msgstr ""
 
@@ -924,16 +875,12 @@
 #, python-format
 msgid ""
 "To manage relations between tables, \n"
-"                        you can use the \"External ID\" facilities of Odoo. "
-"\n"
-"                        The \"External ID\" of a record is the unique "
-"identifier \n"
-"                        of this record in another application. This "
-"\"External \n"
+"                        you can use the \"External ID\" facilities of Odoo. \n"
+"                        The \"External ID\" of a record is the unique identifier \n"
+"                        of this record in another application. This \"External \n"
 "                        ID\" must be unique accoss all the records of all \n"
 "                        objects, so it's a good practice to prefix this \n"
-"                        \"External ID\" with the name of the application or "
-"\n"
+"                        \"External ID\" with the name of the application or \n"
 "                        table. (like 'company_1', 'person_1' instead of '1')"
 msgstr ""
 
@@ -951,11 +898,9 @@
 msgid ""
 "Use \n"
 "                        Country/Database ID: You should rarely use this \n"
-"                        notation. It's mostly used by developers as it's "
-"main \n"
+"                        notation. It's mostly used by developers as it's main \n"
 "                        advantage is to never have conflicts (you may have \n"
-"                        several records with the same name, but they always "
-"\n"
+"                        several records with the same name, but they always \n"
 "                        have a unique Database ID)"
 msgstr ""
 
@@ -965,8 +910,7 @@
 #, python-format
 msgid ""
 "Use \n"
-"                        Country/External ID: Use External ID when you import "
-"\n"
+"                        Country/External ID: Use External ID when you import \n"
 "                        data from a third party application."
 msgstr ""
 
@@ -993,8 +937,7 @@
 #, python-format
 msgid ""
 "We will first export all companies and their \n"
-"                        \"External ID\". In PSQL, write the following "
-"command:"
+"                        \"External ID\". In PSQL, write the following command:"
 msgstr ""
 
 #. module: base_import
@@ -1037,14 +980,10 @@
 #, python-format
 msgid ""
 "When you use External IDs, you can import CSV files \n"
-"                        with the \"External ID\" column to define the "
-"External \n"
-"                        ID of each record you import. Then, you will be able "
-"\n"
-"                        to make a reference to that record with columns like "
-"\n"
-"                        \"Field/External ID\". The following two CSV files "
-"give \n"
+"                        with the \"External ID\" column to define the External \n"
+"                        ID of each record you import. Then, you will be able \n"
+"                        to make a reference to that record with columns like \n"
+"                        \"Field/External ID\". The following two CSV files give \n"
 "                        you an example for Products and their Categories."
 msgstr ""
 
@@ -1119,10 +1058,8 @@
 #, python-format
 msgid ""
 "copy \n"
-"                        (select 'company_'||id as \"External "
-"ID\",company_name \n"
-"                        as \"Name\",'True' as \"Is a Company\" from "
-"companies) TO \n"
+"                        (select 'company_'||id as \"External ID\",company_name \n"
+"                        as \"Name\",'True' as \"Is a Company\" from companies) TO \n"
 "                        '/tmp/company.csv' with CSV HEADER;"
 msgstr ""
 
@@ -1133,10 +1070,8 @@
 msgid ""
 "copy (select \n"
 "                        'person_'||id as \"External ID\",person_name as \n"
-"                        \"Name\",'False' as \"Is a "
-"Company\",'company_'||company_id\n"
-"                         as \"Related Company/External ID\" from persons) TO "
-"\n"
+"                        \"Name\",'False' as \"Is a Company\",'company_'||company_id\n"
+"                         as \"Related Company/External ID\" from persons) TO \n"
 "                        '/tmp/person.csv' with CSV"
 msgstr ""
 
@@ -1154,16 +1089,14 @@
 msgid ""
 "file to import. If you need a sample importable file, you\n"
 "            can use the export tool to generate one."
-msgstr ""
-"fail importimiseks. Kui sa vajad näidisfaili siis\n"
-"            sa saad selle tekitamiseks kasutada eksportimist."
+msgstr "fail importimiseks. Kui sa vajad näidisfaili siis\n            sa saad selle tekitamiseks kasutada eksportimist."
 
 #. module: base_import
 #. openerp-web
 #: code:addons/base_import/static/src/xml/import.xml:19
 #, python-format
 msgid "or"
-msgstr ""
+msgstr "või"
 
 #. module: base_import
 #. openerp-web
@@ -1215,7 +1148,7 @@
 #: field:base_import.tests.models.o2m.child,parent_id:0
 #: field:base_import.tests.models.o2m.child,value:0
 msgid "unknown"
-msgstr ""
+msgstr "tundmatu"
 
 #. module: base_import
 #. openerp-web
