# Translation of Odoo Server.
# This file contains the translation of the following modules:
# * base_import
#
# Translators:
msgid ""
msgstr ""
"Project-Id-Version: Odoo 9.0\n"
"Report-Msgid-Bugs-To: \n"
<<<<<<< HEAD
"POT-Creation-Date: 2016-08-19 10:24+0000\n"
=======
"POT-Creation-Date: 2016-08-18 14:07+0000\n"
>>>>>>> bc1a0a32
"PO-Revision-Date: 2015-12-19 08:50+0000\n"
"Last-Translator: Martin Trigaux\n"
"Language-Team: Romanian (http://www.transifex.com/odoo/odoo-9/language/ro/)\n"
"Language: ro\n"
"MIME-Version: 1.0\n"
"Content-Type: text/plain; charset=UTF-8\n"
"Content-Transfer-Encoding: \n"
"Plural-Forms: nplurals=3; plural=(n==1?0:(((n%100>19)||((n%100==0)&&(n!=0)))?"
"2:1));\n"

#. module: base_import
#. openerp-web
<<<<<<< HEAD
#: code:addons/base_import/static/src/js/import.js:595
=======
#: code:addons/base_import/static/src/js/import.js:474
>>>>>>> bc1a0a32
#, python-format
msgid "(%d more)"
msgstr "(%d mai mult)"

#. module: base_import
#. openerp-web
<<<<<<< HEAD
#: code:addons/base_import/static/src/js/import.js:373
=======
#: code:addons/base_import/static/src/js/import.js:287
>>>>>>> bc1a0a32
#, python-format
msgid ""
"A single column was found in the file, this often means the file separator "
"is incorrect"
msgstr ""
"A fost gasita o singura coloana in fisier, acest lucru inseamna adesea ca "
"separatorul fisierului este incorect"
<<<<<<< HEAD
=======

#. module: base_import
#. openerp-web
#: code:addons/base_import/static/src/xml/import.xml:161
#, python-format
msgid ""
"According to your need, you should use \n"
"                        one of these 3 ways to reference records in "
"relations. \n"
"                        Here is when you should use one or the other, \n"
"                        according to your need:"
msgstr ""
"In functie de nevoile dumneavoastra, ar trebui sa folositi \n"
"                        una din aceste 3 modalitati de referinta a "
"inregistrarilor in relatie. \n"
"                        Iata cand ar trebui sa folositi una sau alta, \n"
"                        in functie de nevoile dumneavoastra:"

#. module: base_import
#. openerp-web
#: code:addons/base_import/static/src/xml/import.xml:234
#, python-format
msgid ""
"As an example, here is \n"
"                        purchase.order_functional_error_line_cant_adpat."
"CSV \n"
"                        file of some quotations you can import, based on "
"demo \n"
"                        data."
msgstr ""
"Ca exemplu, iata \n"
"                        fisierul purchase."
"order_functional_error_line_cant_adpat.CSV \n"
"                        cu niste cotatii pe care le puteti importa, pe baza "
"datelor \n"
"                        demonstrative."

#. module: base_import
#. openerp-web
#: code:addons/base_import/static/src/xml/import.xml:299
#, python-format
msgid ""
"As an example, suppose you have a SQL database \n"
"                        with two tables you want to import: companies and \n"
"                        persons. Each person belong to one company, so you \n"
"                        will have to recreate the link between a person "
"and \n"
"                        the company he work for. (If you want to test this \n"
"                        example, here is a"
msgstr ""
"Drept exemplu, sa presupunem ca aveti o baza de date SQL \n"
"                        cu doua tabele pe care doriti sa le importati: "
"companii si \n"
"                        persoane. Fiecare persoana apartine unei companii, "
"astfel ca \n"
"                        va trebui sa recreati legatura dintre o persoana "
"si \n"
"                        compania pentru care lucreaza. (Daca doriti sa "
"testati acest \n"
"                        exemplu, iata"
>>>>>>> bc1a0a32

#. module: base_import
#. openerp-web
#: code:addons/base_import/static/src/xml/import.xml:89
#, python-format
<<<<<<< HEAD
msgid "Cancel"
msgstr "Anulează"
=======
msgid ""
"As you can see in this file, Fabien and Laurence \n"
"                        are working for the Bigees company (company_1) and \n"
"                        Eric is working for the Organi company. The "
"relation \n"
"                        between persons and companies is done using the \n"
"                        External ID of the companies. We had to prefix the \n"
"                        \"External ID\" by the name of the table to avoid "
"a \n"
"                        conflict of ID between persons and companies "
"(person_1 \n"
"                        and company_1 who shared the same ID 1 in the "
"orignial \n"
"                        database)."
msgstr ""
"Asa cum puteti vedea in acest fisier, Fabien si Laurence \n"
"                        lucreaza pentru conpania Bigees (compania_1), iar \n"
"                        Eric lucreaza pentru compania Organi. Relatia \n"
"                        dintre persoane si companii este realizata "
"folosind \n"
"                        ID-ul Extern al companiilor. A trebuit sa adaugam un "
"prefix la \n"
"                        \"ID-ul Extern\" dupa numele tabelului pentru a "
"evita un \n"
"                        conflict de ID intre persoane si companii "
"(persoana_1 \n"
"                        si compania_1 care imparteau acelasi ID 1 in baza de "
"date \n"
"                        originala)."
>>>>>>> bc1a0a32

#. module: base_import
#: code:addons/base_import/models.py:592
#, python-format
msgid ""
"Column %s contains incorrect values (value: %s does not match date format"
msgstr ""

#. module: base_import
#: code:addons/base_import/models.py:575
#, python-format
<<<<<<< HEAD
msgid "Column %s contains incorrect values (value: %s)"
=======
msgid ""
"By default the Import preview is set on commas as \n"
"                        field separators and quotation marks as text \n"
"                        delimiters. If your csv file does not have these \n"
"                        settings, you can modify the File Format Options \n"
"                        (displayed under the Browse CSV file bar after you \n"
"                        select your file)."
msgstr ""
"In mod implicit, previzualizarea Import este setata pe virgule ca si \n"
"                        separatori ai campurilor si ghilimele ca si "
"delimitatori \n"
"                        de text. Daca fisierul dumneavoastra csv nu are "
"aceste \n"
"                        setari, puteti modifica Optiunile Formatului "
"Fisierelor \n"
"                        (afisate sub bara de Rasfoire fisier CSV dupa ce \n"
"                        selectati fisierul)."

#. module: base_import
#. openerp-web
#: code:addons/base_import/static/src/xml/import.xml:21
#, python-format
msgid "CSV Format Options…"
>>>>>>> bc1a0a32
msgstr ""

#. module: base_import
#. openerp-web
#: code:addons/base_import/static/src/js/import.js:244
#: code:addons/base_import/static/src/js/import.js:255
#: code:addons/base_import/static/src/js/import.js:262
#: code:addons/base_import/static/src/js/import.js:274
#, python-format
msgid "Comma"
msgstr "Virgula"

#. module: base_import
<<<<<<< HEAD
=======
#. openerp-web
#: code:addons/base_import/static/src/xml/import.xml:159
#, python-format
msgid ""
"Country/Database \n"
"                        ID: 21"
msgstr ""
"Tara/Baza de date \n"
"                        ID: 21"

#. module: base_import
#. openerp-web
#: code:addons/base_import/static/src/xml/import.xml:153
#, python-format
msgid ""
"Country/Database ID: the unique Odoo ID for a \n"
"                        record, defined by the ID postgresql column"
msgstr ""
"Țară/ID Bază de date: ID-ul unic Odoo pentru o înregistrare, \n"
"definit de coloana ID postgresql"

#. module: base_import
#. openerp-web
#: code:addons/base_import/static/src/xml/import.xml:160
#, python-format
msgid "Country/External ID: base.be"
msgstr "Tara/ID Extern: baza.be"

#. module: base_import
#. openerp-web
#: code:addons/base_import/static/src/xml/import.xml:155
#, python-format
msgid ""
"Country/External ID: the ID of this record \n"
"                        referenced in another application (or the .XML "
"file \n"
"                        that imported it)"
msgstr ""
"Tara/ID Extern: ID-ul acestei inregistrari \n"
"                        are referinta in alta aplicatie (sau fisierul .XML \n"
"                        care a importat-o)"

#. module: base_import
#. openerp-web
#: code:addons/base_import/static/src/xml/import.xml:159
#, python-format
msgid "Country: Belgium"
msgstr "Tara: Belgia"

#. module: base_import
#. openerp-web
#: code:addons/base_import/static/src/xml/import.xml:152
#, python-format
msgid "Country: the name or code of the country"
msgstr "Tara: numele sau codul tarii"

#. module: base_import
>>>>>>> bc1a0a32
#: model:ir.model.fields,field_description:base_import.field_base_import_import_create_uid
#: model:ir.model.fields,field_description:base_import.field_base_import_tests_models_char_create_uid
#: model:ir.model.fields,field_description:base_import.field_base_import_tests_models_char_noreadonly_create_uid
#: model:ir.model.fields,field_description:base_import.field_base_import_tests_models_char_readonly_create_uid
#: model:ir.model.fields,field_description:base_import.field_base_import_tests_models_char_required_create_uid
#: model:ir.model.fields,field_description:base_import.field_base_import_tests_models_char_states_create_uid
#: model:ir.model.fields,field_description:base_import.field_base_import_tests_models_char_stillreadonly_create_uid
#: model:ir.model.fields,field_description:base_import.field_base_import_tests_models_m2o_create_uid
#: model:ir.model.fields,field_description:base_import.field_base_import_tests_models_m2o_related_create_uid
#: model:ir.model.fields,field_description:base_import.field_base_import_tests_models_m2o_required_create_uid
#: model:ir.model.fields,field_description:base_import.field_base_import_tests_models_m2o_required_related_create_uid
#: model:ir.model.fields,field_description:base_import.field_base_import_tests_models_o2m_child_create_uid
#: model:ir.model.fields,field_description:base_import.field_base_import_tests_models_o2m_create_uid
#: model:ir.model.fields,field_description:base_import.field_base_import_tests_models_preview_create_uid
msgid "Created by"
msgstr "Creat de"

#. module: base_import
#: model:ir.model.fields,field_description:base_import.field_base_import_import_create_date
#: model:ir.model.fields,field_description:base_import.field_base_import_tests_models_char_create_date
#: model:ir.model.fields,field_description:base_import.field_base_import_tests_models_char_noreadonly_create_date
#: model:ir.model.fields,field_description:base_import.field_base_import_tests_models_char_readonly_create_date
#: model:ir.model.fields,field_description:base_import.field_base_import_tests_models_char_required_create_date
#: model:ir.model.fields,field_description:base_import.field_base_import_tests_models_char_states_create_date
#: model:ir.model.fields,field_description:base_import.field_base_import_tests_models_char_stillreadonly_create_date
#: model:ir.model.fields,field_description:base_import.field_base_import_tests_models_m2o_create_date
#: model:ir.model.fields,field_description:base_import.field_base_import_tests_models_m2o_related_create_date
#: model:ir.model.fields,field_description:base_import.field_base_import_tests_models_m2o_required_create_date
#: model:ir.model.fields,field_description:base_import.field_base_import_tests_models_m2o_required_related_create_date
#: model:ir.model.fields,field_description:base_import.field_base_import_tests_models_o2m_child_create_date
#: model:ir.model.fields,field_description:base_import.field_base_import_tests_models_o2m_create_date
#: model:ir.model.fields,field_description:base_import.field_base_import_tests_models_preview_create_date
msgid "Created on"
msgstr "Creat în"

#. module: base_import
#: code:addons/base_import/models.py:151 code:addons/base_import/models.py:157
#, python-format
msgid "Database ID"
msgstr "ID-ul Bazei de date"

#. module: base_import
<<<<<<< HEAD
#. openerp-web
#: code:addons/base_import/static/src/js/import.js:125
=======
#: code:addons/base_import/models.py:149 code:addons/base_import/models.py:155
>>>>>>> bc1a0a32
#, python-format
msgid "Date Format:"
msgstr ""

#. module: base_import
#. openerp-web
#: code:addons/base_import/static/src/js/import.js:127
#, fuzzy, python-format
msgid "Decimal Separator:"
msgstr "Separator:"

#. module: base_import
#: model:ir.model.fields,field_description:base_import.field_base_import_import_display_name
#: model:ir.model.fields,field_description:base_import.field_base_import_tests_models_char_display_name
#: model:ir.model.fields,field_description:base_import.field_base_import_tests_models_char_noreadonly_display_name
#: model:ir.model.fields,field_description:base_import.field_base_import_tests_models_char_readonly_display_name
#: model:ir.model.fields,field_description:base_import.field_base_import_tests_models_char_required_display_name
#: model:ir.model.fields,field_description:base_import.field_base_import_tests_models_char_states_display_name
#: model:ir.model.fields,field_description:base_import.field_base_import_tests_models_char_stillreadonly_display_name
#: model:ir.model.fields,field_description:base_import.field_base_import_tests_models_m2o_display_name
#: model:ir.model.fields,field_description:base_import.field_base_import_tests_models_m2o_related_display_name
#: model:ir.model.fields,field_description:base_import.field_base_import_tests_models_m2o_required_display_name
#: model:ir.model.fields,field_description:base_import.field_base_import_tests_models_m2o_required_related_display_name
#: model:ir.model.fields,field_description:base_import.field_base_import_tests_models_o2m_child_display_name
#: model:ir.model.fields,field_description:base_import.field_base_import_tests_models_o2m_display_name
#: model:ir.model.fields,field_description:base_import.field_base_import_tests_models_preview_display_name
msgid "Display Name"
msgstr "Afiseaza nume"

#. module: base_import
#. openerp-web
<<<<<<< HEAD
#: code:addons/base_import/static/src/js/import.js:416
=======
#: code:addons/base_import/static/src/js/import.js:321
>>>>>>> bc1a0a32
#, python-format
msgid "Don't import"
msgstr "Nu importati"

#. module: base_import
#. openerp-web
#: code:addons/base_import/static/src/js/import.js:263
#: code:addons/base_import/static/src/js/import.js:281
#, python-format
msgid "Dot"
msgstr ""

#. module: base_import
#. openerp-web
#: code:addons/base_import/static/src/js/import.js:120
#, python-format
msgid "Encoding:"
msgstr "Codificare:"

#. module: base_import
<<<<<<< HEAD
#: code:addons/base_import/models.py:230
=======
#: code:addons/base_import/models.py:228
>>>>>>> bc1a0a32
#, python-format
msgid "Error cell found while reading XLS/XLSX file: %s"
msgstr ""

#. module: base_import
#. openerp-web
<<<<<<< HEAD
#: code:addons/base_import/static/src/js/import.js:572
=======
#: code:addons/base_import/static/src/js/import.js:451
>>>>>>> bc1a0a32
#, python-format
msgid "Everything seems valid."
msgstr "Totul pare valabil."

#. module: base_import
<<<<<<< HEAD
#: code:addons/base_import/models.py:115 code:addons/base_import/models.py:150
=======
#. openerp-web
#: code:addons/base_import/models.py:114 code:addons/base_import/models.py:148
#: code:addons/base_import/static/src/xml/import.xml:69
#: code:addons/base_import/static/src/xml/import.xml:74
>>>>>>> bc1a0a32
#, python-format
msgid "External ID"
msgstr "ID Extern"

#. module: base_import
<<<<<<< HEAD
=======
#. openerp-web
#: code:addons/base_import/static/src/xml/import.xml:325
#, python-format
msgid ""
"External ID,Name,Is a \n"
"                        Company,Related Company/External ID"
msgstr ""
"ID Extern,Nume,Este o \n"
"                        Companie,Compania Asociata/ID Extern"

#. module: base_import
#. openerp-web
#: code:addons/base_import/static/src/xml/import.xml:313
#, python-format
msgid "External ID,Name,Is a Company"
msgstr "ID Extern,Nume,Este o Companie"

#. module: base_import
>>>>>>> bc1a0a32
#: model:ir.model.fields,field_description:base_import.field_base_import_import_file
msgid "File"
msgstr "Fisier"

#. module: base_import
#: model:ir.model.fields,field_description:base_import.field_base_import_import_file_name
msgid "File Name"
msgstr "Nume fișier"

#. module: base_import
#: model:ir.model.fields,field_description:base_import.field_base_import_import_file_type
msgid "File Type"
msgstr "Tipul Fisierului"

#. module: base_import
#: model:ir.model.fields,help:base_import.field_base_import_import_file
msgid "File to check and/or import, raw binary (not base64)"
msgstr "Fisier de verificat si/sau importat, binar prim (nu baza64)"

#. module: base_import
#. openerp-web
#: code:addons/base_import/static/src/xml/import.xml:115
#, python-format
msgid "For CSV files, the issue could be an incorrect encoding."
msgstr ""

#. module: base_import
#. openerp-web
#: code:addons/base_import/static/src/js/import.js:619
#, python-format
<<<<<<< HEAD
msgid "Get all possible values"
msgstr "Obtineti toate valorile posibile"
=======
msgid ""
"For example, to \n"
"                        reference the country of a contact, Odoo proposes \n"
"                        you 3 different fields to import:"
msgstr ""
"De exemplu, pentru a face\n"
"trimiterea la tara unui contact, Odoo va propune \n"
"3 campuri diferite de importat:"
>>>>>>> bc1a0a32

#. module: base_import
#. openerp-web
#: code:addons/base_import/static/src/xml/import.xml:11
#, python-format
msgid "Help"
msgstr ""

#. module: base_import
#. openerp-web
<<<<<<< HEAD
#: code:addons/base_import/static/src/js/import.js:606
=======
#: code:addons/base_import/static/src/xml/import.xml:157
#, python-format
msgid ""
"For the country \n"
"                        Belgium, you can use one of these 3 ways to import:"
msgstr ""
"Pentru tara \n"
"                        Belgia, puteti utiliza unul din aceste 3 moduri de a "
"importa:"

#. module: base_import
#. openerp-web
#: code:addons/base_import/static/src/xml/import.xml:60
#, python-format
msgid "Frequently Asked Questions"
msgstr "Intrebari Frecvente"

#. module: base_import
#. openerp-web
#: code:addons/base_import/static/src/js/import.js:498
#, python-format
msgid "Get all possible values"
msgstr "Obtineti toate valorile posibile"

#. module: base_import
#. openerp-web
#: code:addons/base_import/static/src/js/import.js:485
>>>>>>> bc1a0a32
#, python-format
msgid "Here are the possible values:"
msgstr "Iata valorile posibile"

#. module: base_import
#. openerp-web
#: code:addons/base_import/static/src/xml/import.xml:116
#, python-format
msgid "Here is the start of the file we could not import:"
msgstr "Iata inceputul fisierului pe care nu l-am putut importa:"

#. module: base_import
<<<<<<< HEAD
=======
#. openerp-web
#: code:addons/base_import/static/src/xml/import.xml:120
#, python-format
msgid ""
"How can I change the CSV file format options when \n"
"                        saving in my spreadsheet application?"
msgstr ""
"Cum pot modifica optiunile de format de fisiere CSV atunci cand \n"
"                        salvez aplicatia tabel?"

#. module: base_import
#. openerp-web
#: code:addons/base_import/static/src/xml/import.xml:208
#, python-format
msgid ""
"How can I import a many2many relationship field \n"
"                        (e.g. a customer that has multiple tags)?"
msgstr ""
"Cum pot importa un camp relatie many2many \n"
"                        (de exemplu un client care are etichete multiple)?"

#. module: base_import
#. openerp-web
#: code:addons/base_import/static/src/xml/import.xml:223
#, python-format
msgid ""
"How can I import a one2many relationship (e.g. several \n"
"                        Order Lines of a Sales Order)?"
msgstr ""
"Cum pot sa import o relatie one2many (de exemplu mai multe \n"
"                        Linii de comanda ale Comenzii de Vanzari?"

#. module: base_import
#. openerp-web
#: code:addons/base_import/static/src/xml/import.xml:282
#, python-format
msgid ""
"How to export/import different tables from an SQL \n"
"                        application to Odoo?"
msgstr ""
"Cum exportati/importati diferite tabele dintr-o aplicatie\n"
"SQL in Odoo?"

#. module: base_import
#. openerp-web
#: code:addons/base_import/static/src/xml/import.xml:199
#, python-format
msgid ""
"However if you do not wish to change your \n"
"                        configuration of product categories, we recommend "
"you \n"
"                        use make use of the external ID for this field \n"
"                        'Category'."
msgstr ""
"Totusi, daca nu doriti sa schimbati \n"
"                        configuratia categoriilor produselor, va recomandam "
"sa \n"
"                        folositi ID-ul extern pentru acest camp \n"
"                        'Categorie'."

#. module: base_import
#. openerp-web
#: code:addons/base_import/static/src/xml/import.xml:69
#: code:addons/base_import/static/src/xml/import.xml:74
>>>>>>> bc1a0a32
#: model:ir.model.fields,field_description:base_import.field_base_import_import_id
#: model:ir.model.fields,field_description:base_import.field_base_import_tests_models_char_id
#: model:ir.model.fields,field_description:base_import.field_base_import_tests_models_char_noreadonly_id
#: model:ir.model.fields,field_description:base_import.field_base_import_tests_models_char_readonly_id
#: model:ir.model.fields,field_description:base_import.field_base_import_tests_models_char_required_id
#: model:ir.model.fields,field_description:base_import.field_base_import_tests_models_char_states_id
#: model:ir.model.fields,field_description:base_import.field_base_import_tests_models_char_stillreadonly_id
#: model:ir.model.fields,field_description:base_import.field_base_import_tests_models_m2o_id
#: model:ir.model.fields,field_description:base_import.field_base_import_tests_models_m2o_related_id
#: model:ir.model.fields,field_description:base_import.field_base_import_tests_models_m2o_required_id
#: model:ir.model.fields,field_description:base_import.field_base_import_tests_models_m2o_required_related_id
#: model:ir.model.fields,field_description:base_import.field_base_import_tests_models_o2m_child_id
#: model:ir.model.fields,field_description:base_import.field_base_import_tests_models_o2m_id
#: model:ir.model.fields,field_description:base_import.field_base_import_tests_models_preview_id
msgid "ID"
msgstr "ID"

#. module: base_import
#. openerp-web
<<<<<<< HEAD
#: code:addons/base_import/static/src/xml/import.xml:73
=======
#: code:addons/base_import/static/src/xml/import.xml:190
#, python-format
msgid ""
"If for example you have two product categories \n"
"                        with the child name \"Sellable\" (ie. \"Misc. \n"
"                        Products/Sellable\" & \"Other Products/Sellable\"),\n"
"                        your validation is halted but you may still import \n"
"                        your data. However, we recommend you do not import "
"the \n"
"                        data because they will all be linked to the first \n"
"                        'Sellable' category found in the Product Category "
"list \n"
"                        (\"Misc. Products/Sellable\"). We recommend you "
"modify \n"
"                        one of the duplicates' values or your product "
"category \n"
"                        hierarchy."
msgstr ""
"Daca de exemplu aveti doua categorii de produse cu \n"
"                        numele \"Vandabil\" (adica \"Diverse \n"
"                        Produse/Vandabil\" & \"Alte Produse/Vandabil\"),\n"
"                        validarea dumneavoastra este oprita, dar puteti inca "
"importa \n"
"                        datele dumneavoastra. Totusi, va recomandam sa nu "
"importati \n"
"                        datele pentru ca toate vor fi legate de prima \n"
"                        categorie 'Vandabil' aflata in lista Categoria "
"Produsului \n"
"                        (\"Diverse Produse/Vandabil\"). Va recomandam sa "
"modificati \n"
"                        valorile uneia dintre copii sau ierarhia \n"
"                        categoriei produsului."

#. module: base_import
#. openerp-web
#: code:addons/base_import/static/src/xml/import.xml:51
>>>>>>> bc1a0a32
#, python-format
msgid ""
"If the file contains\n"
"                the column names, Odoo can try auto-detecting the\n"
"                field corresponding to the column. This makes imports\n"
"                simpler especially when the file has many columns."
msgstr ""
"Daca fisierul contine\n"
"numele coloanelor, Odoo poate incerca sa detecteze automat\n"
"campul corespunzator coloanei. Astfel, importurile sunt\n"
"mai usor de efectuat, mai ales atunci cand fisierul are multe coloane."

#. module: base_import
#. openerp-web
#: code:addons/base_import/static/src/xml/import.xml:60
#, python-format
msgid ""
"If the model uses openchatter, history tracking                             "
"will set up subscriptions and send notifications                             "
"during the import, but lead to a slower import."
msgstr ""

#. module: base_import
#. openerp-web
<<<<<<< HEAD
#: code:addons/base_import/static/src/xml/import.xml:88
#: code:addons/base_import/static/src/xml/import.xml:147
=======
#: code:addons/base_import/static/src/xml/import.xml:272
#, python-format
msgid ""
"If you do not set all fields in your CSV file, \n"
"                        Odoo will assign the default value for every non \n"
"                        defined fields. But if you\n"
"                        set fields with empty values in your CSV file, "
"Odoo \n"
"                        will set the EMPTY value in the field, instead of \n"
"                        assigning the default value."
msgstr ""
"Daca nu configurati toate campurile in fisierul dumneavoastra CSV,\n"
"Odoo va atribui valoarea implicita pentru fiecare dintre\n"
"campurile nedefinite. Dar daca setati campurile sa ramana\n"
"necompletate in fisierul dumneavoastra CSV, Odoo\n"
"nu va seta nicio valoare in camp, in loc sa atribuie valoarea implicita."

#. module: base_import
#. openerp-web
#: code:addons/base_import/static/src/xml/import.xml:124
#, python-format
msgid ""
"If you edit and save CSV files in speadsheet \n"
"                        applications, your computer's regional settings "
"will \n"
"                        be applied for the separator and delimiter. \n"
"                        We suggest you use OpenOffice or LibreOffice Calc \n"
"                        as they will allow you to modify all three options \n"
"                        (in 'Save As' dialog box > Check the box 'Edit "
"filter \n"
"                        settings' > Save)."
msgstr ""
"Daca editati si salvati fisierele CSV in aplicatiile cu \n"
"                        tabele, setarile regionale ale calculatorului "
"dumneavoastra vor \n"
"                        fi aplicate pentru separator si delimitator. \n"
"                        Va sugeram sa folositi OpenOffice sau LibreOffice "
"Calc \n"
"                        deoarece va vor permite sa modificati toate cele "
"trei optiuni \n"
"                        (in casuta de dialog 'Salveaza Ca' > Bifati casuta "
"'Editeaza setarile \n"
"                        filtrului' > Salveaza)."

#. module: base_import
#. openerp-web
#: code:addons/base_import/static/src/xml/import.xml:253
#, python-format
msgid ""
"If you import a file that contains one of the \n"
"                        column \"External ID\" or \"Database ID\", records "
"that \n"
"                        have already been imported will be modified instead "
"of \n"
"                        being created. This is very usefull as it allows "
"you \n"
"                        to import several times the same CSV file while "
"having \n"
"                        made some changes in between two imports. Odoo "
"will \n"
"                        take care of creating or modifying each record \n"
"                        depending if it's new or not."
msgstr ""
"Daca importati un fisier care contine una dintre\n"
"coloanele \"ID Extern\" sau \"ID Baza de date\", inregistrarile care\n"
"au fost deja importate vor fi modificate in loc sa\n"
"fie create. Acest lucru este foarte util deoarece va permite\n"
"sa importati acelasi fisier CSV de mai multe ori, in timp ce faceti\n"
"unele modificari intre doua importuri. OpenERP va\n"
"crea sau va modifica fiecare inregistrare\n"
"in functie daca este noua sau nu."

#. module: base_import
#. openerp-web
#: code:addons/base_import/static/src/xml/import.xml:286
#, python-format
msgid ""
"If you need to import data from different tables, \n"
"                        you will have to recreate relations between "
"records \n"
"                        belonging to different tables. (e.g. if you import \n"
"                        companies and persons, you will have to recreate "
"the \n"
"                        link between each person and the company they work \n"
"                        for)."
msgstr ""
"Daca trebuie sa importati date din diferite tabele, \n"
"                        va trebui sa recreati legaturile dintre "
"inregistrarile \n"
"                        care apartin de tabele diferite. (de exemplu, daca "
"importati \n"
"                        companii sau persoane, va trebui sa recreati \n"
"                        legatura dintre fiecare persoana si compania pentru "
"care \n"
"                        lucreaza)."

#. module: base_import
#. openerp-web
#: code:addons/base_import/static/src/xml/import.xml:227
#, python-format
msgid ""
"If you want to import sales order having several \n"
"                        order lines; for each order line, you need to "
"reserve \n"
"                        a specific row in the CSV file. The first order "
"line \n"
"                        will be imported on the same row as the "
"information \n"
"                        relative to order. Any additional lines will need "
"an \n"
"                        addtional row that does not have any information "
"in \n"
"                        the fields relative to the order."
msgstr ""
"Daca doriti sa importati comenzi de vanzare care au mai multe \n"
"                        linii de comanda; pentru fiecare linie a comenzii, "
"trebuie sa rezervati \n"
"                        un anumit rand in fisierul CSV. Prima linie a "
"comenzii \n"
"                        va fi importata in acelasi rand ca si informatiile \n"
"                        asociate comenzii. Orice linii suplimentare vor avea "
"nevoie de un \n"
"                        rand suplimentar care nu are alte informatii in \n"
"                        campurile asociate comenzii."

#. module: base_import
#. openerp-web
#: code:addons/base_import/static/src/xml/import.xml:357
#: code:addons/base_import/static/src/xml/import.xml:417
>>>>>>> bc1a0a32
#, python-format
msgid "Import"
msgstr "Importați"

#. module: base_import
#. openerp-web
#: code:addons/base_import/static/src/js/import.js:181
#, python-format
msgid "Import a File"
msgstr ""

#. module: base_import
#. openerp-web
#: code:addons/base_import/static/src/xml/import.xml:114
#, python-format
msgid "Import preview failed due to:"
msgstr "Previzualizarea importului a esuat din cauza:"

#. module: base_import
<<<<<<< HEAD
=======
#. openerp-web
#: code:addons/base_import/static/src/xml/import.xml:66
#, python-format
msgid ""
"In order to re-create relationships between\n"
"                        different records, you should use the unique\n"
"                        identifier from the original application and\n"
"                        map it to the"
msgstr ""
"Pentru a recrea relatia dintre\n"
"                        diferite inregistrari, ar trebui sa folositi "
"identificatorul\n"
"                        unic din aplicatia originala si\n"
"                        sa il trasati in"

#. module: base_import
#. openerp-web
#: code:addons/base_import/static/src/xml/import.xml:324
#, python-format
msgid "It will produce the following CSV file:"
msgstr "Va produce urmatorul fisier CSV:"

#. module: base_import
>>>>>>> bc1a0a32
#: model:ir.model.fields,field_description:base_import.field_base_import_import___last_update
#: model:ir.model.fields,field_description:base_import.field_base_import_tests_models_char___last_update
#: model:ir.model.fields,field_description:base_import.field_base_import_tests_models_char_noreadonly___last_update
#: model:ir.model.fields,field_description:base_import.field_base_import_tests_models_char_readonly___last_update
#: model:ir.model.fields,field_description:base_import.field_base_import_tests_models_char_required___last_update
#: model:ir.model.fields,field_description:base_import.field_base_import_tests_models_char_states___last_update
#: model:ir.model.fields,field_description:base_import.field_base_import_tests_models_char_stillreadonly___last_update
#: model:ir.model.fields,field_description:base_import.field_base_import_tests_models_m2o___last_update
#: model:ir.model.fields,field_description:base_import.field_base_import_tests_models_m2o_related___last_update
#: model:ir.model.fields,field_description:base_import.field_base_import_tests_models_m2o_required___last_update
#: model:ir.model.fields,field_description:base_import.field_base_import_tests_models_m2o_required_related___last_update
#: model:ir.model.fields,field_description:base_import.field_base_import_tests_models_o2m___last_update
#: model:ir.model.fields,field_description:base_import.field_base_import_tests_models_o2m_child___last_update
#: model:ir.model.fields,field_description:base_import.field_base_import_tests_models_preview___last_update
msgid "Last Modified on"
msgstr "Ultima modificare la"

#. module: base_import
#: model:ir.model.fields,field_description:base_import.field_base_import_import_write_uid
#: model:ir.model.fields,field_description:base_import.field_base_import_tests_models_char_noreadonly_write_uid
#: model:ir.model.fields,field_description:base_import.field_base_import_tests_models_char_readonly_write_uid
#: model:ir.model.fields,field_description:base_import.field_base_import_tests_models_char_required_write_uid
#: model:ir.model.fields,field_description:base_import.field_base_import_tests_models_char_states_write_uid
#: model:ir.model.fields,field_description:base_import.field_base_import_tests_models_char_stillreadonly_write_uid
#: model:ir.model.fields,field_description:base_import.field_base_import_tests_models_char_write_uid
#: model:ir.model.fields,field_description:base_import.field_base_import_tests_models_m2o_related_write_uid
#: model:ir.model.fields,field_description:base_import.field_base_import_tests_models_m2o_required_related_write_uid
#: model:ir.model.fields,field_description:base_import.field_base_import_tests_models_m2o_required_write_uid
#: model:ir.model.fields,field_description:base_import.field_base_import_tests_models_m2o_write_uid
#: model:ir.model.fields,field_description:base_import.field_base_import_tests_models_o2m_child_write_uid
#: model:ir.model.fields,field_description:base_import.field_base_import_tests_models_o2m_write_uid
#: model:ir.model.fields,field_description:base_import.field_base_import_tests_models_preview_write_uid
msgid "Last Updated by"
msgstr "Ultima actualizare făcută de"

#. module: base_import
#: model:ir.model.fields,field_description:base_import.field_base_import_import_write_date
#: model:ir.model.fields,field_description:base_import.field_base_import_tests_models_char_noreadonly_write_date
#: model:ir.model.fields,field_description:base_import.field_base_import_tests_models_char_readonly_write_date
#: model:ir.model.fields,field_description:base_import.field_base_import_tests_models_char_required_write_date
#: model:ir.model.fields,field_description:base_import.field_base_import_tests_models_char_states_write_date
#: model:ir.model.fields,field_description:base_import.field_base_import_tests_models_char_stillreadonly_write_date
#: model:ir.model.fields,field_description:base_import.field_base_import_tests_models_char_write_date
#: model:ir.model.fields,field_description:base_import.field_base_import_tests_models_m2o_related_write_date
#: model:ir.model.fields,field_description:base_import.field_base_import_tests_models_m2o_required_related_write_date
#: model:ir.model.fields,field_description:base_import.field_base_import_tests_models_m2o_required_write_date
#: model:ir.model.fields,field_description:base_import.field_base_import_tests_models_m2o_write_date
#: model:ir.model.fields,field_description:base_import.field_base_import_tests_models_o2m_child_write_date
#: model:ir.model.fields,field_description:base_import.field_base_import_tests_models_o2m_write_date
#: model:ir.model.fields,field_description:base_import.field_base_import_tests_models_preview_write_date
msgid "Last Updated on"
msgstr "Ultima actualizare în"

#. module: base_import
#. openerp-web
#: code:addons/base_import/static/src/xml/import.xml:19
#, fuzzy, python-format
msgid "Load File"
msgstr "Fisier"

#. module: base_import
#. openerp-web
#: code:addons/base_import/static/src/xml/import.xml:56
#, python-format
<<<<<<< HEAD
msgid "Map your columns to import"
msgstr ""
=======
msgid ""
"Microsoft Excel will allow \n"
"                        you to modify only the encoding when saving \n"
"                        (in 'Save As' dialog box > click 'Tools' dropdown \n"
"                        list > Encoding tab)."
msgstr ""
"Microsoft Excel va va permite \n"
"                        sa modificati doar codarea atunci cand salvati \n"
"                        (in caseta de dialog 'Salveaza Ca' > click 'Unelte' "
"lista \n"
"                        verticala > tabul Codare)."
>>>>>>> bc1a0a32

#. module: base_import
#: model:ir.model.fields,field_description:base_import.field_base_import_import_res_model
msgid "Model"
msgstr "Model"

#. module: base_import
#: model:ir.model.fields,field_description:base_import.field_base_import_tests_models_preview_name
msgid "Name"
msgstr "Nume"

#. module: base_import
#. openerp-web
#: code:addons/base_import/static/src/xml/import.xml:15
#, python-format
msgid "No file chosen..."
msgstr ""

#. module: base_import
#. openerp-web
<<<<<<< HEAD
#: code:addons/base_import/static/src/js/import.js:482
=======
#: code:addons/base_import/static/src/js/import.js:369
>>>>>>> bc1a0a32
#, python-format
msgid "Normal Fields"
msgstr "Campuri Obisnuite"

#. module: base_import
#. openerp-web
#: code:addons/base_import/static/src/xml/import.xml:30
#, python-format
<<<<<<< HEAD
msgid "Options…"
msgstr ""
=======
msgid ""
"Note that if your CSV file \n"
"                        has a tabulation as separator, Odoo will not \n"
"                        detect the separations. You will need to change "
"the \n"
"                        file format options in your spreadsheet "
"application. \n"
"                        See the following question."
msgstr ""
"Daca fisierul dumneavoastra CSV\n"
"are o tabulare drept separator, Odoo nu va\n"
"detecta separarile. Va trebui sa schimbati\n"
"optiunile de format de fisier in aplicatia tabel.\n"
"Vezi urmatoarea intrebare."
>>>>>>> bc1a0a32

#. module: base_import
#: model:ir.model.fields,field_description:base_import.field_base_import_tests_models_preview_othervalue
msgid "Other Variable"
msgstr "Alte VAriabile"

#. module: base_import
#. openerp-web
#: code:addons/base_import/static/src/js/import.js:122
#, python-format
msgid "Quoting:"
msgstr "Cotare:"

#. module: base_import
#. openerp-web
<<<<<<< HEAD
#: code:addons/base_import/static/src/js/import.js:483
=======
#: code:addons/base_import/static/src/js/import.js:370
>>>>>>> bc1a0a32
#, python-format
msgid "Relation Fields"
msgstr "Campuri de Legatura"

#. module: base_import
#. openerp-web
#: code:addons/base_import/static/src/xml/import.xml:24
#, python-format
msgid "Reload File"
msgstr ""

#. module: base_import
#. openerp-web
#: code:addons/base_import/static/src/xml/import.xml:11
#, python-format
msgid "Select a CSV or Excel file to import."
msgstr ""

#. module: base_import
#. openerp-web
#: code:addons/base_import/static/src/js/import.js:245
#, python-format
msgid "Semicolon"
msgstr "Punct si virgula"

#. module: base_import
#. openerp-web
#: code:addons/base_import/static/src/js/import.js:121
#, python-format
msgid "Separator:"
msgstr "Separator:"

#. module: base_import
#. openerp-web
#: code:addons/base_import/static/src/xml/import.xml:72
#, python-format
<<<<<<< HEAD
msgid "Show all fields for completion (advanced)"
=======
msgid ""
"Some fields define a relationship with another \n"
"                        object. For example, the country of a contact is a \n"
"                        link to a record of the 'Country' object. When you \n"
"                        want to import such fields, Odoo will have to \n"
"                        recreate links between the different records. \n"
"                        To help you import such fields, Odoo provides 3 \n"
"                        mechanisms. You must use one and only one "
"mechanism \n"
"                        per field you want to import."
>>>>>>> bc1a0a32
msgstr ""

#. module: base_import
#: model:ir.model.fields,field_description:base_import.field_base_import_tests_models_preview_somevalue
msgid "Some Value"
msgstr "Niste Valori"

#. module: base_import
#. openerp-web
#: code:addons/base_import/static/src/js/import.js:247
#, python-format
msgid "Space"
msgstr "Spatiu"

#. module: base_import
#. openerp-web
#: code:addons/base_import/static/src/js/import.js:246
#, python-format
msgid "Tab"
msgstr "Tab"

#. module: base_import
#. openerp-web
<<<<<<< HEAD
#: code:addons/base_import/static/src/xml/import.xml:68
#, fuzzy, python-format
msgid ""
"The first row\n"
"                 contains the label of the column"
=======
#: code:addons/base_import/static/src/xml/import.xml:74
#, python-format
msgid "The"
msgstr "-l"

#. module: base_import
#. openerp-web
#: code:addons/base_import/static/src/xml/import.xml:49
#, python-format
msgid ""
"The first row of the\n"
"                file contains the label of the column"
msgstr ""
"Primul rand al\n"
"                fisierului contine eticheta coloanei"

#. module: base_import
#. openerp-web
#: code:addons/base_import/static/src/xml/import.xml:242
#, python-format
msgid ""
"The following CSV file shows how to import \n"
"                        customers and their respective contacts"
msgstr ""

#. module: base_import
#. openerp-web
#: code:addons/base_import/static/src/xml/import.xml:239
#, python-format
msgid ""
"The following CSV file shows how to import purchase \n"
"                        orders with their respective purchase order lines:"
msgstr ""
"Urmatorul fisier CSV va arata cum sa importati comenzile de \n"
"                        achizitie cu liniile comenzii de achizitie "
"corespunzatoare:"

#. module: base_import
#. openerp-web
#: code:addons/base_import/static/src/xml/import.xml:212
#, python-format
msgid ""
"The tags should be separated by a comma without any \n"
"                        spacing. For example, if you want your customer to "
"be \n"
"                        linked to both tags 'Manufacturer' and 'Retailer' \n"
"                        then you will encode \"Manufacturer,\n"
"                        Retailer\" in the same column of your CSV file."
>>>>>>> bc1a0a32
msgstr ""
"Primul rand al\n"
"                fisierului contine eticheta coloanei"

#. module: base_import
#. openerp-web
<<<<<<< HEAD
#: code:addons/base_import/static/src/js/import.js:126
#, fuzzy, python-format
msgid "Thousand Separator:"
msgstr "Separator:"
=======
#: code:addons/base_import/static/src/xml/import.xml:340
#, python-format
msgid ""
"The two files produced are ready to be imported in \n"
"                        Odoo without any modifications. After having \n"
"                        imported these two CSV files, you will have 4 "
"contacts \n"
"                        and 3 companies. (the firsts two contacts are "
"linked \n"
"                        to the first company). You must first import the \n"
"                        companies and then the persons."
msgstr ""
"Cele doua fisiere produse sunt gata pentru a fi importate in\n"
"Odoo fara alte modificari. Dupa ce ati\n"
"importat aceste doua fisiere CSV, veti avea 4 contacte\n"
"si 3 companii. (primele doua contacte sunt legate\n"
"de prima companie). Mai intai trebuie sa importati\n"
"companiile si apoi persoanele."

#. module: base_import
#. openerp-web
#: code:addons/base_import/static/src/xml/import.xml:312
#, python-format
msgid "This SQL command will create the following CSV file:"
msgstr "Aceasta comanda SQL va crea urmatorul fisier CSV:"

#. module: base_import
#. openerp-web
#: code:addons/base_import/static/src/xml/import.xml:260
#, python-format
msgid ""
"This feature \n"
"                        allows you to use the Import/Export tool of Odoo "
"to \n"
"                        modify a batch of records in your favorite "
"spreadsheet \n"
"                        application."
msgstr ""
"Aceasta caracteristica\n"
"va permite sa folositi unealta Import/Export din Odoo pentru a\n"
"modifica un set de inregistrari in aplicatia dumneavoastra preferata\n"
"cu tabele."

#. module: base_import
#. openerp-web
#: code:addons/base_import/static/src/xml/import.xml:317
#, python-format
msgid ""
"To create the CSV file for persons, linked to \n"
"                        companies, we will use the following SQL command "
"in \n"
"                        PSQL:"
msgstr ""
"Pentru a crea fisierul CSV pentru persoane, asociat \n"
"                        companiilor, vom folosi urmatoarea comanda SQL in \n"
"                        PSQL:"

#. module: base_import
#. openerp-web
#: code:addons/base_import/static/src/xml/import.xml:291
#, python-format
msgid ""
"To manage relations between tables, \n"
"                        you can use the \"External ID\" facilities of "
"Odoo. \n"
"                        The \"External ID\" of a record is the unique "
"identifier \n"
"                        of this record in another application. This "
"\"External \n"
"                        ID\" must be unique accoss all the records of all \n"
"                        objects, so it's a good practice to prefix this \n"
"                        \"External ID\" with the name of the application "
"or \n"
"                        table. (like 'company_1', 'person_1' instead of '1')"
msgstr ""
"Pentru a gestiona relatiile dintre tabele,\n"
"puteti folosi facilitatile \"Id-ului Extern\" din OpenERP.\n"
"\"ID-ul Extern\" al unei inregistrari este identificatorul unic\n"
"al acestei inregistrari intr-o alta aplicatie. Acest \"ID Extern\"\n"
"trebuie sa fie unic peste toate inregistrarile tuturor\n"
"obiectelor, astfel ca este bine sa prefixati acest\n"
"\"ID Extern\" cu numele aplicatiei sau\n"
"al tabelului. (cum ar fi 'compania_1', 'persoana_1' in loc de '1')"
>>>>>>> bc1a0a32

#. module: base_import
#. openerp-web
#: code:addons/base_import/static/src/xml/import.xml:62
#, python-format
msgid "Track history during import"
msgstr ""

#. module: base_import
<<<<<<< HEAD
#: code:addons/base_import/models.py:197
=======
#: code:addons/base_import/models.py:195
>>>>>>> bc1a0a32
#, python-format
msgid ""
"Unable to load \"{extension}\" file: requires Python module \"{modname}\""
msgstr ""

#. module: base_import
<<<<<<< HEAD
#: code:addons/base_import/models.py:198
=======
#: code:addons/base_import/models.py:196
>>>>>>> bc1a0a32
#, python-format
msgid ""
"Unsupported file format \"{}\", import only supports CSV, ODS, XLS and XLSX"
msgstr ""

#. module: base_import
#. openerp-web
<<<<<<< HEAD
#: code:addons/base_import/static/src/xml/import.xml:86
=======
#: code:addons/base_import/static/src/xml/import.xml:166
#, python-format
msgid ""
"Use \n"
"                        Country/Database ID: You should rarely use this \n"
"                        notation. It's mostly used by developers as it's "
"main \n"
"                        advantage is to never have conflicts (you may have \n"
"                        several records with the same name, but they "
"always \n"
"                        have a unique Database ID)"
msgstr ""
"Folositi \n"
"                        ID Tara/Baza de date: Ar trebui sa folositi rar "
"aceasta \n"
"                        notatie. Este folosita mai ales de catre "
"dezvoltatori deoarece avantajul \n"
"                        ei principal este de a nu avea conflicte niciodata "
"(puteti avea \n"
"                        mai multe inregistrari cu acelasi nume, dar ele au \n"
"                        intotdeauna un ID unic in baza de date)"

#. module: base_import
#. openerp-web
#: code:addons/base_import/static/src/xml/import.xml:171
#, python-format
msgid ""
"Use \n"
"                        Country/External ID: Use External ID when you "
"import \n"
"                        data from a third party application."
msgstr ""
"Folositi \n"
"                        Tara/ID Extern: Folositi ID Extern atunci cand "
"importati \n"
"                        date dintr-o aplicatie terta."

#. module: base_import
#. openerp-web
#: code:addons/base_import/static/src/xml/import.xml:164
#, python-format
msgid ""
"Use Country: This is \n"
"                        the easiest way when your data come from CSV files \n"
"                        that have been created manually."
msgstr ""
"Folositi Tara: Aceasta \n"
"                        este cea mai usoara modalitate cand datele "
"dumneavoastra provin din fisiere CSV \n"
"                        care au fost create manual."

#. module: base_import
#. openerp-web
#: code:addons/base_import/static/src/xml/import.xml:355
>>>>>>> bc1a0a32
#, python-format
msgid "Validate"
msgstr "Validați"

#. module: base_import
<<<<<<< HEAD
#: code:addons/base_import/models.py:516
=======
#. openerp-web
#: code:addons/base_import/static/src/xml/import.xml:306
#, python-format
msgid ""
"We will first export all companies and their \n"
"                        \"External ID\". In PSQL, write the following "
"command:"
msgstr ""
"Mai intai exportam toate companiile si \n"
"                        \"ID-ul lor Extern\". In PSQL, scrieti urmatoarea "
"comanda:"

#. module: base_import
#. openerp-web
#: code:addons/base_import/static/src/xml/import.xml:186
#, python-format
msgid "What can I do if I have multiple matches for a field?"
msgstr "Ce pot face daca am mai multe potriviri pentru un camp?"

#. module: base_import
#. openerp-web
#: code:addons/base_import/static/src/xml/import.xml:102
#, python-format
msgid ""
"What can I do when the Import preview table isn't\n"
"                        displayed correctly?"
msgstr ""

#. module: base_import
#. openerp-web
#: code:addons/base_import/static/src/xml/import.xml:268
#, python-format
msgid ""
"What happens if I do not provide a value for a \n"
"                        specific field?"
msgstr ""
"Ce se intampla daca nu furnizez o valoare pentru un \n"
"                        anumit camp?"

#. module: base_import
#. openerp-web
#: code:addons/base_import/static/src/xml/import.xml:138
#, python-format
msgid ""
"What's the difference between Database ID and \n"
"                        External ID?"
msgstr ""
"Care este diferenta intre ID-ul BAzei de date si \n"
"                        ID-ul Extern?"

#. module: base_import
#. openerp-web
#: code:addons/base_import/static/src/xml/import.xml:174
#, python-format
msgid ""
"When you use External IDs, you can import CSV files \n"
"                        with the \"External ID\" column to define the "
"External \n"
"                        ID of each record you import. Then, you will be "
"able \n"
"                        to make a reference to that record with columns "
"like \n"
"                        \"Field/External ID\". The following two CSV files "
"give \n"
"                        you an example for Products and their Categories."
msgstr ""
"Atunci cand folositi ID-uri Externe, puteti importa fisiere CSV \n"
"                        cu coloana \"ID Extern\" pentru a defini ID-ul "
"Extern \n"
"                        a fiecarei inregistrari pe care o importati. Apoi, "
"veti putea \n"
"                        sa faceti o trimitere la acea inregistrare cu "
"coloane precum \n"
"                        \"Camp/ID Extern\". Urmatoarele doua fisiere CSV va "
"dau un exemplu \n"
"                        pentru Produse si Categoriile lor."

#. module: base_import
#. openerp-web
#: code:addons/base_import/static/src/xml/import.xml:83
#, python-format
msgid "Why don't CSV file use my date format?"
msgstr ""

#. module: base_import
#. openerp-web
#: code:addons/base_import/static/src/xml/import.xml:72
#, python-format
msgid "XXX/External ID"
msgstr "XXX/ID Extern"

#. module: base_import
#. openerp-web
#: code:addons/base_import/static/src/xml/import.xml:72
#, python-format
msgid "XXX/ID"
msgstr "XXX/ID"

#. module: base_import
#: code:addons/base_import/models.py:406
>>>>>>> bc1a0a32
#, python-format
msgid "You must configure at least one field to import"
msgstr "Trebuie sa configurati cel putin un camp de importat"

#. module: base_import
#. openerp-web
<<<<<<< HEAD
#: code:addons/base_import/static/src/js/import.js:589
=======
#: code:addons/base_import/static/src/js/import.js:468
>>>>>>> bc1a0a32
#, python-format
msgid "at row %d"
msgstr "la randul %d"

#. module: base_import
#: model:ir.model,name:base_import.model_base_import_import
msgid "base_import.import"
msgstr "baza_import.import"

#. module: base_import
#: model:ir.model,name:base_import.model_base_import_tests_models_char
msgid "base_import.tests.models.char"
msgstr "baza_import.teste.modele.car"

#. module: base_import
#: model:ir.model,name:base_import.model_base_import_tests_models_char_noreadonly
msgid "base_import.tests.models.char.noreadonly"
msgstr "baza_import.teste.modele.car.nudoarcitire"

#. module: base_import
#: model:ir.model,name:base_import.model_base_import_tests_models_char_readonly
msgid "base_import.tests.models.char.readonly"
msgstr "baza_import.teste.modele.car.doarcitire"

#. module: base_import
#: model:ir.model,name:base_import.model_base_import_tests_models_char_required
msgid "base_import.tests.models.char.required"
msgstr "baza_import.teste.modele.car.obligatoriu"

#. module: base_import
#: model:ir.model,name:base_import.model_base_import_tests_models_char_states
msgid "base_import.tests.models.char.states"
msgstr "baza_import.teste.modele.car.state"

#. module: base_import
#: model:ir.model,name:base_import.model_base_import_tests_models_char_stillreadonly
msgid "base_import.tests.models.char.stillreadonly"
msgstr "base_import.teste.modele.car.doarcitire"

#. module: base_import
#: model:ir.model,name:base_import.model_base_import_tests_models_m2o
msgid "base_import.tests.models.m2o"
msgstr "baza_import.teste.modele.m2o"

#. module: base_import
#: model:ir.model,name:base_import.model_base_import_tests_models_m2o_related
msgid "base_import.tests.models.m2o.related"
msgstr "baza_impot.teste.modele.m2o.asociate"

#. module: base_import
#: model:ir.model,name:base_import.model_base_import_tests_models_m2o_required
msgid "base_import.tests.models.m2o.required"
msgstr "baza_import.teste.modele.m2o.obligatorii"

#. module: base_import
#: model:ir.model,name:base_import.model_base_import_tests_models_m2o_required_related
msgid "base_import.tests.models.m2o.required.related"
msgstr "baza_import.teste.modele.m2o.obligatoriu.asociat"

#. module: base_import
#: model:ir.model,name:base_import.model_base_import_tests_models_o2m
msgid "base_import.tests.models.o2m"
msgstr "baza_import.teste.modele.o2m"

#. module: base_import
#: model:ir.model,name:base_import.model_base_import_tests_models_o2m_child
msgid "base_import.tests.models.o2m.child"
msgstr "baza_importa.teste.modele.o2m.secundar"

#. module: base_import
#: model:ir.model,name:base_import.model_base_import_tests_models_preview
msgid "base_import.tests.models.preview"
msgstr "baza_import.teste,modele.previzualizare"

#. module: base_import
#. openerp-web
<<<<<<< HEAD
#: code:addons/base_import/static/src/js/import.js:591
=======
#: code:addons/base_import/static/src/js/import.js:470
>>>>>>> bc1a0a32
#, python-format
msgid "between rows %d and %d"
msgstr "intre randurile %d si %d"

#. module: base_import
<<<<<<< HEAD
=======
#. openerp-web
#: code:addons/base_import/static/src/xml/import.xml:69
#, python-format
msgid ""
"column in Odoo. When you\n"
"                        import an other record that links to the first\n"
"                        one, use"
msgstr ""
"coloana in Odoo. Atunci cand\n"
"importati o alta inregistrare care are legatura cu\n"
"prima, folositi"

#. module: base_import
#. openerp-web
#: code:addons/base_import/static/src/xml/import.xml:314
#, python-format
msgid "company_1,Bigees,True"
msgstr "compania_1,Bigees, Adevarat"

#. module: base_import
#. openerp-web
#: code:addons/base_import/static/src/xml/import.xml:315
#, python-format
msgid "company_2,Organi,True"
msgstr "compania_2,Organi,Adevarat"

#. module: base_import
#. openerp-web
#: code:addons/base_import/static/src/xml/import.xml:316
#, python-format
msgid "company_3,Boum,True"
msgstr "compania_3,Boum,Adevarat"

#. module: base_import
#. openerp-web
#: code:addons/base_import/static/src/xml/import.xml:308
#, python-format
msgid ""
"copy \n"
"                        (select 'company_'||id as \"External ID\","
"company_name \n"
"                        as \"Name\",'True' as \"Is a Company\" from "
"companies) TO \n"
"                        '/tmp/company.csv' with CSV HEADER;"
msgstr ""
"copiati \n"
"                        (selectati 'companie_'||id drept \"ID Extern\","
"companie_nume \n"
"                        drept \"Nume\",'Adevarat' drept \"Este o Companie\" "
"din companii) CATRE \n"
"                        '/tmp/company.csv' cu ANTET CSV;"

#. module: base_import
#. openerp-web
#: code:addons/base_import/static/src/xml/import.xml:319
#, python-format
msgid ""
"copy (select \n"
"                        'person_'||id as \"External ID\",person_name as \n"
"                        \"Name\",'False' as \"Is a Company\",'company_'||"
"company_id\n"
"                         as \"Related Company/External ID\" from persons) "
"TO \n"
"                        '/tmp/person.csv' with CSV"
msgstr ""
"copiati (selectati \n"
"                        'persoana_'||id drept \"ID Extern\",persoana_nume "
"drept \n"
"                        \"Nume\",'Fals' drept \"Este o Companie"
"\",'companie_'||companie_id\n"
"                         drept \"Compania Asociata/ID Extern\" de la "
"persoane) CATRE \n"
"                        '/tmp/person.csv' cu CSV"

#. module: base_import
#. openerp-web
#: code:addons/base_import/static/src/xml/import.xml:304
#, python-format
msgid "dump of such a PostgreSQL database"
msgstr "descarcarea unei baze de date PostgreSQL"

#. module: base_import
#. openerp-web
#: code:addons/base_import/static/src/xml/import.xml:327
#, python-format
msgid "person_1,Fabien,False,company_1"
msgstr "persoana_1,Fabien,Fals,companie_1"

#. module: base_import
#. openerp-web
#: code:addons/base_import/static/src/xml/import.xml:328
#, python-format
msgid "person_2,Laurence,False,company_1"
msgstr "persoana_2,Laurence,Fals,compania_1"

#. module: base_import
#. openerp-web
#: code:addons/base_import/static/src/xml/import.xml:329
#, python-format
msgid "person_3,Eric,False,company_2"
msgstr "persoana_3,Eric,Fals,compania_2"

#. module: base_import
#. openerp-web
#: code:addons/base_import/static/src/xml/import.xml:330
#, python-format
msgid "person_4,Ramsy,False,company_3"
msgstr "persoana_4,Ramsy,Fals,compania_3"

#. module: base_import
#. openerp-web
#: code:addons/base_import/static/src/xml/import.xml:92
#, python-format
msgid ""
"the\n"
"                        ISO 8601 format"
msgstr ""

#. module: base_import
#. openerp-web
#: code:addons/base_import/static/src/xml/import.xml:72
#, python-format
msgid "to the original unique identifier."
msgstr "identificatorul original unic."

#. module: base_import
>>>>>>> bc1a0a32
#: model:ir.model.fields,field_description:base_import.field_base_import_tests_models_char_noreadonly_value
#: model:ir.model.fields,field_description:base_import.field_base_import_tests_models_char_readonly_value
#: model:ir.model.fields,field_description:base_import.field_base_import_tests_models_char_required_value
#: model:ir.model.fields,field_description:base_import.field_base_import_tests_models_char_states_value
#: model:ir.model.fields,field_description:base_import.field_base_import_tests_models_char_stillreadonly_value
#: model:ir.model.fields,field_description:base_import.field_base_import_tests_models_char_value
#: model:ir.model.fields,field_description:base_import.field_base_import_tests_models_m2o_related_value
#: model:ir.model.fields,field_description:base_import.field_base_import_tests_models_m2o_required_related_value
#: model:ir.model.fields,field_description:base_import.field_base_import_tests_models_m2o_required_value
#: model:ir.model.fields,field_description:base_import.field_base_import_tests_models_m2o_value
#: model:ir.model.fields,field_description:base_import.field_base_import_tests_models_o2m_child_parent_id
#: model:ir.model.fields,field_description:base_import.field_base_import_tests_models_o2m_child_value
#: model:ir.model.fields,field_description:base_import.field_base_import_tests_models_o2m_value
msgid "unknown"
msgstr "necunoscut(a)"

<<<<<<< HEAD
#~ msgid ""
#~ "According to your need, you should use \n"
#~ "                        one of these 3 ways to reference records in "
#~ "relations. \n"
#~ "                        Here is when you should use one or the other, \n"
#~ "                        according to your need:"
#~ msgstr ""
#~ "In functie de nevoile dumneavoastra, ar trebui sa folositi \n"
#~ "                        una din aceste 3 modalitati de referinta a "
#~ "inregistrarilor in relatie. \n"
#~ "                        Iata cand ar trebui sa folositi una sau alta, \n"
#~ "                        in functie de nevoile dumneavoastra:"

#~ msgid ""
#~ "As an example, here is \n"
#~ "                        purchase.order_functional_error_line_cant_adpat."
#~ "CSV \n"
#~ "                        file of some quotations you can import, based on "
#~ "demo \n"
#~ "                        data."
#~ msgstr ""
#~ "Ca exemplu, iata \n"
#~ "                        fisierul purchase."
#~ "order_functional_error_line_cant_adpat.CSV \n"
#~ "                        cu niste cotatii pe care le puteti importa, pe "
#~ "baza datelor \n"
#~ "                        demonstrative."

#~ msgid ""
#~ "As an example, suppose you have a SQL database \n"
#~ "                        with two tables you want to import: companies "
#~ "and \n"
#~ "                        persons. Each person belong to one company, so "
#~ "you \n"
#~ "                        will have to recreate the link between a person "
#~ "and \n"
#~ "                        the company he work for. (If you want to test "
#~ "this \n"
#~ "                        example, here is a"
#~ msgstr ""
#~ "Drept exemplu, sa presupunem ca aveti o baza de date SQL \n"
#~ "                        cu doua tabele pe care doriti sa le importati: "
#~ "companii si \n"
#~ "                        persoane. Fiecare persoana apartine unei "
#~ "companii, astfel ca \n"
#~ "                        va trebui sa recreati legatura dintre o persoana "
#~ "si \n"
#~ "                        compania pentru care lucreaza. (Daca doriti sa "
#~ "testati acest \n"
#~ "                        exemplu, iata"

#~ msgid ""
#~ "As you can see in this file, Fabien and Laurence \n"
#~ "                        are working for the Bigees company (company_1) "
#~ "and \n"
#~ "                        Eric is working for the Organi company. The "
#~ "relation \n"
#~ "                        between persons and companies is done using the \n"
#~ "                        External ID of the companies. We had to prefix "
#~ "the \n"
#~ "                        \"External ID\" by the name of the table to avoid "
#~ "a \n"
#~ "                        conflict of ID between persons and companies "
#~ "(person_1 \n"
#~ "                        and company_1 who shared the same ID 1 in the "
#~ "orignial \n"
#~ "                        database)."
#~ msgstr ""
#~ "Asa cum puteti vedea in acest fisier, Fabien si Laurence \n"
#~ "                        lucreaza pentru conpania Bigees (compania_1), "
#~ "iar \n"
#~ "                        Eric lucreaza pentru compania Organi. Relatia \n"
#~ "                        dintre persoane si companii este realizata "
#~ "folosind \n"
#~ "                        ID-ul Extern al companiilor. A trebuit sa adaugam "
#~ "un prefix la \n"
#~ "                        \"ID-ul Extern\" dupa numele tabelului pentru a "
#~ "evita un \n"
#~ "                        conflict de ID intre persoane si companii "
#~ "(persoana_1 \n"
#~ "                        si compania_1 care imparteau acelasi ID 1 in baza "
#~ "de date \n"
#~ "                        originala)."

#~ msgid ""
#~ "By default the Import preview is set on commas as \n"
#~ "                        field separators and quotation marks as text \n"
#~ "                        delimiters. If your csv file does not have "
#~ "these \n"
#~ "                        settings, you can modify the File Format "
#~ "Options \n"
#~ "                        (displayed under the Browse CSV file bar after "
#~ "you \n"
#~ "                        select your file)."
#~ msgstr ""
#~ "In mod implicit, previzualizarea Import este setata pe virgule ca si \n"
#~ "                        separatori ai campurilor si ghilimele ca si "
#~ "delimitatori \n"
#~ "                        de text. Daca fisierul dumneavoastra csv nu are "
#~ "aceste \n"
#~ "                        setari, puteti modifica Optiunile Formatului "
#~ "Fisierelor \n"
#~ "                        (afisate sub bara de Rasfoire fisier CSV dupa "
#~ "ce \n"
#~ "                        selectati fisierul)."

#~ msgid "CSV file for Manufacturer, Retailer"
#~ msgstr "Fisier CSV pentru Producator, Comerciant cu amanuntul"

#~ msgid "CSV file for Products"
#~ msgstr "Fisier CSV pentru Produse"

#~ msgid "CSV file for categories"
#~ msgstr "Fisier CSV pentru categorii"

#~ msgid "Can I import several times the same record?"
#~ msgstr "Pot importa aceeasi inregistrare de mai nulte ori?"

#~ msgid ""
#~ "Country/Database \n"
#~ "                        ID: 21"
#~ msgstr ""
#~ "Tara/Baza de date \n"
#~ "                        ID: 21"

#~ msgid ""
#~ "Country/Database ID: the unique Odoo ID for a \n"
#~ "                        record, defined by the ID postgresql column"
#~ msgstr ""
#~ "Țară/ID Bază de date: ID-ul unic Odoo pentru o înregistrare, \n"
#~ "definit de coloana ID postgresql"

#~ msgid "Country/External ID: base.be"
#~ msgstr "Tara/ID Extern: baza.be"

#~ msgid ""
#~ "Country/External ID: the ID of this record \n"
#~ "                        referenced in another application (or the .XML "
#~ "file \n"
#~ "                        that imported it)"
#~ msgstr ""
#~ "Tara/ID Extern: ID-ul acestei inregistrari \n"
#~ "                        are referinta in alta aplicatie (sau fisierul ."
#~ "XML \n"
#~ "                        care a importat-o)"

#~ msgid "Country: Belgium"
#~ msgstr "Tara: Belgia"

#~ msgid "Country: the name or code of the country"
#~ msgstr "Tara: numele sau codul tarii"

#~ msgid "Customers and their respective contacts"
#~ msgstr "Clienții și contactele lor"

#~ msgid ""
#~ "External ID,Name,Is a \n"
#~ "                        Company,Related Company/External ID"
#~ msgstr ""
#~ "ID Extern,Nume,Este o \n"
#~ "                        Companie,Compania Asociata/ID Extern"

#~ msgid "External ID,Name,Is a Company"
#~ msgstr "ID Extern,Nume,Este o Companie"

#~ msgid "File for some Quotations"
#~ msgstr "Fisier pentru niste Cotatii"

#~ msgid "File:"
#~ msgstr "Fișier:"

#~ msgid ""
#~ "For example, to \n"
#~ "                        reference the country of a contact, Odoo "
#~ "proposes \n"
#~ "                        you 3 different fields to import:"
#~ msgstr ""
#~ "De exemplu, pentru a face\n"
#~ "trimiterea la tara unui contact, Odoo va propune \n"
#~ "3 campuri diferite de importat:"

#~ msgid ""
#~ "For the country \n"
#~ "                        Belgium, you can use one of these 3 ways to "
#~ "import:"
#~ msgstr ""
#~ "Pentru tara \n"
#~ "                        Belgia, puteti utiliza unul din aceste 3 moduri "
#~ "de a importa:"

#~ msgid "Frequently Asked Questions"
#~ msgstr "Intrebari Frecvente"

#~ msgid ""
#~ "How can I change the CSV file format options when \n"
#~ "                        saving in my spreadsheet application?"
#~ msgstr ""
#~ "Cum pot modifica optiunile de format de fisiere CSV atunci cand \n"
#~ "                        salvez aplicatia tabel?"

#~ msgid ""
#~ "How can I import a many2many relationship field \n"
#~ "                        (e.g. a customer that has multiple tags)?"
#~ msgstr ""
#~ "Cum pot importa un camp relatie many2many \n"
#~ "                        (de exemplu un client care are etichete multiple)?"

#~ msgid ""
#~ "How can I import a one2many relationship (e.g. several \n"
#~ "                        Order Lines of a Sales Order)?"
#~ msgstr ""
#~ "Cum pot sa import o relatie one2many (de exemplu mai multe \n"
#~ "                        Linii de comanda ale Comenzii de Vanzari?"

#~ msgid ""
#~ "How to export/import different tables from an SQL \n"
#~ "                        application to Odoo?"
#~ msgstr ""
#~ "Cum exportati/importati diferite tabele dintr-o aplicatie\n"
#~ "SQL in Odoo?"

#~ msgid ""
#~ "However if you do not wish to change your \n"
#~ "                        configuration of product categories, we recommend "
#~ "you \n"
#~ "                        use make use of the external ID for this field \n"
#~ "                        'Category'."
#~ msgstr ""
#~ "Totusi, daca nu doriti sa schimbati \n"
#~ "                        configuratia categoriilor produselor, va "
#~ "recomandam sa \n"
#~ "                        folositi ID-ul extern pentru acest camp \n"
#~ "                        'Categorie'."

#~ msgid ""
#~ "If for example you have two product categories \n"
#~ "                        with the child name \"Sellable\" (ie. \"Misc. \n"
#~ "                        Products/Sellable\" & \"Other Products/Sellable"
#~ "\"),\n"
#~ "                        your validation is halted but you may still "
#~ "import \n"
#~ "                        your data. However, we recommend you do not "
#~ "import the \n"
#~ "                        data because they will all be linked to the "
#~ "first \n"
#~ "                        'Sellable' category found in the Product Category "
#~ "list \n"
#~ "                        (\"Misc. Products/Sellable\"). We recommend you "
#~ "modify \n"
#~ "                        one of the duplicates' values or your product "
#~ "category \n"
#~ "                        hierarchy."
#~ msgstr ""
#~ "Daca de exemplu aveti doua categorii de produse cu \n"
#~ "                        numele \"Vandabil\" (adica \"Diverse \n"
#~ "                        Produse/Vandabil\" & \"Alte Produse/Vandabil\"),\n"
#~ "                        validarea dumneavoastra este oprita, dar puteti "
#~ "inca importa \n"
#~ "                        datele dumneavoastra. Totusi, va recomandam sa nu "
#~ "importati \n"
#~ "                        datele pentru ca toate vor fi legate de prima \n"
#~ "                        categorie 'Vandabil' aflata in lista Categoria "
#~ "Produsului \n"
#~ "                        (\"Diverse Produse/Vandabil\"). Va recomandam sa "
#~ "modificati \n"
#~ "                        valorile uneia dintre copii sau ierarhia \n"
#~ "                        categoriei produsului."

#~ msgid ""
#~ "If you do not set all fields in your CSV file, \n"
#~ "                        Odoo will assign the default value for every "
#~ "non \n"
#~ "                        defined fields. But if you\n"
#~ "                        set fields with empty values in your CSV file, "
#~ "Odoo \n"
#~ "                        will set the EMPTY value in the field, instead "
#~ "of \n"
#~ "                        assigning the default value."
#~ msgstr ""
#~ "Daca nu configurati toate campurile in fisierul dumneavoastra CSV,\n"
#~ "Odoo va atribui valoarea implicita pentru fiecare dintre\n"
#~ "campurile nedefinite. Dar daca setati campurile sa ramana\n"
#~ "necompletate in fisierul dumneavoastra CSV, Odoo\n"
#~ "nu va seta nicio valoare in camp, in loc sa atribuie valoarea implicita."

#~ msgid ""
#~ "If you edit and save CSV files in speadsheet \n"
#~ "                        applications, your computer's regional settings "
#~ "will \n"
#~ "                        be applied for the separator and delimiter. \n"
#~ "                        We suggest you use OpenOffice or LibreOffice "
#~ "Calc \n"
#~ "                        as they will allow you to modify all three "
#~ "options \n"
#~ "                        (in 'Save As' dialog box > Check the box 'Edit "
#~ "filter \n"
#~ "                        settings' > Save)."
#~ msgstr ""
#~ "Daca editati si salvati fisierele CSV in aplicatiile cu \n"
#~ "                        tabele, setarile regionale ale calculatorului "
#~ "dumneavoastra vor \n"
#~ "                        fi aplicate pentru separator si delimitator. \n"
#~ "                        Va sugeram sa folositi OpenOffice sau LibreOffice "
#~ "Calc \n"
#~ "                        deoarece va vor permite sa modificati toate cele "
#~ "trei optiuni \n"
#~ "                        (in casuta de dialog 'Salveaza Ca' > Bifati "
#~ "casuta 'Editeaza setarile \n"
#~ "                        filtrului' > Salveaza)."

#~ msgid ""
#~ "If you import a file that contains one of the \n"
#~ "                        column \"External ID\" or \"Database ID\", "
#~ "records that \n"
#~ "                        have already been imported will be modified "
#~ "instead of \n"
#~ "                        being created. This is very usefull as it allows "
#~ "you \n"
#~ "                        to import several times the same CSV file while "
#~ "having \n"
#~ "                        made some changes in between two imports. Odoo "
#~ "will \n"
#~ "                        take care of creating or modifying each record \n"
#~ "                        depending if it's new or not."
#~ msgstr ""
#~ "Daca importati un fisier care contine una dintre\n"
#~ "coloanele \"ID Extern\" sau \"ID Baza de date\", inregistrarile care\n"
#~ "au fost deja importate vor fi modificate in loc sa\n"
#~ "fie create. Acest lucru este foarte util deoarece va permite\n"
#~ "sa importati acelasi fisier CSV de mai multe ori, in timp ce faceti\n"
#~ "unele modificari intre doua importuri. OpenERP va\n"
#~ "crea sau va modifica fiecare inregistrare\n"
#~ "in functie daca este noua sau nu."

#~ msgid ""
#~ "If you need to import data from different tables, \n"
#~ "                        you will have to recreate relations between "
#~ "records \n"
#~ "                        belonging to different tables. (e.g. if you "
#~ "import \n"
#~ "                        companies and persons, you will have to recreate "
#~ "the \n"
#~ "                        link between each person and the company they "
#~ "work \n"
#~ "                        for)."
#~ msgstr ""
#~ "Daca trebuie sa importati date din diferite tabele, \n"
#~ "                        va trebui sa recreati legaturile dintre "
#~ "inregistrarile \n"
#~ "                        care apartin de tabele diferite. (de exemplu, "
#~ "daca importati \n"
#~ "                        companii sau persoane, va trebui sa recreati \n"
#~ "                        legatura dintre fiecare persoana si compania "
#~ "pentru care \n"
#~ "                        lucreaza)."

#~ msgid ""
#~ "If you want to import sales order having several \n"
#~ "                        order lines; for each order line, you need to "
#~ "reserve \n"
#~ "                        a specific row in the CSV file. The first order "
#~ "line \n"
#~ "                        will be imported on the same row as the "
#~ "information \n"
#~ "                        relative to order. Any additional lines will need "
#~ "an \n"
#~ "                        addtional row that does not have any information "
#~ "in \n"
#~ "                        the fields relative to the order."
#~ msgstr ""
#~ "Daca doriti sa importati comenzi de vanzare care au mai multe \n"
#~ "                        linii de comanda; pentru fiecare linie a "
#~ "comenzii, trebuie sa rezervati \n"
#~ "                        un anumit rand in fisierul CSV. Prima linie a "
#~ "comenzii \n"
#~ "                        va fi importata in acelasi rand ca si "
#~ "informatiile \n"
#~ "                        asociate comenzii. Orice linii suplimentare vor "
#~ "avea nevoie de un \n"
#~ "                        rand suplimentar care nu are alte informatii in \n"
#~ "                        campurile asociate comenzii."

#~ msgid ""
#~ "In order to re-create relationships between\n"
#~ "                        different records, you should use the unique\n"
#~ "                        identifier from the original application and\n"
#~ "                        map it to the"
#~ msgstr ""
#~ "Pentru a recrea relatia dintre\n"
#~ "                        diferite inregistrari, ar trebui sa folositi "
#~ "identificatorul\n"
#~ "                        unic din aplicatia originala si\n"
#~ "                        sa il trasati in"

#~ msgid "It will produce the following CSV file:"
#~ msgstr "Va produce urmatorul fisier CSV:"

#~ msgid "Map your data to Odoo"
#~ msgstr "Mapare date la Odoo"

#~ msgid ""
#~ "Microsoft Excel will allow \n"
#~ "                        you to modify only the encoding when saving \n"
#~ "                        (in 'Save As' dialog box > click 'Tools' "
#~ "dropdown \n"
#~ "                        list > Encoding tab)."
#~ msgstr ""
#~ "Microsoft Excel va va permite \n"
#~ "                        sa modificati doar codarea atunci cand salvati \n"
#~ "                        (in caseta de dialog 'Salveaza Ca' > click "
#~ "'Unelte' lista \n"
#~ "                        verticala > tabul Codare)."

#~ msgid "Need to import data from an other application?"
#~ msgstr "Aveti nevoie sa importati date dintr-o alta aplicatie?"

#~ msgid ""
#~ "Note that if your CSV file \n"
#~ "                        has a tabulation as separator, Odoo will not \n"
#~ "                        detect the separations. You will need to change "
#~ "the \n"
#~ "                        file format options in your spreadsheet "
#~ "application. \n"
#~ "                        See the following question."
#~ msgstr ""
#~ "Daca fisierul dumneavoastra CSV\n"
#~ "are o tabulare drept separator, Odoo nu va\n"
#~ "detecta separarile. Va trebui sa schimbati\n"
#~ "optiunile de format de fisier in aplicatia tabel.\n"
#~ "Vezi urmatoarea intrebare."

#~ msgid "Purchase orders with their respective purchase order lines"
#~ msgstr "Comenzile de achizitie cu liniile comenzilor lor de achizitie"

#~ msgid "Reload data to check changes."
#~ msgstr "Reincarcati datele pentru a verifica modificarile."

#~ msgid "The"
#~ msgstr "-l"

#~ msgid ""
#~ "The following CSV file shows how to import purchase \n"
#~ "                        orders with their respective purchase order lines:"
#~ msgstr ""
#~ "Urmatorul fisier CSV va arata cum sa importati comenzile de \n"
#~ "                        achizitie cu liniile comenzii de achizitie "
#~ "corespunzatoare:"

#~ msgid ""
#~ "The two files produced are ready to be imported in \n"
#~ "                        Odoo without any modifications. After having \n"
#~ "                        imported these two CSV files, you will have 4 "
#~ "contacts \n"
#~ "                        and 3 companies. (the firsts two contacts are "
#~ "linked \n"
#~ "                        to the first company). You must first import "
#~ "the \n"
#~ "                        companies and then the persons."
#~ msgstr ""
#~ "Cele doua fisiere produse sunt gata pentru a fi importate in\n"
#~ "Odoo fara alte modificari. Dupa ce ati\n"
#~ "importat aceste doua fisiere CSV, veti avea 4 contacte\n"
#~ "si 3 companii. (primele doua contacte sunt legate\n"
#~ "de prima companie). Mai intai trebuie sa importati\n"
#~ "companiile si apoi persoanele."

#~ msgid "This SQL command will create the following CSV file:"
#~ msgstr "Aceasta comanda SQL va crea urmatorul fisier CSV:"

#~ msgid ""
#~ "This feature \n"
#~ "                        allows you to use the Import/Export tool of Odoo "
#~ "to \n"
#~ "                        modify a batch of records in your favorite "
#~ "spreadsheet \n"
#~ "                        application."
#~ msgstr ""
#~ "Aceasta caracteristica\n"
#~ "va permite sa folositi unealta Import/Export din Odoo pentru a\n"
#~ "modifica un set de inregistrari in aplicatia dumneavoastra preferata\n"
#~ "cu tabele."

#~ msgid ""
#~ "To create the CSV file for persons, linked to \n"
#~ "                        companies, we will use the following SQL command "
#~ "in \n"
#~ "                        PSQL:"
#~ msgstr ""
#~ "Pentru a crea fisierul CSV pentru persoane, asociat \n"
#~ "                        companiilor, vom folosi urmatoarea comanda SQL "
#~ "in \n"
#~ "                        PSQL:"

#~ msgid ""
#~ "To manage relations between tables, \n"
#~ "                        you can use the \"External ID\" facilities of "
#~ "Odoo. \n"
#~ "                        The \"External ID\" of a record is the unique "
#~ "identifier \n"
#~ "                        of this record in another application. This "
#~ "\"External \n"
#~ "                        ID\" must be unique accoss all the records of "
#~ "all \n"
#~ "                        objects, so it's a good practice to prefix this \n"
#~ "                        \"External ID\" with the name of the application "
#~ "or \n"
#~ "                        table. (like 'company_1', 'person_1' instead of "
#~ "'1')"
#~ msgstr ""
#~ "Pentru a gestiona relatiile dintre tabele,\n"
#~ "puteti folosi facilitatile \"Id-ului Extern\" din OpenERP.\n"
#~ "\"ID-ul Extern\" al unei inregistrari este identificatorul unic\n"
#~ "al acestei inregistrari intr-o alta aplicatie. Acest \"ID Extern\"\n"
#~ "trebuie sa fie unic peste toate inregistrarile tuturor\n"
#~ "obiectelor, astfel ca este bine sa prefixati acest\n"
#~ "\"ID Extern\" cu numele aplicatiei sau\n"
#~ "al tabelului. (cum ar fi 'compania_1', 'persoana_1' in loc de '1')"

#~ msgid ""
#~ "Use \n"
#~ "                        Country/Database ID: You should rarely use this \n"
#~ "                        notation. It's mostly used by developers as it's "
#~ "main \n"
#~ "                        advantage is to never have conflicts (you may "
#~ "have \n"
#~ "                        several records with the same name, but they "
#~ "always \n"
#~ "                        have a unique Database ID)"
#~ msgstr ""
#~ "Folositi \n"
#~ "                        ID Tara/Baza de date: Ar trebui sa folositi rar "
#~ "aceasta \n"
#~ "                        notatie. Este folosita mai ales de catre "
#~ "dezvoltatori deoarece avantajul \n"
#~ "                        ei principal este de a nu avea conflicte "
#~ "niciodata (puteti avea \n"
#~ "                        mai multe inregistrari cu acelasi nume, dar ele "
#~ "au \n"
#~ "                        intotdeauna un ID unic in baza de date)"

#~ msgid ""
#~ "Use \n"
#~ "                        Country/External ID: Use External ID when you "
#~ "import \n"
#~ "                        data from a third party application."
#~ msgstr ""
#~ "Folositi \n"
#~ "                        Tara/ID Extern: Folositi ID Extern atunci cand "
#~ "importati \n"
#~ "                        date dintr-o aplicatie terta."

#~ msgid ""
#~ "Use Country: This is \n"
#~ "                        the easiest way when your data come from CSV "
#~ "files \n"
#~ "                        that have been created manually."
#~ msgstr ""
#~ "Folositi Tara: Aceasta \n"
#~ "                        este cea mai usoara modalitate cand datele "
#~ "dumneavoastra provin din fisiere CSV \n"
#~ "                        care au fost create manual."

#~ msgid ""
#~ "We will first export all companies and their \n"
#~ "                        \"External ID\". In PSQL, write the following "
#~ "command:"
#~ msgstr ""
#~ "Mai intai exportam toate companiile si \n"
#~ "                        \"ID-ul lor Extern\". In PSQL, scrieti urmatoarea "
#~ "comanda:"

#~ msgid "What can I do if I have multiple matches for a field?"
#~ msgstr "Ce pot face daca am mai multe potriviri pentru un camp?"

#~ msgid ""
#~ "What happens if I do not provide a value for a \n"
#~ "                        specific field?"
#~ msgstr ""
#~ "Ce se intampla daca nu furnizez o valoare pentru un \n"
#~ "                        anumit camp?"

#~ msgid ""
#~ "What's the difference between Database ID and \n"
#~ "                        External ID?"
#~ msgstr ""
#~ "Care este diferenta intre ID-ul BAzei de date si \n"
#~ "                        ID-ul Extern?"

#~ msgid ""
#~ "When you use External IDs, you can import CSV files \n"
#~ "                        with the \"External ID\" column to define the "
#~ "External \n"
#~ "                        ID of each record you import. Then, you will be "
#~ "able \n"
#~ "                        to make a reference to that record with columns "
#~ "like \n"
#~ "                        \"Field/External ID\". The following two CSV "
#~ "files give \n"
#~ "                        you an example for Products and their Categories."
#~ msgstr ""
#~ "Atunci cand folositi ID-uri Externe, puteti importa fisiere CSV \n"
#~ "                        cu coloana \"ID Extern\" pentru a defini ID-ul "
#~ "Extern \n"
#~ "                        a fiecarei inregistrari pe care o importati. "
#~ "Apoi, veti putea \n"
#~ "                        sa faceti o trimitere la acea inregistrare cu "
#~ "coloane precum \n"
#~ "                        \"Camp/ID Extern\". Urmatoarele doua fisiere CSV "
#~ "va dau un exemplu \n"
#~ "                        pentru Produse si Categoriile lor."

#~ msgid "XXX/External ID"
#~ msgstr "XXX/ID Extern"

#~ msgid "XXX/ID"
#~ msgstr "XXX/ID"

#~ msgid ""
#~ "column in Odoo. When you\n"
#~ "                        import an other record that links to the first\n"
#~ "                        one, use"
#~ msgstr ""
#~ "coloana in Odoo. Atunci cand\n"
#~ "importati o alta inregistrare care are legatura cu\n"
#~ "prima, folositi"

#~ msgid "company_1,Bigees,True"
#~ msgstr "compania_1,Bigees, Adevarat"

#~ msgid "company_2,Organi,True"
#~ msgstr "compania_2,Organi,Adevarat"

#~ msgid "company_3,Boum,True"
#~ msgstr "compania_3,Boum,Adevarat"

#~ msgid ""
#~ "copy \n"
#~ "                        (select 'company_'||id as \"External ID\","
#~ "company_name \n"
#~ "                        as \"Name\",'True' as \"Is a Company\" from "
#~ "companies) TO \n"
#~ "                        '/tmp/company.csv' with CSV HEADER;"
#~ msgstr ""
#~ "copiati \n"
#~ "                        (selectati 'companie_'||id drept \"ID Extern\","
#~ "companie_nume \n"
#~ "                        drept \"Nume\",'Adevarat' drept \"Este o Companie"
#~ "\" din companii) CATRE \n"
#~ "                        '/tmp/company.csv' cu ANTET CSV;"

#~ msgid ""
#~ "copy (select \n"
#~ "                        'person_'||id as \"External ID\",person_name as \n"
#~ "                        \"Name\",'False' as \"Is a Company\",'company_'||"
#~ "company_id\n"
#~ "                         as \"Related Company/External ID\" from persons) "
#~ "TO \n"
#~ "                        '/tmp/person.csv' with CSV"
#~ msgstr ""
#~ "copiati (selectati \n"
#~ "                        'persoana_'||id drept \"ID Extern\",persoana_nume "
#~ "drept \n"
#~ "                        \"Nume\",'Fals' drept \"Este o Companie"
#~ "\",'companie_'||companie_id\n"
#~ "                         drept \"Compania Asociata/ID Extern\" de la "
#~ "persoane) CATRE \n"
#~ "                        '/tmp/person.csv' cu CSV"

#~ msgid "dump of such a PostgreSQL database"
#~ msgstr "descarcarea unei baze de date PostgreSQL"

#~ msgid "person_1,Fabien,False,company_1"
#~ msgstr "persoana_1,Fabien,Fals,companie_1"

#~ msgid "person_2,Laurence,False,company_1"
#~ msgstr "persoana_2,Laurence,Fals,compania_1"

#~ msgid "person_3,Eric,False,company_2"
#~ msgstr "persoana_3,Eric,Fals,compania_2"

#~ msgid "person_4,Ramsy,False,company_3"
#~ msgstr "persoana_4,Ramsy,Fals,compania_3"

#~ msgid "to the original unique identifier."
#~ msgstr "identificatorul original unic."

#~ msgid ""
#~ "will also be used to update the original\n"
#~ "                        import if you need to re-import modified data\n"
#~ "                        later, it's thus good practice to specify it\n"
#~ "                        whenever possible"
#~ msgstr ""
#~ "vor fi de asemenea folosite pentru a actualiza importul\n"
#~ "                        original daca trebuie sa reimportati mai tarziu "
#~ "datele\n"
#~ "                        modificate, este bine sa mentionati acest lucru\n"
#~ "                        ori de cate ori este posibil"
=======
#. module: base_import
#. openerp-web
#: code:addons/base_import/static/src/xml/import.xml:74
#, python-format
msgid ""
"will also be used to update the original\n"
"                        import if you need to re-import modified data\n"
"                        later, it's thus good practice to specify it\n"
"                        whenever possible"
msgstr ""
"vor fi de asemenea folosite pentru a actualiza importul\n"
"                        original daca trebuie sa reimportati mai tarziu "
"datele\n"
"                        modificate, este bine sa mentionati acest lucru\n"
"                        ori de cate ori este posibil"
>>>>>>> bc1a0a32
<|MERGE_RESOLUTION|>--- conflicted
+++ resolved
@@ -7,11 +7,7 @@
 msgstr ""
 "Project-Id-Version: Odoo 9.0\n"
 "Report-Msgid-Bugs-To: \n"
-<<<<<<< HEAD
-"POT-Creation-Date: 2016-08-19 10:24+0000\n"
-=======
 "POT-Creation-Date: 2016-08-18 14:07+0000\n"
->>>>>>> bc1a0a32
 "PO-Revision-Date: 2015-12-19 08:50+0000\n"
 "Last-Translator: Martin Trigaux\n"
 "Language-Team: Romanian (http://www.transifex.com/odoo/odoo-9/language/ro/)\n"
@@ -24,22 +20,14 @@
 
 #. module: base_import
 #. openerp-web
-<<<<<<< HEAD
-#: code:addons/base_import/static/src/js/import.js:595
-=======
 #: code:addons/base_import/static/src/js/import.js:474
->>>>>>> bc1a0a32
 #, python-format
 msgid "(%d more)"
 msgstr "(%d mai mult)"
 
 #. module: base_import
 #. openerp-web
-<<<<<<< HEAD
-#: code:addons/base_import/static/src/js/import.js:373
-=======
 #: code:addons/base_import/static/src/js/import.js:287
->>>>>>> bc1a0a32
 #, python-format
 msgid ""
 "A single column was found in the file, this often means the file separator "
@@ -47,8 +35,6 @@
 msgstr ""
 "A fost gasita o singura coloana in fisier, acest lucru inseamna adesea ca "
 "separatorul fisierului este incorect"
-<<<<<<< HEAD
-=======
 
 #. module: base_import
 #. openerp-web
@@ -109,16 +95,11 @@
 "                        compania pentru care lucreaza. (Daca doriti sa "
 "testati acest \n"
 "                        exemplu, iata"
->>>>>>> bc1a0a32
-
-#. module: base_import
-#. openerp-web
-#: code:addons/base_import/static/src/xml/import.xml:89
-#, python-format
-<<<<<<< HEAD
-msgid "Cancel"
-msgstr "Anulează"
-=======
+
+#. module: base_import
+#. openerp-web
+#: code:addons/base_import/static/src/xml/import.xml:331
+#, python-format
 msgid ""
 "As you can see in this file, Fabien and Laurence \n"
 "                        are working for the Bigees company (company_1) and \n"
@@ -148,21 +129,23 @@
 "                        si compania_1 care imparteau acelasi ID 1 in baza de "
 "date \n"
 "                        originala)."
->>>>>>> bc1a0a32
-
-#. module: base_import
-#: code:addons/base_import/models.py:592
-#, python-format
-msgid ""
-"Column %s contains incorrect values (value: %s does not match date format"
-msgstr ""
-
-#. module: base_import
-#: code:addons/base_import/models.py:575
-#, python-format
-<<<<<<< HEAD
-msgid "Column %s contains incorrect values (value: %s)"
-=======
+
+#. module: base_import
+#. openerp-web
+#: code:addons/base_import/static/src/xml/import.xml:87
+#, python-format
+msgid ""
+"Because CSV files are used internally and in\n"
+"                        multiple external processes, interoperability is a\n"
+"                        significant issue. To limit incorrect\n"
+"                        interpretation of data, they are strictly limited\n"
+"                        to dates following"
+msgstr ""
+
+#. module: base_import
+#. openerp-web
+#: code:addons/base_import/static/src/xml/import.xml:106
+#, python-format
 msgid ""
 "By default the Import preview is set on commas as \n"
 "                        field separators and quotation marks as text \n"
@@ -186,22 +169,52 @@
 #: code:addons/base_import/static/src/xml/import.xml:21
 #, python-format
 msgid "CSV Format Options…"
->>>>>>> bc1a0a32
-msgstr ""
-
-#. module: base_import
-#. openerp-web
-#: code:addons/base_import/static/src/js/import.js:244
-#: code:addons/base_import/static/src/js/import.js:255
-#: code:addons/base_import/static/src/js/import.js:262
-#: code:addons/base_import/static/src/js/import.js:274
+msgstr ""
+
+#. module: base_import
+#. openerp-web
+#: code:addons/base_import/static/src/xml/import.xml:217
+#, python-format
+msgid "CSV file for Manufacturer, Retailer"
+msgstr "Fisier CSV pentru Producator, Comerciant cu amanuntul"
+
+#. module: base_import
+#. openerp-web
+#: code:addons/base_import/static/src/xml/import.xml:181
+#, python-format
+msgid "CSV file for Products"
+msgstr "Fisier CSV pentru Produse"
+
+#. module: base_import
+#. openerp-web
+#: code:addons/base_import/static/src/xml/import.xml:180
+#, python-format
+msgid "CSV file for categories"
+msgstr "Fisier CSV pentru categorii"
+
+#. module: base_import
+#. openerp-web
+#: code:addons/base_import/static/src/xml/import.xml:250
+#, python-format
+msgid "Can I import several times the same record?"
+msgstr "Pot importa aceeasi inregistrare de mai nulte ori?"
+
+#. module: base_import
+#. openerp-web
+#: code:addons/base_import/static/src/xml/import.xml:358
+#, python-format
+msgid "Cancel"
+msgstr "Anulează"
+
+#. module: base_import
+#. openerp-web
+#: code:addons/base_import/static/src/js/import.js:205
+#: code:addons/base_import/static/src/js/import.js:216
 #, python-format
 msgid "Comma"
 msgstr "Virgula"
 
 #. module: base_import
-<<<<<<< HEAD
-=======
 #. openerp-web
 #: code:addons/base_import/static/src/xml/import.xml:159
 #, python-format
@@ -259,7 +272,6 @@
 msgstr "Tara: numele sau codul tarii"
 
 #. module: base_import
->>>>>>> bc1a0a32
 #: model:ir.model.fields,field_description:base_import.field_base_import_import_create_uid
 #: model:ir.model.fields,field_description:base_import.field_base_import_tests_models_char_create_uid
 #: model:ir.model.fields,field_description:base_import.field_base_import_tests_models_char_noreadonly_create_uid
@@ -296,28 +308,17 @@
 msgstr "Creat în"
 
 #. module: base_import
-#: code:addons/base_import/models.py:151 code:addons/base_import/models.py:157
+#. openerp-web
+#: code:addons/base_import/static/src/xml/import.xml:244
+#, python-format
+msgid "Customers and their respective contacts"
+msgstr "Clienții și contactele lor"
+
+#. module: base_import
+#: code:addons/base_import/models.py:149 code:addons/base_import/models.py:155
 #, python-format
 msgid "Database ID"
 msgstr "ID-ul Bazei de date"
-
-#. module: base_import
-<<<<<<< HEAD
-#. openerp-web
-#: code:addons/base_import/static/src/js/import.js:125
-=======
-#: code:addons/base_import/models.py:149 code:addons/base_import/models.py:155
->>>>>>> bc1a0a32
-#, python-format
-msgid "Date Format:"
-msgstr ""
-
-#. module: base_import
-#. openerp-web
-#: code:addons/base_import/static/src/js/import.js:127
-#, fuzzy, python-format
-msgid "Decimal Separator:"
-msgstr "Separator:"
 
 #. module: base_import
 #: model:ir.model.fields,field_description:base_import.field_base_import_import_display_name
@@ -339,67 +340,41 @@
 
 #. module: base_import
 #. openerp-web
-<<<<<<< HEAD
-#: code:addons/base_import/static/src/js/import.js:416
-=======
 #: code:addons/base_import/static/src/js/import.js:321
->>>>>>> bc1a0a32
 #, python-format
 msgid "Don't import"
 msgstr "Nu importati"
 
 #. module: base_import
 #. openerp-web
-#: code:addons/base_import/static/src/js/import.js:263
-#: code:addons/base_import/static/src/js/import.js:281
-#, python-format
-msgid "Dot"
-msgstr ""
-
-#. module: base_import
-#. openerp-web
-#: code:addons/base_import/static/src/js/import.js:120
+#: code:addons/base_import/static/src/js/import.js:91
 #, python-format
 msgid "Encoding:"
 msgstr "Codificare:"
 
 #. module: base_import
-<<<<<<< HEAD
-#: code:addons/base_import/models.py:230
-=======
 #: code:addons/base_import/models.py:228
->>>>>>> bc1a0a32
 #, python-format
 msgid "Error cell found while reading XLS/XLSX file: %s"
 msgstr ""
 
 #. module: base_import
 #. openerp-web
-<<<<<<< HEAD
-#: code:addons/base_import/static/src/js/import.js:572
-=======
 #: code:addons/base_import/static/src/js/import.js:451
->>>>>>> bc1a0a32
 #, python-format
 msgid "Everything seems valid."
 msgstr "Totul pare valabil."
 
 #. module: base_import
-<<<<<<< HEAD
-#: code:addons/base_import/models.py:115 code:addons/base_import/models.py:150
-=======
 #. openerp-web
 #: code:addons/base_import/models.py:114 code:addons/base_import/models.py:148
 #: code:addons/base_import/static/src/xml/import.xml:69
 #: code:addons/base_import/static/src/xml/import.xml:74
->>>>>>> bc1a0a32
 #, python-format
 msgid "External ID"
 msgstr "ID Extern"
 
 #. module: base_import
-<<<<<<< HEAD
-=======
 #. openerp-web
 #: code:addons/base_import/static/src/xml/import.xml:325
 #, python-format
@@ -418,7 +393,6 @@
 msgstr "ID Extern,Nume,Este o Companie"
 
 #. module: base_import
->>>>>>> bc1a0a32
 #: model:ir.model.fields,field_description:base_import.field_base_import_import_file
 msgid "File"
 msgstr "Fisier"
@@ -434,25 +408,35 @@
 msgstr "Tipul Fisierului"
 
 #. module: base_import
+#. openerp-web
+#: code:addons/base_import/static/src/xml/import.xml:238
+#, python-format
+msgid "File for some Quotations"
+msgstr "Fisier pentru niste Cotatii"
+
+#. module: base_import
 #: model:ir.model.fields,help:base_import.field_base_import_import_file
 msgid "File to check and/or import, raw binary (not base64)"
 msgstr "Fisier de verificat si/sau importat, binar prim (nu baza64)"
 
 #. module: base_import
 #. openerp-web
-#: code:addons/base_import/static/src/xml/import.xml:115
+#: code:addons/base_import/static/src/xml/import.xml:12
+#, python-format
+msgid "File:"
+msgstr "Fișier:"
+
+#. module: base_import
+#. openerp-web
+#: code:addons/base_import/static/src/xml/import.xml:384
 #, python-format
 msgid "For CSV files, the issue could be an incorrect encoding."
 msgstr ""
 
 #. module: base_import
 #. openerp-web
-#: code:addons/base_import/static/src/js/import.js:619
-#, python-format
-<<<<<<< HEAD
-msgid "Get all possible values"
-msgstr "Obtineti toate valorile posibile"
-=======
+#: code:addons/base_import/static/src/xml/import.xml:149
+#, python-format
 msgid ""
 "For example, to \n"
 "                        reference the country of a contact, Odoo proposes \n"
@@ -461,20 +445,21 @@
 "De exemplu, pentru a face\n"
 "trimiterea la tara unui contact, Odoo va propune \n"
 "3 campuri diferite de importat:"
->>>>>>> bc1a0a32
-
-#. module: base_import
-#. openerp-web
-#: code:addons/base_import/static/src/xml/import.xml:11
-#, python-format
-msgid "Help"
-msgstr ""
-
-#. module: base_import
-#. openerp-web
-<<<<<<< HEAD
-#: code:addons/base_import/static/src/js/import.js:606
-=======
+
+#. module: base_import
+#. openerp-web
+#: code:addons/base_import/static/src/xml/import.xml:93
+#, python-format
+msgid ""
+"For more familiar or\n"
+"                        flexible formatting, use Excel files, date cells\n"
+"                        are stored as genuine dates and the familiar and\n"
+"                        locale-aware display of dates is independent from\n"
+"                        the way it is stored."
+msgstr ""
+
+#. module: base_import
+#. openerp-web
 #: code:addons/base_import/static/src/xml/import.xml:157
 #, python-format
 msgid ""
@@ -502,21 +487,18 @@
 #. module: base_import
 #. openerp-web
 #: code:addons/base_import/static/src/js/import.js:485
->>>>>>> bc1a0a32
 #, python-format
 msgid "Here are the possible values:"
 msgstr "Iata valorile posibile"
 
 #. module: base_import
 #. openerp-web
-#: code:addons/base_import/static/src/xml/import.xml:116
+#: code:addons/base_import/static/src/xml/import.xml:385
 #, python-format
 msgid "Here is the start of the file we could not import:"
 msgstr "Iata inceputul fisierului pe care nu l-am putut importa:"
 
 #. module: base_import
-<<<<<<< HEAD
-=======
 #. openerp-web
 #: code:addons/base_import/static/src/xml/import.xml:120
 #, python-format
@@ -581,7 +563,6 @@
 #. openerp-web
 #: code:addons/base_import/static/src/xml/import.xml:69
 #: code:addons/base_import/static/src/xml/import.xml:74
->>>>>>> bc1a0a32
 #: model:ir.model.fields,field_description:base_import.field_base_import_import_id
 #: model:ir.model.fields,field_description:base_import.field_base_import_tests_models_char_id
 #: model:ir.model.fields,field_description:base_import.field_base_import_tests_models_char_noreadonly_id
@@ -596,14 +577,12 @@
 #: model:ir.model.fields,field_description:base_import.field_base_import_tests_models_o2m_child_id
 #: model:ir.model.fields,field_description:base_import.field_base_import_tests_models_o2m_id
 #: model:ir.model.fields,field_description:base_import.field_base_import_tests_models_preview_id
+#, python-format
 msgid "ID"
 msgstr "ID"
 
 #. module: base_import
 #. openerp-web
-<<<<<<< HEAD
-#: code:addons/base_import/static/src/xml/import.xml:73
-=======
 #: code:addons/base_import/static/src/xml/import.xml:190
 #, python-format
 msgid ""
@@ -640,7 +619,6 @@
 #. module: base_import
 #. openerp-web
 #: code:addons/base_import/static/src/xml/import.xml:51
->>>>>>> bc1a0a32
 #, python-format
 msgid ""
 "If the file contains\n"
@@ -655,7 +633,7 @@
 
 #. module: base_import
 #. openerp-web
-#: code:addons/base_import/static/src/xml/import.xml:60
+#: code:addons/base_import/static/src/xml/import.xml:40
 #, python-format
 msgid ""
 "If the model uses openchatter, history tracking                             "
@@ -665,10 +643,6 @@
 
 #. module: base_import
 #. openerp-web
-<<<<<<< HEAD
-#: code:addons/base_import/static/src/xml/import.xml:88
-#: code:addons/base_import/static/src/xml/import.xml:147
-=======
 #: code:addons/base_import/static/src/xml/import.xml:272
 #, python-format
 msgid ""
@@ -798,28 +772,25 @@
 #. openerp-web
 #: code:addons/base_import/static/src/xml/import.xml:357
 #: code:addons/base_import/static/src/xml/import.xml:417
->>>>>>> bc1a0a32
 #, python-format
 msgid "Import"
 msgstr "Importați"
 
 #. module: base_import
 #. openerp-web
-#: code:addons/base_import/static/src/js/import.js:181
+#: code:addons/base_import/static/src/js/import.js:147
 #, python-format
 msgid "Import a File"
 msgstr ""
 
 #. module: base_import
 #. openerp-web
-#: code:addons/base_import/static/src/xml/import.xml:114
+#: code:addons/base_import/static/src/xml/import.xml:383
 #, python-format
 msgid "Import preview failed due to:"
 msgstr "Previzualizarea importului a esuat din cauza:"
 
 #. module: base_import
-<<<<<<< HEAD
-=======
 #. openerp-web
 #: code:addons/base_import/static/src/xml/import.xml:66
 #, python-format
@@ -843,7 +814,6 @@
 msgstr "Va produce urmatorul fisier CSV:"
 
 #. module: base_import
->>>>>>> bc1a0a32
 #: model:ir.model.fields,field_description:base_import.field_base_import_import___last_update
 #: model:ir.model.fields,field_description:base_import.field_base_import_tests_models_char___last_update
 #: model:ir.model.fields,field_description:base_import.field_base_import_tests_models_char_noreadonly___last_update
@@ -899,19 +869,15 @@
 
 #. module: base_import
 #. openerp-web
-#: code:addons/base_import/static/src/xml/import.xml:19
-#, fuzzy, python-format
-msgid "Load File"
-msgstr "Fisier"
-
-#. module: base_import
-#. openerp-web
-#: code:addons/base_import/static/src/xml/import.xml:56
-#, python-format
-<<<<<<< HEAD
-msgid "Map your columns to import"
-msgstr ""
-=======
+#: code:addons/base_import/static/src/xml/import.xml:37
+#, python-format
+msgid "Map your data to Odoo"
+msgstr "Mapare date la Odoo"
+
+#. module: base_import
+#. openerp-web
+#: code:addons/base_import/static/src/xml/import.xml:130
+#, python-format
 msgid ""
 "Microsoft Excel will allow \n"
 "                        you to modify only the encoding when saving \n"
@@ -923,7 +889,6 @@
 "                        (in caseta de dialog 'Salveaza Ca' > click 'Unelte' "
 "lista \n"
 "                        verticala > tabul Codare)."
->>>>>>> bc1a0a32
 
 #. module: base_import
 #: model:ir.model.fields,field_description:base_import.field_base_import_import_res_model
@@ -937,30 +902,22 @@
 
 #. module: base_import
 #. openerp-web
-#: code:addons/base_import/static/src/xml/import.xml:15
-#, python-format
-msgid "No file chosen..."
-msgstr ""
-
-#. module: base_import
-#. openerp-web
-<<<<<<< HEAD
-#: code:addons/base_import/static/src/js/import.js:482
-=======
+#: code:addons/base_import/static/src/xml/import.xml:63
+#, python-format
+msgid "Need to import data from an other application?"
+msgstr "Aveti nevoie sa importati date dintr-o alta aplicatie?"
+
+#. module: base_import
+#. openerp-web
 #: code:addons/base_import/static/src/js/import.js:369
->>>>>>> bc1a0a32
 #, python-format
 msgid "Normal Fields"
 msgstr "Campuri Obisnuite"
 
 #. module: base_import
 #. openerp-web
-#: code:addons/base_import/static/src/xml/import.xml:30
-#, python-format
-<<<<<<< HEAD
-msgid "Options…"
-msgstr ""
-=======
+#: code:addons/base_import/static/src/xml/import.xml:111
+#, python-format
 msgid ""
 "Note that if your CSV file \n"
 "                        has a tabulation as separator, Odoo will not \n"
@@ -975,7 +932,6 @@
 "detecta separarile. Va trebui sa schimbati\n"
 "optiunile de format de fisier in aplicatia tabel.\n"
 "Vezi urmatoarea intrebare."
->>>>>>> bc1a0a32
 
 #. module: base_import
 #: model:ir.model.fields,field_description:base_import.field_base_import_tests_models_preview_othervalue
@@ -984,57 +940,64 @@
 
 #. module: base_import
 #. openerp-web
-#: code:addons/base_import/static/src/js/import.js:122
+#: code:addons/base_import/static/src/xml/import.xml:241
+#, python-format
+msgid "Purchase orders with their respective purchase order lines"
+msgstr "Comenzile de achizitie cu liniile comenzilor lor de achizitie"
+
+#. module: base_import
+#. openerp-web
+#: code:addons/base_import/static/src/js/import.js:93
 #, python-format
 msgid "Quoting:"
 msgstr "Cotare:"
 
 #. module: base_import
 #. openerp-web
-<<<<<<< HEAD
-#: code:addons/base_import/static/src/js/import.js:483
-=======
 #: code:addons/base_import/static/src/js/import.js:370
->>>>>>> bc1a0a32
 #, python-format
 msgid "Relation Fields"
 msgstr "Campuri de Legatura"
 
 #. module: base_import
 #. openerp-web
-#: code:addons/base_import/static/src/xml/import.xml:24
-#, python-format
-msgid "Reload File"
-msgstr ""
-
-#. module: base_import
-#. openerp-web
-#: code:addons/base_import/static/src/xml/import.xml:11
-#, python-format
-msgid "Select a CSV or Excel file to import."
-msgstr ""
-
-#. module: base_import
-#. openerp-web
-#: code:addons/base_import/static/src/js/import.js:245
+#: code:addons/base_import/static/src/xml/import.xml:17
+#, python-format
+msgid "Reload data to check changes."
+msgstr "Reincarcati datele pentru a verifica modificarile."
+
+#. module: base_import
+#. openerp-web
+#: code:addons/base_import/static/src/xml/import.xml:9
+#, python-format
+msgid ""
+"Select the file to import. If you need a sample importable file, you\n"
+"            can use the export tool to generate one."
+msgstr ""
+
+#. module: base_import
+#. openerp-web
+#: code:addons/base_import/static/src/js/import.js:206
 #, python-format
 msgid "Semicolon"
 msgstr "Punct si virgula"
 
 #. module: base_import
 #. openerp-web
-#: code:addons/base_import/static/src/js/import.js:121
+#: code:addons/base_import/static/src/js/import.js:92
 #, python-format
 msgid "Separator:"
 msgstr "Separator:"
 
 #. module: base_import
-#. openerp-web
-#: code:addons/base_import/static/src/xml/import.xml:72
-#, python-format
-<<<<<<< HEAD
-msgid "Show all fields for completion (advanced)"
-=======
+#: model:ir.model.fields,field_description:base_import.field_base_import_tests_models_preview_somevalue
+msgid "Some Value"
+msgstr "Niste Valori"
+
+#. module: base_import
+#. openerp-web
+#: code:addons/base_import/static/src/xml/import.xml:142
+#, python-format
 msgid ""
 "Some fields define a relationship with another \n"
 "                        object. For example, the country of a contact is a \n"
@@ -1045,37 +1008,24 @@
 "                        mechanisms. You must use one and only one "
 "mechanism \n"
 "                        per field you want to import."
->>>>>>> bc1a0a32
-msgstr ""
-
-#. module: base_import
-#: model:ir.model.fields,field_description:base_import.field_base_import_tests_models_preview_somevalue
-msgid "Some Value"
-msgstr "Niste Valori"
-
-#. module: base_import
-#. openerp-web
-#: code:addons/base_import/static/src/js/import.js:247
+msgstr ""
+
+#. module: base_import
+#. openerp-web
+#: code:addons/base_import/static/src/js/import.js:208
 #, python-format
 msgid "Space"
 msgstr "Spatiu"
 
 #. module: base_import
 #. openerp-web
-#: code:addons/base_import/static/src/js/import.js:246
+#: code:addons/base_import/static/src/js/import.js:207
 #, python-format
 msgid "Tab"
 msgstr "Tab"
 
 #. module: base_import
 #. openerp-web
-<<<<<<< HEAD
-#: code:addons/base_import/static/src/xml/import.xml:68
-#, fuzzy, python-format
-msgid ""
-"The first row\n"
-"                 contains the label of the column"
-=======
 #: code:addons/base_import/static/src/xml/import.xml:74
 #, python-format
 msgid "The"
@@ -1124,19 +1074,10 @@
 "                        linked to both tags 'Manufacturer' and 'Retailer' \n"
 "                        then you will encode \"Manufacturer,\n"
 "                        Retailer\" in the same column of your CSV file."
->>>>>>> bc1a0a32
-msgstr ""
-"Primul rand al\n"
-"                fisierului contine eticheta coloanei"
-
-#. module: base_import
-#. openerp-web
-<<<<<<< HEAD
-#: code:addons/base_import/static/src/js/import.js:126
-#, fuzzy, python-format
-msgid "Thousand Separator:"
-msgstr "Separator:"
-=======
+msgstr ""
+
+#. module: base_import
+#. openerp-web
 #: code:addons/base_import/static/src/xml/import.xml:340
 #, python-format
 msgid ""
@@ -1220,32 +1161,23 @@
 "obiectelor, astfel ca este bine sa prefixati acest\n"
 "\"ID Extern\" cu numele aplicatiei sau\n"
 "al tabelului. (cum ar fi 'compania_1', 'persoana_1' in loc de '1')"
->>>>>>> bc1a0a32
-
-#. module: base_import
-#. openerp-web
-#: code:addons/base_import/static/src/xml/import.xml:62
+
+#. module: base_import
+#. openerp-web
+#: code:addons/base_import/static/src/xml/import.xml:43
 #, python-format
 msgid "Track history during import"
 msgstr ""
 
 #. module: base_import
-<<<<<<< HEAD
-#: code:addons/base_import/models.py:197
-=======
 #: code:addons/base_import/models.py:195
->>>>>>> bc1a0a32
 #, python-format
 msgid ""
 "Unable to load \"{extension}\" file: requires Python module \"{modname}\""
 msgstr ""
 
 #. module: base_import
-<<<<<<< HEAD
-#: code:addons/base_import/models.py:198
-=======
 #: code:addons/base_import/models.py:196
->>>>>>> bc1a0a32
 #, python-format
 msgid ""
 "Unsupported file format \"{}\", import only supports CSV, ODS, XLS and XLSX"
@@ -1253,9 +1185,6 @@
 
 #. module: base_import
 #. openerp-web
-<<<<<<< HEAD
-#: code:addons/base_import/static/src/xml/import.xml:86
-=======
 #: code:addons/base_import/static/src/xml/import.xml:166
 #, python-format
 msgid ""
@@ -1310,15 +1239,11 @@
 #. module: base_import
 #. openerp-web
 #: code:addons/base_import/static/src/xml/import.xml:355
->>>>>>> bc1a0a32
 #, python-format
 msgid "Validate"
 msgstr "Validați"
 
 #. module: base_import
-<<<<<<< HEAD
-#: code:addons/base_import/models.py:516
-=======
 #. openerp-web
 #: code:addons/base_import/static/src/xml/import.xml:306
 #, python-format
@@ -1419,18 +1344,13 @@
 
 #. module: base_import
 #: code:addons/base_import/models.py:406
->>>>>>> bc1a0a32
 #, python-format
 msgid "You must configure at least one field to import"
 msgstr "Trebuie sa configurati cel putin un camp de importat"
 
 #. module: base_import
 #. openerp-web
-<<<<<<< HEAD
-#: code:addons/base_import/static/src/js/import.js:589
-=======
 #: code:addons/base_import/static/src/js/import.js:468
->>>>>>> bc1a0a32
 #, python-format
 msgid "at row %d"
 msgstr "la randul %d"
@@ -1507,18 +1427,12 @@
 
 #. module: base_import
 #. openerp-web
-<<<<<<< HEAD
-#: code:addons/base_import/static/src/js/import.js:591
-=======
 #: code:addons/base_import/static/src/js/import.js:470
->>>>>>> bc1a0a32
 #, python-format
 msgid "between rows %d and %d"
 msgstr "intre randurile %d si %d"
 
 #. module: base_import
-<<<<<<< HEAD
-=======
 #. openerp-web
 #: code:addons/base_import/static/src/xml/import.xml:69
 #, python-format
@@ -1645,7 +1559,6 @@
 msgstr "identificatorul original unic."
 
 #. module: base_import
->>>>>>> bc1a0a32
 #: model:ir.model.fields,field_description:base_import.field_base_import_tests_models_char_noreadonly_value
 #: model:ir.model.fields,field_description:base_import.field_base_import_tests_models_char_readonly_value
 #: model:ir.model.fields,field_description:base_import.field_base_import_tests_models_char_required_value
@@ -1662,705 +1575,6 @@
 msgid "unknown"
 msgstr "necunoscut(a)"
 
-<<<<<<< HEAD
-#~ msgid ""
-#~ "According to your need, you should use \n"
-#~ "                        one of these 3 ways to reference records in "
-#~ "relations. \n"
-#~ "                        Here is when you should use one or the other, \n"
-#~ "                        according to your need:"
-#~ msgstr ""
-#~ "In functie de nevoile dumneavoastra, ar trebui sa folositi \n"
-#~ "                        una din aceste 3 modalitati de referinta a "
-#~ "inregistrarilor in relatie. \n"
-#~ "                        Iata cand ar trebui sa folositi una sau alta, \n"
-#~ "                        in functie de nevoile dumneavoastra:"
-
-#~ msgid ""
-#~ "As an example, here is \n"
-#~ "                        purchase.order_functional_error_line_cant_adpat."
-#~ "CSV \n"
-#~ "                        file of some quotations you can import, based on "
-#~ "demo \n"
-#~ "                        data."
-#~ msgstr ""
-#~ "Ca exemplu, iata \n"
-#~ "                        fisierul purchase."
-#~ "order_functional_error_line_cant_adpat.CSV \n"
-#~ "                        cu niste cotatii pe care le puteti importa, pe "
-#~ "baza datelor \n"
-#~ "                        demonstrative."
-
-#~ msgid ""
-#~ "As an example, suppose you have a SQL database \n"
-#~ "                        with two tables you want to import: companies "
-#~ "and \n"
-#~ "                        persons. Each person belong to one company, so "
-#~ "you \n"
-#~ "                        will have to recreate the link between a person "
-#~ "and \n"
-#~ "                        the company he work for. (If you want to test "
-#~ "this \n"
-#~ "                        example, here is a"
-#~ msgstr ""
-#~ "Drept exemplu, sa presupunem ca aveti o baza de date SQL \n"
-#~ "                        cu doua tabele pe care doriti sa le importati: "
-#~ "companii si \n"
-#~ "                        persoane. Fiecare persoana apartine unei "
-#~ "companii, astfel ca \n"
-#~ "                        va trebui sa recreati legatura dintre o persoana "
-#~ "si \n"
-#~ "                        compania pentru care lucreaza. (Daca doriti sa "
-#~ "testati acest \n"
-#~ "                        exemplu, iata"
-
-#~ msgid ""
-#~ "As you can see in this file, Fabien and Laurence \n"
-#~ "                        are working for the Bigees company (company_1) "
-#~ "and \n"
-#~ "                        Eric is working for the Organi company. The "
-#~ "relation \n"
-#~ "                        between persons and companies is done using the \n"
-#~ "                        External ID of the companies. We had to prefix "
-#~ "the \n"
-#~ "                        \"External ID\" by the name of the table to avoid "
-#~ "a \n"
-#~ "                        conflict of ID between persons and companies "
-#~ "(person_1 \n"
-#~ "                        and company_1 who shared the same ID 1 in the "
-#~ "orignial \n"
-#~ "                        database)."
-#~ msgstr ""
-#~ "Asa cum puteti vedea in acest fisier, Fabien si Laurence \n"
-#~ "                        lucreaza pentru conpania Bigees (compania_1), "
-#~ "iar \n"
-#~ "                        Eric lucreaza pentru compania Organi. Relatia \n"
-#~ "                        dintre persoane si companii este realizata "
-#~ "folosind \n"
-#~ "                        ID-ul Extern al companiilor. A trebuit sa adaugam "
-#~ "un prefix la \n"
-#~ "                        \"ID-ul Extern\" dupa numele tabelului pentru a "
-#~ "evita un \n"
-#~ "                        conflict de ID intre persoane si companii "
-#~ "(persoana_1 \n"
-#~ "                        si compania_1 care imparteau acelasi ID 1 in baza "
-#~ "de date \n"
-#~ "                        originala)."
-
-#~ msgid ""
-#~ "By default the Import preview is set on commas as \n"
-#~ "                        field separators and quotation marks as text \n"
-#~ "                        delimiters. If your csv file does not have "
-#~ "these \n"
-#~ "                        settings, you can modify the File Format "
-#~ "Options \n"
-#~ "                        (displayed under the Browse CSV file bar after "
-#~ "you \n"
-#~ "                        select your file)."
-#~ msgstr ""
-#~ "In mod implicit, previzualizarea Import este setata pe virgule ca si \n"
-#~ "                        separatori ai campurilor si ghilimele ca si "
-#~ "delimitatori \n"
-#~ "                        de text. Daca fisierul dumneavoastra csv nu are "
-#~ "aceste \n"
-#~ "                        setari, puteti modifica Optiunile Formatului "
-#~ "Fisierelor \n"
-#~ "                        (afisate sub bara de Rasfoire fisier CSV dupa "
-#~ "ce \n"
-#~ "                        selectati fisierul)."
-
-#~ msgid "CSV file for Manufacturer, Retailer"
-#~ msgstr "Fisier CSV pentru Producator, Comerciant cu amanuntul"
-
-#~ msgid "CSV file for Products"
-#~ msgstr "Fisier CSV pentru Produse"
-
-#~ msgid "CSV file for categories"
-#~ msgstr "Fisier CSV pentru categorii"
-
-#~ msgid "Can I import several times the same record?"
-#~ msgstr "Pot importa aceeasi inregistrare de mai nulte ori?"
-
-#~ msgid ""
-#~ "Country/Database \n"
-#~ "                        ID: 21"
-#~ msgstr ""
-#~ "Tara/Baza de date \n"
-#~ "                        ID: 21"
-
-#~ msgid ""
-#~ "Country/Database ID: the unique Odoo ID for a \n"
-#~ "                        record, defined by the ID postgresql column"
-#~ msgstr ""
-#~ "Țară/ID Bază de date: ID-ul unic Odoo pentru o înregistrare, \n"
-#~ "definit de coloana ID postgresql"
-
-#~ msgid "Country/External ID: base.be"
-#~ msgstr "Tara/ID Extern: baza.be"
-
-#~ msgid ""
-#~ "Country/External ID: the ID of this record \n"
-#~ "                        referenced in another application (or the .XML "
-#~ "file \n"
-#~ "                        that imported it)"
-#~ msgstr ""
-#~ "Tara/ID Extern: ID-ul acestei inregistrari \n"
-#~ "                        are referinta in alta aplicatie (sau fisierul ."
-#~ "XML \n"
-#~ "                        care a importat-o)"
-
-#~ msgid "Country: Belgium"
-#~ msgstr "Tara: Belgia"
-
-#~ msgid "Country: the name or code of the country"
-#~ msgstr "Tara: numele sau codul tarii"
-
-#~ msgid "Customers and their respective contacts"
-#~ msgstr "Clienții și contactele lor"
-
-#~ msgid ""
-#~ "External ID,Name,Is a \n"
-#~ "                        Company,Related Company/External ID"
-#~ msgstr ""
-#~ "ID Extern,Nume,Este o \n"
-#~ "                        Companie,Compania Asociata/ID Extern"
-
-#~ msgid "External ID,Name,Is a Company"
-#~ msgstr "ID Extern,Nume,Este o Companie"
-
-#~ msgid "File for some Quotations"
-#~ msgstr "Fisier pentru niste Cotatii"
-
-#~ msgid "File:"
-#~ msgstr "Fișier:"
-
-#~ msgid ""
-#~ "For example, to \n"
-#~ "                        reference the country of a contact, Odoo "
-#~ "proposes \n"
-#~ "                        you 3 different fields to import:"
-#~ msgstr ""
-#~ "De exemplu, pentru a face\n"
-#~ "trimiterea la tara unui contact, Odoo va propune \n"
-#~ "3 campuri diferite de importat:"
-
-#~ msgid ""
-#~ "For the country \n"
-#~ "                        Belgium, you can use one of these 3 ways to "
-#~ "import:"
-#~ msgstr ""
-#~ "Pentru tara \n"
-#~ "                        Belgia, puteti utiliza unul din aceste 3 moduri "
-#~ "de a importa:"
-
-#~ msgid "Frequently Asked Questions"
-#~ msgstr "Intrebari Frecvente"
-
-#~ msgid ""
-#~ "How can I change the CSV file format options when \n"
-#~ "                        saving in my spreadsheet application?"
-#~ msgstr ""
-#~ "Cum pot modifica optiunile de format de fisiere CSV atunci cand \n"
-#~ "                        salvez aplicatia tabel?"
-
-#~ msgid ""
-#~ "How can I import a many2many relationship field \n"
-#~ "                        (e.g. a customer that has multiple tags)?"
-#~ msgstr ""
-#~ "Cum pot importa un camp relatie many2many \n"
-#~ "                        (de exemplu un client care are etichete multiple)?"
-
-#~ msgid ""
-#~ "How can I import a one2many relationship (e.g. several \n"
-#~ "                        Order Lines of a Sales Order)?"
-#~ msgstr ""
-#~ "Cum pot sa import o relatie one2many (de exemplu mai multe \n"
-#~ "                        Linii de comanda ale Comenzii de Vanzari?"
-
-#~ msgid ""
-#~ "How to export/import different tables from an SQL \n"
-#~ "                        application to Odoo?"
-#~ msgstr ""
-#~ "Cum exportati/importati diferite tabele dintr-o aplicatie\n"
-#~ "SQL in Odoo?"
-
-#~ msgid ""
-#~ "However if you do not wish to change your \n"
-#~ "                        configuration of product categories, we recommend "
-#~ "you \n"
-#~ "                        use make use of the external ID for this field \n"
-#~ "                        'Category'."
-#~ msgstr ""
-#~ "Totusi, daca nu doriti sa schimbati \n"
-#~ "                        configuratia categoriilor produselor, va "
-#~ "recomandam sa \n"
-#~ "                        folositi ID-ul extern pentru acest camp \n"
-#~ "                        'Categorie'."
-
-#~ msgid ""
-#~ "If for example you have two product categories \n"
-#~ "                        with the child name \"Sellable\" (ie. \"Misc. \n"
-#~ "                        Products/Sellable\" & \"Other Products/Sellable"
-#~ "\"),\n"
-#~ "                        your validation is halted but you may still "
-#~ "import \n"
-#~ "                        your data. However, we recommend you do not "
-#~ "import the \n"
-#~ "                        data because they will all be linked to the "
-#~ "first \n"
-#~ "                        'Sellable' category found in the Product Category "
-#~ "list \n"
-#~ "                        (\"Misc. Products/Sellable\"). We recommend you "
-#~ "modify \n"
-#~ "                        one of the duplicates' values or your product "
-#~ "category \n"
-#~ "                        hierarchy."
-#~ msgstr ""
-#~ "Daca de exemplu aveti doua categorii de produse cu \n"
-#~ "                        numele \"Vandabil\" (adica \"Diverse \n"
-#~ "                        Produse/Vandabil\" & \"Alte Produse/Vandabil\"),\n"
-#~ "                        validarea dumneavoastra este oprita, dar puteti "
-#~ "inca importa \n"
-#~ "                        datele dumneavoastra. Totusi, va recomandam sa nu "
-#~ "importati \n"
-#~ "                        datele pentru ca toate vor fi legate de prima \n"
-#~ "                        categorie 'Vandabil' aflata in lista Categoria "
-#~ "Produsului \n"
-#~ "                        (\"Diverse Produse/Vandabil\"). Va recomandam sa "
-#~ "modificati \n"
-#~ "                        valorile uneia dintre copii sau ierarhia \n"
-#~ "                        categoriei produsului."
-
-#~ msgid ""
-#~ "If you do not set all fields in your CSV file, \n"
-#~ "                        Odoo will assign the default value for every "
-#~ "non \n"
-#~ "                        defined fields. But if you\n"
-#~ "                        set fields with empty values in your CSV file, "
-#~ "Odoo \n"
-#~ "                        will set the EMPTY value in the field, instead "
-#~ "of \n"
-#~ "                        assigning the default value."
-#~ msgstr ""
-#~ "Daca nu configurati toate campurile in fisierul dumneavoastra CSV,\n"
-#~ "Odoo va atribui valoarea implicita pentru fiecare dintre\n"
-#~ "campurile nedefinite. Dar daca setati campurile sa ramana\n"
-#~ "necompletate in fisierul dumneavoastra CSV, Odoo\n"
-#~ "nu va seta nicio valoare in camp, in loc sa atribuie valoarea implicita."
-
-#~ msgid ""
-#~ "If you edit and save CSV files in speadsheet \n"
-#~ "                        applications, your computer's regional settings "
-#~ "will \n"
-#~ "                        be applied for the separator and delimiter. \n"
-#~ "                        We suggest you use OpenOffice or LibreOffice "
-#~ "Calc \n"
-#~ "                        as they will allow you to modify all three "
-#~ "options \n"
-#~ "                        (in 'Save As' dialog box > Check the box 'Edit "
-#~ "filter \n"
-#~ "                        settings' > Save)."
-#~ msgstr ""
-#~ "Daca editati si salvati fisierele CSV in aplicatiile cu \n"
-#~ "                        tabele, setarile regionale ale calculatorului "
-#~ "dumneavoastra vor \n"
-#~ "                        fi aplicate pentru separator si delimitator. \n"
-#~ "                        Va sugeram sa folositi OpenOffice sau LibreOffice "
-#~ "Calc \n"
-#~ "                        deoarece va vor permite sa modificati toate cele "
-#~ "trei optiuni \n"
-#~ "                        (in casuta de dialog 'Salveaza Ca' > Bifati "
-#~ "casuta 'Editeaza setarile \n"
-#~ "                        filtrului' > Salveaza)."
-
-#~ msgid ""
-#~ "If you import a file that contains one of the \n"
-#~ "                        column \"External ID\" or \"Database ID\", "
-#~ "records that \n"
-#~ "                        have already been imported will be modified "
-#~ "instead of \n"
-#~ "                        being created. This is very usefull as it allows "
-#~ "you \n"
-#~ "                        to import several times the same CSV file while "
-#~ "having \n"
-#~ "                        made some changes in between two imports. Odoo "
-#~ "will \n"
-#~ "                        take care of creating or modifying each record \n"
-#~ "                        depending if it's new or not."
-#~ msgstr ""
-#~ "Daca importati un fisier care contine una dintre\n"
-#~ "coloanele \"ID Extern\" sau \"ID Baza de date\", inregistrarile care\n"
-#~ "au fost deja importate vor fi modificate in loc sa\n"
-#~ "fie create. Acest lucru este foarte util deoarece va permite\n"
-#~ "sa importati acelasi fisier CSV de mai multe ori, in timp ce faceti\n"
-#~ "unele modificari intre doua importuri. OpenERP va\n"
-#~ "crea sau va modifica fiecare inregistrare\n"
-#~ "in functie daca este noua sau nu."
-
-#~ msgid ""
-#~ "If you need to import data from different tables, \n"
-#~ "                        you will have to recreate relations between "
-#~ "records \n"
-#~ "                        belonging to different tables. (e.g. if you "
-#~ "import \n"
-#~ "                        companies and persons, you will have to recreate "
-#~ "the \n"
-#~ "                        link between each person and the company they "
-#~ "work \n"
-#~ "                        for)."
-#~ msgstr ""
-#~ "Daca trebuie sa importati date din diferite tabele, \n"
-#~ "                        va trebui sa recreati legaturile dintre "
-#~ "inregistrarile \n"
-#~ "                        care apartin de tabele diferite. (de exemplu, "
-#~ "daca importati \n"
-#~ "                        companii sau persoane, va trebui sa recreati \n"
-#~ "                        legatura dintre fiecare persoana si compania "
-#~ "pentru care \n"
-#~ "                        lucreaza)."
-
-#~ msgid ""
-#~ "If you want to import sales order having several \n"
-#~ "                        order lines; for each order line, you need to "
-#~ "reserve \n"
-#~ "                        a specific row in the CSV file. The first order "
-#~ "line \n"
-#~ "                        will be imported on the same row as the "
-#~ "information \n"
-#~ "                        relative to order. Any additional lines will need "
-#~ "an \n"
-#~ "                        addtional row that does not have any information "
-#~ "in \n"
-#~ "                        the fields relative to the order."
-#~ msgstr ""
-#~ "Daca doriti sa importati comenzi de vanzare care au mai multe \n"
-#~ "                        linii de comanda; pentru fiecare linie a "
-#~ "comenzii, trebuie sa rezervati \n"
-#~ "                        un anumit rand in fisierul CSV. Prima linie a "
-#~ "comenzii \n"
-#~ "                        va fi importata in acelasi rand ca si "
-#~ "informatiile \n"
-#~ "                        asociate comenzii. Orice linii suplimentare vor "
-#~ "avea nevoie de un \n"
-#~ "                        rand suplimentar care nu are alte informatii in \n"
-#~ "                        campurile asociate comenzii."
-
-#~ msgid ""
-#~ "In order to re-create relationships between\n"
-#~ "                        different records, you should use the unique\n"
-#~ "                        identifier from the original application and\n"
-#~ "                        map it to the"
-#~ msgstr ""
-#~ "Pentru a recrea relatia dintre\n"
-#~ "                        diferite inregistrari, ar trebui sa folositi "
-#~ "identificatorul\n"
-#~ "                        unic din aplicatia originala si\n"
-#~ "                        sa il trasati in"
-
-#~ msgid "It will produce the following CSV file:"
-#~ msgstr "Va produce urmatorul fisier CSV:"
-
-#~ msgid "Map your data to Odoo"
-#~ msgstr "Mapare date la Odoo"
-
-#~ msgid ""
-#~ "Microsoft Excel will allow \n"
-#~ "                        you to modify only the encoding when saving \n"
-#~ "                        (in 'Save As' dialog box > click 'Tools' "
-#~ "dropdown \n"
-#~ "                        list > Encoding tab)."
-#~ msgstr ""
-#~ "Microsoft Excel va va permite \n"
-#~ "                        sa modificati doar codarea atunci cand salvati \n"
-#~ "                        (in caseta de dialog 'Salveaza Ca' > click "
-#~ "'Unelte' lista \n"
-#~ "                        verticala > tabul Codare)."
-
-#~ msgid "Need to import data from an other application?"
-#~ msgstr "Aveti nevoie sa importati date dintr-o alta aplicatie?"
-
-#~ msgid ""
-#~ "Note that if your CSV file \n"
-#~ "                        has a tabulation as separator, Odoo will not \n"
-#~ "                        detect the separations. You will need to change "
-#~ "the \n"
-#~ "                        file format options in your spreadsheet "
-#~ "application. \n"
-#~ "                        See the following question."
-#~ msgstr ""
-#~ "Daca fisierul dumneavoastra CSV\n"
-#~ "are o tabulare drept separator, Odoo nu va\n"
-#~ "detecta separarile. Va trebui sa schimbati\n"
-#~ "optiunile de format de fisier in aplicatia tabel.\n"
-#~ "Vezi urmatoarea intrebare."
-
-#~ msgid "Purchase orders with their respective purchase order lines"
-#~ msgstr "Comenzile de achizitie cu liniile comenzilor lor de achizitie"
-
-#~ msgid "Reload data to check changes."
-#~ msgstr "Reincarcati datele pentru a verifica modificarile."
-
-#~ msgid "The"
-#~ msgstr "-l"
-
-#~ msgid ""
-#~ "The following CSV file shows how to import purchase \n"
-#~ "                        orders with their respective purchase order lines:"
-#~ msgstr ""
-#~ "Urmatorul fisier CSV va arata cum sa importati comenzile de \n"
-#~ "                        achizitie cu liniile comenzii de achizitie "
-#~ "corespunzatoare:"
-
-#~ msgid ""
-#~ "The two files produced are ready to be imported in \n"
-#~ "                        Odoo without any modifications. After having \n"
-#~ "                        imported these two CSV files, you will have 4 "
-#~ "contacts \n"
-#~ "                        and 3 companies. (the firsts two contacts are "
-#~ "linked \n"
-#~ "                        to the first company). You must first import "
-#~ "the \n"
-#~ "                        companies and then the persons."
-#~ msgstr ""
-#~ "Cele doua fisiere produse sunt gata pentru a fi importate in\n"
-#~ "Odoo fara alte modificari. Dupa ce ati\n"
-#~ "importat aceste doua fisiere CSV, veti avea 4 contacte\n"
-#~ "si 3 companii. (primele doua contacte sunt legate\n"
-#~ "de prima companie). Mai intai trebuie sa importati\n"
-#~ "companiile si apoi persoanele."
-
-#~ msgid "This SQL command will create the following CSV file:"
-#~ msgstr "Aceasta comanda SQL va crea urmatorul fisier CSV:"
-
-#~ msgid ""
-#~ "This feature \n"
-#~ "                        allows you to use the Import/Export tool of Odoo "
-#~ "to \n"
-#~ "                        modify a batch of records in your favorite "
-#~ "spreadsheet \n"
-#~ "                        application."
-#~ msgstr ""
-#~ "Aceasta caracteristica\n"
-#~ "va permite sa folositi unealta Import/Export din Odoo pentru a\n"
-#~ "modifica un set de inregistrari in aplicatia dumneavoastra preferata\n"
-#~ "cu tabele."
-
-#~ msgid ""
-#~ "To create the CSV file for persons, linked to \n"
-#~ "                        companies, we will use the following SQL command "
-#~ "in \n"
-#~ "                        PSQL:"
-#~ msgstr ""
-#~ "Pentru a crea fisierul CSV pentru persoane, asociat \n"
-#~ "                        companiilor, vom folosi urmatoarea comanda SQL "
-#~ "in \n"
-#~ "                        PSQL:"
-
-#~ msgid ""
-#~ "To manage relations between tables, \n"
-#~ "                        you can use the \"External ID\" facilities of "
-#~ "Odoo. \n"
-#~ "                        The \"External ID\" of a record is the unique "
-#~ "identifier \n"
-#~ "                        of this record in another application. This "
-#~ "\"External \n"
-#~ "                        ID\" must be unique accoss all the records of "
-#~ "all \n"
-#~ "                        objects, so it's a good practice to prefix this \n"
-#~ "                        \"External ID\" with the name of the application "
-#~ "or \n"
-#~ "                        table. (like 'company_1', 'person_1' instead of "
-#~ "'1')"
-#~ msgstr ""
-#~ "Pentru a gestiona relatiile dintre tabele,\n"
-#~ "puteti folosi facilitatile \"Id-ului Extern\" din OpenERP.\n"
-#~ "\"ID-ul Extern\" al unei inregistrari este identificatorul unic\n"
-#~ "al acestei inregistrari intr-o alta aplicatie. Acest \"ID Extern\"\n"
-#~ "trebuie sa fie unic peste toate inregistrarile tuturor\n"
-#~ "obiectelor, astfel ca este bine sa prefixati acest\n"
-#~ "\"ID Extern\" cu numele aplicatiei sau\n"
-#~ "al tabelului. (cum ar fi 'compania_1', 'persoana_1' in loc de '1')"
-
-#~ msgid ""
-#~ "Use \n"
-#~ "                        Country/Database ID: You should rarely use this \n"
-#~ "                        notation. It's mostly used by developers as it's "
-#~ "main \n"
-#~ "                        advantage is to never have conflicts (you may "
-#~ "have \n"
-#~ "                        several records with the same name, but they "
-#~ "always \n"
-#~ "                        have a unique Database ID)"
-#~ msgstr ""
-#~ "Folositi \n"
-#~ "                        ID Tara/Baza de date: Ar trebui sa folositi rar "
-#~ "aceasta \n"
-#~ "                        notatie. Este folosita mai ales de catre "
-#~ "dezvoltatori deoarece avantajul \n"
-#~ "                        ei principal este de a nu avea conflicte "
-#~ "niciodata (puteti avea \n"
-#~ "                        mai multe inregistrari cu acelasi nume, dar ele "
-#~ "au \n"
-#~ "                        intotdeauna un ID unic in baza de date)"
-
-#~ msgid ""
-#~ "Use \n"
-#~ "                        Country/External ID: Use External ID when you "
-#~ "import \n"
-#~ "                        data from a third party application."
-#~ msgstr ""
-#~ "Folositi \n"
-#~ "                        Tara/ID Extern: Folositi ID Extern atunci cand "
-#~ "importati \n"
-#~ "                        date dintr-o aplicatie terta."
-
-#~ msgid ""
-#~ "Use Country: This is \n"
-#~ "                        the easiest way when your data come from CSV "
-#~ "files \n"
-#~ "                        that have been created manually."
-#~ msgstr ""
-#~ "Folositi Tara: Aceasta \n"
-#~ "                        este cea mai usoara modalitate cand datele "
-#~ "dumneavoastra provin din fisiere CSV \n"
-#~ "                        care au fost create manual."
-
-#~ msgid ""
-#~ "We will first export all companies and their \n"
-#~ "                        \"External ID\". In PSQL, write the following "
-#~ "command:"
-#~ msgstr ""
-#~ "Mai intai exportam toate companiile si \n"
-#~ "                        \"ID-ul lor Extern\". In PSQL, scrieti urmatoarea "
-#~ "comanda:"
-
-#~ msgid "What can I do if I have multiple matches for a field?"
-#~ msgstr "Ce pot face daca am mai multe potriviri pentru un camp?"
-
-#~ msgid ""
-#~ "What happens if I do not provide a value for a \n"
-#~ "                        specific field?"
-#~ msgstr ""
-#~ "Ce se intampla daca nu furnizez o valoare pentru un \n"
-#~ "                        anumit camp?"
-
-#~ msgid ""
-#~ "What's the difference between Database ID and \n"
-#~ "                        External ID?"
-#~ msgstr ""
-#~ "Care este diferenta intre ID-ul BAzei de date si \n"
-#~ "                        ID-ul Extern?"
-
-#~ msgid ""
-#~ "When you use External IDs, you can import CSV files \n"
-#~ "                        with the \"External ID\" column to define the "
-#~ "External \n"
-#~ "                        ID of each record you import. Then, you will be "
-#~ "able \n"
-#~ "                        to make a reference to that record with columns "
-#~ "like \n"
-#~ "                        \"Field/External ID\". The following two CSV "
-#~ "files give \n"
-#~ "                        you an example for Products and their Categories."
-#~ msgstr ""
-#~ "Atunci cand folositi ID-uri Externe, puteti importa fisiere CSV \n"
-#~ "                        cu coloana \"ID Extern\" pentru a defini ID-ul "
-#~ "Extern \n"
-#~ "                        a fiecarei inregistrari pe care o importati. "
-#~ "Apoi, veti putea \n"
-#~ "                        sa faceti o trimitere la acea inregistrare cu "
-#~ "coloane precum \n"
-#~ "                        \"Camp/ID Extern\". Urmatoarele doua fisiere CSV "
-#~ "va dau un exemplu \n"
-#~ "                        pentru Produse si Categoriile lor."
-
-#~ msgid "XXX/External ID"
-#~ msgstr "XXX/ID Extern"
-
-#~ msgid "XXX/ID"
-#~ msgstr "XXX/ID"
-
-#~ msgid ""
-#~ "column in Odoo. When you\n"
-#~ "                        import an other record that links to the first\n"
-#~ "                        one, use"
-#~ msgstr ""
-#~ "coloana in Odoo. Atunci cand\n"
-#~ "importati o alta inregistrare care are legatura cu\n"
-#~ "prima, folositi"
-
-#~ msgid "company_1,Bigees,True"
-#~ msgstr "compania_1,Bigees, Adevarat"
-
-#~ msgid "company_2,Organi,True"
-#~ msgstr "compania_2,Organi,Adevarat"
-
-#~ msgid "company_3,Boum,True"
-#~ msgstr "compania_3,Boum,Adevarat"
-
-#~ msgid ""
-#~ "copy \n"
-#~ "                        (select 'company_'||id as \"External ID\","
-#~ "company_name \n"
-#~ "                        as \"Name\",'True' as \"Is a Company\" from "
-#~ "companies) TO \n"
-#~ "                        '/tmp/company.csv' with CSV HEADER;"
-#~ msgstr ""
-#~ "copiati \n"
-#~ "                        (selectati 'companie_'||id drept \"ID Extern\","
-#~ "companie_nume \n"
-#~ "                        drept \"Nume\",'Adevarat' drept \"Este o Companie"
-#~ "\" din companii) CATRE \n"
-#~ "                        '/tmp/company.csv' cu ANTET CSV;"
-
-#~ msgid ""
-#~ "copy (select \n"
-#~ "                        'person_'||id as \"External ID\",person_name as \n"
-#~ "                        \"Name\",'False' as \"Is a Company\",'company_'||"
-#~ "company_id\n"
-#~ "                         as \"Related Company/External ID\" from persons) "
-#~ "TO \n"
-#~ "                        '/tmp/person.csv' with CSV"
-#~ msgstr ""
-#~ "copiati (selectati \n"
-#~ "                        'persoana_'||id drept \"ID Extern\",persoana_nume "
-#~ "drept \n"
-#~ "                        \"Nume\",'Fals' drept \"Este o Companie"
-#~ "\",'companie_'||companie_id\n"
-#~ "                         drept \"Compania Asociata/ID Extern\" de la "
-#~ "persoane) CATRE \n"
-#~ "                        '/tmp/person.csv' cu CSV"
-
-#~ msgid "dump of such a PostgreSQL database"
-#~ msgstr "descarcarea unei baze de date PostgreSQL"
-
-#~ msgid "person_1,Fabien,False,company_1"
-#~ msgstr "persoana_1,Fabien,Fals,companie_1"
-
-#~ msgid "person_2,Laurence,False,company_1"
-#~ msgstr "persoana_2,Laurence,Fals,compania_1"
-
-#~ msgid "person_3,Eric,False,company_2"
-#~ msgstr "persoana_3,Eric,Fals,compania_2"
-
-#~ msgid "person_4,Ramsy,False,company_3"
-#~ msgstr "persoana_4,Ramsy,Fals,compania_3"
-
-#~ msgid "to the original unique identifier."
-#~ msgstr "identificatorul original unic."
-
-#~ msgid ""
-#~ "will also be used to update the original\n"
-#~ "                        import if you need to re-import modified data\n"
-#~ "                        later, it's thus good practice to specify it\n"
-#~ "                        whenever possible"
-#~ msgstr ""
-#~ "vor fi de asemenea folosite pentru a actualiza importul\n"
-#~ "                        original daca trebuie sa reimportati mai tarziu "
-#~ "datele\n"
-#~ "                        modificate, este bine sa mentionati acest lucru\n"
-#~ "                        ori de cate ori este posibil"
-=======
 #. module: base_import
 #. openerp-web
 #: code:addons/base_import/static/src/xml/import.xml:74
@@ -2375,5 +1589,4 @@
 "                        original daca trebuie sa reimportati mai tarziu "
 "datele\n"
 "                        modificate, este bine sa mentionati acest lucru\n"
-"                        ori de cate ori este posibil"
->>>>>>> bc1a0a32
+"                        ori de cate ori este posibil"