# Translation of OpenERP Server.
# This file contains the translation of the following modules:
#	* crm
#
msgid ""
msgstr ""
"Project-Id-Version: OpenERP Server 6.0dev\n"
"Report-Msgid-Bugs-To: support@openerp.com\n"
"POT-Creation-Date: 2012-12-21 17:04+0000\n"
"PO-Revision-Date: 2013-07-23 03:21+0000\n"
"Last-Translator: fanvil <fanvil@hotmail.com>\n"
"Language-Team: \n"
"MIME-Version: 1.0\n"
"Content-Type: text/plain; charset=UTF-8\n"
"Content-Transfer-Encoding: 8bit\n"
<<<<<<< HEAD
"X-Launchpad-Export-Date: 2013-07-24 05:31+0000\n"
"X-Generator: Launchpad (build 16700)\n"
=======
"X-Launchpad-Export-Date: 2013-09-12 05:18+0000\n"
"X-Generator: Launchpad (build 16761)\n"
>>>>>>> 5050231a

#. module: crm
#: view:crm.lead.report:0
msgid "# Leads"
msgstr "线索"

#. module: crm
#: help:sale.config.settings,fetchmail_lead:0
msgid ""
"Allows you to configure your incoming mail server, and create leads from "
"incoming emails."
msgstr "允许你设置接收邮件服务器，并从收到的邮件中创建线索"

#. module: crm
#: code:addons/crm/crm_lead.py:898
#: selection:crm.case.stage,type:0
#: view:crm.lead:0
#: selection:crm.lead,type:0
#: view:crm.lead.report:0
#: selection:crm.lead.report,type:0
#, python-format
msgid "Lead"
msgstr "线索"

#. module: crm
#: view:crm.lead:0
#: field:crm.lead,title:0
msgid "Title"
msgstr "标题"

#. module: crm
#: model:ir.actions.server,message:crm.action_email_reminder_lead
msgid ""
"Warning unprocessed incoming lead is more than 5 day old.\n"
"Name: [[object.name ]]\n"
"ID: [[object.id ]]\n"
"Description: [[object.description]]\n"
"            "
msgstr ""
"警告收到的新线索已超过5天未处理\n"
"名称：[[object.name]]\n"
"编号：[[object.id]]\n"
"描述：[[object.description]]\n"
"            "

#. module: crm
#: field:crm.opportunity2phonecall,action:0
#: field:crm.phonecall2phonecall,action:0
msgid "Action"
msgstr "动作"

#. module: crm
#: model:ir.actions.server,name:crm.action_set_team_sales_department
msgid "Set team to Sales Department"
msgstr "设置团队 到销售部"

#. module: crm
#: view:crm.lead2opportunity.partner.mass:0
msgid "Select Opportunities"
msgstr "选择商机"

#. module: crm
#: model:res.groups,name:crm.group_fund_raising
#: field:sale.config.settings,group_fund_raising:0
msgid "Manage Fund Raising"
msgstr "管理集资"

#. module: crm
#: view:crm.lead.report:0
#: field:crm.phonecall.report,delay_close:0
msgid "Delay to close"
msgstr "延迟关闭"

#. module: crm
#: view:crm.case.stage:0
#: field:crm.case.stage,name:0
msgid "Stage Name"
msgstr "阶段名称"

#. module: crm
#: view:crm.lead:0
#: field:crm.lead,user_id:0
#: view:crm.lead.report:0
#: view:crm.phonecall.report:0
msgid "Salesperson"
msgstr "销售员"

#. module: crm
#: model:ir.model,name:crm.model_crm_lead_report
msgid "CRM Lead Analysis"
msgstr "CRM 线索分析"

#. module: crm
#: view:crm.lead.report:0
#: view:crm.phonecall.report:0
#: field:crm.phonecall.report,day:0
msgid "Day"
msgstr "日"

#. module: crm
#: view:crm.lead:0
msgid "Company Name"
msgstr "公司名"

#. module: crm
#: model:crm.case.categ,name:crm.categ_oppor6
msgid "Training"
msgstr "培训"

#. module: crm
#: model:ir.actions.act_window,name:crm.crm_lead_categ_action
#: model:ir.ui.menu,name:crm.menu_crm_lead_categ
msgid "Sales Tags"
msgstr "销售标签"

#. module: crm
#: view:crm.lead.report:0
msgid "Exp. Closing"
msgstr "预计结束日期"

#. module: crm
#: help:crm.case.section,message_unread:0
#: help:crm.lead,message_unread:0
#: help:crm.phonecall,message_unread:0
msgid "If checked new messages require your attention."
msgstr "如果要求你关注新消息，勾选此项"

#. module: crm
#: help:crm.lead.report,creation_day:0
msgid "Creation day"
msgstr "报告日期"

#. module: crm
#: field:crm.segmentation.line,name:0
msgid "Rule Name"
msgstr "规则名称"

#. module: crm
#: code:addons/crm/crm_phonecall.py:280
#, python-format
msgid "It's only possible to convert one phonecall at a time."
msgstr "每次只能转换一个电话呼叫"

#. module: crm
#: view:crm.case.resource.type:0
#: view:crm.lead:0
#: field:crm.lead,type_id:0
#: view:crm.lead.report:0
#: field:crm.lead.report,type_id:0
#: model:ir.model,name:crm.model_crm_case_resource_type
msgid "Campaign"
msgstr "营销活动"

#. module: crm
#: view:crm.lead:0
msgid "Search Opportunities"
msgstr "搜索商机"

#. module: crm
#: help:crm.lead.report,deadline_month:0
msgid "Expected closing month"
msgstr "预计结束月份"

#. module: crm
#: help:crm.case.section,message_summary:0
#: help:crm.lead,message_summary:0
#: help:crm.phonecall,message_summary:0
msgid ""
"Holds the Chatter summary (number of messages, ...). This summary is "
"directly in html format in order to be inserted in kanban views."
<<<<<<< HEAD
msgstr "保留复杂的摘要(消息数量,……等)。为了插入到看板视图，这一摘要直接是是HTML格式。"
=======
msgstr "显示Chatter中的消息摘要（包括消息个数等）。此摘要格式为html，可直接在看板视图中显示。"
>>>>>>> 5050231a

#. module: crm
#: code:addons/crm/crm_lead.py:640
#: code:addons/crm/crm_lead.py:761
#: code:addons/crm/crm_phonecall.py:280
#, python-format
msgid "Warning!"
msgstr "警告!"

#. module: crm
#: view:crm.lead:0
#: field:crm.lead,partner_id:0
#: view:crm.lead.report:0
#: field:crm.lead.report,partner_id:0
#: field:crm.opportunity2phonecall,partner_id:0
#: view:crm.phonecall:0
#: view:crm.phonecall.report:0
#: field:crm.phonecall.report,partner_id:0
#: field:crm.phonecall2phonecall,partner_id:0
#: model:ir.model,name:crm.model_res_partner
#: model:process.node,name:crm.process_node_partner0
msgid "Partner"
msgstr "业务伙伴"

#. module: crm
#: view:crm.phonecall:0
#: model:ir.actions.act_window,name:crm.phonecall_to_phonecall_act
msgid "Schedule Other Call"
msgstr "安排其它电话拜访"

#. module: crm
#: code:addons/crm/crm_phonecall.py:209
#: view:crm.phonecall:0
#, python-format
msgid "Phone Call"
msgstr "电话访问"

#. module: crm
#: field:crm.lead,opt_out:0
msgid "Opt-Out"
msgstr "不参与（自动订阅邮件）"

#. module: crm
#: view:crm.lead:0
#: field:crm.lead,state_id:0
msgid "State"
msgstr "状态"

#. module: crm
#: field:res.partner,meeting_count:0
msgid "# Meetings"
msgstr "#会议"

#. module: crm
#: model:ir.actions.server,name:crm.action_email_reminder_lead
msgid "Reminder to User"
msgstr "提醒用户"

#. module: crm
#: field:crm.segmentation,segmentation_line:0
msgid "Criteria"
msgstr "规则"

#. module: crm
#: view:crm.segmentation:0
msgid "Excluded Answers :"
msgstr "排除的答案:"

#. module: crm
#: model:ir.model,name:crm.model_crm_merge_opportunity
msgid "Merge opportunities"
msgstr "合并商机"

#. module: crm
#: view:crm.lead.report:0
#: model:ir.actions.act_window,name:crm.action_report_crm_lead
#: model:ir.ui.menu,name:crm.menu_report_crm_leads_tree
msgid "Leads Analysis"
msgstr "线索分析"

#. module: crm
#: code:addons/crm/crm_lead.py:1010
#, python-format
msgid "<b>%s a call</b> for the <em>%s</em>."
msgstr "<b>%s 一个电话</b> 为了 <em>%s</em>."

#. module: crm
#: model:ir.actions.act_window,name:crm.crm_case_resource_type_act
#: model:ir.ui.menu,name:crm.menu_crm_case_resource_type_act
msgid "Campaigns"
msgstr "营销活动"

#. module: crm
#: view:crm.lead:0
#: field:crm.lead,categ_ids:0
#: model:ir.ui.menu,name:crm.menu_crm_case_phonecall-act
msgid "Categories"
msgstr "分类"

#. module: crm
#: help:crm.lead,opt_out:0
msgid ""
"If opt-out is checked, this contact has refused to receive emails or "
"unsubscribed to a campaign."
msgstr "如果选择退订，这联系人将不再向其发送邮件或取消订阅营销活动。"

#. module: crm
#: model:process.transition,name:crm.process_transition_leadpartner0
msgid "Prospect Partner"
msgstr "潜在业务伙伴"

#. module: crm
#: code:addons/crm/crm_lead.py:1002
#, python-format
msgid "No Subject"
msgstr "无主题"

#. module: crm
#: field:crm.lead,contact_name:0
msgid "Contact Name"
msgstr "联系人姓名"

#. module: crm
#: help:crm.segmentation,categ_id:0
msgid ""
"The partner category that will be added to partners that match the "
"segmentation criterions after computation."
msgstr "该业务伙伴分类将加到计算匹配业务伙伴的业务伙伴细分规则中"

#. module: crm
#: model:ir.actions.act_window,help:crm.crm_segmentation_tree-act
msgid ""
"<p class=\"oe_view_nocontent_create\">\n"
"                Click to define a new customer segmentation.\n"
"              </p><p>\n"
"                Create specific categories which you can assign to your\n"
"                contacts to better manage your interactions with them. The\n"
"                segmentation tool is able to assign categories to contacts\n"
"                according to criteria you set.\n"
"              </p>\n"
"            "
msgstr ""
"<p class=\"oe_view_nocontent_create\">\n"
"                                                                         "
"点击创建新客户分组\n"
"                                                                </p><p>\n"
"                                                                         "
"创建指定的分类用于赋值给你的联系人\n"
"                                                                         "
"以便更好管理你和他们的联系。分组工具\n"
"                                                                         "
"可以根据你预设的条件给联系人分配组。\n"
"                                                                </p>\n"
"            "

#. module: crm
#: field:crm.opportunity2phonecall,contact_name:0
#: field:crm.phonecall,partner_id:0
#: field:crm.phonecall2phonecall,contact_name:0
msgid "Contact"
msgstr "联系方式"

#. module: crm
#: help:crm.case.section,change_responsible:0
msgid ""
"When escalating to this team override the salesman with the team leader."
msgstr "升级时用团队领导覆盖销售人员"

#. module: crm
#: model:process.transition,name:crm.process_transition_opportunitymeeting0
msgid "Opportunity Meeting"
msgstr "商机会议"

#. module: crm
#: help:crm.lead.report,delay_close:0
#: help:crm.phonecall.report,delay_close:0
msgid "Number of Days to close the case"
msgstr "到期天数"

#. module: crm
#: model:process.node,note:crm.process_node_opportunities0
msgid "When a real project/opportunity is detected"
msgstr "当发现一个明确的项目/商机"

#. module: crm
#: field:res.partner,opportunity_ids:0
msgid "Leads and Opportunities"
msgstr "线索与商机"

#. module: crm
#: model:ir.actions.act_window,help:crm.relate_partner_opportunities
msgid ""
"<p class=\"oe_view_nocontent_create\">\n"
"                Click to create an opportunity related to this customer.\n"
"              </p><p>\n"
"                Use opportunities to keep track of your sales pipeline, "
"follow\n"
"                up potential sales and better forecast your future "
"revenues.\n"
"              </p><p>\n"
"                You will be able to plan meetings and phone calls from\n"
"                opportunities, convert them into quotations, attach related\n"
"                documents, track all discussions, and much more.\n"
"              </p>\n"
"            "
msgstr ""
"<p class=\"oe_view_nocontent_create\">\n"
"                单击以便创建一个关联到此客户的商机。\n"
"              </p><p>\n"
"                使用商机来跟踪你的销售漏斗，把握潜在销售机会并且更好地预测未来产值。\n"
"              </p><p>\n"
"               您可以从商机中安排会面和电话沟通，并把商机转换为报价单、附加到相关文档、跟踪所有讨论和更多功能。\n"
"              </p>\n"
"            "

#. module: crm
#: model:crm.case.stage,name:crm.stage_lead7
#: view:crm.lead:0
msgid "Dead"
msgstr "失去"

#. module: crm
#: field:crm.case.section,message_unread:0
#: view:crm.lead:0
#: field:crm.lead,message_unread:0
#: field:crm.phonecall,message_unread:0
msgid "Unread Messages"
msgstr "未读信息"

#. module: crm
#: view:crm.segmentation:0
#: field:crm.segmentation.line,segmentation_id:0
#: model:ir.actions.act_window,name:crm.crm_segmentation-act
msgid "Segmentation"
msgstr "细分"

#. module: crm
#: selection:crm.lead2opportunity.partner,action:0
#: selection:crm.lead2opportunity.partner.mass,action:0
#: selection:crm.partner.binding,action:0
msgid "Link to an existing customer"
msgstr "链接到存在的客户"

#. module: crm
#: field:crm.lead,write_date:0
msgid "Update Date"
msgstr "更新日期"

#. module: crm
#: field:crm.case.section,user_id:0
msgid "Team Leader"
msgstr "团队领导"

#. module: crm
#: help:crm.case.stage,probability:0
msgid ""
"This percentage depicts the default/average probability of the Case for this "
"stage to be a success"
msgstr "这默认百分比描述业务在这阶段的平均的成功概率"

#. module: crm
#: view:crm.lead:0
#: field:crm.opportunity2phonecall,categ_id:0
#: field:crm.phonecall,categ_id:0
#: view:crm.phonecall.report:0
#: field:crm.phonecall.report,categ_id:0
#: field:crm.phonecall2phonecall,categ_id:0
msgid "Category"
msgstr "分类"

#. module: crm
#: view:crm.lead.report:0
msgid "#Opportunities"
msgstr "#商机"

#. module: crm
#: code:addons/crm/crm_lead.py:640
#, python-format
msgid ""
"Please select more than one element (lead or opportunity) from the list view."
msgstr "请从列表视图中选择一个以上元素（线索或机会）。"

#. module: crm
#: view:crm.lead:0
msgid "Leads that are assigned to one of the sale teams I manage, or to me"
msgstr "分配给我锁管理的某个销售队伍，或给我的线索。"

#. module: crm
#: field:crm.lead,partner_address_email:0
msgid "Partner Contact Email"
msgstr "合作伙伴邮箱"

#. module: crm
#: model:ir.actions.act_window,help:crm.crm_case_section_act
msgid ""
"<p class=\"oe_view_nocontent_create\">\n"
"                Click to define a new sales team.\n"
"              </p><p>\n"
"                Use sales team to organize your different salespersons or\n"
"                departments into separate teams. Each team will work in\n"
"                its own list of opportunities.\n"
"              </p>\n"
"            "
msgstr ""
"<p class=\"oe_view_nocontent_create\">\n"
"                                                                        "
"点击创建新的销售团队\n"
"                                                                <p></p>\n"
"                                                                        "
"使用销售团队，把不同销售员或部门组织成独立的团队。\n"
"                                                                        "
"每个团队会使用自己的商机列表工作。\n"
"                                                               </p>\n"
"            "

#. module: crm
#: model:process.transition,note:crm.process_transition_opportunitymeeting0
msgid "Normal or phone meeting for opportunity"
msgstr "商机的正常会议或电话会议"

#. module: crm
#: field:crm.lead,state:0
#: field:crm.lead.report,state:0
#: field:crm.phonecall,state:0
#: view:crm.phonecall.report:0
#: field:crm.phonecall.report,state:0
msgid "Status"
msgstr "状态"

#. module: crm
#: view:crm.lead2opportunity.partner:0
msgid "Create Opportunity"
msgstr "建立商机"

#. module: crm
#: view:sale.config.settings:0
msgid "Configure"
msgstr "设置"

#. module: crm
#: view:crm.lead:0
msgid "Escalate"
msgstr "提升"

#. module: crm
#: view:crm.lead:0
msgid "Mailings"
msgstr "邮件"

#. module: crm
#: model:mail.message.subtype,description:crm.mt_lead_stage
msgid "Stage changed"
msgstr "任务阶段已改变"

#. module: crm
#: selection:crm.lead.report,creation_month:0
#: selection:crm.lead.report,deadline_month:0
#: selection:crm.phonecall.report,month:0
msgid "June"
msgstr "6月"

#. module: crm
#: selection:crm.segmentation,state:0
msgid "Not Running"
msgstr "未运行"

#. module: crm
#: field:crm.lead.report,planned_revenue:0
msgid "Planned Revenue"
msgstr "计划收入"

#. module: crm
#: field:crm.lead,planned_revenue:0
msgid "Expected Revenue"
msgstr "预期收益"

#. module: crm
#: selection:crm.lead.report,creation_month:0
#: selection:crm.lead.report,deadline_month:0
#: selection:crm.phonecall.report,month:0
msgid "October"
msgstr "10月"

#. module: crm
#: view:crm.segmentation:0
msgid "Included Answers :"
msgstr "包括答案:"

#. module: crm
#: help:crm.phonecall,state:0
msgid ""
"The status is set to 'Todo', when a case is created.                         "
"       If the case is in progress the status is set to 'Open'.               "
"                 When the call is over, the status is set to 'Held'.         "
"                       If the call needs to be done then the status is set "
"to 'Not Held'."
msgstr ""

#. module: crm
#: field:crm.case.section,message_summary:0
#: field:crm.lead,message_summary:0
#: field:crm.phonecall,message_summary:0
msgid "Summary"
msgstr "摘要"

#. module: crm
#: view:crm.merge.opportunity:0
msgid "Merge"
msgstr "合并"

#. module: crm
#: model:email.template,subject:crm.email_template_opportunity_mail
msgid "Opportunity ${object.name | h})"
msgstr "商机${object.name | h})"

#. module: crm
#: view:crm.case.categ:0
msgid "Case Category"
msgstr "业务分类"

#. module: crm
#: field:crm.lead,partner_address_name:0
msgid "Partner Contact Name"
msgstr "联系人姓名"

#. module: crm
#: model:ir.actions.server,subject:crm.action_email_reminder_lead
msgid ""
"Reminder on Lead: [[object.id ]] [[object.partner_id and 'of ' "
"+object.partner_id.name or '']]"
msgstr ""
"线索：[[object.id ]] [[object.partner_id and 'of ' +object.partner_id.name or "
"'']]的提醒"

#. module: crm
#: view:crm.segmentation:0
msgid "Profiling Options"
msgstr "特征选项"

#. module: crm
#: view:crm.phonecall.report:0
msgid "#Phone calls"
msgstr "电话访问"

#. module: crm
#: sql_constraint:crm.case.section:0
msgid "The code of the sales team must be unique !"
msgstr "销售团队编码必须唯一！"

#. module: crm
#: help:crm.lead,email_from:0
msgid "Email address of the contact"
msgstr "联系人邮箱地址"

#. module: crm
#: selection:crm.case.stage,state:0
#: view:crm.lead:0
#: selection:crm.lead,state:0
msgid "In Progress"
msgstr "进行中"

#. module: crm
#: model:ir.actions.act_window,help:crm.crm_phonecall_categ_action
msgid ""
"<p class=\"oe_view_nocontent_create\">\n"
"            Click to add a new category.\n"
"          </p><p>\n"
"            Create specific phone call categories to better define the type "
"of\n"
"            calls tracked in the system.\n"
"          </p>\n"
"        "
msgstr ""
"<p class=\"oe_view_nocontent_create\">\n"
"                                                         点击创建新类型\n"
"                                                </p><p>\n"
"                                                         "
"创建指定的电话类型，更好地定义系统中记录的电话类型\n"
"                                                </p>\n"
"        "

#. module: crm
#: help:crm.case.section,reply_to:0
msgid ""
"The email address put in the 'Reply-To' of all emails sent by OpenERP about "
"cases in this sales team"
msgstr "'回复到'电子邮件地址填入该业务的团队在系统里设定的发送所有邮件的地址"

#. module: crm
#: field:crm.lead.report,creation_month:0
msgid "Creation Month"
msgstr "创建月份"

#. module: crm
#: field:crm.case.section,resource_calendar_id:0
#: model:ir.ui.menu,name:crm.menu_action_resource_calendar_form
msgid "Working Time"
msgstr "工作时间"

#. module: crm
#: view:crm.segmentation.line:0
msgid "Partner Segmentation Lines"
msgstr "业务伙伴细分明细"

#. module: crm
#: model:ir.actions.act_window,name:crm.action_report_crm_phonecall
#: model:ir.ui.menu,name:crm.menu_report_crm_phonecalls_tree
msgid "Phone Calls Analysis"
msgstr "电话访问分析"

#. module: crm
#: view:crm.lead:0
msgid "Leads Form"
msgstr "线索表单"

#. module: crm
#: view:crm.segmentation:0
#: model:ir.model,name:crm.model_crm_segmentation
msgid "Partner Segmentation"
msgstr "业务伙伴细分"

#. module: crm
#: field:crm.lead,company_currency:0
msgid "Currency"
msgstr "币种"

#. module: crm
#: field:crm.lead.report,probable_revenue:0
msgid "Probable Revenue"
msgstr "可能收入"

#. module: crm
#: help:crm.lead.report,creation_month:0
msgid "Creation month"
msgstr "报告月份"

#. module: crm
#: help:crm.segmentation,name:0
msgid "The name of the segmentation."
msgstr "细分的名称"

#. module: crm
#: field:crm.case.stage,probability:0
msgid "Probability (%)"
msgstr "概率(%)"

#. module: crm
#: sql_constraint:crm.lead:0
msgid "The probability of closing the deal should be between 0% and 100%!"
msgstr "这笔交易达成的概率应该在0%到100%之间！"

#. module: crm
#: view:crm.lead:0
msgid "Leads Generation"
msgstr "产生线索"

#. module: crm
#: view:board.board:0
msgid "Statistics Dashboard"
msgstr "统计控制台"

#. module: crm
#: code:addons/crm/crm_lead.py:878
#: model:crm.case.stage,name:crm.stage_lead2
#: selection:crm.case.stage,type:0
#: view:crm.lead:0
#: selection:crm.lead,type:0
#: view:crm.lead.report:0
#: selection:crm.lead.report,type:0
#: field:crm.meeting,opportunity_id:0
#: field:res.partner,opportunity_count:0
#, python-format
msgid "Opportunity"
msgstr "商机"

#. module: crm
#: model:crm.case.resource.type,name:crm.type_lead7
msgid "Television"
msgstr "电视"

#. module: crm
#: model:ir.actions.act_window,name:crm.action_crm_send_mass_convert
msgid "Convert to opportunities"
msgstr "转为商机"

#. module: crm
#: model:ir.model,name:crm.model_sale_config_settings
msgid "sale.config.settings"
msgstr "sale.config.settings"

#. module: crm
#: view:crm.segmentation:0
msgid "Stop Process"
msgstr "停止处理"

#. module: crm
#: field:crm.case.section,alias_id:0
msgid "Alias"
msgstr "别名"

#. module: crm
#: view:crm.phonecall:0
msgid "Search Phonecalls"
msgstr "查询电话访问"

#. module: crm
#: view:crm.lead.report:0
msgid ""
"Leads/Opportunities that are assigned to one of the sale teams I manage"
msgstr "分配给我所管理的某个销售团队的线索/商机。"

#. module: crm
#: field:calendar.attendee,categ_id:0
msgid "Event Type"
msgstr "事件类型"

#. module: crm
#: field:crm.segmentation,exclusif:0
msgid "Exclusive"
msgstr "唯一的"

#. module: crm
#: code:addons/crm/crm_lead.py:600
#, python-format
msgid "From %s : %s"
msgstr "发自: %s:%s"

#. module: crm
#: view:crm.lead2opportunity.partner.mass:0
msgid "Convert to Opportunities"
msgstr "转为商机"

#. module: crm
#: view:crm.lead2opportunity.partner:0
#: view:crm.lead2opportunity.partner.mass:0
#: view:crm.merge.opportunity:0
#: view:crm.opportunity2phonecall:0
#: view:crm.phonecall2phonecall:0
msgid "or"
msgstr "或"

#. module: crm
#: field:crm.lead.report,create_date:0
#: field:crm.phonecall.report,create_date:0
msgid "Create Date"
msgstr "建立日期"

#. module: crm
#: field:crm.lead,ref2:0
msgid "Reference 2"
msgstr "参考2"

#. module: crm
#: help:crm.case.stage,section_ids:0
msgid ""
"Link between stages and sales teams. When set, this limitate the current "
"stage to the selected sales teams."
msgstr ""

#. module: crm
#: view:crm.case.stage:0
#: field:crm.case.stage,requirements:0
msgid "Requirements"
msgstr "必备条件"

#. module: crm
#: field:crm.lead,zip:0
msgid "Zip"
msgstr "邮政编码"

#. module: crm
#: view:crm.phonecall:0
msgid "Unassigned Phonecalls"
msgstr "未分配的沟通电话"

#. module: crm
#: view:crm.lead:0
#: view:crm.lead2opportunity.partner:0
#: field:crm.lead2opportunity.partner,opportunity_ids:0
#: field:crm.lead2opportunity.partner.mass,opportunity_ids:0
#: model:ir.actions.act_window,name:crm.crm_case_category_act_oppor11
#: model:ir.actions.act_window,name:crm.relate_partner_opportunities
#: model:ir.ui.menu,name:crm.menu_crm_opportunities
#: model:process.node,name:crm.process_node_opportunities0
#: view:res.partner:0
msgid "Opportunities"
msgstr "商机列表"

#. module: crm
#: field:crm.segmentation,categ_id:0
msgid "Partner Category"
msgstr "业务伙伴分类"

#. module: crm
#: field:crm.lead,probability:0
msgid "Success Rate (%)"
msgstr "成功率(%)"

#. module: crm
#: field:crm.segmentation,sales_purchase_active:0
msgid "Use The Sales Purchase Rules"
msgstr "使用这销售采购规则"

#. module: crm
#: model:crm.case.categ,name:crm.categ_phone2
msgid "Outbound"
msgstr "致电"

#. module: crm
#: view:crm.lead:0
msgid "Mark Won"
msgstr "标记为已赢得"

#. module: crm
#: model:ir.filters,name:crm.filter_usa_lead
msgid "Leads from USA"
msgstr "来自USA的线索"

#. module: crm
#: view:crm.lead:0
msgid "Mark Lost"
msgstr "失去标记"

#. module: crm
#: model:ir.filters,name:crm.filter_draft_lead
msgid "Draft Leads"
msgstr "线索草稿"

#. module: crm
#: selection:crm.lead.report,creation_month:0
#: selection:crm.lead.report,deadline_month:0
#: selection:crm.phonecall.report,month:0
msgid "March"
msgstr "3月"

#. module: crm
#: view:crm.lead:0
msgid "Send Email"
msgstr "发送电子邮件"

#. module: crm
#: code:addons/crm/wizard/crm_lead_to_opportunity.py:89
#, python-format
msgid "Warning !"
msgstr "警告！"

#. module: crm
#: field:crm.lead,day_open:0
msgid "Days to Open"
msgstr "开启天数"

#. module: crm
#: field:crm.lead,mobile:0
#: field:crm.phonecall,partner_mobile:0
msgid "Mobile"
msgstr "手机"

#. module: crm
#: field:crm.lead,ref:0
msgid "Reference"
msgstr "参考"

#. module: crm
#: view:crm.lead:0
msgid ""
"Opportunities that are assigned to either me or one of the sale teams I "
"manage"
msgstr "分配给我或者我管理的某个销售团队的商机。"

#. module: crm
#: help:crm.case.section,resource_calendar_id:0
msgid "Used to compute open days"
msgstr "用于计算开放天数"

#. module: crm
#: model:ir.actions.act_window,name:crm.act_crm_opportunity_crm_meeting_new
#: model:ir.actions.act_window,name:crm.crm_meeting_partner
#: view:res.partner:0
#: field:res.partner,meeting_ids:0
msgid "Meetings"
msgstr "会议"

#. module: crm
#: field:crm.lead,date_action_next:0
#: field:crm.lead,title_action:0
#: field:crm.phonecall,date_action_next:0
msgid "Next Action"
msgstr "下一动作"

#. module: crm
#: code:addons/crm/crm_lead.py:780
#, python-format
msgid "<b>Partner</b> set to <em>%s</em>."
msgstr ""

#. module: crm
#: selection:crm.lead.report,state:0
#: selection:crm.phonecall,state:0
#: selection:crm.phonecall.report,state:0
msgid "Draft"
msgstr "草稿"

#. module: crm
#: view:crm.segmentation:0
msgid "Partner Segmentations"
msgstr "业务伙伴细分"

#. module: crm
#: view:crm.lead.report:0
msgid "Show only opportunity"
msgstr "仅显示商机"

#. module: crm
#: field:crm.lead,name:0
msgid "Subject"
msgstr "主题"

#. module: crm
#: view:crm.lead:0
msgid "New Leads"
msgstr "创建线索"

#. module: crm
#: view:crm.lead:0
msgid "Show Sales Team"
msgstr "显示销售团队"

#. module: crm
#: help:sale.config.settings,module_crm_claim:0
msgid ""
"Allows you to track your customers/suppliers claims and grievances.\n"
"                    This installs the module crm_claim."
msgstr ""
"允许你记录客户/供应商的索赔和抱怨。\n"
"                                                      将安装crm_claim模块"

#. module: crm
#: model:crm.case.stage,name:crm.stage_lead6
#: view:crm.lead:0
msgid "Won"
msgstr "已赢得"

#. module: crm
#: field:crm.lead.report,delay_expected:0
msgid "Overpassed Deadline"
msgstr "超越截止日期"

#. module: crm
#: model:crm.case.section,name:crm.section_sales_department
msgid "Sales Department"
msgstr "销售部"

#. module: crm
#: field:crm.case.stage,type:0
#: field:crm.lead,type:0
#: field:crm.lead.report,type:0
#: view:crm.opportunity2phonecall:0
msgid "Type"
msgstr "类型"

#. module: crm
#: view:crm.segmentation:0
msgid "Compute Segmentation"
msgstr "计算细分"

#. module: crm
#: selection:crm.lead,priority:0
#: selection:crm.lead.report,priority:0
#: selection:crm.phonecall,priority:0
#: selection:crm.phonecall.report,priority:0
msgid "Lowest"
msgstr "最低"

#. module: crm
#: field:crm.lead,create_date:0
#: view:crm.phonecall:0
#: field:crm.phonecall,create_date:0
#: field:crm.phonecall.report,creation_date:0
msgid "Creation Date"
msgstr "创建日期"

#. module: crm
#: code:addons/crm/crm_lead.py:715
#, python-format
msgid "Lead <b>converted into an Opportunity</b>"
msgstr "线索 <b>已转换成商机</b>"

#. module: crm
#: selection:crm.segmentation.line,expr_name:0
msgid "Purchase Amount"
msgstr "采购金额"

#. module: crm
#: view:crm.phonecall.report:0
msgid "Year of call"
msgstr "沟通电话年份"

#. module: crm
#: view:crm.case.stage:0
#: view:crm.lead:0
#: field:crm.lead,stage_id:0
#: view:crm.lead.report:0
#: field:crm.lead.report,stage_id:0
msgid "Stage"
msgstr "阶段"

#. module: crm
#: view:crm.phonecall.report:0
msgid "Phone Calls that are assigned to me"
msgstr "指派给我的电话沟通"

#. module: crm
#: field:crm.lead,user_login:0
msgid "User Login"
msgstr "用户账户"

#. module: crm
#: view:crm.phonecall.report:0
msgid "Phone calls which are in pending state"
msgstr "在暂停状态的沟通电话"

#. module: crm
#: view:crm.case.section:0
#: field:crm.case.section,stage_ids:0
#: view:crm.case.stage:0
#: model:ir.actions.act_window,name:crm.crm_case_stage_act
#: model:ir.actions.act_window,name:crm.crm_lead_stage_act
#: model:ir.ui.menu,name:crm.menu_crm_lead_stage_act
msgid "Stages"
msgstr "阶段"

#. module: crm
#: help:sale.config.settings,module_crm_helpdesk:0
msgid ""
"Allows you to communicate with Customer,  process Customer query, and "
"provide better help and support. This installs the module crm_helpdesk."
msgstr "安装 crm_helpdesk 模块能够允许你与客户沟通，处理客户查询，并且提供更好的帮助与支持。"

#. module: crm
#: view:crm.lead:0
msgid "Delete"
msgstr "删除"

#. module: crm
#: model:mail.message.subtype,description:crm.mt_lead_create
msgid "Opportunity created"
msgstr "商机已创建"

#. module: crm
#: view:crm.lead:0
msgid "í"
msgstr "í"

#. module: crm
#: selection:crm.lead.report,creation_month:0
#: selection:crm.lead.report,deadline_month:0
#: selection:crm.phonecall.report,month:0
msgid "September"
msgstr "9月"

#. module: crm
#: model:ir.actions.act_window,help:crm.crm_case_category_act_oppor11
msgid ""
"<p class=\"oe_view_nocontent_create\">\n"
"          Click to create a new opportunity.\n"
"          </p><p>\n"
"          OpenERP helps you keep track of your sales pipeline to follow\n"
"          up potential sales and better forecast your future revenues.\n"
"          </p><p>\n"
"          You will be able to plan meetings and phone calls from\n"
"          opportunities, convert them into quotations, attach related\n"
"          documents, track all discussions, and much more.\n"
"          </p>\n"
"        "
msgstr ""
"<p class=\"oe_view_nocontent_create\">\n"
"                                               点击创建新的商机\n"
"                                               </p><p>\n"
"                                               OpenERP帮你记录你的销售管道\n"
"                                               跟踪潜在销售并更好地预测未来收益\n"
"                                              </p><p>\n"
"                                              你可以对商机安排会议或电话，\n"
"                                              将他们转化成报价单，附上相关\n"
"                                              文档，跟踪所有的讨论等等。\n"
"                                              </p>\n"
"        "

#. module: crm
#: field:crm.segmentation,partner_id:0
msgid "Max Partner ID processed"
msgstr "处理的最大业务伙伴ID"

#. module: crm
#: help:crm.case.stage,on_change:0
msgid ""
"Setting this stage will change the probability automatically on the "
"opportunity."
msgstr "设置为这个阶段，会自动改变商机的成功可能性"

#. module: crm
#: view:crm.lead:0
msgid "oe_kanban_text_red"
msgstr "oe_kanban_text_red"

#. module: crm
#: model:ir.ui.menu,name:crm.menu_crm_payment_mode_act
msgid "Payment Modes"
msgstr "付款方式"

#. module: crm
#: field:crm.lead.report,opening_date:0
#: field:crm.phonecall.report,opening_date:0
msgid "Opening Date"
msgstr "开启日期"

#. module: crm
#: help:crm.phonecall,duration:0
msgid "Duration in Minutes"
msgstr "持续时间（分钟）"

#. module: crm
#: field:crm.case.channel,name:0
msgid "Channel Name"
msgstr "渠道名称"

#. module: crm
#: help:crm.lead.report,deadline_day:0
msgid "Expected closing day"
msgstr "预期结束日期"

#. module: crm
#: help:crm.case.section,active:0
msgid ""
"If the active field is set to true, it will allow you to hide the sales team "
"without removing it."
msgstr "如果有效字段设为true，它将允许你忽略销售团队在外面删除它。"

#. module: crm
#: help:crm.case.stage,case_default:0
msgid ""
"If you check this field, this stage will be proposed by default on each "
"sales team. It will not assign this stage to existing teams."
msgstr "如果你勾选了这里，这个阶段会作为每个销售团队的默认阶段。对已有的销售团队无效。"

#. module: crm
#: help:crm.case.stage,type:0
msgid ""
"This field is used to distinguish stages related to Leads from stages "
"related to Opportunities, or to specify stages available for both types."
msgstr "此域用于区分用于线索的阶段和用于商机的阶段，或者指示同时可用于两个类型。"

#. module: crm
#: model:mail.message.subtype,name:crm.mt_lead_create
#: model:mail.message.subtype,name:crm.mt_salesteam_lead
msgid "Lead Created"
msgstr "线索已创建"

#. module: crm
#: help:crm.segmentation,sales_purchase_active:0
msgid ""
"Check if you want to use this tab as part of the segmentation rule. If not "
"checked, the criteria beneath will be ignored"
msgstr "勾选此项, 如果你要使用此标签上的细分规则. 如果不选下面的标准将被忽略"

#. module: crm
#: field:crm.segmentation,state:0
msgid "Execution Status"
msgstr "执行状态"

#. module: crm
#: view:crm.opportunity2phonecall:0
msgid "Log call"
msgstr "记录通话日志"

#. module: crm
#: field:crm.lead,day_close:0
msgid "Days to Close"
msgstr "结束日期"

#. module: crm
#: code:addons/crm/crm_lead.py:1057
#: field:crm.case.section,complete_name:0
#, python-format
msgid "unknown"
msgstr "未知"

#. module: crm
#: field:crm.case.section,message_is_follower:0
#: field:crm.lead,message_is_follower:0
#: field:crm.phonecall,message_is_follower:0
msgid "Is a Follower"
msgstr "是一个关注者"

#. module: crm
#: field:crm.opportunity2phonecall,date:0
#: view:crm.phonecall:0
#: field:crm.phonecall,date:0
#: field:crm.phonecall2phonecall,date:0
msgid "Date"
msgstr "日期"

#. module: crm
#: model:crm.case.section,name:crm.crm_case_section_4
msgid "Online Support"
msgstr "在线支持"

#. module: crm
#: view:crm.lead.report:0
#: view:crm.phonecall.report:0
msgid "Extended Filters..."
msgstr "扩展过滤器..."

#. module: crm
#: view:crm.phonecall.report:0
msgid "Phone calls which are in closed state"
msgstr "已关闭的通话记录"

#. module: crm
#: view:crm.phonecall.report:0
msgid "Search"
msgstr "查找"

#. module: crm
#: help:crm.lead,state:0
msgid ""
"The Status is set to 'Draft', when a case is created. If the case is in "
"progress the Status is set to 'Open'. When the case is over, the Status is "
"set to 'Done'. If the case needs to be reviewed then the Status is  set to "
"'Pending'."
msgstr "当一个创建时，状态设为‘草稿’。如果此案在进行中，被设为‘打开‘。当案子结束，状态被设为’结束‘。如果需要被审阅，状态被设为’等待‘"

#. module: crm
#: model:crm.case.section,name:crm.crm_case_section_1
msgid "Sales Marketing Department"
msgstr "销售市场部门"

#. module: crm
#: view:crm.phonecall.report:0
msgid "Date of call"
msgstr "通话日期"

#. module: crm
#: help:crm.lead,section_id:0
msgid ""
"When sending mails, the default email address is taken from the sales team."
msgstr "发送邮件的时候，默认的邮件地址来自销售团队。"

#. module: crm
#: view:crm.phonecall:0
msgid ""
"Phone Calls Assigned to the current user or with a team having the current "
"user as team leader"
msgstr ""

#. module: crm
#: view:crm.segmentation:0
msgid "Segmentation Description"
msgstr "细分说明"

#. module: crm
#: view:crm.lead:0
msgid "Lead Description"
msgstr "销售线索描述"

#. module: crm
#: code:addons/crm/crm_lead.py:581
#, python-format
msgid "Merged opportunities"
msgstr "合并商机"

#. module: crm
#: model:crm.case.categ,name:crm.categ_oppor7
msgid "Consulting"
msgstr "咨询"

#. module: crm
#: field:crm.case.section,code:0
msgid "Code"
msgstr "编码"

#. module: crm
#: view:sale.config.settings:0
msgid "Features"
msgstr "特性"

#. module: crm
#: field:crm.case.section,child_ids:0
msgid "Child Teams"
msgstr "子"

#. module: crm
#: view:crm.phonecall.report:0
msgid "Phone calls which are in draft and open state"
msgstr "待处理通话记录"

#. module: crm
#: field:crm.lead2opportunity.partner.mass,user_ids:0
msgid "Salesmen"
msgstr "销售员"

#. module: crm
#: view:crm.lead:0
msgid "References"
msgstr "参考"

#. module: crm
#: view:crm.lead2opportunity.partner:0
#: view:crm.lead2opportunity.partner.mass:0
#: view:crm.merge.opportunity:0
#: view:crm.opportunity2phonecall:0
#: view:crm.phonecall:0
#: view:crm.phonecall2phonecall:0
msgid "Cancel"
msgstr "取消"

#. module: crm
#: view:crm.lead:0
msgid "Opportunities Assigned to Me or My Team(s)"
msgstr "指派给我或我的团队的商机"

#. module: crm
#: model:crm.case.categ,name:crm.categ_oppor4
msgid "Information"
msgstr "资料"

#. module: crm
#: view:crm.lead.report:0
msgid "Leads/Opportunities which are in pending state"
msgstr "线索/暂缓的商机"

#. module: crm
#: view:crm.phonecall:0
msgid "To Do"
msgstr "待办事项"

#. module: crm
#: model:mail.message.subtype,description:crm.mt_lead_lost
msgid "Opportunity lost"
msgstr "丢掉的商机"

#. module: crm
#: field:crm.lead2opportunity.partner,action:0
#: field:crm.lead2opportunity.partner.mass,action:0
#: field:crm.partner.binding,action:0
msgid "Related Customer"
msgstr "相关客户"

#. module: crm
#: model:crm.case.categ,name:crm.categ_oppor8
msgid "Other"
msgstr "其它"

#. module: crm
#: field:crm.phonecall,opportunity_id:0
#: model:ir.model,name:crm.model_crm_lead
msgid "Lead/Opportunity"
msgstr "线索/商机"

#. module: crm
#: model:ir.actions.act_window,name:crm.action_merge_opportunities
#: model:ir.actions.act_window,name:crm.merge_opportunity_act
msgid "Merge leads/opportunities"
msgstr "合并线索与商机"

#. module: crm
#: help:crm.case.stage,sequence:0
msgid "Used to order stages. Lower is better."
msgstr "用于阶段的排序，数字越小越好。"

#. module: crm
#: model:ir.actions.act_window,name:crm.crm_phonecall_categ_action
msgid "Phonecall Categories"
msgstr "电话访问分类"

#. module: crm
#: view:crm.lead.report:0
msgid "Leads/Opportunities which are in open state"
msgstr "线索/正在处理的商机"

#. module: crm
#: model:ir.model,name:crm.model_res_users
msgid "Users"
msgstr "用户"

#. module: crm
#: model:mail.message.subtype,name:crm.mt_lead_stage
msgid "Stage Changed"
msgstr "阶段已改变"

#. module: crm
#: field:crm.case.stage,section_ids:0
msgid "Sections"
msgstr "分类"

#. module: crm
#: constraint:crm.case.section:0
msgid "Error ! You cannot create recursive Sales team."
msgstr "错误！你不能创建递归的销售团队"

#. module: crm
#: selection:crm.opportunity2phonecall,action:0
#: selection:crm.phonecall2phonecall,action:0
msgid "Log a call"
msgstr "记录通话日志"

#. module: crm
#: selection:crm.segmentation.line,expr_name:0
msgid "Sale Amount"
msgstr "销售金额"

#. module: crm
#: view:crm.phonecall.report:0
#: model:ir.actions.act_window,name:crm.act_crm_opportunity_crm_phonecall_new
msgid "Phone calls"
msgstr "电话访问"

#. module: crm
#: model:ir.actions.act_window,help:crm.action_report_crm_opportunity
msgid ""
"Opportunities Analysis gives you an instant access to your opportunities "
"with information such as the expected revenue, planned cost, missed "
"deadlines or the number of interactions per opportunity. This report is "
"mainly used by the sales manager in order to do the periodic review with the "
"teams of the sales pipeline."
msgstr ""
"商机分析给你随时访问商机的信息如：预期收入、计划成本、错过的最后时限或者每个商机的互动次数。这个报表主要给销售经理定期审查这团队里的业务员。"

#. module: crm
#: field:crm.case.categ,name:0
#: field:crm.payment.mode,name:0
#: field:crm.segmentation,name:0
msgid "Name"
msgstr "名称"

#. module: crm
#: view:crm.lead.report:0
msgid "Leads/Opportunities that are assigned to me"
msgstr "指派给我的线索和商机"

#. module: crm
#: field:crm.lead.report,date_closed:0
#: field:crm.phonecall.report,date_closed:0
msgid "Close Date"
msgstr "结束日期"

#. module: crm
#: view:crm.lead.report:0
msgid "My Case(s)"
msgstr "我的业务"

#. module: crm
#: help:crm.case.section,message_ids:0
#: help:crm.lead,message_ids:0
#: help:crm.phonecall,message_ids:0
msgid "Messages and communication history"
msgstr "信息和通信历史记录"

#. module: crm
#: view:crm.lead:0
msgid "Show Countries"
msgstr "显示国家"

#. module: crm
#: view:crm.lead:0
#: view:crm.phonecall:0
msgid "Creation"
msgstr "创建时间"

#. module: crm
#: selection:crm.lead,priority:0
#: selection:crm.lead.report,priority:0
#: selection:crm.phonecall,priority:0
#: selection:crm.phonecall.report,priority:0
msgid "High"
msgstr "高"

#. module: crm
#: model:process.node,note:crm.process_node_partner0
msgid "Convert to prospect to business partner"
msgstr "把潜在客户转成业务伙伴"

#. module: crm
#: model:ir.model,name:crm.model_crm_payment_mode
msgid "CRM Payment Mode"
msgstr "CRM 付款模式"

#. module: crm
#: view:crm.lead.report:0
msgid "Leads/Opportunities which are in done state"
msgstr "线索/已完结的商机"

#. module: crm
#: field:crm.lead.report,delay_close:0
msgid "Delay to Close"
msgstr "延迟关闭"

#. module: crm
#: view:crm.lead:0
#: view:crm.lead.report:0
#: view:crm.phonecall:0
#: view:crm.phonecall.report:0
msgid "Group By..."
msgstr "分组于"

#. module: crm
#: view:crm.merge.opportunity:0
msgid "Merge Leads/Opportunities"
msgstr "合并线索和商机"

#. module: crm
#: field:crm.case.section,parent_id:0
msgid "Parent Team"
msgstr "父团队"

#. module: crm
#: selection:crm.lead2opportunity.partner,action:0
#: selection:crm.lead2opportunity.partner.mass,action:0
#: selection:crm.partner.binding,action:0
msgid "Do not link to a customer"
msgstr "不要链接到某个客户"

#. module: crm
#: field:crm.lead,date_action:0
msgid "Next Action Date"
msgstr "下一动作日期"

#. module: crm
#: help:crm.case.stage,state:0
msgid ""
"The status of your document will automatically change regarding the selected "
"stage. For example, if a stage is related to the status 'Close', when your "
"document reaches this stage, it is automatically closed."
msgstr "文档的状态会根据选中的阶段自动改变。如果一个阶段关联了‘关闭’状态，当文档到达这个阶段就自动被关闭。"

#. module: crm
#: view:crm.lead2opportunity.partner.mass:0
msgid "Assign opportunities to"
msgstr "指派商机给"

#. module: crm
#: model:crm.case.categ,name:crm.categ_phone1
msgid "Inbound"
msgstr "来电"

#. module: crm
#: view:crm.phonecall.report:0
msgid "Month of call"
msgstr "通话月份"

#. module: crm
#: code:addons/crm/crm_phonecall.py:290
#, python-format
msgid "Partner has been <b>created</b>."
msgstr "合作伙伴已<b>创建</b>"

#. module: crm
#: field:sale.config.settings,module_crm_claim:0
msgid "Manage Customer Claims"
msgstr "管理客户请求"

#. module: crm
#: model:ir.actions.act_window,help:crm.action_report_crm_lead
msgid ""
"Leads Analysis allows you to check different CRM related information like "
"the treatment delays or number of leads per state. You can sort out your "
"leads analysis by different groups to get accurate grained analysis."
msgstr ""
"线索分析允许你检查不同的关联CRM的信息，例如延迟或每个状态的线索的数量。你可以使用不同的分组对线索分析进行整理已获得精确细致的分析结果。"

#. module: crm
#: model:crm.case.categ,name:crm.categ_oppor3
msgid "Services"
msgstr "服务"

#. module: crm
#: selection:crm.lead,priority:0
#: selection:crm.lead.report,priority:0
#: selection:crm.phonecall,priority:0
#: selection:crm.phonecall.report,priority:0
msgid "Highest"
msgstr "最高"

#. module: crm
#: help:crm.lead.report,creation_year:0
msgid "Creation year"
msgstr "创建年份"

#. module: crm
#: view:crm.case.section:0
#: field:crm.lead,description:0
msgid "Notes"
msgstr "备注"

#. module: crm
#: field:crm.segmentation.line,expr_value:0
msgid "Value"
msgstr "值"

#. module: crm
#: field:crm.lead,partner_name:0
msgid "Customer Name"
msgstr "客户名称"

#. module: crm
#: field:crm.case.section,reply_to:0
msgid "Reply-To"
msgstr "回复到"

#. module: crm
#: view:crm.lead:0
msgid "Display"
msgstr "显示"

#. module: crm
#: view:board.board:0
msgid "Opportunities by Stage"
msgstr "商机的阶段"

#. module: crm
#: model:process.transition,note:crm.process_transition_leadpartner0
msgid "Prospect is converting to business partner"
msgstr "潜在客户转换为业务伙伴"

#. module: crm
#: view:crm.case.channel:0
#: model:ir.actions.act_window,name:crm.crm_case_channel_action
#: model:ir.model,name:crm.model_crm_case_channel
#: model:ir.ui.menu,name:crm.menu_crm_case_channel
msgid "Channels"
msgstr "渠道"

#. module: crm
#: view:crm.phonecall:0
#: selection:crm.phonecall,state:0
#: view:crm.phonecall.report:0
#: selection:crm.phonecall.report,state:0
msgid "Held"
msgstr "保留"

#. module: crm
#: view:crm.lead:0
msgid "Extra Info"
msgstr "额外信息"

#. module: crm
#: view:crm.lead:0
msgid "Fund Raising"
msgstr "集资"

#. module: crm
#: view:crm.lead:0
msgid "Edit..."
msgstr "编辑..."

#. module: crm
#: model:crm.case.resource.type,name:crm.type_lead5
msgid "Google Adwords"
msgstr "google"

#. module: crm
#: view:crm.case.section:0
msgid "Select Stages for this Sales Team"
msgstr "为这个销售团队选择阶段"

#. module: crm
#: view:crm.lead:0
#: field:crm.lead,priority:0
#: view:crm.lead.report:0
#: field:crm.lead.report,priority:0
#: field:crm.phonecall,priority:0
#: view:crm.phonecall.report:0
#: field:crm.phonecall.report,priority:0
msgid "Priority"
msgstr "优先级(0=紧急)"

#. module: crm
#: model:ir.model,name:crm.model_crm_lead2opportunity_partner
msgid "Lead To Opportunity Partner"
msgstr "线索转换为业务伙伴或商机"

#. module: crm
#: help:crm.lead,partner_id:0
msgid "Linked partner (optional). Usually created when converting the lead."
msgstr "关联业务伙伴(可选), 通常用于在线索转换时自动创建业务伙伴."

#. module: crm
#: field:crm.lead,payment_mode:0
#: view:crm.payment.mode:0
#: model:ir.actions.act_window,name:crm.action_crm_payment_mode
msgid "Payment Mode"
msgstr "付款方式"

#. module: crm
#: model:ir.model,name:crm.model_crm_lead2opportunity_partner_mass
msgid "Mass Lead To Opportunity Partner"
msgstr "批量转换线索为商机业务伙伴"

#. module: crm
#: view:sale.config.settings:0
msgid "On Mail Server"
msgstr "在邮件服务器"

#. module: crm
#: model:ir.actions.act_window,name:crm.open_board_statistical_dash
#: model:ir.ui.menu,name:crm.menu_board_statistics_dash
msgid "CRM"
msgstr "CRM"

#. module: crm
#: model:ir.actions.act_window,name:crm.crm_segmentation_tree-act
#: model:ir.ui.menu,name:crm.menu_crm_segmentation-act
msgid "Contacts Segmentation"
msgstr "联系人分类"

#. module: crm
#: model:process.node,note:crm.process_node_meeting0
msgid "Schedule a normal or phone meeting"
msgstr "安排正常会议或电话会议"

#. module: crm
#: model:crm.case.resource.type,name:crm.type_lead1
msgid "Telesales"
msgstr "电话销售"

#. module: crm
#: view:crm.lead:0
msgid "Leads Assigned to Me or My Team(s)"
msgstr "指派给我或我的团队的线索"

#. module: crm
#: model:ir.model,name:crm.model_crm_segmentation_line
msgid "Segmentation line"
msgstr "细分明细"

#. module: crm
#: view:crm.opportunity2phonecall:0
#: view:crm.phonecall2phonecall:0
msgid "Planned Date"
msgstr "计划日期"

#. module: crm
#: view:crm.lead:0
msgid "Expected Revenues"
msgstr "预期收入"

#. module: crm
#: view:crm.lead:0
msgid "Referrer"
msgstr "参考"

#. module: crm
#: help:crm.lead,type:0
#: help:crm.lead.report,type:0
msgid "Type is used to separate Leads and Opportunities"
msgstr "类型用于区分销售线索和商机"

#. module: crm
#: selection:crm.lead.report,creation_month:0
#: selection:crm.lead.report,deadline_month:0
#: selection:crm.phonecall.report,month:0
msgid "July"
msgstr "7月"

#. module: crm
#: view:crm.lead:0
msgid "Lead / Customer"
msgstr "线索/客户"

#. module: crm
#: model:crm.case.section,name:crm.crm_case_section_2
msgid "Support Department"
msgstr "支持部门"

#. module: crm
#: view:crm.lead.report:0
msgid "Show only lead"
msgstr "仅显示线索"

#. module: crm
#: model:ir.actions.act_window,name:crm.crm_case_section_act
#: model:ir.model,name:crm.model_crm_case_section
#: model:ir.ui.menu,name:crm.menu_crm_case_section_act
msgid "Sales Teams"
msgstr "销售团队"

#. module: crm
#: field:crm.case.stage,case_default:0
msgid "Default to New Sales Team"
msgstr "默认分配给新建销售团队"

#. module: crm
#: view:crm.lead:0
msgid "Team"
msgstr "团队"

#. module: crm
#: view:crm.lead.report:0
msgid "Leads/Opportunities which are in New state"
msgstr "线索/新建的商机"

#. module: crm
#: selection:crm.phonecall,state:0
#: view:crm.phonecall.report:0
msgid "Not Held"
msgstr "不保留"

#. module: crm
#: field:crm.lead.report,probability:0
msgid "Probability"
msgstr "概率"

#. module: crm
#: view:crm.lead.report:0
#: view:crm.phonecall.report:0
#: field:crm.phonecall.report,month:0
msgid "Month"
msgstr "月份"

#. module: crm
#: view:crm.lead:0
#: model:ir.actions.act_window,name:crm.crm_case_category_act_leads_all
#: model:ir.ui.menu,name:crm.menu_crm_leads
#: model:process.node,name:crm.process_node_leads0
msgid "Leads"
msgstr "线索"

#. module: crm
#: code:addons/crm/crm_lead.py:579
#, python-format
msgid "Merged leads"
msgstr "合并的线索"

#. module: crm
#: model:crm.case.categ,name:crm.categ_oppor5
msgid "Design"
msgstr "设计"

#. module: crm
#: selection:crm.lead2opportunity.partner,name:0
#: selection:crm.lead2opportunity.partner.mass,name:0
msgid "Merge with existing opportunities"
msgstr "与已存在的商机合并"

#. module: crm
#: view:crm.phonecall.report:0
#: selection:crm.phonecall.report,state:0
msgid "Todo"
msgstr "待办"

#. module: crm
#: model:mail.message.subtype,name:crm.mt_lead_convert_to_opportunity
#: model:mail.message.subtype,name:crm.mt_salesteam_lead_opportunity
msgid "Lead to Opportunity"
msgstr "线索到商机"

#. module: crm
#: field:crm.lead,user_email:0
msgid "User Email"
msgstr "用户电子邮件"

#. module: crm
#: help:crm.lead,partner_name:0
msgid ""
"The name of the future partner company that will be created while converting "
"the lead into opportunity"
msgstr "在销售线索转化为商机时对应创建业务伙伴的公司名称."

#. module: crm
#: field:crm.opportunity2phonecall,note:0
#: field:crm.phonecall2phonecall,note:0
msgid "Note"
msgstr "备注"

#. module: crm
#: selection:crm.lead,priority:0
#: selection:crm.lead.report,priority:0
#: selection:crm.phonecall,priority:0
#: selection:crm.phonecall.report,priority:0
msgid "Low"
msgstr "低"

#. module: crm
#: selection:crm.case.stage,state:0
#: field:crm.lead,date_closed:0
#: selection:crm.lead,state:0
#: view:crm.lead.report:0
#: selection:crm.lead.report,state:0
#: field:crm.phonecall,date_closed:0
msgid "Closed"
msgstr "已关闭"

#. module: crm
#: view:crm.lead:0
msgid "Open Opportunities"
msgstr "打开商机"

#. module: crm
#: model:crm.case.resource.type,name:crm.type_lead2
msgid "Email Campaign - Services"
msgstr "邮件营销 - 服务"

#. module: crm
#: selection:crm.case.stage,state:0
#: selection:crm.lead,state:0
#: view:crm.lead.report:0
#: selection:crm.lead.report,state:0
#: selection:crm.phonecall.report,state:0
msgid "Pending"
msgstr "待处理"

#. module: crm
#: model:process.transition,name:crm.process_transition_leadopportunity0
msgid "Prospect Opportunity"
msgstr "探查商机"

#. module: crm
#: field:crm.lead,email_cc:0
msgid "Global CC"
msgstr "完整抄送"

#. module: crm
#: view:crm.phonecall:0
#: model:ir.actions.act_window,name:crm.crm_case_categ_phone0
#: model:ir.ui.menu,name:crm.menu_crm_case_phone
#: model:ir.ui.menu,name:crm.menu_crm_config_phonecall
msgid "Phone Calls"
msgstr "电话访问"

#. module: crm
#: view:crm.case.stage:0
msgid "Stage Search"
msgstr "阶段搜索"

#. module: crm
#: help:crm.lead.report,delay_open:0
#: help:crm.phonecall.report,delay_open:0
msgid "Number of Days to open the case"
msgstr "业务开启的天数"

#. module: crm
#: field:crm.lead,phone:0
#: field:crm.opportunity2phonecall,phone:0
#: view:crm.phonecall:0
#: field:crm.phonecall,partner_phone:0
#: field:crm.phonecall2phonecall,phone:0
msgid "Phone"
msgstr "电话"

#. module: crm
#: field:crm.case.channel,active:0
#: field:crm.case.section,active:0
#: field:crm.lead,active:0
#: field:crm.phonecall,active:0
msgid "Active"
msgstr "有效"

#. module: crm
#: selection:crm.segmentation.line,operator:0
msgid "Mandatory Expression"
msgstr "强制的表达式1"

#. module: crm
#: view:crm.lead:0
msgid "Send Mail"
msgstr "发送邮件"

#. module: crm
#: selection:crm.lead2opportunity.partner,action:0
#: selection:crm.lead2opportunity.partner.mass,action:0
#: selection:crm.partner.binding,action:0
msgid "Create a new customer"
msgstr "创建新客户"

#. module: crm
#: field:crm.lead.report,deadline_day:0
msgid "Exp. Closing Day"
msgstr "预期结束日期"

#. module: crm
#: model:crm.case.categ,name:crm.categ_oppor2
msgid "Software"
msgstr "软件"

#. module: crm
#: field:crm.case.section,change_responsible:0
msgid "Reassign Escalated"
msgstr "提交给上级"

#. module: crm
#: view:crm.lead.report:0
#: model:ir.actions.act_window,name:crm.action_report_crm_opportunity
#: model:ir.ui.menu,name:crm.menu_report_crm_opportunities_tree
msgid "Opportunities Analysis"
msgstr "商机分析"

#. module: crm
#: view:crm.lead:0
msgid "Misc"
msgstr "杂项"

#. module: crm
#: view:crm.lead:0
#: view:crm.lead.report:0
#: selection:crm.lead.report,state:0
msgid "Open"
msgstr "开启"

#. module: crm
#: view:crm.lead:0
#: field:crm.lead,city:0
msgid "City"
msgstr "城市"

#. module: crm
#: selection:crm.case.stage,type:0
msgid "Both"
msgstr "全部"

#. module: crm
#: view:crm.phonecall:0
msgid "Call Done"
msgstr "呼叫完成"

#. module: crm
#: view:crm.phonecall:0
#: field:crm.phonecall,user_id:0
msgid "Responsible"
msgstr "负责人"

#. module: crm
#: model:crm.case.section,name:crm.crm_case_section_3
msgid "Direct Marketing"
msgstr "直销"

#. module: crm
#: model:crm.case.categ,name:crm.categ_oppor1
msgid "Product"
msgstr "产品"

#. module: crm
#: field:crm.lead.report,creation_year:0
msgid "Creation Year"
msgstr "报告年份"

#. module: crm
#: view:crm.lead2opportunity.partner.mass:0
msgid "Conversion Options"
msgstr "转换选项"

#. module: crm
#: view:crm.case.section:0
msgid ""
"Follow this salesteam to automatically track the events associated to users "
"of this team."
msgstr "跟踪此销售团队，自动跟踪此团队中用户关联的事件。"

#. module: crm
#: view:crm.lead:0
msgid "Address"
msgstr "地址"

#. module: crm
#: help:crm.case.section,alias_id:0
msgid ""
"The email address associated with this team. New emails received will "
"automatically create new leads assigned to the team."
msgstr "此邮件地址关联此团队。收到的新邮件将自动创建线索并分配给此团队。"

#. module: crm
#: view:crm.lead:0
msgid "Unassigned Opportunities"
msgstr "未分配的商机"

#. module: crm
#: view:crm.lead:0
msgid "Search Leads"
msgstr "查询线索"

#. module: crm
#: view:crm.lead.report:0
#: view:crm.phonecall.report:0
#: field:crm.phonecall.report,delay_open:0
msgid "Delay to open"
msgstr "延迟开启"

#. module: crm
#: model:ir.actions.act_window,name:crm.crm_case_categ_phone_outgoing0
#: model:ir.ui.menu,name:crm.menu_crm_case_phone_outbound
msgid "Scheduled Calls"
msgstr "准备电话联系"

#. module: crm
#: field:crm.lead,id:0
msgid "ID"
msgstr "ID"

#. module: crm
#: help:crm.lead,type_id:0
msgid ""
"From which campaign (seminar, marketing campaign, mass mailing, ...) did "
"this contact come from?"
msgstr "这个联系人从哪个活动中来（研讨会、市场宣传还是群发邮件）。"

#. module: crm
#: model:ir.model,name:crm.model_calendar_attendee
msgid "Attendee information"
msgstr "附件信息"

#. module: crm
#: view:crm.segmentation:0
msgid "Segmentation Test"
msgstr "细分测试"

#. module: crm
#: view:crm.segmentation:0
msgid "Continue Process"
msgstr "继续处理"

#. module: crm
#: selection:crm.lead2opportunity.partner,name:0
#: selection:crm.lead2opportunity.partner.mass,name:0
#: model:ir.actions.act_window,name:crm.action_crm_lead2opportunity_partner
msgid "Convert to opportunity"
msgstr "转换为商机"

#. module: crm
#: field:crm.opportunity2phonecall,user_id:0
#: field:crm.phonecall2phonecall,user_id:0
msgid "Assign To"
msgstr "分配到"

#. module: crm
#: field:crm.lead,date_action_last:0
#: field:crm.phonecall,date_action_last:0
msgid "Last Action"
msgstr "最近动作"

#. module: crm
#: field:crm.phonecall,duration:0
#: field:crm.phonecall.report,duration:0
msgid "Duration"
msgstr "持续时间"

#. module: crm
#: model:ir.actions.act_window,help:crm.crm_case_categ_phone_outgoing0
msgid ""
"<p class=\"oe_view_nocontent_create\">\n"
"            Click to schedule a call \n"
"          </p><p>\n"
"            OpenERP allows you to easily define all the calls to be done\n"
"            by your sales team and follow up based on their summary.\n"
"          </p><p>  \n"
"            You can use the import feature to massively import a new list "
"of\n"
"            prospects to qualify.\n"
"          </p>\n"
"        "
msgstr ""
"<p class=\"oe_view_nocontent_create\">\n"
"                                                        点击安排一个销售电话\n"
"                                               </p><p>\n"
"                                                        "
"OpenERP允许你容易地定义销售团队要打的\n"
"                                                        电话并根据跟踪处理。           "
"                                             \n"
"                                               </p><p>  \n"
"                                                        你可以使用导入功能来导入新列表\n"
"                                                </p>\n"
"        "

#. module: crm
#: help:crm.case.stage,fold:0
msgid ""
"This stage is not visible, for example in status bar or kanban view, when "
"there are no records in that stage to display."
msgstr "此阶段无记录可显示时，在状态栏或看板视图等处不可见。"

#. module: crm
#: field:crm.lead.report,nbr:0
#: field:crm.phonecall.report,nbr:0
msgid "# of Cases"
msgstr "# 业务"

#. module: crm
#: help:crm.phonecall,section_id:0
msgid "Sales team to which Case belongs to."
msgstr "销售团队属于那个业务"

#. module: crm
#: model:crm.case.resource.type,name:crm.type_lead6
msgid "Banner Ads"
msgstr "横幅广告"

#. module: crm
#: field:crm.merge.opportunity,opportunity_ids:0
msgid "Leads/Opportunities"
msgstr "线索/商机"

#. module: crm
#: field:crm.lead,fax:0
msgid "Fax"
msgstr "传真"

#. module: crm
#: field:crm.lead,company_id:0
#: view:crm.lead.report:0
#: field:crm.lead.report,company_id:0
#: field:crm.phonecall,company_id:0
#: view:crm.phonecall.report:0
#: field:crm.phonecall.report,company_id:0
msgid "Company"
msgstr "公司"

#. module: crm
#: selection:crm.segmentation,state:0
msgid "Running"
msgstr "运行中"

#. module: crm
#: model:mail.message.subtype,description:crm.mt_lead_convert_to_opportunity
msgid "Lead converted into an opportunity"
msgstr "装换成商机的线索"

#. module: crm
#: view:crm.lead:0
msgid "Unassigned Leads"
msgstr "未分配的线索"

#. module: crm
#: model:mail.message.subtype,description:crm.mt_lead_won
msgid "Opportunity won"
msgstr "获胜的商机"

#. module: crm
#: field:crm.case.categ,object_id:0
msgid "Object Name"
msgstr "对象名"

#. module: crm
#: view:crm.phonecall:0
msgid "Phone Calls Assigned to Me or My Team(s)"
msgstr "指派给我和我的团队的电话沟通"

#. module: crm
#: view:crm.lead:0
msgid "Reset"
msgstr "重置"

#. module: crm
#: view:sale.config.settings:0
msgid "After-Sale Services"
msgstr "售后服务"

#. module: crm
#: field:crm.case.section,message_ids:0
#: field:crm.lead,message_ids:0
#: field:crm.phonecall,message_ids:0
msgid "Messages"
msgstr "消息"

#. module: crm
#: help:crm.lead,channel_id:0
msgid "Communication channel (mail, direct, phone, ...)"
msgstr "联系方式（电子邮件，面谈，电话等）"

#. module: crm
#: field:crm.opportunity2phonecall,name:0
#: field:crm.phonecall2phonecall,name:0
msgid "Call summary"
msgstr "电话访问摘要"

#. module: crm
#: selection:crm.case.stage,state:0
#: selection:crm.lead,state:0
#: selection:crm.lead.report,state:0
#: selection:crm.phonecall,state:0
#: selection:crm.phonecall.report,state:0
msgid "Cancelled"
msgstr "已取消"

#. module: crm
#: field:crm.lead,color:0
msgid "Color Index"
msgstr "颜色索引"

#. module: crm
#: model:ir.actions.act_window,help:crm.action_report_crm_phonecall
msgid ""
"From this report, you can analyse the performance of your sales team, based "
"on their phone calls. You can group or filter the information according to "
"several criteria and drill down the information, by adding more groups in "
"the report."
msgstr "在这报表中，你能分析你的销售团队在电话访问上的业绩。你能根据几个标准和向下钻取数据组织或过滤信息。它能在报表中加入更多的组。"

#. module: crm
#: field:crm.case.stage,fold:0
msgid "Fold by Default"
msgstr "默认折叠"

#. module: crm
#: field:crm.case.stage,state:0
msgid "Related Status"
msgstr "相关状态"

#. module: crm
#: field:crm.phonecall,name:0
msgid "Call Summary"
msgstr "电话访问摘要"

#. module: crm
#: field:crm.segmentation.line,expr_operator:0
msgid "Operator"
msgstr "运算符"

#. module: crm
#: view:crm.lead:0
#: model:ir.actions.act_window,name:crm.opportunity2phonecall_act
msgid "Schedule/Log Call"
msgstr "计划/电话访问的记录"

#. module: crm
#: view:crm.merge.opportunity:0
msgid "Select Leads/Opportunities"
msgstr "选择商机/线索"

#. module: crm
#: selection:crm.phonecall,state:0
msgid "Confirmed"
msgstr "已确认"

#. module: crm
#: model:ir.model,name:crm.model_crm_partner_binding
msgid "Handle partner binding or generation in CRM wizards."
msgstr "在CRM向导中处理合作伙伴的绑定或生成。"

#. module: crm
#: model:ir.actions.act_window,name:crm.act_oppor_stage_user
msgid "Planned Revenue By User and Stage"
msgstr "按用户和阶段查看预期收入"

#. module: crm
#: view:crm.phonecall:0
msgid "Confirm"
msgstr "确定"

#. module: crm
#: view:crm.lead:0
msgid "Unread messages"
msgstr "未读消息"

#. module: crm
#: field:crm.phonecall.report,section_id:0
msgid "Section"
msgstr "分类"

#. module: crm
#: selection:crm.segmentation.line,operator:0
msgid "Optional Expression"
msgstr "可选表达式"

#. module: crm
#: field:crm.case.section,message_follower_ids:0
#: field:crm.lead,message_follower_ids:0
#: field:crm.phonecall,message_follower_ids:0
msgid "Followers"
msgstr "关注者"

#. module: crm
#: model:ir.actions.act_window,help:crm.crm_case_category_act_leads_all
msgid ""
"<p class=\"oe_view_nocontent_create\">\n"
"            Click to create an unqualified lead.\n"
"          </p><p>\n"
"            Use leads if you need a qualification step before creating an\n"
"            opportunity or a customer. It can be a business card you "
"received,\n"
"            a contact form filled in your website, or a file of unqualified\n"
"            prospects you import, etc.\n"
"          </p><p>\n"
"            Once qualified, the lead can be converted into a business\n"
"            opportunity and/or a new customer in your address book.\n"
"          </p>\n"
"        "
msgstr ""
"<p class=\"oe_view_nocontent_create\">\n"
"                                                       点击创建一个未验证的线索。\n"
"                                              </p><p>\n"
"                                                       如果你在创建一个商机或者客户前\n"
"                                                       需要验证，使用线索。可以是一张收到的\n"
"                                                       名片，网站上收到的一个联系方式，或者\n"
"                                                       你导入系统的一个文件数据。\n"
"                                               </p><p>\n"
"                                                        一旦被确定，线索可以被装换成商机\n"
"                                                        以及/或者你的地址簿中的新客户。\n"
"                                               </p>\n"
"        "

#. module: crm
#: field:sale.config.settings,fetchmail_lead:0
msgid "Create leads from incoming mails"
msgstr "从收到的邮件创建线索"

#. module: crm
#: view:crm.lead:0
#: field:crm.lead,email_from:0
#: field:crm.phonecall,email_from:0
msgid "Email"
msgstr "电子邮件"

#. module: crm
#: view:crm.case.channel:0
#: view:crm.lead:0
#: field:crm.lead,channel_id:0
#: view:crm.lead.report:0
#: field:crm.lead.report,channel_id:0
msgid "Channel"
msgstr "途径"

#. module: crm
#: view:crm.opportunity2phonecall:0
#: view:crm.phonecall2phonecall:0
msgid "Schedule Call"
msgstr "计划的电话访问"

#. module: crm
#: view:crm.lead.report:0
#: view:crm.phonecall.report:0
msgid "My Sales Team(s)"
msgstr "我的销售团队"

#. module: crm
#: help:crm.segmentation,exclusif:0
msgid ""
"Check if the category is limited to partners that match the segmentation "
"criterions.                        \n"
"If checked, remove the category from partners that doesn't match "
"segmentation criterions"
msgstr ""
"检测如果这业务伙伴在类型的细分规则下是受限制。\n"
"如果要选定，请删除在业务伙伴类型细分规则中不匹配的规则"

#. module: crm
#: model:process.transition,note:crm.process_transition_leadopportunity0
msgid "Creating business opportunities from Leads"
msgstr "从线索创建商机"

#. module: crm
#: model:crm.case.resource.type,name:crm.type_lead3
msgid "Email Campaign - Products"
msgstr "电邮广告-产品"

#. module: crm
#: model:ir.actions.act_window,help:crm.crm_case_categ_phone_incoming0
msgid ""
"<p class=\"oe_view_nocontent_create\">\n"
"            Click to log the summary of a phone call. \n"
"          </p><p>\n"
"            OpenERP allows you to log inbound calls on the fly to track the\n"
"            history of the communication with a customer or to inform "
"another\n"
"            team member.\n"
"          </p><p>\n"
"            In order to follow up on the call, you can trigger a request "
"for\n"
"            another call, a meeting or an opportunity.\n"
"          </p>\n"
"        "
msgstr ""
"<p class=\"oe_view_nocontent_create\">\n"
"                                                        点击创建电话总结\n"
"                                               </p><p>\n"
"                                                        OpenERP "
"允许你快速记录打入的电话，用来\n"
"                                                        "
"跟踪与用户沟通的历史，或通知另一个销售团队。\n"
"                                               </p><p>\n"
"                                                        "
"为了跟踪处理一个电话，你可以触发请求另一次电话，\n"
"                                                        一次会议或者一个商机。\n"
"                                                </p>\n"
"        "

#. module: crm
#: model:process.node,note:crm.process_node_leads0
msgid "Very first contact with new prospect"
msgstr "第一次与新的潜在客户接触"

#. module: crm
#: view:res.partner:0
msgid "Calls"
msgstr "通话"

#. module: crm
#: field:crm.case.stage,on_change:0
msgid "Change Probability Automatically"
msgstr "自动修改概率"

#. module: crm
#: view:crm.phonecall.report:0
msgid "My Phone Calls"
msgstr "我的电话沟通"

#. module: crm
#: model:crm.case.stage,name:crm.stage_lead3
msgid "Qualification"
msgstr "资格条件"

#. module: crm
#: field:crm.lead2opportunity.partner,name:0
#: field:crm.lead2opportunity.partner.mass,name:0
msgid "Conversion Action"
msgstr "转换操作"

#. module: crm
#: model:ir.actions.act_window,help:crm.crm_lead_categ_action
msgid ""
"<p class=\"oe_view_nocontent_create\">\n"
"                Click to define a new sales tag.\n"
"              </p><p>\n"
"                Create specific tags that fit your company's activities\n"
"                to better classify and analyse your leads and "
"opportunities.\n"
"                Such categories could for instance reflect your product\n"
"                structure or the different types of sales you do.\n"
"              </p>\n"
"            "
msgstr ""
"<p class=\"oe_view_nocontent_create\">\n"
"                                                                       "
"点击新建一个销售标签\n"
"                                                             </p><p>\n"
"                                                                       "
"创建指定的适合公司活动的标签\n"
"                                                                       "
"用于更好地分析你的线索和商机。\n"
"                                                                       "
"标签分类可以反映你的商品结构或者\n"
"                                                                       "
"不同的销售类型。\n"
"                                                            </p>\n"
"            "

#. module: crm
#: selection:crm.lead.report,creation_month:0
#: selection:crm.lead.report,deadline_month:0
#: selection:crm.phonecall.report,month:0
msgid "August"
msgstr "8月"

#. module: crm
#: model:mail.message.subtype,name:crm.mt_lead_lost
#: model:mail.message.subtype,name:crm.mt_salesteam_lead_lost
msgid "Opportunity Lost"
msgstr "丢失的商机"

#. module: crm
#: field:crm.lead.report,deadline_month:0
msgid "Exp. Closing Month"
msgstr "预期结束月数"

#. module: crm
#: selection:crm.lead.report,creation_month:0
#: selection:crm.lead.report,deadline_month:0
#: selection:crm.phonecall.report,month:0
msgid "December"
msgstr "12月"

#. module: crm
#: view:crm.phonecall:0
msgid "Date of Call"
msgstr "呼叫日期"

#. module: crm
#: view:crm.lead:0
#: field:crm.lead,date_deadline:0
msgid "Expected Closing"
msgstr "预期结束"

#. module: crm
#: model:ir.model,name:crm.model_crm_opportunity2phonecall
msgid "Opportunity to Phonecall"
msgstr "商机转换为电话访问"

#. module: crm
#: view:crm.segmentation:0
msgid "Sales Purchase"
msgstr "销售采购"

#. module: crm
#: view:crm.lead:0
msgid "Schedule Meeting"
msgstr "会议计划"

#. module: crm
#: field:crm.lead.report,deadline_year:0
msgid "Ex. Closing Year"
msgstr "预期结束年数"

#. module: crm
#: model:ir.actions.client,name:crm.action_client_crm_menu
msgid "Open Sale Menu"
msgstr "打开销售菜单"

#. module: crm
#: field:crm.lead,date_open:0
#: field:crm.phonecall,date_open:0
msgid "Opened"
msgstr "已开启"

#. module: crm
#: view:crm.case.section:0
#: field:crm.case.section,member_ids:0
msgid "Team Members"
msgstr "团队成员"

#. module: crm
#: view:crm.opportunity2phonecall:0
#: view:crm.phonecall2phonecall:0
msgid "Schedule/Log a Call"
msgstr "计划/记录一个电话"

#. module: crm
#: field:crm.lead,planned_cost:0
msgid "Planned Costs"
msgstr "计划成本"

#. module: crm
#: help:crm.lead,date_deadline:0
msgid "Estimate of the date on which the opportunity will be won."
msgstr "预计商机落单日期."

#. module: crm
#: help:crm.lead,email_cc:0
msgid ""
"These email addresses will be added to the CC field of all inbound and "
"outbound emails for this record before being sent. Separate multiple email "
"addresses with a comma"
msgstr "这些邮件地址将添加到之前发送记录的发送和接收邮件的抄送字段，分隔多个邮件地址有逗号。"

#. module: crm
#: model:ir.actions.act_window,name:crm.crm_case_categ_phone_incoming0
#: model:ir.ui.menu,name:crm.menu_crm_case_phone_inbound
msgid "Logged Calls"
msgstr "通话日志"

#. module: crm
#: model:mail.message.subtype,name:crm.mt_lead_won
#: model:mail.message.subtype,name:crm.mt_salesteam_lead_won
msgid "Opportunity Won"
msgstr "获胜的商机"

#. module: crm
#: model:ir.actions.act_window,name:crm.crm_case_section_act_tree
msgid "Cases by Sales Team"
msgstr "该业务的销售团队"

#. module: crm
#: view:crm.lead:0
#: view:crm.phonecall:0
#: model:ir.model,name:crm.model_crm_meeting
#: model:process.node,name:crm.process_node_meeting0
msgid "Meeting"
msgstr "会议"

#. module: crm
#: model:ir.model,name:crm.model_crm_case_categ
msgid "Category of Case"
msgstr "业务分类"

#. module: crm
#: view:board.board:0
msgid "Planned Revenue by Stage and User"
msgstr "阶段的计划收入和用户"

#. module: crm
#: selection:crm.lead,priority:0
#: selection:crm.lead.report,priority:0
#: selection:crm.phonecall,priority:0
#: selection:crm.phonecall.report,priority:0
msgid "Normal"
msgstr "普通"

#. module: crm
#: field:crm.lead,street2:0
msgid "Street2"
msgstr "街道 2"

#. module: crm
#: field:sale.config.settings,module_crm_helpdesk:0
msgid "Manage Helpdesk and Support"
msgstr "管理帮助平台与客户支持"

#. module: crm
#: field:crm.lead.report,delay_open:0
msgid "Delay to Open"
msgstr "延迟开启"

#. module: crm
#: field:crm.lead.report,user_id:0
#: field:crm.phonecall.report,user_id:0
msgid "User"
msgstr "用户"

#. module: crm
#: selection:crm.lead.report,creation_month:0
#: selection:crm.lead.report,deadline_month:0
#: selection:crm.phonecall.report,month:0
msgid "November"
msgstr "11月"

#. module: crm
#: view:crm.lead.report:0
#: model:ir.actions.act_window,name:crm.act_opportunity_stage
msgid "Opportunities By Stage"
msgstr "商机的阶段"

#. module: crm
#: selection:crm.lead.report,creation_month:0
#: selection:crm.lead.report,deadline_month:0
#: selection:crm.phonecall.report,month:0
msgid "January"
msgstr "1月"

#. module: crm
#: model:process.process,name:crm.process_process_contractprocess0
msgid "Contract"
msgstr "合同"

#. module: crm
#: model:crm.case.resource.type,name:crm.type_lead4
msgid "Twitter Ads"
msgstr "Twitter地址"

#. module: crm
#: field:crm.lead.report,creation_day:0
msgid "Creation Day"
msgstr "创建日期"

#. module: crm
#: view:crm.lead.report:0
msgid "Planned Revenues"
msgstr "计划收入"

#. module: crm
#: view:crm.lead:0
msgid "Exp.Closing"
msgstr "结束中"

#. module: crm
#: help:crm.lead.report,deadline_year:0
msgid "Expected closing year"
msgstr "预期结束年数"

#. module: crm
#: model:ir.model,name:crm.model_crm_case_stage
msgid "Stage of case"
msgstr "业务阶段"

#. module: crm
#: selection:crm.opportunity2phonecall,action:0
#: selection:crm.phonecall2phonecall,action:0
msgid "Schedule a call"
msgstr "安排通话"

#. module: crm
#: view:crm.lead:0
msgid "Categorization"
msgstr "归类"

#. module: crm
#: view:crm.phonecall2phonecall:0
msgid "Log Call"
msgstr "记录通话日志"

#. module: crm
#: help:sale.config.settings,group_fund_raising:0
msgid "Allows you to trace and manage your activities for fund raising."
msgstr "允许跟踪及管理您的集资活动。"

#. module: crm
#: field:crm.meeting,phonecall_id:0
#: model:ir.model,name:crm.model_crm_phonecall
msgid "Phonecall"
msgstr "电话访问"

#. module: crm
#: view:crm.phonecall.report:0
msgid "Phone calls that are assigned to one of the sale teams I manage"
msgstr "分配给某个我所管理的销售团队的电话。"

#. module: crm
#: view:crm.lead:0
msgid "Create date"
msgstr "发现日期"

#. module: crm
#: view:crm.lead:0
msgid "at"
msgstr ""

#. module: crm
#: model:crm.case.stage,name:crm.stage_lead1
#: selection:crm.case.stage,state:0
#: view:crm.lead:0
#: selection:crm.lead,state:0
#: view:crm.lead.report:0
msgid "New"
msgstr "新建"

#. module: crm
#: field:crm.lead,function:0
msgid "Function"
msgstr "职务"

#. module: crm
#: field:crm.case.section,note:0
#: field:crm.phonecall,description:0
#: field:crm.segmentation,description:0
msgid "Description"
msgstr "说明"

#. module: crm
#: field:crm.case.categ,section_id:0
#: field:crm.case.resource.type,section_id:0
#: view:crm.case.section:0
#: field:crm.case.section,name:0
#: field:crm.lead,section_id:0
#: view:crm.lead.report:0
#: field:crm.lead.report,section_id:0
#: field:crm.lead2opportunity.partner.mass,section_id:0
#: field:crm.opportunity2phonecall,section_id:0
#: field:crm.payment.mode,section_id:0
#: view:crm.phonecall:0
#: field:crm.phonecall,section_id:0
#: view:crm.phonecall.report:0
#: field:crm.phonecall2phonecall,section_id:0
#: field:res.partner,section_id:0
msgid "Sales Team"
msgstr "销售团队"

#. module: crm
#: selection:crm.lead.report,creation_month:0
#: selection:crm.lead.report,deadline_month:0
#: selection:crm.phonecall.report,month:0
msgid "May"
msgstr "5月"

#. module: crm
#: model:ir.actions.act_window,help:crm.crm_case_channel_action
msgid ""
"<p class=\"oe_view_nocontent_create\">\n"
"                Click to define a new channel.\n"
"              </p><p>\n"
"                Use channels to track the soure of your leads and "
"opportunities. Channels\n"
"                are mostly used in reporting to analyse sales performance\n"
"                related to marketing efforts.\n"
"              </p><p>\n"
"                Some examples of channels: company website, phone call\n"
"                campaign, reseller, etc.\n"
"              </p>\n"
"            "
msgstr ""
"<p class=\"oe_view_nocontent_create\">\n"
"                                                                       "
"点击定义一个新渠道\n"
"                                                               </p><p>\n"
"                                                                        "
"使用渠道来记录你的线索和商机的来源。\n"
"                                                                        "
"主要用于市场工作相关的销售分析报告。\n"
"                                                               </p><p>\n"
"                                                                        "
"渠道例子：公司网站，电话，市场活动，经销商等\n"
"                                                               <p>\n"
"            "

#. module: crm
#: view:crm.lead:0
msgid "Internal Notes"
msgstr "内部备注"

#. module: crm
#: view:crm.lead:0
msgid "New Opportunities"
msgstr "新建商机"

#. module: crm
#: field:crm.segmentation.line,operator:0
msgid "Mandatory / Optional"
msgstr "强制的/ 可选的"

#. module: crm
#: field:crm.lead,street:0
msgid "Street"
msgstr "街道"

#. module: crm
#: field:crm.lead,referred:0
msgid "Referred By"
msgstr "参考来自"

#. module: crm
#: view:crm.phonecall:0
msgid "Reset to Todo"
msgstr "重置为计划呼叫"

#. module: crm
#: field:crm.case.section,working_hours:0
msgid "Working Hours"
msgstr "工作时间"

#. module: crm
#: code:addons/crm/crm_lead.py:986
#: view:crm.lead:0
#: field:crm.lead2opportunity.partner,partner_id:0
#: field:crm.lead2opportunity.partner.mass,partner_id:0
#: field:crm.partner.binding,partner_id:0
#, python-format
msgid "Customer"
msgstr "客户"

#. module: crm
#: selection:crm.lead.report,creation_month:0
#: selection:crm.lead.report,deadline_month:0
#: selection:crm.phonecall.report,month:0
msgid "February"
msgstr "2月"

#. module: crm
#: view:crm.phonecall:0
msgid "Schedule a Meeting"
msgstr "安排一个会议"

#. module: crm
#: model:crm.case.stage,name:crm.stage_lead8
#: view:crm.lead:0
msgid "Lost"
msgstr "丢失"

#. module: crm
#: code:addons/crm/wizard/crm_lead_to_opportunity.py:89
#, python-format
msgid "Closed/Cancelled leads cannot be converted into opportunities."
msgstr "已关闭或已取消的销售线索不能被转换为商机。"

#. module: crm
#: view:crm.lead:0
#: field:crm.lead,country_id:0
#: view:crm.lead.report:0
#: field:crm.lead.report,country_id:0
msgid "Country"
msgstr "国家"

#. module: crm
#: view:crm.lead:0
#: view:crm.lead2opportunity.partner:0
#: view:crm.lead2opportunity.partner.mass:0
#: view:crm.phonecall:0
msgid "Convert to Opportunity"
msgstr "转换为商机"

#. module: crm
#: help:crm.phonecall,email_from:0
msgid "These people will receive email."
msgstr "这些人将收到电子邮件。"

#. module: crm
#: selection:crm.lead.report,creation_month:0
#: selection:crm.lead.report,deadline_month:0
#: selection:crm.phonecall.report,month:0
msgid "April"
msgstr "4月"

#. module: crm
#: field:crm.case.resource.type,name:0
msgid "Campaign Name"
msgstr "营销活动名称"

#. module: crm
#: view:crm.segmentation:0
msgid "Profiling"
msgstr "特征"

#. module: crm
#: model:ir.model,name:crm.model_crm_phonecall_report
msgid "Phone calls by user and section"
msgstr "用户和业务分类的电话访问"

#. module: crm
#: model:crm.case.stage,name:crm.stage_lead5
msgid "Negotiation"
msgstr "谈判"

#. module: crm
#: model:ir.model,name:crm.model_crm_phonecall2phonecall
msgid "Phonecall To Phonecall"
msgstr "电话访问到电话访问"

#. module: crm
#: field:crm.case.stage,sequence:0
msgid "Sequence"
msgstr "序列"

#. module: crm
#: field:crm.segmentation.line,expr_name:0
msgid "Control Variable"
msgstr "控制变量"

#. module: crm
#: model:crm.case.stage,name:crm.stage_lead4
msgid "Proposition"
msgstr "建议"

#. module: crm
#: view:crm.phonecall:0
#: field:res.partner,phonecall_ids:0
msgid "Phonecalls"
msgstr "电话访问列表"

#. module: crm
#: view:crm.lead.report:0
#: view:crm.phonecall.report:0
#: field:crm.phonecall.report,name:0
msgid "Year"
msgstr "年"

#. module: crm
#: model:crm.case.resource.type,name:crm.type_lead8
msgid "Newsletter"
msgstr "时事通信"

#. module: crm
#: model:mail.message.subtype,name:crm.mt_salesteam_lead_stage
msgid "Opportunity Stage Changed"
msgstr "商机状态已改变"

#. module: crm
#: model:ir.actions.act_window,help:crm.crm_lead_stage_act
msgid ""
"<p class=\"oe_view_nocontent_create\">\n"
"                Click to set a new stage in your lead/opportunity pipeline.\n"
"              </p><p>\n"
"                Stages will allow salespersons to easily track how a "
"specific\n"
"                lead or opportunity is positioned in the sales cycle.\n"
"              </p>\n"
"            "
msgstr ""
"<p class=\"oe_view_nocontent_create\">\n"
"                                                                        "
"点击设置你的线索/商机管道的新阶段。\n"
"                                                                </p><p>\n"
"                                                                        "
"阶段允许销售人员记录特定的线索或商机\n"
"                                                                        "
"在销售循环中的位置。\n"
"                                                                 </p>\n"
"            "

#~ msgid "My Draft "
#~ msgstr "我的草稿 "

#~ msgid "Remind Partner"
#~ msgstr "提醒业务伙伴"

#~ msgid "My "
#~ msgstr "我的 "

#~ msgid "CRM & SRM"
#~ msgstr "业务关系管理"

#, python-format
#~ msgid "Send"
#~ msgstr "发送"

#, python-format
#~ msgid "Error !"
#~ msgstr "错误！"

#~ msgid "All Draft "
#~ msgstr "所有草稿 "

#, python-format
#~ msgid "done"
#~ msgstr "完成"

#~ msgid "Rules"
#~ msgstr "规则"

#~ msgid "Conditions"
#~ msgstr "条件"

#~ msgid "Created Menus"
#~ msgstr "创建菜单"

#~ msgid "Parent Menu"
#~ msgstr "上级菜单"

#~ msgid "Responsible User"
#~ msgstr "负责用户"

#~ msgid "Conditions on Priority Range"
#~ msgstr "优先级范围条件"

#~ msgid "List"
#~ msgstr "列表"

#~ msgid "Conditions on Timing"
#~ msgstr "时间条件"

#~ msgid "Conditions on States"
#~ msgstr "状态条件"

#~ msgid "Form View"
#~ msgstr "表单视图"

#~ msgid "Segmentations"
#~ msgstr "细分"

#~ msgid "<"
#~ msgstr "<"

#~ msgid "Watchers Emails"
#~ msgstr "关注者Email"

#~ msgid "Days"
#~ msgstr "天"

#~ msgid "None"
#~ msgstr "无"

#~ msgid "Minutes"
#~ msgstr "分钟"

#~ msgid "Estimates"
#~ msgstr "估计"

#~ msgid "Configuration"
#~ msgstr "设置"

#~ msgid "Dates"
#~ msgstr "日期"

#~ msgid "Call Object Method"
#~ msgstr "调用对象方法"

#~ msgid "Remind responsible"
#~ msgstr "提醒负责人"

#~ msgid ">"
#~ msgstr ">"

#~ msgid "Decrease (0>1)"
#~ msgstr "下降因子(0.0>1.0)"

#~ msgid "General"
#~ msgstr "一般"

#~ msgid "Send Reminder"
#~ msgstr "发送提醒"

#~ msgid "Complete this if you use the mail gateway."
#~ msgstr "如果使用此邮件网关请填写完整"

#~ msgid "General Description"
#~ msgstr "一般说明"

#~ msgid "Mail body"
#~ msgstr "邮件内容"

#~ msgid "="
#~ msgstr "="

#~ msgid "Months"
#~ msgstr "月"

#~ msgid "Latest E-Mail"
#~ msgstr "最近的Email"

#~ msgid "Planned revenue"
#~ msgstr "计划收入"

#~ msgid "Allow Delete"
#~ msgstr "允许删除"

#~ msgid "%(case_user)s = Responsible name"
#~ msgstr "%(case_user)s = 负责人"

#~ msgid "Set state to"
#~ msgstr "设置状态为"

#~ msgid "Partner Events"
#~ msgstr "业务伙伴事件"

#~ msgid "Mail to these emails"
#~ msgstr "发电子邮件至这些地址"

#~ msgid "%(partner_email)s = Partner email"
#~ msgstr "%(partner_email)s = 业务伙伴电子邮箱"

#~ msgid "Condition on Communication History"
#~ msgstr "沟通日志的条件"

#~ msgid "%(partner)s = Partner name"
#~ msgstr "%(partner)s = 业务伙伴名称"

#~ msgid "%(case_user_phone)s = Responsible phone"
#~ msgstr "%(case_user_phone)s = 负责人电话"

#, python-format
#~ msgid "draft"
#~ msgstr "草稿"

#, python-format
#~ msgid "cancel"
#~ msgstr "取消"

#~ msgid "%(case_user_email)s = Responsible email"
#~ msgstr "%(case_user_email)s = 负责人电子邮箱"

#~ msgid "State of Mind"
#~ msgstr "满意度"

#~ msgid "Partner Email"
#~ msgstr "业务伙伴的电子邮箱"

#~ msgid "Trigger Date"
#~ msgstr "触发日期"

#~ msgid "State of Mind Computation"
#~ msgstr "满意度计算"

#~ msgid "All Cases"
#~ msgstr "所有业务个案"

#~ msgid "this wizard will create all sub-menus, within the selected menu."
#~ msgstr "这向导将在选择的菜单创建所有子菜单"

#~ msgid "Base Information"
#~ msgstr "重要信息"

#~ msgid "All Open "
#~ msgstr "所有待处理 "

#~ msgid "Create menus for a case section"
#~ msgstr "为业务个案项创建菜单"

#~ msgid "Template of Email to Send"
#~ msgstr "发送邮件模板"

#~ msgid "Planned costs"
#~ msgstr "计划成本"

#~ msgid "Cases"
#~ msgstr "业务个案"

#~ msgid "Create menu Entries"
#~ msgstr "创建菜单"

#~ msgid "Case history"
#~ msgstr "业务个案日志"

#~ msgid "Case Category Name"
#~ msgstr "业务个案分类名称"

#~ msgid "Max Interval"
#~ msgstr "最大间隔"

#~ msgid "New "
#~ msgstr "新 "

#~ msgid "Conditions on Case Fields"
#~ msgstr "业务个案条件字段"

#~ msgid "Deadline"
#~ msgstr "最后期限"

#~ msgid "Case Communication History"
#~ msgstr "业务个案沟通日志"

#~ msgid "Category of case"
#~ msgstr "业务个案分类"

#~ msgid "My Open "
#~ msgstr "我打开 "

#~ msgid "Select Views (empty for default)"
#~ msgstr "选择视图(默认为空)"

#~ msgid "Case State"
#~ msgstr "业务个案状态"

#~ msgid "Special Keywords to Be Used in The Body"
#~ msgstr "内容使用的特别关键字"

#~ msgid "My Histories"
#~ msgstr "我的日志"

#~ msgid "Your action"
#~ msgstr "你的动作"

#~ msgid "Cases Histories"
#~ msgstr "业务个案日志"

#~ msgid "My cases"
#~ msgstr "我的业务个案"

#~ msgid "Last Action Date"
#~ msgstr "最近动作日期"

#~ msgid "My Open Cases"
#~ msgstr "我待处理的业务个案"

#~ msgid "Remind with attachment"
#~ msgstr "提醒附件"

#~ msgid "All Late "
#~ msgstr "所有延迟 "

#~ msgid "My Late "
#~ msgstr "我延迟的 "

#~ msgid "Open cases"
#~ msgstr "待处理业务个案"

#~ msgid "My Unclosed "
#~ msgstr "我未关闭 "

#~ msgid "Mail to responsible"
#~ msgstr "发送邮件到负责人"

#~ msgid "New Form"
#~ msgstr "新表单"

#~ msgid "Set responsible to"
#~ msgstr "设置责任人"

#~ msgid "Communication"
#~ msgstr "沟通"

#~ msgid "Calendar"
#~ msgstr "日程表"

#~ msgid "Log"
#~ msgstr "日志"

#, python-format
#~ msgid "Historize"
#~ msgstr "日志"

#~ msgid "New With Calendar"
#~ msgstr "新日程表"

#~ msgid "List With Calendar"
#~ msgstr "日程表列表"

#~ msgid "Action Information"
#~ msgstr "动作信息"

#~ msgid "Calendar View"
#~ msgstr "日程表视图"

#~ msgid "Open Cases"
#~ msgstr "待处理业务个案"

#~ msgid ""
#~ "You may want to create a new parent menu to put all the created menus in."
#~ msgstr "你可能需要创建新的上级菜单"

#~ msgid "Default (0=None)"
#~ msgstr "默认(0=无)"

#~ msgid "Case History"
#~ msgstr "业务个案日志"

#~ msgid "All Unassigned "
#~ msgstr "所有未指定 "

#~ msgid "Don't Create"
#~ msgstr "不能创建"

#~ msgid "Base Menu Name"
#~ msgstr "基本菜单名"

#~ msgid "History"
#~ msgstr "日志"

#~ msgid "All Unclosed "
#~ msgstr "所有未关闭 "

#~ msgid "Communication history"
#~ msgstr "沟通日志"

#~ msgid "Create Menus For Cases"
#~ msgstr "创建业务个案菜单"

#~ msgid "All Pending "
#~ msgstr "所有未决 "

#~ msgid "All Canceled "
#~ msgstr "取消所有 "

#~ msgid "Case Rule"
#~ msgstr "业务个案规则"

#, python-format
#~ msgid "Case"
#~ msgstr "业务个案"

#~ msgid "All "
#~ msgstr "所有 "

#~ msgid "All Histories"
#~ msgstr "所有日志"

#~ msgid "My Canceled "
#~ msgstr "我取消 "

#~ msgid "Case logs"
#~ msgstr "业务个案日志"

#~ msgid "Logs History"
#~ msgstr "日志"

#~ msgid "Case Description"
#~ msgstr "业务个案说明"

#~ msgid "Actions"
#~ msgstr "动作"

#~ msgid "Update The Proposed Menus To Be Created"
#~ msgstr "更新创建的被提议的菜单"

#~ msgid "Continue"
#~ msgstr "继续"

#~ msgid "Message"
#~ msgstr "消息"

#~ msgid "Create Partner"
#~ msgstr "创建业务伙伴"

#~ msgid "_Cancel"
#~ msgstr "取消(_C)"

#~ msgid "Invalid model name in the action definition."
#~ msgstr "在动作定义使用了无效的模快名。"

#, python-format
#~ msgid ""
#~ "You can not escalate this case.\n"
#~ "You are already at the top level."
#~ msgstr "已是最高级别的业务个案你不能再提升"

#~ msgid "All Unclosed and Unassigned "
#~ msgstr "所有未结束和未分配 "

#~ msgid "Reset to Draft"
#~ msgstr "重置为草稿"

#~ msgid "%(case_subject)s = Case subject"
#~ msgstr "%(case_subject)s = 业务个案主题"

#~ msgid "My Pending "
#~ msgstr "我未决 的 "

#~ msgid ""
#~ "These people will receive a copy of the futur communication between partner "
#~ "and users by email"
#~ msgstr "这些人将收到一份将来业务伙伴和用户之间沟通的电子邮件的拷贝"

#~ msgid "%(case_id)s = Case ID"
#~ msgstr "%(case_id)s = 业务个案ID"

#~ msgid "Partner Contact"
#~ msgstr "业务伙伴联系方式"

#, python-format
#~ msgid ""
#~ "You must define a responsible user for this case in order to use this action!"
#~ msgstr "您必须指定业务个案的责任用户，才能够执行此动作！"

#~ msgid "Tree View"
#~ msgstr "目录视图"

#~ msgid "Business Opportunities"
#~ msgstr "商机"

#~ msgid "Deadline Date is automatically computed from Start Date + Duration"
#~ msgstr "截止日期为自动计算：开始时间+持续时间"

#~ msgid "Mail to watchers (Cc)"
#~ msgstr "发送到关注者"

#~ msgid "Add Last Mail for Replying"
#~ msgstr "回复时增加最近的邮件"

#~ msgid ""
#~ "The Object name must start with x_ and not contain any special character !"
#~ msgstr "对象名称必须以“x_”开头且不能包含任何特殊字符！"

#~ msgid "Send Partner & Historize"
#~ msgstr "发送到业务伙伴和记载"

#~ msgid "Link to an existing partner"
#~ msgstr "链接到现有的业务伙伴"

#~ msgid ""
#~ "The rule use a AND operator. The case must match all non empty fields so "
#~ "that the rule execute the action described in the 'Actions' tab."
#~ msgstr "该规则使用AND操作符. 这业务个案必须是非空字段而且该规则的执行动作描述在动作标签."

#~ msgid "%(email_from)s = Partner email"
#~ msgstr "%(email_from)s = 业务伙伴的Email"

#~ msgid "Button Pressed"
#~ msgstr "按下的按钮"

#~ msgid "Privacy"
#~ msgstr "隐私"

#~ msgid "Customer & Supplier Relationship Management"
#~ msgstr "客户&供应商关系管理"

#~ msgid "Days per Periode"
#~ msgstr "每个期间的天数"

#~ msgid ""
#~ "Check if the category is limited to partners that match the segmentation "
#~ "criterions. If checked, remove the category from partners that doesn't match "
#~ "segmentation criterions"
#~ msgstr "检查如果这分类是在与业务伙伴匹配的细分标准. 如果选中, 将在分类中移去不匹配的业务伙伴"

#~ msgid "My Meetings"
#~ msgstr "我的会议"

#~ msgid "%(case_description)s = Case description"
#~ msgstr "%(case_description)s = 业务个案描述"

#~ msgid "Add watchers (Cc)"
#~ msgstr "新增关注者(Cc)"

#~ msgid ""
#~ "Check this if you want the rule to send a reminder by email to the partner."
#~ msgstr "勾选此项, 如果你想发提醒电子邮件给业务伙伴"

#~ msgid ""
#~ "The generic Open ERP Customer Relationship Management\n"
#~ "system enables a group of people to intelligently and efficiently manage\n"
#~ "leads, opportunities, tasks, issues, requests, bugs, campaign, claims, etc.\n"
#~ "It manages key tasks such as communication, identification, prioritization,\n"
#~ "assignment, resolution and notification.\n"
#~ "\n"
#~ "Open ERP ensures that all cases are successfully tracked by users, customers "
#~ "and\n"
#~ "suppliers. It can automatically send reminders, escalate the request, "
#~ "trigger\n"
#~ "specific methods and lots of others actions based on your enterprise own "
#~ "rules.\n"
#~ "\n"
#~ "The greatest thing about this system is that users don't need to do "
#~ "anything\n"
#~ "special. They can just send email to the request tracker. Open ERP will "
#~ "take\n"
#~ "care of thanking them for their message, automatically routing it to the\n"
#~ "appropriate staff, and making sure all future correspondence gets to the "
#~ "right\n"
#~ "place.\n"
#~ "\n"
#~ "The CRM module has a email gateway for the synchronisation interface\n"
#~ "between mails and Open ERP."
#~ msgstr ""
#~ "客户关系管理(CRM)\n"
#~ "系统让一群人去聪明和有效地管理: 营销线索、商机、任务、发布、请求、缺陷、营销活动、索赔等.\n"
#~ "它还管理关键任务如沟通, 指标, 优先权, 指定, 决定和通知.\n"
#~ "\n"
#~ "系统保证所有业务个案都可以成功追踪用户, 客户和供应商. \n"
#~ "它能根据企业自己的规则自动发送提醒, 更高级别的请求, 触发具体的方法和其它动作.\n"
#~ "\n"
#~ "这系统最好在于用户不需做任何特别的操作, 也能发送电子邮件去跟踪请求. 系统会把感谢邮件自动发送到相关的人员手里."

#~ msgid "Attendees"
#~ msgstr "与会者"

#~ msgid "Invalid XML for View Architecture!"
#~ msgstr "无效的视图结构xml文件!"

#~ msgid "Minimum Priority"
#~ msgstr "最小优先级"

#, python-format
#~ msgid "You can not delete this case. You should better cancel it."
#~ msgstr "您不能删除此业务个案. 您最好取消它."

#~ msgid "Reminder"
#~ msgstr "提醒"

#, python-format
#~ msgid "open"
#~ msgstr "待处理"

#, python-format
#~ msgid "No E-Mail ID Found for your Company address!"
#~ msgstr "没建立你的公司地址邮箱ID!"

#~ msgid "Exception Rule"
#~ msgstr "例外规则"

#~ msgid "Set priority to"
#~ msgstr "设定优先级到"

#, python-format
#~ msgid "Error"
#~ msgstr "错误"

#~ msgid "Caldav URL"
#~ msgstr "Caldav 服务的URL"

#~ msgid "Maximim Priority"
#~ msgstr "最大优先级"

#~ msgid "Unchanged"
#~ msgstr "未更改"

#~ msgid "Fields to Change"
#~ msgstr "更改字段"

#~ msgid "Location"
#~ msgstr "地点"

#~ msgid "Created"
#~ msgstr "已创建"

#~ msgid "Hours"
#~ msgstr "小时数"

#~ msgid "Reset to Unconfirmed"
#~ msgstr "重置为未确认"

#~ msgid "Internal Meeting"
#~ msgstr "内部会议"

#~ msgid ""
#~ "Check this if you want that all documents attached to the case be attached "
#~ "to the reminder email sent."
#~ msgstr "勾选此项, 如果你想将业务个案的所有附属文档附在提醒电子邮件发送"

#~ msgid "Claims"
#~ msgstr "索赔"

#~ msgid "To"
#~ msgstr "到"

#~ msgid "Done"
#~ msgstr "完成"

#~ msgid "User Responsible"
#~ msgstr "用户责任"

#~ msgid "Opportunity Summary"
#~ msgstr "商机综述"

#~ msgid "Create a new partner"
#~ msgstr "创建新的业务伙伴"

#, python-format
#~ msgid "Error!"
#~ msgstr "错误!"

#~ msgid "Opportunity Name"
#~ msgstr "商机名称"

#~ msgid "E-Mail Reminders (includes the content of the case)"
#~ msgstr "提醒电子邮件(含业务个案内容)"

#~ msgid "Invalid arguments"
#~ msgstr "无效的参数"

#~ msgid "Mail to partner"
#~ msgstr "发邮件到业务伙伴"

#~ msgid ""
#~ "A period is the average number of days between two cycle of sale or purchase "
#~ "for this segmentation. It's mainly used to detect if a partner has not "
#~ "purchased or buy for a too long time, so we suppose that his state of mind "
#~ "has decreased because he probably bought goods to another supplier. Use this "
#~ "functionality for recurring businesses."
#~ msgstr ""
#~ "在两个购买或者采购间的平均天数. 它主要用来检查一个业务伙伴没有采购或购买的最长时间. \r\n"
#~ "如果很长那么我们假设他找了另一个供应商买到了好的货物对我们的满意度下降. 这个功能用在经常性的业务中."

#~ msgid "You may have to verify that this partner does not exist already."
#~ msgstr "你可能要核实这个业务伙伴是否已不存在"

#, python-format
#~ msgid "You must put a Partner eMail to use this action!"
#~ msgstr "此动作需要业务伙伴的电子邮件地址!"

#~ msgid "Set section to"
#~ msgstr "设置划分为"

#~ msgid "Success Probability"
#~ msgstr "成功概率"

#~ msgid "Parent Section"
#~ msgstr "上级划分"

#, python-format
#~ msgid ""
#~ "Can not send mail with empty body,you should have description in the body"
#~ msgstr "不能发空邮件, 请添加"

#~ msgid "Child Sections"
#~ msgstr "子划分"

#~ msgid "Conditions on Case Partner"
#~ msgstr "业务个案业务伙伴条件"

#~ msgid "Section Code"
#~ msgstr "划分代码"

#~ msgid "CC"
#~ msgstr "抄送"

#~ msgid ""
#~ "Check this if you want the rule to send a reminder by email to the user."
#~ msgstr "勾选此项, 如果你想规定发提醒Email给用户"

#~ msgid "E-Mail Actions"
#~ msgstr "Email动作"

#~ msgid "Cases by section"
#~ msgstr "划分的业务个案"

#~ msgid "Case Section"
#~ msgstr "划分的业务个案"

#~ msgid ""
#~ "The email address put in the 'Reply-To' of all emails sent by Open ERP about "
#~ "cases in this section"
#~ msgstr "这电子邮件地址设定为这划分的业务个案所有'回复'的电子邮件"

#, python-format
#~ msgid ""
#~ "No E-Mail ID Found for your Company address or missing reply address in "
#~ "section!"
#~ msgstr "没有您公司的邮箱ID地址或缺少该划分的业务个案的回复地址!"

#, python-format
#~ msgid ""
#~ "No E-Mail ID Found for the Responsible Partner or missing reply address in "
#~ "section!"
#~ msgstr "没有找到负责业务伙伴的邮箱ID或这缺少这业务个案的回复地址"

#~ msgid "Case section"
#~ msgstr "划分的业务个案"

#~ msgid "Customer Meeting"
#~ msgstr "客户会议"

#~ msgid "Delay after trigger date"
#~ msgstr "触发日期后推延"

#~ msgid "Delay After Trigger Date:"
#~ msgstr "触发日期后推延:"

#~ msgid "Delay type"
#~ msgstr "推延类型"

#, python-format
#~ msgid "The lead '%s' has been closed."
#~ msgstr "线索 '%s' 已关闭."

#, python-format
#~ msgid "Can not send mail!"
#~ msgstr "发送邮件失败!"

#~ msgid "Convert/Merge Opportunity"
#~ msgstr "转换/合并 商机"

#~ msgid "Location of Event"
#~ msgstr "地点"

#~ msgid "Sale FAQ"
#~ msgstr "销售FAQ"

#~ msgid "Opportunity Analysis"
#~ msgstr "商机分析"

#~ msgid "Years"
#~ msgstr "年"

#~ msgid "Details"
#~ msgstr "详细信息"

#~ msgid "By day"
#~ msgstr "按天"

#~ msgid "Supplier"
#~ msgstr "供应商"

#~ msgid "Convert To Opportunity "
#~ msgstr "转换为商机 "

#, python-format
#~ msgid "The opportunity '%s' has been closed."
#~ msgstr "商机 '%s' 已关闭."

#~ msgid "Attachment"
#~ msgstr "附件"

#~ msgid "Previous Stage"
#~ msgstr "前一阶段"

#~ msgid "Show as"
#~ msgstr "显示为"

#~ msgid " "
#~ msgstr " "

#~ msgid "Need Services"
#~ msgstr "需要服务"

#~ msgid "Set State To"
#~ msgstr "设状态为"

#~ msgid "Edit all Occurrences  of recurrent Meeting."
#~ msgstr "编辑经常性的会议"

#~ msgid "Forever"
#~ msgstr "永远"

#~ msgid "_Merge"
#~ msgstr "合并(_M)"

#, python-format
#~ msgid "The lead '%s' has been opened."
#~ msgstr "这线索'%s'已经开启"

#~ msgid "Enhance your core CRM Application with additional functionalities."
#~ msgstr "增强你的业务关系应用和增加功能。"

#~ msgid "Organizer"
#~ msgstr "组织者"

#~ msgid "Public"
#~ msgstr "公开"

#~ msgid "Change Responsible"
#~ msgstr "修改负责人"

#~ msgid "_Send"
#~ msgstr "发送(_S)"

#~ msgid "Visibility"
#~ msgstr "可见等级"

#~ msgid ""
#~ "If you select Merge with existing Opportunity, the lead details(with the "
#~ "communication history) will be merged with existing Opportunity of Selected "
#~ "partner."
#~ msgstr "如果你选择将现有的商机，线索细节（沟通的历史记录）合并那将是和选定的合作伙伴合并现有的商机"

#~ msgid ""
#~ "Outbound Calls list all the calls to be done by your sales team. A salesman "
#~ "can record the information about the call in the form view. This information "
#~ "will be stored in the partner form to trace every contact you have with a "
#~ "customer. You can also import a .CSV file with a list of calls to be done by "
#~ "your sales team."
#~ msgstr ""
#~ "你销售团队电话访问所有要完成的的呼出列表，一个业务员可以在电话访问窗体记录有关信息。这些信息将保存在相关业务伙伴的窗体跟踪每个与客户的沟通。你可以用.cs"
#~ "c文件导入你销售团队将要完成的电话访问列表。"

#~ msgid "Select Action"
#~ msgstr "选择动作"

#~ msgid "Campaign 1"
#~ msgstr "营销活动 1"

#~ msgid "Campaign 2"
#~ msgstr "营销活动 2"

#~ msgid "Allows you to receive E-Mails from POP/IMAP server."
#~ msgstr "允许你通过POP/IMAP协议接收邮件"

#~ msgid "Reply to last Mail"
#~ msgstr "最后回复邮件"

#~ msgid "End date"
#~ msgstr "结束日期"

#~ msgid "Send New Email"
#~ msgstr "发送新的电子邮件"

#~ msgid "Regular Expression on Case History"
#~ msgstr "业务日志的规则表达式"

#~ msgid "E-Mail"
#~ msgstr "电子邮件"

#~ msgid "Current Activity"
#~ msgstr "当前活动"

#~ msgid "Schedule a PhoneCall"
#~ msgstr "安排一次电话访问"

#~ msgid "Monthly"
#~ msgstr "月度"

#~ msgid "Today"
#~ msgstr "今天"

#, python-format
#~ msgid "Lead '%s' has been converted to an opportunity."
#~ msgstr "线索'%s'已转化为商机"

#, python-format
#~ msgid ""
#~ "Opportunity must have Partner assigned before merging with other Opportunity."
#~ msgstr "必须为商机选择业务伙伴才能和其它商机合并."

#~ msgid "Do not create a partner"
#~ msgstr "不能创建业务伙伴"

#~ msgid "No Repeat"
#~ msgstr "不可重复"

#~ msgid "Yearly"
#~ msgstr "年度"

#, python-format
#~ msgid "The opportunity '%s' has been marked as lost."
#~ msgstr "商机 '%s' 已失."

#~ msgid ""
#~ "Defines a rule or repeating pattern of time to exclude from the recurring "
#~ "rule."
#~ msgstr "定义一个规则或时间重复模式以排除循环性规则"

#, python-format
#~ msgid "The meeting '%s' has been confirmed."
#~ msgstr "这会议'%s'已确认"

#~ msgid ""
#~ "The channels represent the different communication                         "
#~ "modes available with the customer. With each commercial opportunity, you can "
#~ "indicate                         the canall which is this opportunity source."
#~ msgstr "途径表示与客户联系用到的不同沟通方式，每一个商机你可以标示商机来源的管道。"

#, python-format
#~ msgid "A partner is already defined on this phonecall."
#~ msgstr "业务伙伴已定义在这电话访问中"

#~ msgid ""
#~ "Allows you to link your e-mail to OpenERP's documents. You can attach it to "
#~ "any existing one in OpenERP or create a new one."
#~ msgstr "允许你链接你的电子邮件到系统的文档模块。你可以添加到任意一个现存的文档中或新增一个。"

#~ msgid ""
#~ "Default state of mind for period preceeding the 'Max Interval' computation. "
#~ "This is the starting state of mind by default if the partner has no event."
#~ msgstr "默认的开始满意度以'最大间隔'计算. 如果业务伙伴没有事件这是默认的开始满意度"

#~ msgid "Recurrent Rule"
#~ msgstr "循环性规则"

#~ msgid ""
#~ "Manages the suppliers and customers claims, including your corrective or "
#~ "preventive actions."
#~ msgstr "管理供应商和客户的索赔，包括纠正或预防措施。"

#~ msgid "Calendar Synchronizing"
#~ msgstr "同步日程"

#~ msgid "Set Team to"
#~ msgstr "设定团队"

#, python-format
#~ msgid "Can not add note!"
#~ msgstr "添加备注不成功!"

#~ msgid ""
#~ "Leads Analysis allows you to check different CRM related information. Check "
#~ "for treatment delays, number of responses given and emails sent. You can "
#~ "sort out your leads analysis by different groups to get accurate grained "
#~ "analysis."
#~ msgstr "线索分析允许你检查业务关系管理的关息，检查耽搁的处理，回复的邮件l数量。你能整理出对不同群体的线索分析去获得更准确的细粒度分析。"

#~ msgid ""
#~ "Thick this box if you want that on escalation, the responsible of this sale "
#~ "team automatically becomes responsible of the lead/opportunity escaladed"
#~ msgstr "弹出窗体，如果你希望提升这负责的销售团队自动提升负责的线索/商机。"

#~ msgid "Error: The mail is not well formated"
#~ msgstr "错误:邮件没有正确的格式"

#~ msgid ""
#~ "Helps you to synchronize the meetings with other calendar clients and "
#~ "mobiles."
#~ msgstr "协助你同步会议到其它的日程客户端"

#~ msgid ""
#~ "This property defines the list of date/time exceptions for a recurring "
#~ "calendar component."
#~ msgstr "这属性定义循环日程的日期/时间异常列表。"

#, python-format
#~ msgid "The opportunity '%s' has been won."
#~ msgstr "这个商机 '%s'已获得"

#~ msgid "Reply-to of the Sales team defined on this case"
#~ msgstr "在这业务销售团队定义的“回复到”"

#~ msgid "Add Note"
#~ msgstr "添加备注"

#~ msgid "Gives the sequence order when displaying a list of case stages."
#~ msgstr "提供在显示业务列表时的次序"

#~ msgid "Way to end reccurency"
#~ msgstr "结束循环的方式"

#~ msgid "Show time as"
#~ msgstr "显示时间为"

#, python-format
#~ msgid ""
#~ "There are no other 'Open' or 'Pending' Opportunities for the partner '%s'."
#~ msgstr "业务伙伴‘%s’有没有其他‘开启’或‘待处理’商机"

#~ msgid "Next Stage"
#~ msgstr "下一阶段"

#~ msgid "Opt-In"
#~ msgstr "订阅"

#~ msgid "Repeat Until"
#~ msgstr "重复直到"

#, python-format
#~ msgid "Closed/Cancelled Phone Call Could not convert into Opportunity"
#~ msgstr "关闭、取消的电话访问不能转换为商机"

#~ msgid "From"
#~ msgstr "来自"

#~ msgid "Previous"
#~ msgstr "前一个"

#~ msgid "Stage:"
#~ msgstr "阶段："

#~ msgid "Next"
#~ msgstr "下一个"

#~ msgid "Statistics"
#~ msgstr "统计"

#~ msgid "Recurrent ID"
#~ msgstr "循环ID"

#~ msgid "Need a Website Design"
#~ msgstr "需要网站设计"

#~ msgid "HTML formatting?"
#~ msgstr "HTML格式?"

#~ msgid "Repeat"
#~ msgstr "重复"

#~ msgid "Let the event automatically repeat at that interval"
#~ msgstr "让事件在该时间间隔自动重复"

#~ msgid "History Information"
#~ msgstr "日志信息"

#~ msgid "Mail to Partner"
#~ msgstr "向业务伙伴发邮件"

#~ msgid "Condition Case Fields"
#~ msgstr "业务状态字段"

#~ msgid "Mark as"
#~ msgstr "标记为"

#~ msgid "Tue"
#~ msgstr "周二"

#~ msgid "Manages a Helpdesk service."
#~ msgstr "管理一个服务台服务"

#~ msgid "Edit All"
#~ msgstr "编辑所有"

#~ msgid "  Year  "
#~ msgstr "  年  "

#~ msgid "Write Date"
#~ msgstr "写日期"

#~ msgid "Fri"
#~ msgstr "周五"

#~ msgid "Create a Partner"
#~ msgstr "创建业务伙伴"

#~ msgid "End of recurrency"
#~ msgstr "结束循环"

#~ msgid "Monday"
#~ msgstr "周一"

#~ msgid "Partner To Opportunity"
#~ msgstr "业务伙伴的商机"

#~ msgid "Frequency"
#~ msgstr "频率"

#~ msgid "Choose day in the month where repeat the meeting"
#~ msgstr "在本月为循环的会议选择日期"

#~ msgid "Choose day where repeat the meeting"
#~ msgstr "为重复的会议选择日期"

#~ msgid ""
#~ "If the active field is set to          true, it will allow you to hide the "
#~ "event alarm information without removing it."
#~ msgstr "如果有效字段设为true，他将允许你忽略在外面将其删除。"

#~ msgid "Check this if you want the rule to send an email to the partner."
#~ msgstr "勾选此项, 如果你想规定发邮件l给业务伙伴"

#~ msgid "Search Meetings"
#~ msgstr "查找会议"

#~ msgid "Fix amout of times"
#~ msgstr "修改的时间"

#~ msgid "Merge two Opportunities"
#~ msgstr "合并两个商机"

#~ msgid "Current"
#~ msgstr "当前的"

#~ msgid "Invite People"
#~ msgstr "邀请他人"

#~ msgid "Birthdate"
#~ msgstr "生日"

#~ msgid ""
#~ "Add specific stages to leads and opportunities allowing your sales to better "
#~ "organise their sales pipeline. Stages will allow them to easily track how a "
#~ "specific lead or opportunity is positioned in the sales cycle."
#~ msgstr "为你的销售的线索和商机增加特定的阶段以便更好组织你的销售渠道。阶段使你更轻松跟踪指定的线索或在销售周期中的商机。"

#~ msgid "Alarm"
#~ msgstr "警告"

#~ msgid "Unconfirmed"
#~ msgstr "未确认"

#, python-format
#~ msgid "Unable to send mail. Please check SMTP is configured properly."
#~ msgstr "无法发送邮件。请检查SMTP是否设置正确。"

#~ msgid "Saturday"
#~ msgstr "周六"

#~ msgid ""
#~ "With Meeting Invitations you can create and manage the meeting invitations "
#~ "sent/to be sent to your colleagues/partners. You can not only invite OpenERP "
#~ "users, but also external parties, such as a customer."
#~ msgstr "与会邀请你可以创建和管理会议邀请发送给你的同事、业务伙伴。你不仅能邀请系统的用户还可以邀请外部人士如客户。"

#~ msgid "_Convert"
#~ msgstr "转换(_C)"

#~ msgid ""
#~ "Sales team to which this case belongs to. Defines responsible user and e-"
#~ "mail address for the mail gateway."
#~ msgstr "设定这业务销售团队的负责人和邮件地址"

#~ msgid "Wizard"
#~ msgstr "向导"

#~ msgid "The"
#~ msgstr "这"

#~ msgid "_Schedule"
#~ msgstr "时间表(S)"

#~ msgid "Potential Reseller"
#~ msgstr "潜在分销商"

#~ msgid "Wed"
#~ msgstr "周三"

#~ msgid "Invitation details"
#~ msgstr "邀请详情"

#~ msgid "Optional linked partner, usually after conversion of the lead"
#~ msgstr "可选联系业务伙伴，通常在线索转换后"

#~ msgid "title"
#~ msgstr "标题"

#, python-format
#~ msgid "The case '%s' has been opened."
#~ msgstr "这业务'%s'已开启"

#~ msgid "Free"
#~ msgstr "自由"

#~ msgid "Communication  History"
#~ msgstr "沟通日志"

#~ msgid "Synchronization"
#~ msgstr "同步"

#~ msgid "Mon"
#~ msgstr "周一"

#~ msgid ""
#~ "The Inbound Calls tool allows you to log your inbound calls on the fly. Each "
#~ "call you get will appear on the partner form to trace every contact you have "
#~ "with a partner. From the phone call form, you can trigger a request for "
#~ "another call, a meeting or an opportunity."
#~ msgstr ""
#~ "来电管理可以让你记录你的来电，每通电话访问你将出现在业务伙伴界面追溯每个与业务伙伴的联系。从电话访问你可以触发其它的电话访问、会议或商机。"

#~ msgid "Recurrent Meeting"
#~ msgstr "循环性会议"

#~ msgid "Phonecall To Opportunity"
#~ msgstr "电话访问转换到商机"

#~ msgid "Select stages for this Sales Team"
#~ msgstr "为销售团队选择阶段"

#~ msgid "Convert To Opportunity"
#~ msgstr "转换为商机"

#~ msgid "Recurrency Option"
#~ msgstr "循环选择"

#~ msgid "Mail Campaign 2"
#~ msgstr "邮件营销活动 2"

#~ msgid "Merge Opportunities"
#~ msgstr "合并商机"

#~ msgid "Create"
#~ msgstr "创建"

#~ msgid "Weeks"
#~ msgstr "周"

#~ msgid "Reply"
#~ msgstr "回复"

#~ msgid "Repeat x times"
#~ msgstr "重复 x 时间"

#~ msgid ""
#~ "Define a Sales Team to organize your different salesmen or sales departments "
#~ "into separate teams. Each team will work in its own list of opportunities, "
#~ "sales orders, etc. Each user can set a default team in his user preferences. "
#~ "The opportunities and sales order displayed, will automatically be filtered "
#~ "according to his team."
#~ msgstr ""
#~ "定义销售团队组织你不同的业务员或者销售部门成立一个独立的团队。每个团队工作在自己的商机‘销售单，如每个用户能设置默认的团队的客户偏好。商机和销售订单将根据"
#~ "他的团队自动过滤。"

#~ msgid "Are you sure you want to create a partner based on this Phonecall ?"
#~ msgstr "你确定你基于这电话访问创建的业务伙伴？"

#~ msgid "Lead to Partner"
#~ msgstr "线索转换为业务伙伴"

#~ msgid "Google Adwords 2"
#~ msgstr "google 2"

#~ msgid "Start Date"
#~ msgstr "开启日期"

#~ msgid "The chosen company is not in the allowed companies for this user"
#~ msgstr "选择的公司不属于此用户允许访问的公司。"

#~ msgid "Plug-In"
#~ msgstr "插件"

#~ msgid "Delegate"
#~ msgstr "委派"

#~ msgid "If opt-in is checked, this contact has accepted to receive emails."
#~ msgstr "如果选择订阅，这联系人同意接收邮件。"

#~ msgid "Decline"
#~ msgstr "拒绝"

#, python-format
#~ msgid "The stage of opportunity '%s' has been changed to '%s'."
#~ msgstr "这商机的阶段’%s'已改为'%s'。"

#, python-format
#~ msgid "Changed Stage to: %s"
#~ msgstr "修改阶段为'%s'"

#~ msgid ""
#~ "Helps you manage wiki pages for Frequently Asked Questions on Sales "
#~ "Application."
#~ msgstr "帮助你管理销售应用程序问题与解答的wiki网页"

#~ msgid "Uncertain"
#~ msgstr "不确定"

#~ msgid "_Schedule Call"
#~ msgstr "_计划的电话访问"

#~ msgid "Attachments"
#~ msgstr "附件"

#~ msgid "Weekly"
#~ msgstr "按周"

#~ msgid "Repeat every (Days/Week/Month/Year)"
#~ msgstr "重复间隔（日/周/年）"

#~ msgid "Send new email"
#~ msgstr "发送新的邮件"

#, python-format
#~ msgid "The case '%s' has been cancelled."
#~ msgstr "这业务'%s'已取消"

#~ msgid "Tuesday"
#~ msgstr "周二"

#~ msgid "Recurrent"
#~ msgstr "循环"

#~ msgid "Helpdesk"
#~ msgstr "服务台"

#~ msgid "Opportunity to Quotation"
#~ msgstr "商机转换为报价"

#~ msgid "Repeat every"
#~ msgstr "重复间隔"

#~ msgid "Busy"
#~ msgstr "忙碌"

#~ msgid "My Open Opportunities"
#~ msgstr "我开启的商机"

#, python-format
#~ msgid "Merge with Existing Opportunity"
#~ msgstr "合并现有的商机"

#~ msgid "Meeting Type"
#~ msgstr "会议类型"

#~ msgid "Main Job"
#~ msgstr "主业"

#~ msgid ""
#~ "Defines a rule or repeating pattern for recurring events\n"
#~ "e.g.: Every other month on the last Sunday of the month for 10 occurrences:  "
#~ "      FREQ=MONTHLY;INTERVAL=2;COUNT=10;BYDAY=-1SU"
#~ msgstr ""
#~ "为循环事件定义一个规则或重复模式。\n"
#~ "如：在每隔一个月在这个月的最后一个星期天出现10次； FREQ=MONTHLY;INTERVAL=2;COUNT=10;BYDAY=-1SU"

#~ msgid "CRM - Statistics Dashboard"
#~ msgstr "客户关系管理 - 统计控制台"

#~ msgid ""
#~ "The state is set to 'Draft', when a case is created.                         "
#~ "         \n"
#~ "If the case is in progress the state is set to 'Open'.                       "
#~ "           \n"
#~ "When the case is over, the state is set to 'Done'.                           "
#~ "       \n"
#~ "If the case needs to be reviewed then the state is set to 'Pending'."
#~ msgstr ""
#~ "当一个业务创建时状态设为'草稿'\n"
#~ "如果业务正在处理状态设为'开启'\n"
#~ "当业务结束状态设为'完成'\n"
#~ "如果业务需要审查状态设为'待定'"

#~ msgid "Maximum Communication History"
#~ msgstr "最大的沟通日志"

#~ msgid "Are you sure you want to create a partner based on this lead ?"
#~ msgstr "你确定要根据这条线索创建这业务伙伴？"

#~ msgid "End Date"
#~ msgstr "结束日期"

#~ msgid "Weekday"
#~ msgstr "工作日"

#~ msgid "Recurrency period"
#~ msgstr "循环周期"

#~ msgid "Third"
#~ msgstr "其三"

#~ msgid ""
#~ "The computation is made on all events that occured during this interval, the "
#~ "past X periods."
#~ msgstr "这计算是基于在过去 X 期间发生的所有事件。"

#~ msgid "# of Emails"
#~ msgstr "邮件"

#~ msgid "Thunderbird"
#~ msgstr "雷鸟邮件客户端"

#~ msgid "My Win/Lost Ratio for the Last Year"
#~ msgstr "在过去一年我获得/丢失的比例"

#~ msgid "Lead To Opportunity"
#~ msgstr "线索转换为商机"

#~ msgid "Phonecall to Partner"
#~ msgstr "电话访问业务伙伴"

#~ msgid "Set New State To"
#~ msgstr "设定新状态"

#~ msgid "Configure Your CRM Application"
#~ msgstr "设置你的客户关系模块"

#~ msgid ""
#~ "The name of the future partner that will be created while converting the "
#~ "into opportunity"
#~ msgstr "当转换为商机时创建未来业务伙伴名称"

#~ msgid "Reply To"
#~ msgstr "回复"

#~ msgid "Sales Dashboard"
#~ msgstr "销售控制台"

#~ msgid "Sunday"
#~ msgstr "周日"

#~ msgid "Partners Segmentation"
#~ msgstr "业务伙伴细分"

#~ msgid "Fourth"
#~ msgstr "4"

#, python-format
#~ msgid "A partner is already defined on this lead."
#~ msgstr "这线索已定义业务伙伴"

#~ msgid "E-mail address of the contact"
#~ msgstr "这联系的邮件地址"

#~ msgid "Assignment"
#~ msgstr "分配"

#~ msgid "All Day"
#~ msgstr "整天"

#~ msgid "Friday"
#~ msgstr "周五"

#~ msgid ""
#~ "With opportunities you can manage and keep track of your sales pipeline by "
#~ "creating specific customer- or prospect-related sales documents to follow up "
#~ "potential sales. Information such as expected revenue, opportunity stage, "
#~ "expected closing date, communication history and much more can be stored. "
#~ "Opportunities can be connected to the email gateway: new emails may create "
#~ "opportunities, each of them automatically gets the history of the "
#~ "conversation with the customer.\n"
#~ "\n"
#~ "You and your team(s) will be able to plan meetings and phone calls from "
#~ "opportunities, convert them into quotations, manage related documents, track "
#~ "all customer related activities, and much more."
#~ msgstr ""
#~ "对于商机你可以管理和与你的销售渠道创建的特定客户或者跟进潜在销售相关的销售单保持联系，信息如：预期收入，商机的阶段，预计结束日期，大量的沟通日志，通过邮件"
#~ "网关商机能和邮件相连：新的邮件可能能创建新的商机，他们能自动获得和客户交流的日志。\n"
#~ "\n"
#~ "你和你的团队可以为会议和从电话访问来的商机做计划，把它们转换成报价，管理相关文档，跟踪所有相关客户的活动等。。"

#~ msgid "Meeting Invitations"
#~ msgstr "会议邀请"

#, python-format
#~ msgid "The stage of lead '%s' has been changed to '%s'."
#~ msgstr "这线索的阶段从 '%s' 改为 '%s'"

#~ msgid "Last"
#~ msgstr "最后"

#~ msgid "Add Internal Note"
#~ msgstr "添加内部备注"

#~ msgid "Note Body"
#~ msgstr "备注内容"

#~ msgid "Change Probability on next and previous stages."
#~ msgstr "在下一和前一阶段修改可能性"

#~ msgid ""
#~ "If the partner has not purchased (or bought) during a period, decrease the "
#~ "state of mind by this factor. It's a multiplication"
#~ msgstr "如果业务伙伴在一段时间都没有买卖，减少满意度这是一个乘法。"

#~ msgid ""
#~ "Create specific categories that fit your company's activities to better "
#~ "classify and analyse your leads and opportunities. Such categories could for "
#~ "instance reflect your product structure or the different types of sales you "
#~ "do."
#~ msgstr "创建具体合适你公司营销活动的类型以便更好地分类和分析线索和商机。例如这类型能反映你的产品结构或对不同类型的销售该怎么做。"

#~ msgid "   Month   "
#~ msgstr "   月   "

#~ msgid "My Planned Revenues by Stage"
#~ msgstr "这阶段我的计划收入"

#~ msgid "By Default Salesman is Administrator when create New User"
#~ msgstr "当管理员创建新用户时默认是业务员"

#~ msgid "# Mails"
#~ msgstr "邮件"

#~ msgid "Links"
#~ msgstr "链接"

#~ msgid "Mailgateway"
#~ msgstr "邮件网关"

#~ msgid "Sun"
#~ msgstr "周日"

#~ msgid ""
#~ "These addresses will receive a copy of this email. To modify the permanent "
#~ "CC list, edit the global CC field of this case"
#~ msgstr "这些地址讲收到这邮件的副本。要永久修改这些抄送地址列表编辑这业务的全局抄送字段。"

#~ msgid "Fetch Emails"
#~ msgstr "取邮件"

#, python-format
#~ msgid "Warning"
#~ msgstr "警告"

#, python-format
#~ msgid ""
#~ "You can not escalate, You are already at the top level regarding your sales-"
#~ "team category."
#~ msgstr "你不能再提升了，因为你已经在你的销售团队类型的最高级"

#~ msgid "Day of month"
#~ msgstr "日"

#~ msgid "Mail TO"
#~ msgstr "发邮件到"

#~ msgid "Total of Planned Revenue"
#~ msgstr "计划收入合计"

#~ msgid "Exception Date/Times"
#~ msgstr "例外的日期/ 时间"

#~ msgid "Confidential"
#~ msgstr "机密"

#~ msgid "Fed. State"
#~ msgstr "省/州"

#~ msgid ""
#~ "Deadline Date is automatically                         computed from Start "
#~ "Date + Duration"
#~ msgstr "截止日期是自动计算的：开始日期 +  持续时间"

#, python-format
#~ msgid "Closed/Cancelled Leads Could not convert into Opportunity"
#~ msgstr "已结束/已取消的线索不能转换为商机"

#~ msgid "Select this if you want to send email with HTML formatting."
#~ msgstr "如果你想发送HTML格式的邮件，选此"

#~ msgid "Need Information"
#~ msgstr "需要信息"

#~ msgid "Daily"
#~ msgstr "每天"

#~ msgid "This module relates sale from opportunity cases in the CRM."
#~ msgstr "这模块涉及在业务关系管理中业务的销售商机"

#~ msgid "CRM Application Configuration"
#~ msgstr "业务关系管理模块设置"

#~ msgid "Thu"
#~ msgstr "周四"

#~ msgid "    Month-1    "
#~ msgstr "    上月    "

#~ msgid "Timezone"
#~ msgstr "时区"

#~ msgid "_Send Reply"
#~ msgstr "_发送回复"

#~ msgid ""
#~ "A period is the average number of days between two cycle of sale or purchase "
#~ "for this segmentation.                 \n"
#~ "It's mainly used to detect if a partner has not purchased or buy for a too "
#~ "long time,                  \n"
#~ "so we suppose that his state of mind has decreased because he probably "
#~ "bought goods to another supplier.                  \n"
#~ "Use this functionality for recurring businesses."
#~ msgstr ""
#~ "在一个期间两个周期间这细分的业务伙伴销售或采购的平均天数。\n"
#~ "它主要用来检查业务伙伴有没有业务或者多长时间有。\n"
#~ "所以因此我们假定他的满意度下降因此向其它供应商采购。\n"
#~ "对经常的业务使用这功能。"

#~ msgid "Stage Definition"
#~ msgstr "阶段定义"

#~ msgid "First"
#~ msgstr "首页"

#~ msgid "Image"
#~ msgstr "图像"

#~ msgid "Allows to delete non draft cases"
#~ msgstr "允许删除不是草稿的业务"

#~ msgid "Sat"
#~ msgstr "周六"

#~ msgid "Partner Name"
#~ msgstr "业务伙伴名称"

#~ msgid "Salesman"
#~ msgstr "业务员"

#~ msgid "Invitation Detail"
#~ msgstr "邀请内容"

#~ msgid "Error ! You can not create recursive associated members."
#~ msgstr "错误！您不能创建递归的相关成员。"

#~ msgid "Contacts"
#~ msgstr "联系人列表"

#~ msgid "CRM Lead Report"
#~ msgstr "客户关系管理线索报表"

#~ msgid "7 Days"
#~ msgstr "7天"

#~ msgid "Configuration Progress"
#~ msgstr "设置进度"

#~ msgid "Communication & History"
#~ msgstr "沟通&日志"

#~ msgid "Schedule Phone Call"
#~ msgstr "计划的电话访问"

#~ msgid ""
#~ "Create specific stages that will help your sales better organise their sales "
#~ "pipeline by maintaining them to their sales opportunities. It will allow "
#~ "them to easily track how is positioned a specific opportunity in the sales "
#~ "cycle."
#~ msgstr "创建具体的阶段这将有助你的销售通过组织好销售渠道维护这销售商机。它将使你在销售周期轻松地跟踪和定位一个具体的商机。"

#~ msgid "Error ! You can not create recursive profiles."
#~ msgstr "错误! 你不能创建递归的特征。"

#~ msgid "You can not have two users with the same login !"
#~ msgstr "你不能同时登录两个用户！"

#~ msgid "Need Consulting"
#~ msgstr "需要咨询"

#, python-format
#~ msgid "Merged into Opportunity: %s"
#~ msgstr "合并商机: %s"

#, python-format
#~ msgid "The case '%s' has been closed."
#~ msgstr "这业务'%s'已结束"

#~ msgid "Recurrent ID date"
#~ msgstr "循环日期"

#~ msgid "Thursday"
#~ msgstr "周四"

#~ msgid "_Add"
#~ msgstr "添加"

#~ msgid "Action Rules"
#~ msgstr "动作规则"

#~ msgid "Recurrency"
#~ msgstr "循环"

#~ msgid "Private"
#~ msgstr "私有的"

#, python-format
#~ msgid "Close"
#~ msgstr "结束"

#~ msgid "Interest in Accessories"
#~ msgstr "感兴趣"

#, python-format
#~ msgid "The opportunity '%s' has been opened."
#~ msgstr "这商机 \"%s\" 已开启"

#~ msgid "# Emails"
#~ msgstr "电子邮件"

#~ msgid "Opportunities by User and Team"
#~ msgstr "用户和团队的商机"

#~ msgid "Wednesday"
#~ msgstr "周三"

#~ msgid "Message Body"
#~ msgstr "消息正文"

#~ msgid "Accept"
#~ msgstr "同意"

#~ msgid "Option"
#~ msgstr "选项"

#~ msgid "Merge with existing Opportunity"
#~ msgstr "合并现有的商机"

#~ msgid "Second"
#~ msgstr "第二人称"

#~ msgid "This may help associations in their fundraising process and tracking."
#~ msgstr "这可能会帮助组织资金募集的过程和跟踪"

#~ msgid "Fundraising"
#~ msgstr "资金募集"

#~ msgid "crm.send.mail.attachment"
#~ msgstr "crm.send.mail.attachment"

#~ msgid "crm.installer"
#~ msgstr "crm.installer"

#~ msgid "Date of month"
#~ msgstr "每月的指定日期"

#~ msgid "crm.lead"
#~ msgstr "crm.lead"

#~ msgid "res.users"
#~ msgstr "res.users"

#~ msgid "Fifth"
#~ msgstr "第5"

#~ msgid "crm.phonecall"
#~ msgstr "crm.phonecall"

#~ msgid "MS-Outlook"
#~ msgstr "MS-Outlook"

#~ msgid "Set an alarm at this time, before the event occurs"
#~ msgstr "设置此时为事件发生前的提醒时间"

#~ msgid "Mail Campaign 1"
#~ msgstr "邮件宣传活动1"

#~ msgid ""
#~ "The meeting calendar is shared between the sales teams and fully integrated "
#~ "with other applications such as the employee holidays or the business "
#~ "opportunities. You can also synchronize meetings with your mobile phone "
#~ "using the caldav interface.\n"
#~ "        "
#~ msgstr ""
#~ "销售团队共享会议日程表，并且和其它应用程序无缝集成，比如员工的节假日，商业机会。你也可以通过caldav接口把会议日程与你的手机之间进行同步。\n"
#~ "        "

#~ msgid "Recurrence termination"
#~ msgstr "反复终止"

#~ msgid "Company Currency"
#~ msgstr "公司本位币"

#~ msgid "Month-1"
#~ msgstr "上月"

#~ msgid "Change Color"
#~ msgstr "改变颜色"

#~ msgid "My Opportunities"
#~ msgstr "我的商机"

#~ msgid "Mail"
#~ msgstr "邮件"

#~ msgid "Opportunities By Categories"
#~ msgstr "销售机会分类"

#~ msgid "Sales"
#~ msgstr "销售"

#~ msgid "Number of repetitions"
#~ msgstr "收件人数量"

#~ msgid "Subject of Email"
#~ msgstr "邮件主题"

#~ msgid "Mail To"
#~ msgstr "收信人"

#~ msgid "CRM Dashboard"
#~ msgstr "客户关系管理控制台"

#~ msgid "Edit"
#~ msgstr "编辑"

#~ msgid "Public for Employees"
#~ msgstr "全员可见"

#~ msgid ""
#~ "Track from where is coming your leads and opportunities by creating specific "
#~ "channels that will be maintained at the creation of a document in the "
#~ "system. Some examples of channels can be: Website, Phone Call, Reseller, etc."
#~ msgstr "渠道用于记录你的销售线索或商机的来源，并记录在这些单据上。例如：网站、电话、经销商等"

#~ msgid "E-mail composition wizard"
#~ msgstr "邮件合并向导"

#~ msgid "Error ! You cannot create recursive associated members."
#~ msgstr "错误，您不能创建循环引用的会员用户"

#~ msgid "Mail Gateway"
#~ msgstr "邮件网关"

#~ msgid "Opportunity / Customer"
#~ msgstr "商机/客户"

#~ msgid "Phonecalls during last 7 days"
#~ msgstr "过去7天的通话记录"

#~ msgid "Salesmans"
#~ msgstr "销售员"

#~ msgid "Leads/Opportunities created in last month"
#~ msgstr "线索/上月商机"

#~ msgid "Todays's Phonecalls"
#~ msgstr "今日通话记录"

#~ msgid "Convert into Opportunities"
#~ msgstr "转为商机"

#~ msgid "Define Sales Team"
#~ msgstr "定义销售团队"

#~ msgid "Convert opportunities"
#~ msgstr "转为商机"

#~ msgid "Meeting / Partner"
#~ msgstr "会晤/合作伙伴"

#~ msgid "Pending Opportunities"
#~ msgstr "暂缓商机"

#~ msgid "Leads creating during last 7 days"
#~ msgstr "前7天发现的线索"

#~ msgid "Scheduled Phonecalls"
#~ msgstr "准备的电话联系"

#~ msgid "Schedule call"
#~ msgstr "安排电话联系"

#~ msgid "Phone calls made in last month"
#~ msgstr "上个月的通话"

#~ msgid "Select Salesman"
#~ msgstr "选择销售员"

#~ msgid "Todays' Leads"
#~ msgstr "今天的线索"

#, python-format
#~ msgid "A partner is already defined."
#~ msgstr "合作伙伴已创建."

#, python-format
#~ msgid "Closed/Cancelled Leads can not be converted into Opportunity"
#~ msgstr "关闭或取消状态的线索不能转为商机"

#, python-format
#~ msgid "The opportunity '%s' has been been won."
#~ msgstr "商机 '%s'  成功"

#~ msgid "Call Details"
#~ msgstr "通话详情"

#~ msgid "Do not link to a partner"
#~ msgstr "不能链到合作伙伴"

#~ msgid "Phone calls made in current month"
#~ msgstr "本月通话记录"

#, python-format
#~ msgid "No E-Mail Found for your Company address!"
#~ msgstr "公司未配置邮箱"

#~ msgid "Assigned opportunities to"
#~ msgstr "分配商机到"

#~ msgid "Schedule a Call"
#~ msgstr "安排通话"

#~ msgid "Phone calls made in current year"
#~ msgstr "本年的沟通电话"

#~ msgid "Schedule/Log a call"
#~ msgstr "安排/记录一次沟通电话"

#, python-format
#~ msgid "Please select more than one opportunity from the list view."
#~ msgstr "请在列表中选择多个商机"

#~ msgid "Used to order stages."
#~ msgstr "用于对阶段排序"

#~ msgid "Planned Revenue By Stage"
#~ msgstr "按阶段分组的预期收入"

#~ msgid "Leads/Opportunities created in current month"
#~ msgstr "本月新建的线索/商机"

#~ msgid "Leads/Opportunities created in current year"
#~ msgstr "本年新建的线索/商机"

#~ msgid "Show countries"
#~ msgstr "显示国家"

#~ msgid "Review Sales Stages"
#~ msgstr "销售审核阶段"

#~ msgid ""
#~ "The name of the future partner that will be created while converting the "
#~ "lead into opportunity"
#~ msgstr "当由线索转为商机时，要创建的未来业务伙伴的名称。"

#~ msgid ""
#~ "Leads allow you to manage and keep track of all initial contacts with a "
#~ "prospect or partner showing interest in your products or services. A lead is "
#~ "usually the first step in your sales cycle. Once qualified, a lead may be "
#~ "converted into a business opportunity, while creating the related partner "
#~ "for further detailed tracking of any linked activities. You can import a "
#~ "database of prospects, keep track of your business cards or integrate your "
#~ "website's contact form with the OpenERP Leads. Leads can be connected to the "
#~ "email gateway: new emails may create leads, each of them automatically gets "
#~ "the history of the conversation with the prospect."
#~ msgstr ""
#~ "线索用来跟踪你和对您产品或服务感兴趣的潜在客户或现有业务伙伴的最初接触。线索一般来说是销售循环的第一步。当确认了以后，线索需要转化为商机，此时应创建业务伙"
#~ "伴以便进一步跟踪相关的活动。你可以导入一个潜在客户的数据库，跟踪一下你的名片或把你的网站留言板与OpenERP的线索集成起来。线索可以与邮件网关连接起来："
#~ "新的邮件可以创建线索，后续邮件可以成为与潜在客户沟通的历史记录。"

#~ msgid ""
#~ "Stages will allow salesmen to easily track how a specific opportunity is "
#~ "positioned in the sales cycle. In order to efficiently manage your sales "
#~ "pipeline, it's important to define conditions to go to the next step. "
#~ "Example: to set an opportunity as 'Qualified', you must set the \"Expected "
#~ "Revenue\" and the \"Expected Closing Date.\" You should also have a look at "
#~ "the tooltip of the field \"Change Probability Automatically\"."
#~ msgstr ""
#~ "阶段能让销售员简单地跟踪某个商机在销售循环中的位置。要高效管理您的销售管道，定义下一步跳转的条件很重要。例如：要设置商机为“已验证”，需先输入“预期收入”"
#~ "和“预计结束日期”。你可以看一下“自动修改成功率”字段的帮助。"

#~ msgid ""
#~ "The state is set to 'Todo', when a case is created.                          "
#~ "        \n"
#~ "If the case is in progress the state is set to 'Open'.                       "
#~ "           \n"
#~ "When the call is over, the state is set to 'Held'.                           "
#~ "       \n"
#~ "If the call needs to be done then the state is set to 'Not Held'."
#~ msgstr ""
#~ "新建的沟通电话是“待拨打”状态。\n"
#~ "正在拨打的沟通电话是“打开”状态。\n"
#~ "打完了的电话是“已挂机”状态。\n"
#~ "还没打的电话是“未挂机”状态。"

#~ msgid ""
#~ "When escalating to this team override the saleman with the team leader."
#~ msgstr "当在团队内上报的时候，销售员的名字会被替换为团队经理"

#, python-format
#~ msgid ""
#~ "You cannot delete lead '%s'; it must be in state 'Draft' to be deleted. You "
#~ "should better cancel it, instead of deleting it."
#~ msgstr "你不能删除线索 '%s'；只有草稿状态的线索才能删除。你最好不要删除，而是取消它。"

#~ msgid ""
#~ "Define sales teams to structure your sales organization and assign users to "
#~ "each team. You should also define the sales stage to each team. As an "
#~ "example, if you use Solutions Selling techniques to track your "
#~ "opportunities, you can assign the following stage to the team: Territory, "
#~ "Qualified, Qualified Sponsors, Proposition, Negociaton, Won/Lost."
#~ msgstr ""
#~ "用销售组来划分你的销售部门，并把用户分配到销售组。你也可以给每个组定义销售阶段。例如，你用顾问式销售技巧跟踪你的商机，你可以给销售组分配这样几个阶段：切入"
#~ "、已验证、确定决策人、提案、谈判、赢单/输单。"

#~ msgid ""
#~ "Scheduled calls list all the calls to be done by your sales team. A salesman "
#~ "can record the information about the call in the form view. This information "
#~ "will be stored in the partner form to trace every contact you have with a "
#~ "customer. You can also import a .CSV file with a list of calls to be done by "
#~ "your sales team."
#~ msgstr ""
#~ "已安排的沟通电话列出所有你的团队需要打的电话。销售员可以在表单中记录沟通电话的信息。这些信息会保存在业务伙伴表单用于跟踪你和客户的联系过程。你可以用CSV"
#~ "文件导入一个需要团队打电话的列表。"

#~ msgid ""
#~ "This tool allows you to log your inbound calls on the fly. Each call you get "
#~ "will appear on the partner form to trace every contact you have with a "
#~ "partner. From the phone call form, you can trigger a request for another "
#~ "call, a meeting or an opportunity."
#~ msgstr ""
#~ "这个工具可以让你迅速记录接到的电话。每次你接到的电话都会出现在客户的表单上用于记录你和业务伙伴的每次沟通。在沟通电话表单上，你可以安排另一次通话，或会面，"
#~ "或新建一个商机。"

#~ msgid "Common to All Teams"
#~ msgstr "适用于所有团队"

#, python-format
#~ msgid ""
#~ "You can not escalate, you are already at the top level regarding your sales-"
#~ "team category."
#~ msgstr "不能上报，你已经在您销售团队类别中的最高级了。"

#~ msgid "Interest in Computer"
#~ msgstr "对计算机有兴趣"

#~ msgid ""
#~ "Create specific phone call categories to better define the type of calls "
#~ "tracked in the system."
#~ msgstr "在系统中创建指定的电话访问分类以方便定义电话访问跟踪类型"

#~ msgid "Opportunities by Categories"
#~ msgstr "商机分类"

#~ msgid ""
#~ "Create specific partner categories which you can assign to your partners to "
#~ "better manage your interactions with them. The segmentation tool is able to "
#~ "assign categories to partners according to criteria you set."
#~ msgstr "创建指定的业务伙伴类型，细分规则可以根据你设定的规则去指定业务伙伴的分类，以便你可以为更好管理他们和他们互动。"

#~ msgid ""
#~ "Create different meeting categories to better organize and classify your "
#~ "meetings."
#~ msgstr "创建不同的会议分类以便更好组织和把会议分类"

#~ msgid "Meeting Categories"
#~ msgstr "会议分类"

#~ msgid "Opportunity by Categories"
#~ msgstr "商机按分类分组"

#~ msgid "Set Category to"
#~ msgstr "设置分类为"<|MERGE_RESOLUTION|>--- conflicted
+++ resolved
@@ -7,19 +7,14 @@
 "Project-Id-Version: OpenERP Server 6.0dev\n"
 "Report-Msgid-Bugs-To: support@openerp.com\n"
 "POT-Creation-Date: 2012-12-21 17:04+0000\n"
-"PO-Revision-Date: 2013-07-23 03:21+0000\n"
+"PO-Revision-Date: 2013-08-06 09:41+0000\n"
 "Last-Translator: fanvil <fanvil@hotmail.com>\n"
 "Language-Team: \n"
 "MIME-Version: 1.0\n"
 "Content-Type: text/plain; charset=UTF-8\n"
 "Content-Transfer-Encoding: 8bit\n"
-<<<<<<< HEAD
-"X-Launchpad-Export-Date: 2013-07-24 05:31+0000\n"
-"X-Generator: Launchpad (build 16700)\n"
-=======
 "X-Launchpad-Export-Date: 2013-09-12 05:18+0000\n"
 "X-Generator: Launchpad (build 16761)\n"
->>>>>>> 5050231a
 
 #. module: crm
 #: view:crm.lead.report:0
@@ -190,11 +185,7 @@
 msgid ""
 "Holds the Chatter summary (number of messages, ...). This summary is "
 "directly in html format in order to be inserted in kanban views."
-<<<<<<< HEAD
-msgstr "保留复杂的摘要(消息数量,……等)。为了插入到看板视图，这一摘要直接是是HTML格式。"
-=======
 msgstr "显示Chatter中的消息摘要（包括消息个数等）。此摘要格式为html，可直接在看板视图中显示。"
->>>>>>> 5050231a
 
 #. module: crm
 #: code:addons/crm/crm_lead.py:640
@@ -592,6 +583,7 @@
 "                       If the call needs to be done then the status is set "
 "to 'Not Held'."
 msgstr ""
+"当一个案子新建时，状态被设为‘待处理’，当案子进行中，状态被设为‘打开’，当电话结束，状态被设为‘挂起’。如果需要电话，状态设为‘未挂起’"
 
 #. module: crm
 #: field:crm.case.section,message_summary:0
@@ -852,7 +844,7 @@
 msgid ""
 "Link between stages and sales teams. When set, this limitate the current "
 "stage to the selected sales teams."
-msgstr ""
+msgstr "在阶段和销售团队之间建立链接。设置后将限制此阶段只能用于被选中的销售团队。"
 
 #. module: crm
 #: view:crm.case.stage:0
@@ -988,7 +980,7 @@
 #: code:addons/crm/crm_lead.py:780
 #, python-format
 msgid "<b>Partner</b> set to <em>%s</em>."
-msgstr ""
+msgstr "<b>业务伙伴</b> 设给 <em>%s</em>."
 
 #. module: crm
 #: selection:crm.lead.report,state:0
@@ -1347,7 +1339,7 @@
 msgid ""
 "Phone Calls Assigned to the current user or with a team having the current "
 "user as team leader"
-msgstr ""
+msgstr "被分配给当前用户或者当前用户领导的销售团队的电话沟通任务。"
 
 #. module: crm
 #: view:crm.segmentation:0
@@ -2893,7 +2885,7 @@
 #. module: crm
 #: view:crm.lead:0
 msgid "at"
-msgstr ""
+msgstr "在"
 
 #. module: crm
 #: model:crm.case.stage,name:crm.stage_lead1
