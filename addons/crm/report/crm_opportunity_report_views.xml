<?xml version="1.0" encoding="utf-8"?>
<odoo>

        <!-- Opportunities by user and team pivot View -->
        <record id="crm_opportunity_report_view_pivot" model="ir.ui.view">
            <field name="name">crm.opportunity.report.pivot</field>
            <field name="model">crm.opportunity.report</field>
            <field name="arch" type="xml">
                <pivot string="Pipeline Analysis" disable_linking="True">
                    <field name="create_date" interval="month" type="col"/>
                    <field name="stage_id" type="row"/>
                    <field name="expected_revenue" type="measure"/>
                </pivot>
            </field>
        </record>

        <record id="crm_opportunity_report_view_pivot_lead" model="ir.ui.view">
            <field name="name">crm.opportunity.report.view.pivot.lead</field>
            <field name="model">crm.opportunity.report</field>
            <field name="arch" type="xml">
                <pivot string="Leads Analysis" disable_linking="True">
                    <field name="create_date" interval="month" type="row"/>
                    <field name="team_id" type="col"/>
                </pivot>
            </field>
        </record>

        <!-- Opportunities by user and team Graph View -->
        <record id="crm_opportunity_report_view_graph" model="ir.ui.view">
            <field name="name">crm.opportunity.report.graph</field>
            <field name="model">crm.opportunity.report</field>
            <field name="arch" type="xml">
                <graph string="Pipeline Analysis" stacked="True">
                    <field name="stage_id" type="row"/>
                    <field name="date_deadline" type="row" interval="month"/>
                    <field name="expected_revenue" type="measure"/>
                </graph>
            </field>
        </record>

        <record id="crm_opportunity_report_view_graph_lead" model="ir.ui.view">
            <field name="name">crm.opportunity.report.graph.lead</field>
            <field name="model">crm.opportunity.report</field>
            <field name="arch" type="xml">
                <graph string="Leads Analysis" stacked="True">
                    <field name="create_date" interval="month" type="col"/>
                    <field name="team_id" type="col"/>
                </graph>
            </field>
        </record>

        <!-- Custom reports (aka filters) -->
        <record id="filter_opportunity_opportunities_cohort" model="ir.filters">
            <field name="name">Opportunities Cohort</field>
            <field name="model_id">crm.opportunity.report</field>
            <field name="domain">[('probability', '=', 100)]</field>
            <field name="user_id" eval="False"/>
            <field name="context">{'group_by': ['date_closed:month'],'col_group_by': ['create_date:month'], 'measures': ['__count__']}</field>
        </record>
        <record id="filter_opportunity_opportunities_won_per_team" model="ir.filters">
            <field name="name">Won by Channel</field>
            <field name="model_id">crm.opportunity.report</field>
            <field name="domain">[('probability', '=', 100)]</field>
            <field name="user_id" eval="False"/>
            <field name="context">{'group_by': ['team_id'], 'col_group_by': ['date_last_stage_update:month'], 'measures': ['expected_revenue']}</field>
        </record>
<<<<<<< HEAD
=======
        <record id="filter_opportunity_salesperson" model="ir.filters">
            <field name="name">Leads By Salespersons</field>
            <field name="model_id">crm.opportunity.report</field>
            <field name="user_id" eval="False"/>
            <field name="context">{'col_group_by': ['create_date:month'], 'group_by': ['user_id'], 'measures': ['__count__']}</field>
        </record>
>>>>>>> 2835d299
        <record id="filter_opportunity_country" model="ir.filters">
            <field name="name">Won by Country</field>
            <field name="model_id">crm.opportunity.report</field>
            <field name="user_id" eval="False"/>
            <field name="domain">[('probability', '=', 100)]</field>
            <field name="context">{'col_group_by': ['create_date:month'], 'group_by': ['country_id']}</field>
        </record>
        <record id="filter_opportunity_expected_revenue" model="ir.filters">
            <field name="name">Expected Revenue by Channel</field>
            <field name="model_id">crm.opportunity.report</field>
            <field name="user_id" eval="False"/>
            <field name="context">{'group_by': ['create_date:month', 'team_id'], 'measures': ['expected_revenue', '__count__']}</field>
        </record>

        <!-- Opportunities by user and team Search View -->
        <record id="crm_opportunity_report_view_search" model="ir.ui.view">
            <field name="name">crm.opportunity.report.select</field>
            <field name="model">crm.opportunity.report</field>
            <field name="arch" type="xml">
                <search string="Opportunities Analysis">
                    <filter string="My Opportunities" name="my"
                            domain="[('user_id', '=', uid)]"/>
                    <separator/>
                    <filter name="lead" string="Lead" domain="[('type','=', 'lead')]" help="Show only lead"/>
                    <filter name="opportunity" string="Opportunity" domain="[('type','=','opportunity')]" help="Show only opportunity"/>
                    <separator/>
                    <filter string="Won" name="won"
                            domain="[('probability', '=', 100)]"/>
                    <filter string="Lost" name="lost"
                            domain="[('probability', '=', 0), ('active', '=', False)]"/>
                    <field name="team_id" context="{'invisible_team': False}"/>
                    <field name="user_id" string="Salesperson"/>
                    <separator/>
                    <filter string="This Month" name="this_month" domain="[('date_closed', '&gt;=', context_today().strftime('%%Y-%%m-01'))]"/>
                    <filter string="Last Month" name="last_month" domain="['&amp;', ('date_closed', '&gt;=', (context_today() - relativedelta(months=1)).strftime('%%Y-%%m-01')), ('date_closed', '&lt;', context_today().strftime('%%Y-%%m-01'))]"/>
                    <separator/>
                    <filter string="Current" name="current" domain="[('active', '=', True)]"/>
                    <filter string="Archived" name="archived" domain="[('active', '=', False)]"/>
                    <group expand="0" string="Extended Filters">
                        <field name="partner_id" filter_domain="[('partner_id','child_of',self)]"/>
                        <field name="stage_id" widget="selection" domain="['|', ('team_id', '=', False), ('team_id', '=', 'team_id')]"/>
                        <field name="campaign_id" widget="selection"/>
                        <field name="medium_id" widget="selection"/>
                        <field name="source_id" widget="selection"/>
                        <field name="company_id" options="{'no_create': True}" groups="base.group_multi_company"/>
                        <newline/>
                        <field name="create_date"/>
                        <field name="opening_date"/>
                        <field name="date_closed"/>
                    </group>
                    <group expand="1" string="Group By">
                        <filter string="Salesperson" name="salesperson" context="{'group_by':'user_id'}" />
                        <filter string="Sales Channel" name="saleschannel" context="{'group_by':'team_id'}"/>
                        <filter string="City" name="city" context="{'group_by':'city'}" />
                        <filter string="Country" name="country" context="{'group_by':'country_id'}" />
                        <filter string="Company" name="company" context="{'group_by':'company_id'}" groups="base.group_multi_company"/>
                        <filter string="Stage" name="stage" context="{'group_by':'stage_id'}"/>
                        <separator orientation="vertical" />
                        <filter string="Creation Month" context="{'group_by':'create_date:month'}" name="month"/>
                        <filter string="Expected Closing" context="{'group_by':'date_deadline:month'}" name="date_deadline" help="Expiration Closing Month"/>
                        <filter string="Conversion Date" context="{'group_by':'date_conversion:month'}" name="conversion_date" help="Conversion Date from Lead to Opportunity"/>
                        <filter string="Lost Reason" name="lostreason" context="{'group_by':'lost_reason'}"/>
                    </group>
                </search>
            </field>
        </record>

        <record id="crm_opportunity_report_action" model="ir.actions.act_window">
             <field name="name">Pipeline Analysis</field>
             <field name="res_model">crm.opportunity.report</field>
             <field name="view_type">form</field>
             <field name="view_mode">pivot,graph</field>
             <field name="context">{'search_default_opportunity': True, 'search_default_current': True, 'active_test': True, 'search_default_my': True, 'search_default_archived': True}</field>
            <field name="view_ids"
                   eval="[(5, 0, 0),
                          (0, 0, {'view_mode': 'graph', 'view_id': ref('crm_opportunity_report_view_graph')}),
                          (0, 0, {'view_mode': 'pivot', 'view_id': ref('crm_opportunity_report_view_pivot')})]"/>
             <field name="help">Pipeline Analysis gives you an instant access to
your opportunities with information such as the expected revenue, planned cost,
missed deadlines or the number of interactions per opportunity. This report is
mainly used by the sales manager in order to do the periodic review with the
teams of the sales pipeline.</field>
        </record>
        <menuitem id="crm_opportunity_report_menu" name="Pipeline"
            parent="crm_menu_report" action="crm_opportunity_report_action" sequence="5"/>

        <record id="crm_opportunity_report_action_graph" model="ir.actions.act_window">
             <field name="name">Pipeline Analysis</field>
             <field name="res_model">crm.opportunity.report</field>
             <field name="view_type">form</field>
             <field name="view_mode">graph,pivot</field>
             <field name="context">{'search_default_opportunity': True, 'search_default_current': True, 'active_test': True, 'search_default_my': True}</field>
            <field name="view_ids"
                   eval="[(5, 0, 0),
                          (0, 0, {'view_mode': 'graph', 'view_id': ref('crm_opportunity_report_view_graph')}),
                          (0, 0, {'view_mode': 'pivot', 'view_id': ref('crm_opportunity_report_view_pivot')})]"/>
             <field name="help">Pipeline Analysis gives you an instant access to
your opportunities with information such as the expected revenue, planned cost,
missed deadlines or the number of interactions per opportunity. This report is
mainly used by the sales manager in order to periodically review the pipeline
with the the sales channel.</field>
        </record>

        <record id="crm_opportunity_report_action_lead" model="ir.actions.act_window">
            <field name="name">Leads Analysis</field>
            <field name="res_model">crm.opportunity.report</field>
            <field name="view_type">form</field>
            <field name="view_mode">pivot,graph</field>
            <field name="context">{'search_default_current': True, 'active_test': True, 'search_default_lead': True}</field>
            <field name="view_ids"
                   eval="[(5, 0, 0),
                          (0, 0, {'view_mode': 'graph', 'view_id': ref('crm_opportunity_report_view_graph_lead')}),
                          (0, 0, {'view_mode': 'pivot', 'view_id': ref('crm_opportunity_report_view_pivot_lead')})]"/>
            <field name="help">This report analyses the source of your leads.</field>
        </record>

        <menuitem
            id="crm_opportunity_report_menu_lead"
            name="Leads"
            parent="crm_menu_report"
            action="crm_opportunity_report_action_lead"
            groups="crm.group_use_lead"
            sequence="1"/>

</odoo><|MERGE_RESOLUTION|>--- conflicted
+++ resolved
@@ -64,15 +64,6 @@
             <field name="user_id" eval="False"/>
             <field name="context">{'group_by': ['team_id'], 'col_group_by': ['date_last_stage_update:month'], 'measures': ['expected_revenue']}</field>
         </record>
-<<<<<<< HEAD
-=======
-        <record id="filter_opportunity_salesperson" model="ir.filters">
-            <field name="name">Leads By Salespersons</field>
-            <field name="model_id">crm.opportunity.report</field>
-            <field name="user_id" eval="False"/>
-            <field name="context">{'col_group_by': ['create_date:month'], 'group_by': ['user_id'], 'measures': ['__count__']}</field>
-        </record>
->>>>>>> 2835d299
         <record id="filter_opportunity_country" model="ir.filters">
             <field name="name">Won by Country</field>
             <field name="model_id">crm.opportunity.report</field>
