# -*- coding: utf-8 -*-
##############################################################################
#
#    OpenERP, Open Source Management Solution
#    Copyright (C) 2004-2010 Tiny SPRL (<http://tiny.be>).
#
#    This program is free software: you can redistribute it and/or modify
#    it under the terms of the GNU Affero General Public License as
#    published by the Free Software Foundation, either version 3 of the
#    License, or (at your option) any later version.
#
#    This program is distributed in the hope that it will be useful,
#    but WITHOUT ANY WARRANTY; without even the implied warranty of
#    MERCHANTABILITY or FITNESS FOR A PARTICULAR PURPOSE.  See the
#    GNU Affero General Public License for more details.
#
#    You should have received a copy of the GNU Affero General Public License
#    along with this program.  If not, see <http://www.gnu.org/licenses/>.
#
##############################################################################

from osv import fields,osv
import tools

AVAILABLE_STATES = [
    ('draft','Draft'),
    ('open','Open'),
    ('cancel', 'Cancelled'),
    ('done', 'Closed'),
    ('pending','Pending')
]

class crm_lead_report(osv.osv):
    """ CRM Lead Report """
    _name = "crm.lead.report"
    _auto = False
    _inherit = "crm.case.report"
    _description = "CRM Lead Report"

    _columns = {
        'delay_close': fields.char('Delay to close', size=20, readonly=True),
<<<<<<< HEAD
        'categ_id': fields.many2one('crm.case.categ', 'Category', domain="[('section_id','=',section_id),('object_id.model', '=', 'crm.lead')]" ,readonly=True),
        'stage_id': fields.many2one ('crm.case.stage', 'Stage', domain="[('section_id','=',section_id),('object_id.model', '=', 'crm.lead')]", readonly=True),
        'partner_id': fields.many2one('res.partner', 'Partner' ,readonly=True),
#        'company_id': fields.many2one('res.company','Company',readonly=True),
#        'state': fields.selection(AVAILABLE_STATES, 'State', size=16, readonly=True),
#        'user_id': fields.many2one('res.user', 'Company',readonly=True),
=======
        'categ_id': fields.many2one('crm.case.categ', 'Category',\
                         domain="[('section_id','=',section_id),\
                        ('object_id.model', '=', 'crm.lead')]" , readonly=True),
        'stage_id': fields.many2one ('crm.case.stage', 'Stage', \
                         domain="[('section_id','=',section_id),\
                        ('object_id.model', '=', 'crm.lead')]", readonly=True),
        'partner_id': fields.many2one('res.partner', 'Partner' , readonly=True),
        'company_id': fields.many2one('res.company', 'Company', readonly=True),
>>>>>>> a85d3e23
    }
    def init(self, cr):

        """
            CRM Lead Report
            @param cr: the current row, from the database cursor
        """

        tools.drop_view_if_exists(cr, 'crm_lead_report')
        cr.execute("""
            create or replace view crm_lead_report as (
                select
                    min(c.id) as id,
                    to_char(c.create_date, 'YYYY') as name,
                    to_char(c.create_date, 'MM') as month,
                    c.state as state,
                    c.user_id,
                    c.stage_id,
                    c.company_id,
                    c.section_id,
                    c.categ_id,
                    c.partner_id,
                    count(*) as nbr,
                    0 as avg_answers,
                    0.0 as perc_done,
                    0.0 as perc_cancel,
                    to_char(avg(date_closed-c.create_date), 'DD"d" HH24:MI:SS') as delay_close
                from
                    crm_lead c
                group by to_char(c.create_date, 'YYYY'), to_char(c.create_date, 'MM'),\
                     c.state, c.user_id,c.section_id,c.stage_id,categ_id,c.partner_id,c.company_id
            )""")

crm_lead_report()

# vim:expandtab:smartindent:tabstop=4:softtabstop=4:shiftwidth=4:<|MERGE_RESOLUTION|>--- conflicted
+++ resolved
@@ -39,14 +39,6 @@
 
     _columns = {
         'delay_close': fields.char('Delay to close', size=20, readonly=True),
-<<<<<<< HEAD
-        'categ_id': fields.many2one('crm.case.categ', 'Category', domain="[('section_id','=',section_id),('object_id.model', '=', 'crm.lead')]" ,readonly=True),
-        'stage_id': fields.many2one ('crm.case.stage', 'Stage', domain="[('section_id','=',section_id),('object_id.model', '=', 'crm.lead')]", readonly=True),
-        'partner_id': fields.many2one('res.partner', 'Partner' ,readonly=True),
-#        'company_id': fields.many2one('res.company','Company',readonly=True),
-#        'state': fields.selection(AVAILABLE_STATES, 'State', size=16, readonly=True),
-#        'user_id': fields.many2one('res.user', 'Company',readonly=True),
-=======
         'categ_id': fields.many2one('crm.case.categ', 'Category',\
                          domain="[('section_id','=',section_id),\
                         ('object_id.model', '=', 'crm.lead')]" , readonly=True),
@@ -55,7 +47,6 @@
                         ('object_id.model', '=', 'crm.lead')]", readonly=True),
         'partner_id': fields.many2one('res.partner', 'Partner' , readonly=True),
         'company_id': fields.many2one('res.company', 'Company', readonly=True),
->>>>>>> a85d3e23
     }
     def init(self, cr):
 
