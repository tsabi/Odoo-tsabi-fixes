--- conflicted
+++ resolved
@@ -113,12 +113,8 @@
                             <field name="fax"/>
                         </group>
                         <group>
-<<<<<<< HEAD
-                            <field name="user_id" on_change="on_change_user(user_id, context)" widget="selection"/>
-=======
                             <field name="user_id" on_change="on_change_user(user_id, context)"
                                 context="{'default_groups_ref': ['base.group_user', 'base.group_partner_manager', 'base.group_sale_salesman_all_leads'], 'team_id': team_id}"/>
->>>>>>> 90254bee
                             <field name="team_id" widget="selection" domain="[('use_leads','=',True)]"/>
                             <field name="type" invisible="1"/>
                         </group>
@@ -439,11 +435,7 @@
                             </group>
 
                             <group>
-<<<<<<< HEAD
-                                <field name="user_id" on_change="on_change_user(user_id, context)" widget="selection"/>
-=======
                                 <field name="user_id" on_change="on_change_user(user_id, context)" context="{'default_groups_ref': ['base.group_user', 'base.group_partner_manager', 'base.group_sale_salesman_all_leads'], 'team_id': team_id}"/>
->>>>>>> 90254bee
                                 <field name="team_id" widget="selection"/>
                             </group>
                             <group>
