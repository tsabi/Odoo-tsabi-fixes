<?xml version="1.0"?>
<openerp>
    <data>

        <!-- Read/Unread actions -->
        <record id="actions_server_crm_lead_unread" model="ir.actions.server">
            <field name="name">Mark unread</field>
            <field name="condition">True</field>
            <field name="type">ir.actions.server</field>
            <field name="model_id" ref="model_crm_lead"/>
            <field name="state">code</field>
            <field name="code">self.message_check_and_set_unread(cr, uid, context.get('active_ids'), context=context)</field>
        </record>
        <record id="action_crm_lead_unread" model="ir.values">
            <field name="name">action_crm_lead_unread</field>
            <field name="action_id" ref="actions_server_crm_lead_unread"/>
            <field name="value" eval="'ir.actions.server,' + str(ref('actions_server_crm_lead_unread'))" />
            <field name="key">action</field>
            <field name="model_id" ref="model_crm_lead" />
            <field name="model">crm.lead</field>
            <field name="key2">client_action_multi</field>
        </record>

        <record id="actions_server_crm_lead_read" model="ir.actions.server">
            <field name="name">Mark read</field>
            <field name="condition">True</field>
            <field name="type">ir.actions.server</field>
            <field name="model_id" ref="model_crm_lead"/>
            <field name="state">code</field>
            <field name="code">self.message_check_and_set_read(cr, uid, context.get('active_ids'), context=context)</field>
        </record>
        <record id="action_crm_lead_read" model="ir.values">
            <field name="name">action_crm_lead_read</field>
            <field name="action_id" ref="actions_server_crm_lead_read"/>
            <field name="value" eval="'ir.actions.server,' + str(ref('actions_server_crm_lead_read'))" />
            <field name="key">action</field>
            <field name="model_id" ref="model_crm_lead" />
            <field name="model">crm.lead</field>
            <field name="key2">client_action_multi</field>
        </record>

        <!--
            CRM CASE STAGE
            -->

        <!-- Stage Search view -->
        <record id="crm_lead_stage_search" model="ir.ui.view">
            <field name="name">Stage - Search</field>
            <field name="model">crm.case.stage</field>
            <field name="type">search</field>
            <field name="arch" type="xml">
                <search string="Stage Search">
                    <field name="name" string="Stage Name"/>
                    <field name="state"/>
                    <field name="type"/>
                </search>
            </field>
        </record>

        <!-- Stage Form view -->
        <record id="crm_lead_stage_act" model="ir.actions.act_window">
            <field name="name">Stages</field>
            <field name="res_model">crm.case.stage</field>
            <field name="view_type">form</field>
            <field name="view_id" ref="crm.crm_case_stage_tree"/>
            <field name="help">Add specific stages to leads and opportunities allowing your sales to better organise their sales pipeline. Stages will allow them to easily track how a specific lead or opportunity is positioned in the sales cycle.</field>
        </record>

        <menuitem action="crm_lead_stage_act" id="menu_crm_lead_stage_act" name="Stages" sequence="0" parent="base.menu_crm_config_lead" groups="base.group_no_one"/>

        <!--
            LEADS/OPPORTUNITIES CATEGORIES
            -->

        <!-- Categories Form View -->
        <record id="crm_lead_categ_action" model="ir.actions.act_window">
            <field name="name">Categories</field>
            <field name="res_model">crm.case.categ</field>
            <field name="view_type">form</field>
            <field name="view_id" ref="crm_case_categ_tree-view"/>
            <field name="context" eval="{'object_id': ref('model_crm_lead')}"/>
            <field name="domain">[('object_id.model', '=', 'crm.lead')]</field>
            <field name="help">Create specific categories that fit your company's activities to better classify and analyse your leads and opportunities. Such categories could for instance reflect your product structure or the different types of sales you do.</field>
        </record>

        <menuitem action="crm_lead_categ_action"
            id="menu_crm_lead_categ" name="Categories"
            parent="base.menu_crm_config_lead" sequence="1" groups="base.group_no_one"/>

        <!--
            LEADS
            -->
        <act_window
                id="act_crm_opportunity_crm_phonecall_new"
                name="Phone calls"
                groups="base.group_sale_salesman"
                res_model="crm.phonecall"
                view_mode="tree,calendar,form"
                context="{'default_duration': 1.0 ,'default_opportunity_id': active_id}"
                view_type="form"/>

        <act_window
                id="act_crm_opportunity_crm_meeting_new"
                name="Meetings"
                res_model="crm.meeting"
                view_mode="tree,form,calendar"
                context="{'default_duration': 4.0, 'default_opportunity_id': active_id}"
                view_type="form"/>


        <!-- CRM Lead Form View  -->
        <record model="ir.ui.view" id="crm_case_form_view_leads">
        <field name="name">CRM - Leads Form</field>
        <field name="model">crm.lead</field>
        <field name="type">form</field>
        <field name="arch" type="xml">
            <form string="Leads Form" version="7.0">
                <header>
                    <button name="%(crm.action_crm_lead2opportunity_partner)d" string="Convert to Opportunity" type="action"
                            states="draft,open,pending" help="Convert to Opportunity" class="oe_highlight"/>
                    <button name="case_escalate" string="Escalate" type="object"  
                            states="draft,open,pending"/>
                    <button name="case_reset" string="Reset" type="object"
                            states="cancel"/>
                    <button name="case_cancel" string="Cancel" type="object"
                            states="draft,open,pending"/>
                    <field name="stage_id" widget="statusbar"
                            on_change="onchange_stage_id(stage_id)"/>
                </header>
                <sheet>
                    <div class="oe_right oe_button_box" name="buttons">
                        <button type="action"
                            name="%(act_crm_opportunity_crm_meeting_new)d"
                            string="Meetings" />

                        <button type="action"
                            name="%(act_crm_opportunity_crm_phonecall_new)d"
                            string="Phone Calls" />
                    </div>
                    <div class="oe_title">
                        <label for="name" class="oe_edit_only" string="Lead Description"/>
                        <h1><field name="name" placeholder="Describe the lead..."/></h1>
                    </div>
                    <group>
                        <group>
                            <field name="user_id" />
                            <field name="section_id"/>
                            <field name="type" invisible="1"/>
                        </group>
                        <group>
                            <field name="priority"/>
                            <field name="categ_ids"
                                widget="many2many_tags"
                                domain="[('object_id.model','=','crm.lead')]"/>
                        </group>
                        <group>
                            <field name="partner_name" string="Company Name"/>
                            <field name="partner_id" string="Customer"/>
                            <label for="street" string="Address"/>
                            <div>
                                <field name="street" placeholder="Street..."/>
                                <field name="street2"/>
                                <div>
                                    <field name="zip" class="oe_inline" placeholder="ZIP"/>
                                    <field name="city" class="oe_inline" placeholder="City"/>
                                </div>
                                <field name="state_id" placeholder="State"/>
                                <field name="country_id" placeholder="Country"/>
                            </div>
                        </group>
                        <group>
                            <label for="contact_name" />
                            <div>
                                <field name="contact_name" class="oe_inline"/>,
                                <field name="title" placeholder="Title" domain="[('domain', '=', 'contact')]" class="oe_inline"/>
                            </div>
                            <field name="email_from" widget="email"/>
                            <field name="function" />
                            <field name="phone"/>
                            <field name="mobile"/>
                            <field name="fax"/>
                            <!--
                            This should be integrated in Open Chatter
                            <button string="Mail"
                                name="%(mail.action_email_compose_message_wizard)d"
                                icon="terp-mail-message-new" type="action" colspan="1"/>
                            -->
                        </group>
                    </group>
                    <notebook colspan="4">
                    <page string="Notes">
                        <field name="description"/>
                    </page>
                    <page string="Extra Info">
                        <group>
                            <group string="Categorization">
                                <field name="company_id"
                                    groups="base.group_multi_company"
                                    widget="selection" colspan="2" />
                                <field name="type_id" widget="selection"/>
                                <field name="channel_id" widget="selection"/>
                                <field name="referred"/>
                                <field name="state" groups="base.group_no_one"/>
                            </group>
                            <group string="Mailings">
                                <field name="opt_out" />
                            </group>
                        </group>
                    </page>
                    </notebook>
                </sheet>
                <div class="oe_chatter">
                    <field name="message_ids" widget="mail_thread"/>
                </div>
            </form>
        </field>
        </record>

        <!-- CRM Lead Tree View -->
        <record model="ir.ui.view" id="crm_case_tree_view_leads">
            <field name="name">Leads</field>
            <field name="model">crm.lead</field>
            <field name="type">tree</field>
            <field name="arch" type="xml">
                <tree string="Leads" fonts="bold:needaction_pending==True" colors="grey:state in ('cancel', 'done')">
                    <field name="date_deadline" invisible="1"/>
                    <field name="create_date" groups="base.group_no_one"/>
                    <field name="name"/>
                    <field name="contact_name"/>
                    <field name="country_id" invisible="context.get('invisible_country', True)" />
                    <field name="email_from"/>
                    <field name="phone"/>
                    <field name="stage_id"/>
                    <field name="user_id" invisible="1"/>
                    <field name="section_id" invisible="context.get('invisible_section', True)" />
                    <field name="state" groups="base.group_no_one"/>
                    <field name="type_id" invisible="1"/>
                    <field name="referred" invisible="1"/>
                    <field name="channel_id" invisible="1"/>
                    <field name="subjects" invisible="1"/>
                    <field name="needaction_pending" invisible="1"/>
                </tree>
            </field>
        </record>

        <!-- CRM Lead Calendar View -->
        <record model="ir.ui.view" id="crm_case_calendar_view_leads">
            <field name="name">CRM - Leads Calendar</field>
            <field name="model">crm.lead</field>
            <field name="type">calendar</field>
            <field name="priority" eval="2"/>
            <field name="arch" type="xml">
                <calendar string="Leads Generation"
                    date_start="date_action" color="user_id">
                    <field name="name" />
                    <field name="partner_name" />
                </calendar>
            </field>
        </record>

    <!-- CRM Lead Kanban View  -->
    <record model="ir.ui.view" id="crm_case_kanban_view_leads">
        <field name="name">CRM - Leads Kanban</field>
        <field name="model">crm.lead</field>
        <field name="type">kanban</field>
        <field name="arch" type="xml">
            <kanban default_group_by="stage_id">
                <field name="state" groups="base.group_no_one"/>
                <field name="color"/>
                <field name="priority"/>
                <field name="planned_revenue" sum="Expected Revenues"/>
                <field name="user_email"/>
                <field name="user_id"/>
                <field name="partner_address_email"/>
                <field name="message_summary"/>
                <field name="needaction_pending"/>
                <templates>
                    <t t-name="lead_details">
                        <ul class="oe_kanban_tooltip">
                            <li t-if="record.phone.raw_value"><b>Phone:</b> <field name="phone"/></li>
                            <li><b>Probability:</b> <field name="probability"/>%%</li>
                            <li><b>Creation date:</b> <field name="create_date"/></li>
                            <li t-if="record.date_deadline.raw_value"><b>Date Deadline:</b> <field name="date_deadline"/></li>
                        </ul>
                    </t>
                    <t t-name="kanban-box">
                        <div t-attf-class="oe_kanban_color_#{kanban_getcolor(record.color.raw_value)} oe_kanban_card oe_kanban_global_click">
                            <div class="oe_dropdown_toggle oe_dropdown_kanban">
                                <span class="oe_e">í</span>
                                <ul class="oe_dropdown_menu">
                                    <li><a type="edit" >Edit...</a></li>
                                    <li><a type="delete">Delete</a></li>
                                    <li><a name="%(mail.action_email_compose_message_wizard)d" type="action">Send Email</a></li>
                                    <li><a name="%(opportunity2phonecall_act)d" type="action">Log Call</a></li>
                                    <li><a name="action_makeMeeting" type="object">Schedule Meeting</a></li>
                                    <li><ul class="oe_kanban_colorpicker" data-field="color"/></li>
                                </ul>
                            </div>
                            <div class="oe_kanban_content">
                                <div>
                                    <b><field name="name"/></b>
                                    <t t-if="record.planned_revenue.raw_value">
                                        - <b><t t-esc="Math.round(record.planned_revenue.value)"/>
                                        <field name="company_currency"/></b>
                                    </t>
                                </div>
                                <div>
                                    <field name="partner_id"/>
                                </div>
                                <div style="padding-left: 0.5em">
                                    <t t-if="record.date_deadline.raw_value and record.date_deadline.raw_value lt (new Date())" t-set="red">oe_kanban_text_red</t>
                                    <span t-attf-class="#{red || ''}"><field name="date_action"/></span>
                                    <t t-if="record.date_action.raw_value"> : </t>
                                    <field name="title_action"/>
                                </div>
                                <div class="oe_kanban_bottom_right">
                                    <a t-if="record.priority.raw_value == 1" type="object" name="set_normal_priority" class="oe_e oe_star_on">7</a>
                                    <a t-if="record.priority.raw_value != 1" type="object" name="set_high_priority" class="oe_e oe_star_off">7</a>
                                    <!--
                                    <t t-if="record.date_deadline.raw_value and record.date_deadline.raw_value lt (new Date())" t-set="red">oe_kaban_status_red</t>
                                    <span t-attf-class="oe_kanban_status #{red}"> </span>
                                    -->
                                    <img t-att-src="kanban_image('res.users', 'avatar', record.user_id.raw_value[0])" t-att-title="record.user_id.value" width="24" height="24" class="oe_kanban_avatar"/>
                                </div>
                                <div class="oe_kanban_footer_left">
                                    <t t-if="record.needaction_pending.raw_value"><span class="oe_kanban_mail_new">New</span></t>
                                    <t t-raw="record.message_summary.raw_value"/>
                                </div>
                            </div>
                            <div class="oe_clear"></div>
                        </div>
                        <!--
                            <div class="oe_kanban_right">
                                <a name="case_mark_lost" string="Mark Lost" states="open,pending" type="object" icon="kanban-stop" />
                                <a name="case_pending" string="Pending" states="draft,open" type="object" icon="kanban-pause" />
                                <a name="case_open" string="Open" states="pending" type="object" icon="gtk-media-play" />
                                <a name="case_mark_won" string="Mark Won" states="open,pending" type="object" icon="kanban-apply" />
                            </div>
                        -->
                    </t>
                </templates>
            </kanban>
        </field>
    </record>

    <!-- CRM Lead Search View -->
    <record id="view_crm_case_leads_filter" model="ir.ui.view">
        <field name="name">CRM - Leads Search</field>
        <field name="model">crm.lead</field>
        <field name="type">search</field>
        <field name="arch" type="xml">
            <search string="Search Leads">
                <field name="name" string="Lead / Customer" filter_domain="['|','|',('partner_name','ilike',self),('email_from','ilike',self),('name','ilike',self)]"/>
                <field name="subjects"/>
                <field name="create_date"/>
                <field name="user_id"/>
                <field name="section_id" context="{'invisible_section': False}"/>
                <field name="country_id" context="{'invisible_country': False}"/>
                <filter icon="terp-mail-message-new" string="Inbox" help="Unread messages" name="needaction_pending" domain="[('needaction_pending','=',True)]"/>
                <!-- subjects is not set as store=True so, it is placed outside filter_domain-->
                <separator/>
                <filter icon="terp-check" string="New" name="new" help="New Leads" domain="[('state','=','draft')]"/>
                <filter icon="terp-camera_test" string="Open" name="open" domain="[('state','=','open')]"/>
                <separator/>
                <filter string="Unassigned Leads" icon="terp-personal-" domain="[('user_id','=', False)]" help="Unassigned Leads" />
                <separator/>
                <filter string="Leads Assigned to Me or My Team(s)" icon="terp-personal+" context="{'invisible_section': False}"
                        domain="['|', ('section_id.user_id','=',uid), ('section_id.member_ids', 'in', [uid])]"
                        help="Leads that are assigned to one of the sale teams I manage, or to me"/>
                <group expand="0" string="Group By...">
                    <filter string="Salesperson" icon="terp-personal" domain="[]" context="{'group_by':'user_id'}"/>
                    <filter string="Team" icon="terp-personal+" domain="[]" context="{'group_by':'section_id'}"/>
                    <filter string="Referrer" icon="terp-personal" domain="[]" context="{'group_by':'referred'}"/>
<<<<<<< HEAD
                    <filter string="Category" icon="terp-stock_symbol-selection" domain="[]" context="{'group_by':'categ_id'}"/>
                    <filter string="Campaign" icon="terp-gtk-jump-to-rtl" domain="[]" context="{'group_by':'type_id'}" />
                    <filter string="Channel" icon="terp-call-start" domain="[]" context="{'group_by':'channel_id'}" />
=======
                    <separator orientation="vertical"/>
                    <filter string="Campaign" icon="terp-gtk-jump-to-rtl"
                        domain="[]" context="{'group_by':'type_id'}" />
                    <filter string="Channel" icon="terp-call-start"
                        domain="[]" context="{'group_by':'channel_id'}" />
                    <separator orientation="vertical"/>
>>>>>>> 4ab4dd28
                    <filter string="Stage" icon="terp-stage" domain="[]" context="{'group_by':'stage_id'}"/>
                    <filter string="Status" icon="terp-stock_effects-object-colorize" domain="[]" context="{'group_by':'state'}"/>
                    <filter string="Creation" help="Create date" icon="terp-go-month" domain="[]" context="{'group_by':'create_date'}" groups="base.group_no_one"/>
                </group>
                <group string="Display">
                    <filter string="Show Countries" icon="terp-personal+" context="{'invisible_country': False}" help="Show Countries"/>
                    <filter string="Show Sales Team" icon="terp-personal+" context="{'invisible_section': False}" domain="[]" help="Show Sales Team"/>
                </group>
           </search>
        </field>
    </record>


    <!--
        OPPORTUNITY
        -->

    <!-- Opportunities Form View -->
    <record model="ir.ui.view" id="crm_case_form_view_oppor">
        <field name="name">Opportunities</field>
        <field name="model">crm.lead</field>
        <field name="type">form</field>
        <field name="priority">20</field>
        <field name="arch" type="xml">
            <form string="Opportunities" version="7.0">
                <header>
                    <button name="stage_previous" string="Previous" type="object"
                            states="open" context="{'stage_type': 'opportunity'}"/>
                    <button name="stage_next" string="Next" type="object"  
                            states="open" context="{'stage_type': 'opportunity'}"/>
                    <button name="case_mark_won" string="Mark Won" type="object"
                            states="open" class="oe_highlight"/>
                    <button name="case_mark_won" string="Mark Won" type="object"
                            states="draft,pending"/>
                    <button name="case_open" string="Open" type="object" class="oe_highlight"
                            states="draft,pending"/>
                    <button name="case_escalate" string="Escalate" type="object"
                            states="open" />
                    <button name="case_mark_lost" string="Mark Lost" type="object"
                            states="draft,open"/>
                    <button name="case_reset" string="Reset to Draft" type="object"
                            states="done,cancel" />
                    <button name="case_cancel" string="Cancel" type="object"
                            states="draft"/>
                    <field name="stage_id" widget="statusbar"
                            on_change="onchange_stage_id(stage_id)"/>
                </header>
                <sheet>
                    <div class="oe_right oe_button_box">
                        <button string="Schedule/Log Call"
                            name="%(opportunity2phonecall_act)d"
                            type="action"/>
                        <button string="Schedule Meeting"
                            name="action_makeMeeting"
                            type="object"/>
                    </div>
                    <div class="oe_title">
                        <label for="name" class="oe_edit_only"/>
                        <h1><field name="name"/></h1>
                        <label for="planned_revenue" class="oe_edit_only"/>
                        <h2>
                            <field name="planned_revenue" class="oe_inline"/>
                            <field name="company_currency" class="oe_inline"/> at 
                            <field name="probability" class="oe_inline"/>%% success rate
                        </h2>
                    </div>
                    <group>
                        <group>
                            <field name="partner_id"
                                on_change="onchange_partner_id(partner_id, email_from)"
                                string="Customer"
                                context="{'default_name': partner_name, 'default_email': email_from, 'default_phone': phone}"/>
                            <field name="email_from" string="Email"/>
                            <field name="phone"/>
                        </group>

                        <group>
                            <label for="title_action"/>
                            <div>
                                <field name="date_action" nolabel="1"/> <label string="-" attrs="{'invisible': ['|', ('date_action', '=', False), ('title_action', '=', False)]}"/>
                                <field name="title_action" class="oe_inline" nolabel="1" placeholder="Call for proposal"/>
                            </div>
                            <field name="date_deadline"/>
                            <field name="priority"/>
                        </group>

                        <group>
                            <field name="user_id"/>
                            <field name="section_id" colspan="1" widget="selection"/>
                        </group>
                        <group>
                            <field name="categ_ids"
                                string="Categories" widget="many2many_tags"
                                domain="[('object_id.model', '=', 'crm.lead')]"/>

                        </group>
                    </group>

                                    <!--<button string="Mail"
                                        name="%(mail.action_email_compose_message_wizard)d"
                                        context="{'mail':'new', 'model': 'crm.lead'}"
                                        icon="terp-mail-message-new" type="action" />-->

                    <notebook colspan="4">
                    <page string="Internal Notes">
                        <field name="description"/>
                    </page>
                    <page string="Lead">
                        <group>
                            <group>
                                <field name="partner_name"/>
                                <label for="street" string="Address"/>
                                <div>
                                    <field name="street" placeholder="Street..."/>
                                    <field name="street2"/>
                                    <div class="address_format">
                                        <field name="city" placeholder="City" style="width: 40%%"/>
                                        <field name="state_id" class="oe_no_button" placeholder="State" style="width: 24%%"/>
                                        <field name="zip" placeholder="ZIP" style="width: 34%%"/>
                                    </div>
                                    <field name="country_id" placeholder="Country"/>
                                </div>
                            </group>

                            <group>
                                <label for="contact_name" />
                                <div>
                                    <field name="contact_name" class="oe_inline"/>
                                    <field name="title" placeholder="Title" domain="[('domain', '=', 'contact')]" class="oe_inline oe_no_button"/>
                                </div>
                                <field name="function" />
                                <field name="mobile"/>
                                <field name="fax"/>
                            </group>

                            <group string="Categorization">
                                <field name="type_id" widget="selection"/>
                                <field name="channel_id" widget="selection"/>
                            </group>
                            <group string="Mailings">
                                <field name="opt_out" />
                            </group>
                            <group string="Misc">
                                <field name="active"/>
                                <field name="day_open" groups="base.group_no_one"/>
                                <field name="day_close" groups="base.group_no_one"/>
                                <field name="referred"/>
                                <field name="state" groups="base.group_no_one"/>
                                <field name="type" invisible="1"/>
                            </group>
                            <group string="References">
                                <field name="ref"/>
                                <field name="ref2"/>
                            </group>
                        </group>
                    </page>
                    </notebook>
                </sheet>
                <div class="oe_chatter">
                    <field name="message_ids" widget="mail_thread"/>
                </div>
            </form>
        </field>
    </record>

        <!-- Opportunities Tree View -->
        <record model="ir.ui.view" id="crm_case_tree_view_oppor">
            <field name="name">Opportunities Tree</field>
            <field name="model">crm.lead</field>
            <field name="type">tree</field>
            <field name="arch" type="xml">
                <tree string="Opportunities" fonts="bold:needaction_pending==True" colors="gray:state in ('cancel', 'done');red:date_deadline and (date_deadline &lt; current_date)">
                    <field name="date_deadline" invisible="1"/>
                    <field name="create_date" groups="base.group_no_one"/>
                    <field name="name" string="Opportunity"/>
                    <field name="partner_id" string="Customer"/>
                    <field name="country_id" invisible="context.get('invisible_country', True)" />
                    <field name="date_action"/>
                    <field name="title_action" />
                    <field name="channel_id" invisible="1"/>
                    <field name="type_id" invisible="1"/>
                    <field name="subjects" invisible="1"/>
                    <field name="stage_id"/>
                    <field name="planned_revenue" sum="Expected Revenues"/>
                    <field name="probability" widget="progressbar" avg="Avg. of Probability"/>
                    <field name="section_id" invisible="context.get('invisible_section', True)" />
                    <field name="user_id"/>
                    <field name="priority" invisible="1"/>
                    <field name="state" groups="base.group_no_one"/>
                    <field name="needaction_pending" invisible="1"/>
                </tree>
            </field>
        </record>


    <!-- Opportunities Search View -->
    <record id="view_crm_case_opportunities_filter" model="ir.ui.view">
        <field name="name">CRM - Opportunities Search</field>
        <field name="model">crm.lead</field>
        <field name="type">search</field>
        <field name="arch" type="xml">
            <search string="Search Opportunities">
                <field name="name" string="Opportunity / Customer"
                    filter_domain="['|','|','|',('partner_id','ilike',self),('partner_name','ilike',self),('email_from','ilike',self),('name', 'ilike', self)]"/>
                <field name="user_id"/>
                <field name="country_id"/>
                <field name="partner_id"/>
                <field name="section_id" context="{'invisible_section': False, 'default_section_id': self}"/>
                <filter icon="terp-mail-message-new" string="Inbox" help="Unread messages" name="needaction_pending" domain="[('needaction_pending','=',True)]"/>
                <separator/>
                <filter icon="terp-check" string="New" help="New Opportunities" name="new" domain="[('state','=','draft')]"/>
                <filter icon="terp-camera_test" string="Open" help="Open Opportunities" name="open" domain="[('state','=','open')]"/>
                <separator/>
                <filter string="Unassigned Opportunities" icon="terp-personal-" domain="[('user_id','=', False)]" help="Unassigned Opportunities" />
                <separator/>
                <filter string="Opportunities Assigned to Me or My Team(s)"  icon="terp-personal+"
                        domain="['|', ('section_id.user_id','=',uid), ('section_id.member_ids', 'in', [uid])]" context="{'invisible_section': False}"
                        help="Opportunities that are assigned to either me or one of the sale teams I manage" />
                <group expand="0" string="Group By..." colspan="16">
                    <filter string="Salesperson" icon="terp-personal" domain="[]" context="{'group_by':'user_id'}" />
                    <filter string="Team" help="Sales Team" icon="terp-personal+" domain="[]" context="{'group_by':'section_id'}"/>
                    <filter string="Customer" help="Partner" icon="terp-personal+" domain="[]" context="{'group_by':'partner_id'}"/>
                    <filter string="Stage" icon="terp-stage" domain="[]" context="{'group_by':'stage_id'}" />
                    <filter string="Priority" icon="terp-rating-rated" domain="[]" context="{'group_by':'priority'}" />
                    <filter string="Campaign" icon="terp-gtk-jump-to-rtl" domain="[]" context="{'group_by':'type_id'}"/>
                    <filter string="Channel" icon="terp-call-start" domain="[]" context="{'group_by':'channel_id'}" />
                    <filter string="Status" icon="terp-stock_effects-object-colorize" domain="[]" context="{'group_by':'state'}"/>
                    <filter string="Creation" icon="terp-go-month" domain="[]" context="{'group_by':'create_date'}" groups="base.group_no_one"/>
                    <filter string="Exp.Closing" icon="terp-go-month" help="Expected Closing" domain="[]" context="{'group_by':'date_deadline'}" />
                </group>
                <group string="Display">
                    <filter string="Show Sales Team" icon="terp-personal+" context="{'invisible_section': False}" domain="[]" help="Show Sales Team"/>
                </group>
            </search>
        </field>
    </record>

    </data>
</openerp><|MERGE_RESOLUTION|>--- conflicted
+++ resolved
@@ -371,18 +371,15 @@
                     <filter string="Salesperson" icon="terp-personal" domain="[]" context="{'group_by':'user_id'}"/>
                     <filter string="Team" icon="terp-personal+" domain="[]" context="{'group_by':'section_id'}"/>
                     <filter string="Referrer" icon="terp-personal" domain="[]" context="{'group_by':'referred'}"/>
-<<<<<<< HEAD
                     <filter string="Category" icon="terp-stock_symbol-selection" domain="[]" context="{'group_by':'categ_id'}"/>
                     <filter string="Campaign" icon="terp-gtk-jump-to-rtl" domain="[]" context="{'group_by':'type_id'}" />
                     <filter string="Channel" icon="terp-call-start" domain="[]" context="{'group_by':'channel_id'}" />
-=======
                     <separator orientation="vertical"/>
                     <filter string="Campaign" icon="terp-gtk-jump-to-rtl"
                         domain="[]" context="{'group_by':'type_id'}" />
                     <filter string="Channel" icon="terp-call-start"
                         domain="[]" context="{'group_by':'channel_id'}" />
                     <separator orientation="vertical"/>
->>>>>>> 4ab4dd28
                     <filter string="Stage" icon="terp-stage" domain="[]" context="{'group_by':'stage_id'}"/>
                     <filter string="Status" icon="terp-stock_effects-object-colorize" domain="[]" context="{'group_by':'state'}"/>
                     <filter string="Creation" help="Create date" icon="terp-go-month" domain="[]" context="{'group_by':'create_date'}" groups="base.group_no_one"/>
