--- conflicted
+++ resolved
@@ -16,36 +16,11 @@
             <field name="wiki_sale_faq" groups="base.group_extended" />
             <field name="sale_crm" invisible="1" groups="base.group_extended" />
             <field name="crm_caldav" />
+            <field name="import_sugarcrm"/>
             <field name="fetchmail" />
             <field name="thunderbird" />
             <field name="outlook" />
           </xpath>
-<<<<<<< HEAD
-          <xpath expr="//button[@string='Install Modules']" position="attributes">
-            <attribute name="string">Configure</attribute>
-          </xpath>
-            <group colspan="8">
-            <group colspan="4" col="4" groups="base.group_extended" name="other">
-                  <field name="crm_claim" />
-                  <field name="crm_helpdesk" />
-                  <field name="crm_fundraising" />
-                  <field name="wiki_sale_faq"/>
-                    <field name="sale_crm" invisible="1"/>
-            </group>
-            <group colspan="2" col="2">
-                <separator string="Synchronization" colspan="4" />
-                <field name="crm_caldav" />
-                <field name="import_sugarcrm"/>
-                <field name="fetchmail" />
-            </group>
-            <group colspan="2" col="2">
-              <separator string="Plug-In" colspan="4" />
-                  <field name="thunderbird" />
-                  <field name="outlook" />
-              </group>
-          </group>
-=======
->>>>>>> d3d8c576
         </data>
       </field>
     </record>
