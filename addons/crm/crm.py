# -*- coding: utf-8 -*-
##############################################################################
#
#    OpenERP, Open Source Management Solution
#    Copyright (C) 2004-2010 Tiny SPRL (<http://tiny.be>).
#
#    This program is free software: you can redistribute it and/or modify
#    it under the terms of the GNU Affero General Public License as
#    published by the Free Software Foundation, either version 3 of the
#    License, or (at your option) any later version.
#
#    This program is distributed in the hope that it will be useful,
#    but WITHOUT ANY WARRANTY; without even the implied warranty of
#    MERCHANTABILITY or FITNESS FOR A PARTICULAR PURPOSE.  See the
#    GNU Affero General Public License for more details.
#
#    You should have received a copy of the GNU Affero General Public License
#    along with this program.  If not, see <http://www.gnu.org/licenses/>.
#
##############################################################################

import time
import re
import os

import mx.DateTime
import base64

from tools.translate import _

import tools
from osv import fields,osv,orm
from osv.orm import except_orm

MAX_LEVEL = 15
AVAILABLE_STATES = [
    ('draft','Draft'),
    ('open','Open'),
    ('cancel', 'Cancelled'),
    ('done', 'Closed'),
    ('pending','Pending')
]

AVAILABLE_PRIORITIES = [
    ('5','Lowest'),
    ('4','Low'),
    ('3','Normal'),
    ('2','High'),
    ('1','Highest')
]

icon_lst = {
    'form':'STOCK_NEW',
    'tree':'STOCK_JUSTIFY_FILL',
    'calendar':'STOCK_SELECT_COLOR'
}

class crm_case_section(osv.osv):
    _name = "crm.case.section"
    _description = "Case Section"
    _order = "name"
    _columns = {
        'name': fields.char('Case Section',size=64, required=True, translate=True),
        'code': fields.char('Section Code',size=8),
        'active': fields.boolean('Active', help="If the active field is set to true, it will allow you to hide the case section without removing it."),
        'allow_unlink': fields.boolean('Allow Delete', help="Allows to delete non draft cases"),
        'user_id': fields.many2one('res.users', 'Responsible User'),
        'reply_to': fields.char('Reply-To', size=64, help="The email address put in the 'Reply-To' of all emails sent by Open ERP about cases in this section"),
        'parent_id': fields.many2one('crm.case.section', 'Parent Section'),
        'child_ids': fields.one2many('crm.case.section', 'parent_id', 'Child Sections'),
    }
    _defaults = {
        'active': lambda *a: 1,
        'allow_unlink': lambda *a: 1,
    }
    _sql_constraints = [
        ('code_uniq', 'unique (code)', 'The code of the section must be unique !')
    ]
    def _check_recursion(self, cr, uid, ids):
        level = 100
        while len(ids):
            cr.execute('select distinct parent_id from crm_case_section where id in ('+','.join(map(str, ids))+')')
            ids = filter(None, map(lambda x:x[0], cr.fetchall()))
            if not level:
                return False
            level -= 1
        return True
    _constraints = [
        (_check_recursion, 'Error ! You cannot create recursive sections.', ['parent_id'])
    ]
    def name_get(self, cr, uid, ids, context={}):
        if not len(ids):
            return []
        reads = self.read(cr, uid, ids, ['name','parent_id'], context)
        res = []
        for record in reads:
            name = record['name']
            if record['parent_id']:
                name = record['parent_id'][1]+' / '+name
            res.append((record['id'], name))
        return res
crm_case_section()



class crm_case_rule(osv.osv):
    _name = "crm.case.rule"
    _description = "Case Rule"
    _columns = {
        'name': fields.char('Rule Name',size=64, required=True),
        'active': fields.boolean('Active', help="If the active field is set to true, it will allow you to hide the case rule without removing it."),
        'sequence': fields.integer('Sequence', help="Gives the sequence order when displaying a list of case rules."),

        'trg_state_from': fields.selection([('',''),('escalate','Escalate')]+AVAILABLE_STATES, 'Case State', size=16),
        'trg_state_to': fields.selection([('',''),('escalate','Escalate')]+AVAILABLE_STATES, 'Button Pressed', size=16),

        'trg_date_type':  fields.selection([
            ('none','None'),
            ('create','Creation Date'),
            ('action_last','Last Action Date'),
            ('deadline','Deadline'),
            ('date','Date'),
            ], 'Trigger Date', size=16),
        'trg_date_range': fields.integer('Delay after trigger date',help="Delay After Trigger Date, specifies you can put a negative number " \
                                                             "if you need a delay before the trigger date, like sending a reminder 15 minutes before a meeting."),
        'trg_date_range_type': fields.selection([('minutes', 'Minutes'),('hour','Hours'),('day','Days'),('month','Months')], 'Delay type'),

        'trg_section_id': fields.many2one('crm.case.section', 'Section'),
    
        #'trg_categ_id':  fields.many2one('crm.case.categ', 'Category', domain="[('section_id','=',trg_section_id)]"),
        'trg_user_id':  fields.many2one('res.users', 'Responsible'),

        'trg_partner_id': fields.many2one('res.partner', 'Partner'),
        'trg_partner_categ_id': fields.many2one('res.partner.category', 'Partner Category'),

        'trg_priority_from': fields.selection([('','')] + AVAILABLE_PRIORITIES, 'Minimum Priority'),
        'trg_priority_to': fields.selection([('','')] + AVAILABLE_PRIORITIES, 'Maximim Priority'),
        'trg_max_history': fields.integer('Maximum Communication History'),

        'act_method': fields.char('Call Object Method', size=64),
        'act_state': fields.selection([('','')]+AVAILABLE_STATES, 'Set state to', size=16),
        'act_section_id': fields.many2one('crm.case.section', 'Set section to'),
        'act_user_id': fields.many2one('res.users', 'Set responsible to'),
        'act_priority': fields.selection([('','')] + AVAILABLE_PRIORITIES, 'Set priority to'),
        'act_email_cc': fields.char('Add watchers (Cc)', size=250, help="These people will receive a copy of the future communication between partner and users by email"),

        'act_remind_partner': fields.boolean('Remind Partner', help="Check this if you want the rule to send a reminder by email to the partner."),
        'act_remind_user': fields.boolean('Remind responsible', help="Check this if you want the rule to send a reminder by email to the user."),
        'act_remind_attach': fields.boolean('Remind with attachment', help="Check this if you want that all documents attached to the case be attached to the reminder email sent."),

        'act_mail_to_user': fields.boolean('Mail to responsible',help="Check this if you want the rule to send an email to the responsible person."),
        'act_mail_to_partner': fields.boolean('Mail to partner',help="Check this if you want the rule to send an email to the partner."),
        'act_mail_to_watchers': fields.boolean('Mail to watchers (CC)',help="Check this if you want the rule to mark CC(mail to any other person defined in actions)."),
        'act_mail_to_email': fields.char('Mail to these emails', size=128,help="Email-id of the persons whom mail is to be sent"),
        'act_mail_body': fields.text('Mail body',help="Content of mail"),
        'regex_name' : fields.char('Regular Expression on Case Name', size=128),
        'regex_history' : fields.char('Regular Expression on Case History', size=128),
        'server_action_id' : fields.many2one('ir.actions.server','Server Action',help="Describes the action name." \
                                                    "eg:on which object which ation to be taken on basis of which condition"),
    }
    _defaults = {
        'active': lambda *a: 1,
        'trg_date_type': lambda *a: 'none',
        'trg_date_range_type': lambda *a: 'day',
        'act_mail_to_user': lambda *a: 0,
        'act_remind_partner': lambda *a: 0,
        'act_remind_user': lambda *a: 0,
        'act_mail_to_partner': lambda *a: 0,
        'act_mail_to_watchers': lambda *a: 0,
    }
    _order = 'sequence'

    def _check(self, cr, uid, ids=False, context={}):
        '''
        Function called by the scheduler to process cases for date actions
        Only works on not done and cancelled cases
        '''
        cr.execute('select * from crm_case \
                where (date_action_last<%s or date_action_last is null) \
                and (date_action_next<=%s or date_action_next is null) \
                and state not in (\'cancel\',\'done\')',
                (time.strftime("%Y-%m-%d %H:%M:%S"),
                    time.strftime('%Y-%m-%d %H:%M:%S')))
        ids2 = map(lambda x: x[0], cr.fetchall() or [])
        case_obj = self.pool.get('crm.case')
        cases = case_obj.browse(cr, uid, ids2, context)
        return case_obj._action(cr, uid, cases, False, context=context)


    def _check_mail(self, cr, uid, ids, context=None):
        caseobj = self.pool.get('crm.case')
        emptycase = orm.browse_null()
        for rule in self.browse(cr, uid, ids):
            if rule.act_mail_body:
                try:
                    caseobj.format_mail(emptycase, rule.act_mail_body)
                except (ValueError, KeyError, TypeError):
                    return False
        return True

    _constraints = [
        (_check_mail, 'Error: The mail is not well formated', ['act_mail_body']),
    ]

crm_case_rule()

def _links_get(self, cr, uid, context={}):
    obj = self.pool.get('res.request.link')
    ids = obj.search(cr, uid, [])
    res = obj.read(cr, uid, ids, ['object', 'name'], context)
    return [(r['object'], r['name']) for r in res]


class crm_case(osv.osv):
    _name = "crm.case"
    _description = "Case"

    def _email_last(self, cursor, user, ids, name, arg, context=None):
        res = {}
        for case in self.browse(cursor, user, ids):
            if case.history_line:
                res[case.id] = case.history_line[0].description
            else:
                res[case.id] = False
        return res

    def copy(self, cr, uid, id, default=None, context={}):
        if not default: default = {}
        default.update( {'state':'draft', 'id':False})
        return super(crm_case, self).copy(cr, uid, id, default, context)

    def _get_log_ids(self, cr, uid, ids, field_names, arg, context={}):
        result = {}
        history_obj = False
        model_obj = self.pool.get('ir.model')
        if 'history_line' in field_names:
            history_obj = self.pool.get('crm.case.history')
            name = 'history_line'
        if 'log_ids' in field_names:
            history_obj = self.pool.get('crm.case.log')
            name = 'log_ids'
        if not history_obj:
            return result
        for case in self.browse(cr, uid, ids, context):
            model_ids = model_obj.search(cr, uid, [('model','=',case._name)])
            history_ids = history_obj.search(cr, uid, [('model_id','=',model_ids[0]),('res_id','=',case.id)])             
            if history_ids:
                result[case.id] = {name:history_ids}
            else:
                result[case.id] = {name:[]}         
        return result

    _columns = {
        'id': fields.integer('ID', readonly=True),
        'name': fields.char('Description',size=64,required=True),
        'active': fields.boolean('Active', help="If the active field is set to true, it will allow you to hide the case without removing it."),
        'description': fields.text('Your action'),
        'section_id': fields.many2one('crm.case.section', 'Section', select=True, help='Section to which Case belongs to. Define Responsible user and Email account for mail gateway.'),
        'email_from': fields.char('Partner Email', size=128, help="These people will receive email."),
        'email_cc': fields.char('Watchers Emails', size=252 , help="These people will receive a copy of the future" \
                                                                    " communication between partner and users by email"),
        'email_last': fields.function(_email_last, method=True,
            string='Latest E-Mail', type='text'),
        'partner_id': fields.many2one('res.partner', 'Partner'),
        'partner_address_id': fields.many2one('res.partner.address', 'Partner Contact', domain="[('partner_id','=',partner_id)]"),
        'date': fields.datetime('Date'),
        'create_date': fields.datetime('Created' ,readonly=True),
        'date_deadline': fields.datetime('Deadline'),
        'user_id': fields.many2one('res.users', 'Responsible'),
        'history_line': fields.function(_get_log_ids, method=True, type='one2many', multi="history_line", relation="crm.case.history", string="Communication"),
        'log_ids': fields.function(_get_log_ids, method=True, type='one2many', multi="log_ids", relation="crm.case.log", string="Logs History"),
        'state': fields.selection(AVAILABLE_STATES, 'State', size=16, readonly=True,
                                  help='The state is set to \'Draft\', when a case is created.\
                                  \nIf the case is in progress the state is set to \'Open\'.\
                                  \nWhen the case is over, the state is set to \'Done\'.\
                                  \nIf the case needs to be reviewed then the state is set to \'Pending\'.'),

        'date_action_last': fields.datetime('Last Action', readonly=1),
        'date_action_next': fields.datetime('Next Action', readonly=1),
        'company_id': fields.many2one('res.company','Company'),
    }
    def _get_default_partner_address(self, cr, uid, context):
        if not context.get('portal',False):
            return False
        return self.pool.get('res.users').browse(cr, uid, uid, context).address_id.id
    def _get_default_partner(self, cr, uid, context):
        if not context.get('portal',False):
            return False
        user = self.pool.get('res.users').browse(cr, uid, uid, context)
        if not user.address_id:
            return False
        return user.address_id.partner_id.id
    def _get_default_email(self, cr, uid, context):
        if not context.get('portal',False):
            return False
        user = self.pool.get('res.users').browse(cr, uid, uid, context)
        if not user.address_id:
            return False
        return user.address_id.email
    def _get_default_user(self, cr, uid, context):
        if context.get('portal', False):
            return False
        return uid

    def _get_section(self, cr, uid, context):
       user = self.pool.get('res.users').browse(cr, uid, uid,context=context)
       return user.context_section_id

    _defaults = {
        'active': lambda *a: 1,
        'user_id': _get_default_user,
        'partner_id': _get_default_partner,
        'partner_address_id': _get_default_partner_address,
        'email_from': _get_default_email,
        'state': lambda *a: 'draft',
        'date': lambda *a: time.strftime('%Y-%m-%d %H:%M:%S'),
        'section_id': _get_section,
    }
    _order = 'date_deadline desc, date desc,id desc'

    def unlink(self, cr, uid, ids, context={}):
        for case in self.browse(cr, uid, ids, context):
            if (not case.section_id.allow_unlink) and (case.state <> 'draft'):
                raise osv.except_osv(_('Warning !'),
                    _('You can not delete this case. You should better cancel it.'))
        return super(crm_case, self).unlink(cr, uid, ids, context)

    def stage_next(self, cr, uid, ids, context={}):
        ok = False
        sid = self.pool.get('crm.case.stage').search(cr, uid, [], context=context)
        s = {}
        previous = {}
        for stage in self.pool.get('crm.case.stage').browse(cr, uid, sid, context=context):
            section = stage.section_id.id or False
            s.setdefault(section, {})
            s[section][previous.get(section, False)] = stage.id
            previous[section] = stage.id

        for case in self.browse(cr, uid, ids, context):
            section = (case.section_id.id or False)
            if section in s:
                st = case.stage_id.id  or False
                if st in s[section]:
                    self.write(cr, uid, [case.id], {'stage_id': s[section][st]})

        return True

    def onchange_case_id(self, cr, uid, ids, case_id, name, partner_id, context={}):
        if not case_id:
            return {}
        case = self.browse(cr, uid, case_id, context=context)
        value = {}
        if not name:
            value['name'] = case.name
        if (not partner_id) and case.partner_id:
            value['partner_id'] = case.partner_id.id
            if case.partner_address_id:
                value['partner_address_id'] = case.partner_address_id.id
            if case.email_from:
                value['email_from'] = case.email_from
        return {'value': value}

    def _action(self, cr, uid, cases, state_to, scrit=None, context={}):
        if not scrit:
            scrit = []
        action_ids = self.pool.get('crm.case.rule').search(cr, uid, scrit)
        level = MAX_LEVEL
        while len(action_ids) and level:
            newactions = []
            actions = self.pool.get('crm.case.rule').browse(cr, uid, action_ids, context)
            for case in cases:
                for action in actions:
                    ok = True
                    ok = ok and (not action.trg_state_from or action.trg_state_from==case.state)
                    ok = ok and (not action.trg_state_to or action.trg_state_to==state_to)
                    ok = ok and (not action.trg_section_id or action.trg_section_id.id==case.section_id.id)
                    ok = ok and (not action.trg_categ_id or action.trg_categ_id.id==case.categ_id.id)
                    ok = ok and (not action.trg_user_id.id or action.trg_user_id.id==case.user_id.id)
                    ok = ok and (not action.trg_partner_id.id or action.trg_partner_id.id==case.partner_id.id)
                    ok = ok and (not action.trg_max_history or action.trg_max_history<=(len(case.history_line)+1))
                    ok = ok and (
                        not action.trg_partner_categ_id.id or
                        (
                            case.partner_id.id and
                            (action.trg_partner_categ_id.id in map(lambda x: x.id, case.partner_id.category_id or []))
                        )
                    )
                    ok = ok and (not action.trg_priority_from or action.trg_priority_from>=case.priority)
                    ok = ok and (not action.trg_priority_to or action.trg_priority_to<=case.priority)

                    reg_name = action.regex_name
                    result_name = True
                    if reg_name:
                        ptrn = re.compile(str(reg_name))
                        _result = ptrn.search(str(case.name))
                        if not _result:
                            result_name = False
                    regex_n = not reg_name or result_name
                    ok = ok and regex_n

                    reg_history = action.regex_history
                    result_history = True
                    if reg_history:
                        ptrn = re.compile(str(reg_history))
                        if case.history_line:
                            _result = ptrn.search(str(case.history_line[0].description))
                            if not _result:
                                result_history = False
                    regex_h = not reg_history or result_history
                    ok = ok and regex_h

                    if not ok:
                        continue

                    base = False
                    if action.trg_date_type=='create':
                        base = mx.DateTime.strptime(case.create_date[:19], '%Y-%m-%d %H:%M:%S')
                    elif action.trg_date_type=='action_last':
                        if case.date_action_last:
                            base = mx.DateTime.strptime(case.date_action_last, '%Y-%m-%d %H:%M:%S')
                        else:
                            base = mx.DateTime.strptime(case.create_date[:19], '%Y-%m-%d %H:%M:%S')
                    elif action.trg_date_type=='deadline' and case.date_deadline:
                        base = mx.DateTime.strptime(case.date_deadline, '%Y-%m-%d %H:%M:%S')
                    elif action.trg_date_type=='date' and case.date:
                        base = mx.DateTime.strptime(case.date, '%Y-%m-%d %H:%M:%S')
                    if base:
                        fnct = {
                            'minutes': lambda interval: mx.DateTime.RelativeDateTime(minutes=interval),
                            'day': lambda interval: mx.DateTime.RelativeDateTime(days=interval),
                            'hour': lambda interval: mx.DateTime.RelativeDateTime(hours=interval),
                            'month': lambda interval: mx.DateTime.RelativeDateTime(months=interval),
                        }
                        d = base + fnct[action.trg_date_range_type](action.trg_date_range)
                        dt = d.strftime('%Y-%m-%d %H:%M:%S')
                        ok = (dt <= time.strftime('%Y-%m-%d %H:%M:%S')) and \
                                ((not case.date_action_next) or \
                                (dt >= case.date_action_next and \
                                case.date_action_last < case.date_action_next))
                        if not ok:
                            if not case.date_action_next or dt < case.date_action_next:
                                case.date_action_next = dt
                                self.write(cr, uid, [case.id], {'date_action_next': dt}, context)

                    else:
                        ok = action.trg_date_type=='none'

                    if ok:
                        if action.server_action_id:
                            context.update({'active_id':case.id,'active_ids':[case.id]})
                            self.pool.get('ir.actions.server').run(cr, uid, [action.server_action_id.id], context)
                        write = {}
                        if action.act_state:
                            case.state = action.act_state
                            write['state'] = action.act_state
                        if action.act_section_id:
                            case.section_id = action.act_section_id
                            write['section_id'] = action.act_section_id.id
                        if action.act_user_id:
                            case.user_id = action.act_user_id
                            write['user_id'] = action.act_user_id.id
                        if action.act_priority:
                            case.priority = action.act_priority
                            write['priority'] = action.act_priority
                        if action.act_email_cc:
                            if '@' in (case.email_cc or ''):
                                emails = case.email_cc.split(",")
                                if  action.act_email_cc not in emails:# and '<'+str(action.act_email_cc)+">" not in emails:
                                    write['email_cc'] = case.email_cc+','+action.act_email_cc
                            else:
                                write['email_cc'] = action.act_email_cc
                        write['date_action_last'] = time.strftime('%Y-%m-%d %H:%M:%S')
                        self.write(cr, uid, [case.id], write, context)
                        caseobj = self.pool.get('crm.case')
                        if action.act_remind_user:
                            caseobj.remind_user(cr, uid, [case.id], context, attach=action.act_remind_attach)
                        if action.act_remind_partner:
                            caseobj.remind_partner(cr, uid, [case.id], context, attach=action.act_remind_attach)
                        if action.act_method:
                            getattr(caseobj, 'act_method')(cr, uid, [case.id], action, context)
                        emails = []
                        if action.act_mail_to_user:
                            if case.user_id and case.user_id.address_id:
                                emails.append(case.user_id.address_id.email)
                        if action.act_mail_to_partner:
                            emails.append(case.email_from)
                        if action.act_mail_to_watchers:
                            emails += (action.act_email_cc or '').split(',')
                        if action.act_mail_to_email:
                            emails += (action.act_mail_to_email or '').split(',')
                        emails = filter(None, emails)
                        if len(emails) and action.act_mail_body:
                            emails = list(set(emails))
                            self.email_send(cr, uid, case, emails, action.act_mail_body)
                        break
            action_ids = newactions
            level -= 1
        return True

    def format_body(self, body):
        return body and tools.ustr(body.encode('ascii', 'replace')) or ''

    def format_mail(self, case, body):
        data = {
            'case_id': case.id,
            'case_subject': case.name,
            'case_date': case.date,
            'case_description': case.description,

            'case_user': (case.user_id and case.user_id.name) or '/',
            'case_user_email': (case.user_id and case.user_id.address_id and case.user_id.address_id.email) or '/',
            'case_user_phone': (case.user_id and case.user_id.address_id and case.user_id.address_id.phone) or '/',

            'email_from': case.email_from,
            'partner': (case.partner_id and case.partner_id.name) or '/',
            'partner_email': (case.partner_address_id and case.partner_address_id.email) or '/',
        }
        return self.format_body(body % data)

    def email_send(self, cr, uid, case, emails, body, context={}):
        body = self.format_mail(case, body)
        if case.user_id and case.user_id.address_id and case.user_id.address_id.email:
            emailfrom = case.user_id.address_id.email
        else:
            emailfrom = case.section_id.reply_to
        name = '[%d] %s' % (case.id, case.name.encode('utf8'))
        reply_to = case.section_id.reply_to or False
        if reply_to: reply_to = reply_to.encode('utf8')
        if not emailfrom:
            raise osv.except_osv(_('Error!'),
                    _("No E-Mail ID Found for your Company address or missing reply address in section!"))
        tools.email_send(emailfrom, emails, name, body, reply_to=reply_to, tinycrm=str(case.id))
        return True

<<<<<<< HEAD

    def __history(self, cr, uid, cases, keyword, history=False, email=False, details=None, context={}):
       
=======
    def __log(self, cr, uid, cases, keyword, context={}):
        if not self.pool.get('res.partner.event.type').check(cr, uid, 'crm_case_'+keyword):
            return False
        for case in cases:
            if case.partner_id:
                translated_keyword = keyword
                if 'translated_keyword' in context:
                    translated_keyword = context['translated_keyword']
                name = _('Case') +  ' ' + translated_keyword + ': ' + case.name
                if isinstance(name, str):
                    name = unicode(name, 'utf-8')
                if len(name) > 64:
                    name = name[:61] + '...'
                self.pool.get('res.partner.event').create(cr, uid, {
                    'name': name,
                    'som':(case.som or False) and case.som.id,
                    'description':case.description,
                    'partner_id':case.partner_id.id,
                    'date':time.strftime('%Y-%m-%d %H:%M:%S'),
                    'canal_id':(case.canal_id or False) and case.canal_id.id,
                    'user_id':uid,
                    'document': 'crm.case,%i' % case.id,
                })
        return True

    def __history(self, cr, uid, cases, keyword, history=False, email=False, details=None, context={}):
        model_obj = self.pool.get('ir.model')
>>>>>>> c5ba1c2f
        for case in cases:
            model_ids = model_obj.search(cr, uid, [('model','=',case._name)])            
            data = {
                'name': keyword,                
                'user_id': uid,
                'date': time.strftime('%Y-%m-%d %H:%M:%S'),
                'model_id' : model_ids and model_ids[0] or False,
                'res_id': case.id,
                'section_id': case.section_id.id
            }
            obj = self.pool.get('crm.case.log')
            if history and case.description:
                obj = self.pool.get('crm.case.history')
                data['description'] = details or case.description
                data['email'] = email or \
                        (case.user_id and case.user_id.address_id and \
                            case.user_id.address_id.email) or False
            res = obj.create(cr, uid, data, context)            
        return True
    _history = __history

    def create(self, cr, uid, *args, **argv):
        res = super(crm_case, self).create(cr, uid, *args, **argv)
        cases = self.browse(cr, uid, [res])
        cases[0].state # to fill the browse record cache
        self._action(cr,uid, cases, 'draft')
        return res

    def remind_partner(self, cr, uid, ids, context={}, attach=False):
        return self.remind_user(cr, uid, ids, context, attach,
                destination=False)

    def remind_user(self, cr, uid, ids, context={}, attach=False,
            destination=True):
        for case in self.browse(cr, uid, ids):
            if not case.section_id.reply_to:
                raise osv.except_osv(_('Error!'),("Reply TO is not specified in Section"))
            if not case.email_from:
                raise osv.except_osv(_('Error!'),("Partner Email is not specified in Case"))
            if case.section_id.reply_to and case.email_from:
                src = case.email_from
                if not src:
                    raise osv.except_osv(_('Error!'),
                        _("No E-Mail ID Found for the Responsible Partner or missing reply address in section!"))
                dest = case.section_id.reply_to
                body = case.email_last or case.description
                if not destination:
                    src,dest = dest,src
                    if case.user_id.signature:
                        body += '\n\n%s' % (case.user_id.signature)
                dest = [dest]

                attach_to_send = None

                if attach:
                    attach_ids = self.pool.get('ir.attachment').search(cr, uid, [('res_model', '=', 'crm.case'), ('res_id', '=', case.id)])
                    attach_to_send = self.pool.get('ir.attachment').read(cr, uid, attach_ids, ['datas_fname','datas'])
                    attach_to_send = map(lambda x: (x['datas_fname'], base64.decodestring(x['datas'])), attach_to_send)

                # Send an email
                flag = tools.email_send(
                    src,
                    dest,
                    "Reminder: [%s] %s" % (str(case.id), case.name, ),
                    self.format_body(body),
                    reply_to=case.section_id.reply_to,
                    tinycrm=str(case.id),
                    attach=attach_to_send
                )
                if flag:
                    raise osv.except_osv(_('Email!'),("Email Successfully Sent"))
                else:
                    raise osv.except_osv(_('Email Fail!'),("Email is not sent successfully"))
        return True

    def add_reply(self, cursor, user, ids, context=None):
        for case in self.browse(cursor, user, ids, context=context):
            if case.email_last:
                description = email_last
                self.write(cursor, user, case.id, {
                    'description': '> ' + description.replace('\n','\n> '),
                    }, context=context)
        return True

    def case_log(self, cr, uid, ids,context={}, email=False, *args):
        cases = self.browse(cr, uid, ids)
        self.__history(cr, uid, cases, _('Historize'), history=True, email=email)
        return self.write(cr, uid, ids, {'description': False, 'som': False,
            'canal_id': False})

    def case_log_reply(self, cr, uid, ids, context={}, email=False, *args):
        cases = self.browse(cr, uid, ids)
        for case in cases:
            if not case.email_from:
                raise osv.except_osv(_('Error!'),
                        _('You must put a Partner eMail to use this action!'))
            if not case.user_id:
                raise osv.except_osv(_('Error!'),
                        _('You must define a responsible user for this case in order to use this action!'))
            if not case.description:
                raise osv.except_osv(_('Error!'),
                        _('Can not send mail with empty body,you should have description in the body'))
        self.__history(cr, uid, cases, _('Send'), history=True, email=False)
        for case in cases:
            self.write(cr, uid, [case.id], {
                'description': False,
                'som': False,
                'canal_id': False,
                })
            emails = [case.email_from] + (case.email_cc or '').split(',')
            emails = filter(None, emails)
            body = case.description or ''
            if case.user_id.signature:
                body += '\n\n%s' % (case.user_id.signature)

            emailfrom = case.user_id.address_id and case.user_id.address_id.email or False
            if not emailfrom:
                raise osv.except_osv(_('Error!'),
                        _("No E-Mail ID Found for your Company address!"))

            tools.email_send(
                emailfrom,
                emails,
                '['+str(case.id)+'] '+case.name,
                self.format_body(body),
                reply_to=case.section_id.reply_to,
                tinycrm=str(case.id)
            )
        return True

    def onchange_partner_id(self, cr, uid, ids, part, email=False):
        if not part:
            return {'value':{'partner_address_id': False}}
        addr = self.pool.get('res.partner').address_get(cr, uid, [part], ['contact'])
        data = {'partner_address_id':addr['contact']}
        if addr['contact'] and not email:
            data['email_from'] = self.pool.get('res.partner.address').browse(cr, uid, addr['contact']).email
        return {'value':data}




    def onchange_partner_address_id(self, cr, uid, ids, part, email=False):
        if not part:
            return {'value':{}}
        data = {}
        if not email:
            data['email_from'] = self.pool.get('res.partner.address').browse(cr, uid, part).email
        return {'value':data}

    def case_close(self, cr, uid, ids, *args):
        cases = self.browse(cr, uid, ids)
        cases[0].state # to fill the browse record cache
        self.__history(cr, uid, cases, _('Close'))
        self.write(cr, uid, ids, {'state':'done', 'date_closed': time.strftime('%Y-%m-%d %H:%M:%S')})
        #
        # We use the cache of cases to keep the old case state
        #
        self._action(cr,uid, cases, 'done')
        return True

    def case_escalate(self, cr, uid, ids, *args):
        cases = self.browse(cr, uid, ids)
        for case in cases:
            data = {'active':True, 'user_id': False}
            if case.section_id.parent_id:
                data['section_id'] = case.section_id.parent_id.id
                if case.section_id.parent_id.user_id:
                    data['user_id'] = case.section_id.parent_id.user_id.id
            else:
                raise osv.except_osv(_('Error !'), _('You can not escalate this case.\nYou are already at the top level.'))
            self.write(cr, uid, ids, data)
        cases = self.browse(cr, uid, ids)
        self.__history(cr, uid, cases, _('Escalate'))
        self._action(cr, uid, cases, 'escalate')
        return True


    def case_open(self, cr, uid, ids, *args):
        cases = self.browse(cr, uid, ids)
        self.__history(cr, uid, cases, _('Open'))
        for case in cases:
            data = {'state':'open', 'active':True}
            if not case.user_id:
                data['user_id'] = uid
            self.write(cr, uid, ids, data)
        self._action(cr,uid, cases, 'open')
        return True


    def case_cancel(self, cr, uid, ids, *args):
        cases = self.browse(cr, uid, ids)
        cases[0].state # to fill the browse record cache
        self.__history(cr, uid, cases, _('Cancel'))
        self.write(cr, uid, ids, {'state':'cancel', 'active':True})
        self._action(cr,uid, cases, 'cancel')
        return True

    def case_pending(self, cr, uid, ids, *args):
        cases = self.browse(cr, uid, ids)
        cases[0].state # to fill the browse record cache
        self.__history(cr, uid, cases, _('Pending'))
        self.write(cr, uid, ids, {'state':'pending', 'active':True})
        self._action(cr,uid, cases, 'pending')
        return True

    def case_reset(self, cr, uid, ids, *args):
        cases = self.browse(cr, uid, ids)
        cases[0].state # to fill the browse record cache
        self.__history(cr, uid, cases, _('Draft'))
        self.write(cr, uid, ids, {'state':'draft', 'active':True})
        self._action(cr, uid, cases, 'draft')
        return True
crm_case()


class crm_case_log(osv.osv):
    _name = "crm.case.log"
    _description = "Case Communication History"
    _order = "id desc"
    _columns = {
        'name': fields.char('Status', size=64),
        'som': fields.many2one('res.partner.som', 'State of Mind'),
        'date': fields.datetime('Date'),
        'canal_id': fields.many2one('res.partner.canal', 'Channel'),
        'section_id': fields.many2one('crm.case.section', 'Section'),
        'user_id': fields.many2one('res.users', 'User Responsible', readonly=True),
        'model_id': fields.many2one('ir.model', "Model"),
        'res_id': fields.integer('Resource ID'),
    }
    _defaults = {
        'date': lambda *a: time.strftime('%Y-%m-%d %H:%M:%S'),
    }
crm_case_log()

class crm_case_history(osv.osv):
    _name = "crm.case.history"
    _description = "Case history"
    _order = "id desc"
    _inherits = {'crm.case.log':"log_id"}

    def create(self, cr, user, vals, context=None):
        if vals.has_key('res_id') and vals['res_id']:
            case_obj = self.pool.get(vals['model_id'])
            cases = case_obj.browse(cr, user, [vals['res_id']])
            case_obj._action(cr, user, cases, '')
        return super(crm_case_history, self).create(cr, user, vals, context)

    def _note_get(self, cursor, user, ids, name, arg, context=None):
        res = {}
        for hist in self.browse(cursor, user, ids, context or {}):
            res[hist.id] = (hist.email or '/') + ' (' + str(hist.date) + ')\n'
            res[hist.id] += (hist.description or '')
        return res
    _columns = {
        'description': fields.text('Description'),
        'note': fields.function(_note_get, method=True, string="Description", type="text"),
        'email': fields.char('Email', size=84),
        'log_id': fields.many2one('crm.case.log','Log',ondelete='cascade'),
    }
crm_case_history()

class crm_email_add_cc_wizard(osv.osv_memory):
    _name = "crm.email.add.cc"
    _description = "Email Add CC"
    _columns = {
        'name': fields.selection([('user','User'),('partner','Partner'),('email','Email Address')], 'Send to', required=True),
        'user_id': fields.many2one('res.users',"User"),
        'partner_id': fields.many2one('res.partner',"Partner"),
        'email': fields.char('Email', size=32),
        'subject': fields.char('Subject', size=32),
    }

    def change_email(self, cr, uid, ids, user, partner):
        if (not partner and not user):
            return {'value':{'email': False}}
        email = False
        if partner:
            addr = self.pool.get('res.partner').address_get(cr, uid, [partner], ['contact'])
            if addr:
                email = self.pool.get('res.partner.address').read(cr, uid,addr['contact'] , ['email'])['email']
        elif user:
            addr = self.pool.get('res.users').read(cr, uid, user, ['address_id'])['address_id']
            if addr:
                email = self.pool.get('res.partner.address').read(cr, uid,addr[0] , ['email'])['email']
        return {'value':{'email': email}}


    def add_cc(self, cr, uid, ids, context={}):
        data = self.read(cr, uid, ids[0])
        email = data['email']
        subject = data['subject']

        if not context:
            return {}
        history_line = self.pool.get('crm.case.history').browse(cr, uid, context['active_id'])
        crm_case = self.pool.get('crm.case')
        case = history_line.log_id.case_id
        body = history_line.description.replace('\n','\n> ')
        flag = tools.email_send(
            case.user_id.address_id.email,
            [case.email_from],
            subject or '['+str(case.id)+'] '+case.name,
            crm_case.format_body(body),
            email_cc = [email],
            tinycrm=str(case.id)
        )
        if flag:
            crm_case.write(cr, uid, case.id, {'email_cc' : case.email_cc and case.email_cc +','+ email or email})
        else:
            raise osv.except_osv(_('Email Fail!'),("Lastest Email is not sent successfully"))
        return {}

crm_email_add_cc_wizard()

def _section_get(self, cr, uid, context={}):
    obj = self.pool.get('crm.case.section')
    ids = obj.search(cr, uid, [])
    res = obj.read(cr, uid, ids, ['id','name'], context)
    res = [(str(r['id']),r['name']) for r in res]
    return res

class users(osv.osv):
    _inherit = 'res.users'
    _description = "Users"
    _columns = {
        'context_section_id': fields.selection(_section_get, 'Sales Section'),
        }

users()


<|MERGE_RESOLUTION|>--- conflicted
+++ resolved
@@ -517,54 +517,9 @@
         }
         return self.format_body(body % data)
 
-    def email_send(self, cr, uid, case, emails, body, context={}):
-        body = self.format_mail(case, body)
-        if case.user_id and case.user_id.address_id and case.user_id.address_id.email:
-            emailfrom = case.user_id.address_id.email
-        else:
-            emailfrom = case.section_id.reply_to
-        name = '[%d] %s' % (case.id, case.name.encode('utf8'))
-        reply_to = case.section_id.reply_to or False
-        if reply_to: reply_to = reply_to.encode('utf8')
-        if not emailfrom:
-            raise osv.except_osv(_('Error!'),
-                    _("No E-Mail ID Found for your Company address or missing reply address in section!"))
-        tools.email_send(emailfrom, emails, name, body, reply_to=reply_to, tinycrm=str(case.id))
-        return True
-
-<<<<<<< HEAD
-
-    def __history(self, cr, uid, cases, keyword, history=False, email=False, details=None, context={}):
-       
-=======
-    def __log(self, cr, uid, cases, keyword, context={}):
-        if not self.pool.get('res.partner.event.type').check(cr, uid, 'crm_case_'+keyword):
-            return False
-        for case in cases:
-            if case.partner_id:
-                translated_keyword = keyword
-                if 'translated_keyword' in context:
-                    translated_keyword = context['translated_keyword']
-                name = _('Case') +  ' ' + translated_keyword + ': ' + case.name
-                if isinstance(name, str):
-                    name = unicode(name, 'utf-8')
-                if len(name) > 64:
-                    name = name[:61] + '...'
-                self.pool.get('res.partner.event').create(cr, uid, {
-                    'name': name,
-                    'som':(case.som or False) and case.som.id,
-                    'description':case.description,
-                    'partner_id':case.partner_id.id,
-                    'date':time.strftime('%Y-%m-%d %H:%M:%S'),
-                    'canal_id':(case.canal_id or False) and case.canal_id.id,
-                    'user_id':uid,
-                    'document': 'crm.case,%i' % case.id,
-                })
-        return True
 
     def __history(self, cr, uid, cases, keyword, history=False, email=False, details=None, context={}):
         model_obj = self.pool.get('ir.model')
->>>>>>> c5ba1c2f
         for case in cases:
             model_ids = model_obj.search(cr, uid, [('model','=',case._name)])            
             data = {
