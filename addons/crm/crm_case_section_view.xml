<?xml version="1.0" encoding="utf-8"?>
<openerp>
  <data>

        <!-- CRM lead search by Salesteams -->

        <record model="ir.actions.act_window" id="crm_case_form_view_salesteams_lead">
            <field name="name">Leads</field>
            <field name="res_model">crm.lead</field>
            <field name="view_mode">tree,form</field>
            <field name="domain">['|', ('type','=','lead'), ('type','=',False)]</field>
            <field name="view_id" ref="crm_case_tree_view_leads"/>
            <field name="search_view_id" ref="crm.view_crm_case_leads_filter"/>
            <field name="context">{
                    'search_default_section_id': [active_id],
                    'default_section_id': active_id,
                    'default_type': 'lead',
                    'stage_type': 'lead',
                }
            </field>
            <field name="help" type="html">
                <p>
                    Use leads if you need a qualification step before creating an
                    opportunity or a customer. It can be a business card you received,
                    a contact form filled in your website, or a file of unqualified
                    prospects you import, etc.
                </p><p>
                    Once qualified, the lead can be converted into a business
                    opportunity and/or a new customer in your address book.
                </p>
            </field>
        </record>

        <!-- CRM opportunity search by Salesteams -->

        <record model="ir.actions.act_window" id="crm_case_form_view_salesteams_opportunity">
            <field name="name">Opportunities</field>
            <field name="res_model">crm.lead</field>
            <field name="view_mode">kanban,tree,graph,form,calendar</field>
            <field name="domain">[('type','=','opportunity')]</field>
            <field name="view_id" ref="crm.crm_case_kanban_view_leads"/>
            <field name="search_view_id" ref="crm.view_crm_case_opportunities_filter"/>
            <field name="context">{
                    'search_default_section_id': [active_id],
                    'default_section_id': active_id,
                    'stage_type': 'opportunity',
                    'default_type': 'opportunity',
                    'default_user_id': uid,
                }
            </field>
            <field name="help" type="html">
                <p class="oe_view_nocontent_create">
                    Click to create a new opportunity.
                </p><p>
                    OpenERP helps you keep track of your sales pipeline to follow
                    up potential sales and better forecast your future revenues.
                </p><p>
                    You will be able to plan meetings and phone calls from
                    opportunities, convert them into quotations, attach related
                    documents, track all discussions, and much more.
                </p>
            </field>
        </record>

       <record id="action_report_crm_lead_salesteam" model="ir.actions.act_window">
           <field name="name">Leads Analysis</field>
           <field name="res_model">crm.lead.report</field>
           <field name="view_type">form</field>
           <field name="context">{"search_default_month":1}</field>
           <field name="view_mode">tree,graph</field>
           <field name="domain">[('type','=', 'lead'),('section_id', '=', active_id)]</field>
           <field name="help">Leads Analysis allows you to check different CRM related information like the treatment delays or number of leads per state. You can sort out your leads analysis by different groups to get accurate grained analysis.</field>
       </record>
       <record model="ir.actions.act_window.view" id="action_report_crm_lead_salesteam_tree">
            <field name="sequence" eval="1"/>
            <field name="view_mode">tree</field>
            <field name="view_id" ref="view_report_crm_lead_tree"/>
            <field name="act_window_id" ref="action_report_crm_lead_salesteam"/>
       </record>
       <record model="ir.actions.act_window.view" id="action_report_crm_lead_salesteam_graph">
            <field name="sequence" eval="2"/>
            <field name="view_mode">graph</field>
            <field name="view_id" ref="view_report_crm_lead_graph"/>
            <field name="act_window_id" ref="action_report_crm_lead_salesteam"/>
       </record>

       <record id="action_report_crm_opportunity_salesteam" model="ir.actions.act_window">
            <field name="name">Opportunities Analysis</field>
            <field name="res_model">crm.lead.report</field>
            <field name="view_type">form</field>
            <field name="context">{"search_default_month":1}</field>
            <field name="view_mode">tree,graph</field>
            <field name="domain">[('type','=', 'opportunity'), ('section_id', '=', active_id)]</field>
            <field name="help">Opportunities Analysis gives you an instant access to your opportunities with information such as the expected revenue, planned cost, missed deadlines or the number of interactions per opportunity. This report is mainly used by the sales manager in order to do the periodic review with the teams of the sales pipeline.</field>
        </record>

       <record model="ir.actions.act_window.view" id="action_report_crm_opportunity_salesteam_tree">
            <field name="sequence" eval="1"/>
            <field name="view_mode">tree</field>
            <field name="view_id" ref="view_report_crm_opportunity_tree"/>
            <field name="act_window_id" ref="action_report_crm_opportunity_salesteam"/>
       </record>

       <record model="ir.actions.act_window.view" id="action_report_crm_opportunity_salesteam_graph">
            <field name="sequence" eval="2"/>
            <field name="view_mode">graph</field>
            <field name="view_id" ref="view_report_crm_opportunity_graph"/>
            <field name="act_window_id" ref="action_report_crm_opportunity_salesteam"/>
       </record>

        <!-- Case Sections Salesteams kanban view -->

        <record model="ir.ui.view" id="crm_case_section_salesteams_view_kanban">
            <field name="name">crm.case.section.kanban</field>
            <field name="model">crm.case.section</field>
            <field name="arch" type="xml">
                <kanban version="7.0" class="oe_background_grey">
                    <field name="use_leads"/>
                    <field name="name"/>
                    <field name="user_id"/>
                    <field name="member_ids"/>
                    <field name="note"/>
                    <field name="alias_id"/>
                    <field name="color"/>
                    <field name="monthly_open_leads"/>
                    <field name="monthly_planned_revenue"/>
                    <field name="currency_symbol"/>
                    <templates>
                        <t t-name="kanban-box">
                            <div t-attf-class="oe_kanban_color_#{kanban_getcolor(record.color.raw_value)} oe_kanban_card oe_kanban_global_click oe_kanban_crm_salesteams">
                                <div class="oe_dropdown_toggle oe_dropdown_kanban" groups="base.group_sale_manager">
                                    <span class="oe_e">í</span>
                                    <ul class="oe_dropdown_menu">
                                        <li t-if="widget.view.is_action_enabled('edit')"><a type="edit">Sales Teams Settings</a></li>
                                        <li t-if="widget.view.is_action_enabled('delete')"><a type="delete">Delete</a></li>
                                        <li t-if="widget.view.is_action_enabled('edit')"><ul class="oe_kanban_colorpicker" data-field="color"/></li>
                                    </ul>
                                </div>
                                <div class="oe_kanban_content">
                                    <h4 class="oe_center"><field name="name"/></h4>
                                    <div class="oe_kanban_alias oe_center" t-if="record.use_leads.raw_value and record.alias_id.value">
                                        <small><span class="oe_e oe_e_alias" style="float: none;">%%</span><t t-raw="record.alias_id.raw_value[1]"/></small>
                                    </div>
                                    <div class="oe_items_list">
                                        <div class="oe_salesteams_leads" t-if="record.use_leads.raw_value">
                                            <a name="%(crm_case_form_view_salesteams_lead)d" type="action">Leads</a>
<<<<<<< HEAD
                                            <a name="%(action_report_crm_lead_salesteam)d" type="action" class="oe_sparkline_bar_link"><field name="monthly_open_leads" widget="sparkline_bar">Open Leads per Month<br/>Click to see a detailed analysis of leads.</field></a>
                                        </div>
                                        <div class="oe_salesteams_opportunities">
                                            <a name="%(crm_case_form_view_salesteams_opportunity)d" type="action">Opportunities</a>
                                            <a name="%(action_report_crm_opportunity_salesteam)d" type="action"><field name="monthly_planned_revenue" widget="sparkline_bar">Planned Revenue per Month<br/>Click to see a detailed analysis of opportunities.</field></a>
=======
                                            <a name="%(action_report_crm_lead)d" type="action" class="oe_sparkline_bar_link"><field name="monthly_open_leads" widget="sparkline_bar" options="{'height': '20px', 'barWidth': 4, 'barSpacing': 1}">Open Leads per Month<br/>Click to see a detailed analysis of leads.</field></a>
                                        </div>
                                        <div class="oe_salesteams_opportunities">
                                            <a name="%(crm_case_form_view_salesteams_opportunity)d" type="action">Opportunities</a>
                                            <a name="%(action_report_crm_opportunity)d" type="action"><field name="monthly_planned_revenue" widget="sparkline_bar" height="20px" barWidth="4" barSpacing="1">Planned Revenue per Month<br/>Click to see a detailed analysis of opportunities.</field></a>
>>>>>>> bc0d0665
                                        </div>
                                    </div>
                                </div>
                            </div>
                        </t>
                    </templates>
                </kanban>
            </field>
        </record>

        <!-- Case Sections Search view -->

        <record id="crm_case_section_salesteams_search" model="ir.ui.view">
            <field name="name">Case Sections - Search</field>
            <field name="model">crm.case.section</field>
            <field name="arch" type="xml">
                <search string="Salesteams Search">
                    <field name="name"/>
                    <field name="parent_id"/>
                    <field name="user_id"/>
                    <field name="note"/>
                    <field name="code"/>
                    <filter name="personal" string="My Salesteams" domain="['|', ('member_ids', '=', uid), ('user_id', '=', uid)]"/>
                    <group expand="0" string="Group By...">
                        <filter string="Team Leader" domain="[]" context="{'group_by':'user_id'}"/>
                        <filter string="Parent Sales Teams" domain="[]" context="{'group_by':'parent_id'}"/>
                    </group>
                </search>
            </field>
        </record>

        <!-- Case Sections Action -->

        <record id="crm_case_section_salesteams_act" model="ir.actions.act_window">
            <field name="name">Sales Teams</field>
            <field name="res_model">crm.case.section</field>
            <field name="view_type">form</field>
            <field name="view_mode">kanban,tree,form</field>
            <field name="context">{'search_default_personal': True}</field>
            <field name="view_id" ref="crm_case_section_salesteams_view_kanban"/>
            <field name="help" type="html">
                <p class="oe_view_nocontent_create">
                    Click here to define a new sales team.
                </p><p>
                    Use sales team to organize your different salespersons or
                    departments into separate teams. Each team will work in
                    its own list of opportunities.
                </p>
            </field>
        </record>

        <!-- Case Sections Form View -->

        <record id="crm_case_section_view_form" model="ir.ui.view">
            <field name="name">crm.case.section.form</field>
            <field name="model">crm.case.section</field>
            <field name="arch" type="xml">
                <form string="Sales Team" version="7.0">
                    <sheet>
                        <div class="oe_title">
                            <label for="name" class="oe_edit_only" string="Sales team"/>
                            <h1>
                                <field name="name" string="Salesteam"/>
                            </h1>
                            <div name="options_active">
                                <field name="use_leads" class="oe_inline"/><label for="use_leads"/>
                            </div>
                        </div>
                        <group>
                            <group>
                                <field name="user_id" context="{'default_groups_ref': ['base.group_user', 'base.group_partner_manager', 'base.group_sale_salesman_all_leads']}"/>
                                <field name="code"/>
                                <field name="parent_id"/>
                                <field name="change_responsible"/>
                                <field name="active"/>
                            </group>
                            <group>
                                <label for="alias_name" string="Email Alias"
                                        attrs="{'invisible': [('alias_domain', '=', False)]}"/>
                                <div name="alias_def"
                                        attrs="{'invisible': [('alias_domain', '=', False)]}">
                                    <field name="alias_id" class="oe_read_only oe_inline"
                                            string="Email Alias" required="0"/>
                                    <div class="oe_edit_only oe_inline" name="edit_alias" style="display: inline;" >
                                        <field name="alias_name" class="oe_inline"/>@<field name="alias_domain" class="oe_inline" readonly="1"/>
                                    </div>
                                </div>
                                <field name="alias_contact" class="oe_inline"
                                        string="Accept Emails From"
                                        attrs="{'invisible': [('alias_domain', '=', False)]}"/>
                            </group>
                        </group>
                        <notebook colspan="4">
                            <page string="Team Members">
                                <field name="member_ids" widget="many2many_kanban">
                                    <kanban quick_create="false" create="true">
                                        <field name="name"/>
                                        <templates>
                                            <t t-name="kanban-box">
                                                <div style="position: relative">
                                                    <a t-if="! read_only_mode" type="delete" style="position: absolute; right: 0; padding: 4px; diplay: inline-block">X</a>
                                                    <div class="oe_module_vignette">
                                                        <div class="oe_module_desc">
                                                            <field name="name"/>
                                                        </div>
                                                    </div>
                                                </div>
                                            </t>
                                        </templates>
                                    </kanban>
                                </field>
                            </page>
                            <page string="Stages">
                                <separator string="Select Stages for this Sales Team"/>
                                <field name="stage_ids"/>
                            </page>
                            <page string="Notes">
                                <field name="note"/>
                            </page>
                        </notebook>
                    </sheet>
                    <div class="oe_chatter">
                        <field name="message_follower_ids" widget="mail_followers" help="Follow this salesteam to automatically track the events associated to users of this team."/>
                        <field name="message_ids" widget="mail_thread"/>
                    </div>
                </form>
            </field>
        </record>

        <!-- Case Sections Tree View -->

        <record id="crm_case_section_view_tree" model="ir.ui.view">
            <field name="name">crm.case.section.tree</field>
            <field name="model">crm.case.section</field>
            <field name="field_parent">child_ids</field>
            <field name="arch" type="xml">
                <tree string="Sales Team">
                    <field name="name"/>
                    <field name="code"/>
                    <field name="user_id"/>
                </tree>
            </field>
        </record>

        <!-- Case Sections Action -->

        <record model="ir.actions.act_window.view" id="action_crm_tag_kanban_view_salesteams_oppor11">
            <field name="sequence" eval="0"/>
            <field name="view_mode">kanban</field>
            <field name="view_id" ref="crm_case_kanban_view_leads"/>
            <field name="act_window_id" ref="crm_case_form_view_salesteams_opportunity"/>
        </record>

        <record model="ir.actions.act_window.view" id="action_crm_tag_tree_view_salesteams_oppor11">
            <field name="sequence" eval="1"/>
            <field name="view_mode">tree</field>
            <field name="view_id" ref="crm_case_tree_view_oppor"/>
            <field name="act_window_id" ref="crm_case_form_view_salesteams_opportunity"/>
        </record>

        <record model="ir.actions.act_window.view" id="action_crm_tag_form_view_salesteams_oppor11">
            <field name="sequence" eval="2"/>
            <field name="view_mode">form</field>
            <field name="view_id" ref="crm_case_form_view_oppor"/>
            <field name="act_window_id" ref="crm_case_form_view_salesteams_opportunity"/>
        </record>

        <record id="crm_case_section_act_tree" model="ir.actions.act_window">
            <field name="name">Cases by Sales Team</field>
            <field name="res_model">crm.case.section</field>
            <field name="domain">[('parent_id','=',False)]</field>
            <field name="view_type">tree</field>
            <field name="view_id" ref="crm_case_section_view_tree"/>
        </record>

        <record id="crm_case_section_act" model="ir.actions.act_window">
            <field name="name">Sales Teams</field>
            <field name="res_model">crm.case.section</field>
            <field name="view_type">form</field>
            <field name="view_id" ref="crm_case_section_view_tree"/>
            <field name="help" type="html">
                <p class="oe_view_nocontent_create">
                    Click here to define a new sales team.
                </p><p>
                    Use sales team to organize your different salespersons or
                    departments into separate teams. Each team will work in
                    its own list of opportunities.
                </p>
            </field>
        </record>

        <menuitem id="crm.menu_crm_case_section_act"
            action="crm_case_section_salesteams_act"
            sequence="1"
            parent="base.menu_sales"
            groups="base.group_multi_salesteams"/>
  </data>
</openerp><|MERGE_RESOLUTION|>--- conflicted
+++ resolved
@@ -144,19 +144,11 @@
                                     <div class="oe_items_list">
                                         <div class="oe_salesteams_leads" t-if="record.use_leads.raw_value">
                                             <a name="%(crm_case_form_view_salesteams_lead)d" type="action">Leads</a>
-<<<<<<< HEAD
-                                            <a name="%(action_report_crm_lead_salesteam)d" type="action" class="oe_sparkline_bar_link"><field name="monthly_open_leads" widget="sparkline_bar">Open Leads per Month<br/>Click to see a detailed analysis of leads.</field></a>
+                                            <a name="%(action_report_crm_lead_salesteam)d" type="action" class="oe_sparkline_bar_link"><field name="monthly_open_leads" widget="sparkline_bar" options="{'height': '20px', 'barWidth': 4, 'barSpacing': 1}">Open Leads per Month<br/>Click to see a detailed analysis of leads.</field></a>
                                         </div>
                                         <div class="oe_salesteams_opportunities">
                                             <a name="%(crm_case_form_view_salesteams_opportunity)d" type="action">Opportunities</a>
-                                            <a name="%(action_report_crm_opportunity_salesteam)d" type="action"><field name="monthly_planned_revenue" widget="sparkline_bar">Planned Revenue per Month<br/>Click to see a detailed analysis of opportunities.</field></a>
-=======
-                                            <a name="%(action_report_crm_lead)d" type="action" class="oe_sparkline_bar_link"><field name="monthly_open_leads" widget="sparkline_bar" options="{'height': '20px', 'barWidth': 4, 'barSpacing': 1}">Open Leads per Month<br/>Click to see a detailed analysis of leads.</field></a>
-                                        </div>
-                                        <div class="oe_salesteams_opportunities">
-                                            <a name="%(crm_case_form_view_salesteams_opportunity)d" type="action">Opportunities</a>
-                                            <a name="%(action_report_crm_opportunity)d" type="action"><field name="monthly_planned_revenue" widget="sparkline_bar" height="20px" barWidth="4" barSpacing="1">Planned Revenue per Month<br/>Click to see a detailed analysis of opportunities.</field></a>
->>>>>>> bc0d0665
+                                            <a name="%(action_report_crm_opportunity_salesteam)d" type="action"><field name="monthly_planned_revenue" widget="sparkline_bar" height="20px" barWidth="4" barSpacing="1">Planned Revenue per Month<br/>Click to see a detailed analysis of opportunities.</field></a>
                                         </div>
                                     </div>
                                 </div>
