# -*- coding: utf-8 -*-
##############################################################################
#
#    OpenERP, Open Source Management Solution
#    Copyright (C) 2004-2010 Tiny SPRL (<http://tiny.be>).
#
#    This program is free software: you can redistribute it and/or modify
#    it under the terms of the GNU Affero General Public License as
#    published by the Free Software Foundation, either version 3 of the
#    License, or (at your option) any later version.
#
#    This program is distributed in the hope that it will be useful,
#    but WITHOUT ANY WARRANTY; without even the implied warranty of
#    MERCHANTABILITY or FITNESS FOR A PARTICULAR PURPOSE.  See the
#    GNU Affero General Public License for more details.
#
#    You should have received a copy of the GNU Affero General Public License
#    along with this program.  If not, see <http://www.gnu.org/licenses/>.
#
##############################################################################

from osv import fields, osv
from datetime import datetime
import crm
import time
from tools.translate import _
from crm import crm_case
import binascii
import tools


CRM_LEAD_PENDING_STATES = (
    crm.AVAILABLE_STATES[2][0], # Cancelled
    crm.AVAILABLE_STATES[3][0], # Done
    crm.AVAILABLE_STATES[4][0], # Pending
)

class crm_lead(crm_case, osv.osv):
    """ CRM Lead Case """
    _name = "crm.lead"
    _description = "Lead/Opportunity"
    _order = "date_action, priority, id desc"
    _inherit = ['mail.thread','res.partner.address']
    def _compute_day(self, cr, uid, ids, fields, args, context=None):
        """
        @param cr: the current row, from the database cursor,
        @param uid: the current user’s ID for security checks,
        @param ids: List of Openday’s IDs
        @return: difference between current date and log date
        @param context: A standard dictionary for contextual values
        """
        cal_obj = self.pool.get('resource.calendar')
        res_obj = self.pool.get('resource.resource')

        res = {}
        for lead in self.browse(cr, uid, ids, context=context):
            for field in fields:
                res[lead.id] = {}
                duration = 0
                ans = False
                if field == 'day_open':
                    if lead.date_open:
                        date_create = datetime.strptime(lead.create_date, "%Y-%m-%d %H:%M:%S")
                        date_open = datetime.strptime(lead.date_open, "%Y-%m-%d %H:%M:%S")
                        ans = date_open - date_create
                        date_until = lead.date_open
                elif field == 'day_close':
                    if lead.date_closed:
                        date_create = datetime.strptime(lead.create_date, "%Y-%m-%d %H:%M:%S")
                        date_close = datetime.strptime(lead.date_closed, "%Y-%m-%d %H:%M:%S")
                        date_until = lead.date_closed
                        ans = date_close - date_create
                if ans:
                    resource_id = False
                    if lead.user_id:
                        resource_ids = res_obj.search(cr, uid, [('user_id','=',lead.user_id.id)])
                        if len(resource_ids):
                            resource_id = resource_ids[0]

                    duration = float(ans.days)
                    if lead.section_id and lead.section_id.resource_calendar_id:
                        duration =  float(ans.days) * 24
                        new_dates = cal_obj.interval_get(cr,
                            uid,
                            lead.section_id.resource_calendar_id and lead.section_id.resource_calendar_id.id or False,
                            datetime.strptime(lead.create_date, '%Y-%m-%d %H:%M:%S'),
                            duration,
                            resource=resource_id
                        )
                        no_days = []
                        date_until = datetime.strptime(date_until, '%Y-%m-%d %H:%M:%S')
                        for in_time, out_time in new_dates:
                            if in_time.date not in no_days:
                                no_days.append(in_time.date)
                            if out_time > date_until:
                                break
                        duration =  len(no_days)
                res[lead.id][field] = abs(int(duration))
        return res

    def _history_search(self, cr, uid, obj, name, args, context=None):
        res = []
        msg_obj = self.pool.get('mail.message')
        message_ids = msg_obj.search(cr, uid, [('email_from','!=',False), ('subject', args[0][1], args[0][2])], context=context)
        lead_ids = self.search(cr, uid, [('message_ids', 'in', message_ids)], context=context)

        if lead_ids:
            return [('id', 'in', lead_ids)]
        else:
            return [('id', '=', '0')]

    def _get_email_subject(self, cr, uid, ids, fields, args, context=None):
        res = {}
        for obj in self.browse(cr, uid, ids, context=context):
            res[obj.id] = ''
            for msg in obj.message_ids:
                if msg.email_from:
                    res[obj.id] = msg.subject
                    break
        return res

    _columns = {
        # Overridden from res.partner.address:
        'partner_id': fields.many2one('res.partner', 'Partner', ondelete='set null',
            select=True, help="Optional linked partner, usually after conversion of the lead"),

        # From crm.case
        'id': fields.integer('ID'),
        'name': fields.char('Name', size=64),
        'active': fields.boolean('Active', required=False),
        'date_action_last': fields.datetime('Last Action', readonly=1),
        'date_action_next': fields.datetime('Next Action', readonly=1),
        'email_from': fields.char('Email', size=128, help="E-mail address of the contact"),
        'section_id': fields.many2one('crm.case.section', 'Sales Team', \
                        select=True, help='Sales team to which this case belongs to. Defines responsible user and e-mail address for the mail gateway.'),
        'create_date': fields.datetime('Creation Date' , readonly=True),
        'email_cc': fields.text('Global CC', size=252 , help="These email addresses will be added to the CC field of all inbound and outbound emails for this record before being sent. Separate multiple email addresses with a comma"),
        'description': fields.text('Notes'),
        'write_date': fields.datetime('Update Date' , readonly=True),

        # Lead fields
        'categ_id': fields.many2one('crm.case.categ', 'Category', \
            domain="['|',('section_id','=',section_id),('section_id','=',False), ('object_id.model', '=', 'crm.lead')]"),
        'type_id': fields.many2one('crm.case.resource.type', 'Campaign', \
            domain="['|',('section_id','=',section_id),('section_id','=',False)]", help="From which campaign (seminar, marketing campaign, mass mailing, ...) did this contact come from?"),
        'channel_id': fields.many2one('res.partner.canal', 'Channel', help="From which channel (mail, direct, phone, ...) did this contact reach you?"),
        'contact_name': fields.char('Contact Name', size=64),
        'partner_name': fields.char("Customer Name", size=64,help='The name of the future partner that will be created while converting the into opportunity'),
        'optin': fields.boolean('Opt-In', help="If opt-in is checked, this contact has accepted to receive emails."),
        'optout': fields.boolean('Opt-Out', help="If opt-out is checked, this contact has refused to receive emails or unsubscribed to a campaign."),
        'type':fields.selection([
            ('lead','Lead'),
            ('opportunity','Opportunity'),

        ],'Type', help="Type is used to separate Leads and Opportunities"),
        'priority': fields.selection(crm.AVAILABLE_PRIORITIES, 'Priority'),
        'date_closed': fields.datetime('Closed', readonly=True),
        'stage_id': fields.many2one('crm.case.stage', 'Stage', domain="[('type','=','lead')]"),
        'user_id': fields.many2one('res.users', 'Salesman'),
        'referred': fields.char('Referred By', size=64),
        'date_open': fields.datetime('Opened', readonly=True),
        'day_open': fields.function(_compute_day, string='Days to Open', \
                                multi='day_open', type="float", store=True),
        'day_close': fields.function(_compute_day, string='Days to Close', \
                                multi='day_close', type="float", store=True),
        'state': fields.selection(crm.AVAILABLE_STATES, 'State', size=16, readonly=True,
                                  help='The state is set to \'Draft\', when a case is created.\
                                  \nIf the case is in progress the state is set to \'Open\'.\
                                  \nWhen the case is over, the state is set to \'Done\'.\
                                  \nIf the case needs to be reviewed then the state is set to \'Pending\'.'),
<<<<<<< HEAD
        'message_ids': fields.one2many('mail.message', 'res_id', 'Messages', domain=[('model','=',_name)]),
        'subjects': fields.function(_get_email_subject, fnct_search=_history_search, string='Subject of Email', method=True, type='char', size=64),
=======
        'message_ids': fields.one2many('mailgate.message', 'res_id', 'Messages', domain=[('model','=',_name)]),
        'subjects': fields.function(_get_email_subject, fnct_search=_history_search, string='Subject of Email', type='char', size=64),
>>>>>>> 097b76d3
    }


    _defaults = {
        'active': lambda *a: 1,
        'user_id': crm_case._get_default_user,
        'email_from': crm_case._get_default_email,
        'state': lambda *a: 'draft',
        'type': lambda *a: 'lead',
        'section_id': crm_case._get_section,
        'company_id': lambda s, cr, uid, c: s.pool.get('res.company')._company_default_get(cr, uid, 'crm.lead', context=c),
        'priority': lambda *a: crm.AVAILABLE_PRIORITIES[2][0],
        #'stage_id': _get_stage_id,
    }



    def onchange_partner_address_id(self, cr, uid, ids, add, email=False):
        """This function returns value of partner email based on Partner Address
        @param self: The object pointer
        @param cr: the current row, from the database cursor,
        @param uid: the current user’s ID for security checks,
        @param ids: List of case IDs
        @param add: Id of Partner's address
        @email: Partner's email ID
        """
        if not add:
            return {'value': {'email_from': False, 'country_id': False}}
        address = self.pool.get('res.partner.address').browse(cr, uid, add)
        return {'value': {'email_from': address.email, 'phone': address.phone, 'country_id': address.country_id.id}}

    def case_open(self, cr, uid, ids, *args):
        """Overrides cancel for crm_case for setting Open Date
        @param self: The object pointer
        @param cr: the current row, from the database cursor,
        @param uid: the current user’s ID for security checks,
        @param ids: List of case's Ids
        @param *args: Give Tuple Value
        """
        leads = self.browse(cr, uid, ids)



        for i in xrange(0, len(ids)):
            if leads[i].state == 'draft':
                value = {}
                if not leads[i].stage_id :
                    stage_id = self._find_first_stage(cr, uid, leads[i].type, leads[i].section_id.id or False)
                    value.update({'stage_id' : stage_id})
                value.update({'date_open': time.strftime('%Y-%m-%d %H:%M:%S')})
                self.write(cr, uid, [ids[i]], value)
            self.log_open( cr, uid, leads[i])
        res = super(crm_lead, self).case_open(cr, uid, ids, *args)
        return res

    def log_open(self, cr, uid, case):
        if case.type == 'lead':
            message = _("The lead '%s' has been opened.") % case.name
        elif case.type == 'opportunity':
            message = _("The opportunity '%s' has been opened.") % case.name
        else:
            message = _("The case '%s' has been opened.") % case.name
        self.log(cr, uid, case.id, message)

    def case_close(self, cr, uid, ids, *args):
        """Overrides close for crm_case for setting close date
        @param self: The object pointer
        @param cr: the current row, from the database cursor,
        @param uid: the current user’s ID for security checks,
        @param ids: List of case Ids
        @param *args: Tuple Value for additional Params
        """
        res = super(crm_lead, self).case_close(cr, uid, ids, *args)
        self.write(cr, uid, ids, {'date_closed': time.strftime('%Y-%m-%d %H:%M:%S')})
        for case in self.browse(cr, uid, ids):
            if case.type == 'lead':
                message = _("The lead '%s' has been closed.") % case.name
            elif case.type == 'opportunity':
                message = _("The opportunity '%s' has been closed.") % case.name
            else:
                message = _("The case '%s' has been closed.") % case.name
            self.log(cr, uid, case.id, message)
        return res

    def convert_opportunity(self, cr, uid, ids, context=None):
        """ Precomputation for converting lead to opportunity
        @param cr: the current row, from the database cursor,
        @param uid: the current user’s ID for security checks,
        @param ids: List of closeday’s IDs
        @param context: A standard dictionary for contextual values
        @return: Value of action in dict
        """
        if context is None:
            context = {}
        context.update({'active_ids': ids})

        data_obj = self.pool.get('ir.model.data')
        value = {}


        for case in self.browse(cr, uid, ids, context=context):
            context.update({'active_id': case.id})
            data_id = data_obj._get_id(cr, uid, 'crm', 'view_crm_lead2opportunity_partner')
            view_id1 = False
            if data_id:
                view_id1 = data_obj.browse(cr, uid, data_id, context=context).res_id
            value = {
                    'name': _('Create Partner'),
                    'view_type': 'form',
                    'view_mode': 'form,tree',
                    'res_model': 'crm.lead2opportunity.partner',
                    'view_id': False,
                    'context': context,
                    'views': [(view_id1, 'form')],
                    'type': 'ir.actions.act_window',
                    'target': 'new',
                    'nodestroy': True
            }
        return value

    def write(self, cr, uid, ids, vals, context=None):
        if not context:
            context = {}

        if 'date_closed' in vals:
            return super(crm_lead,self).write(cr, uid, ids, vals, context=context)

        if 'stage_id' in vals and vals['stage_id']:
            stage_obj = self.pool.get('crm.case.stage').browse(cr, uid, vals['stage_id'], context=context)
            text = _("Changed Stage to: %s") % stage_obj.name
            self.history(cr, uid, ids, text, body_text=text)
            message=''
            for case in self.browse(cr, uid, ids, context=context):
                if case.type == 'lead' or  context.get('stage_type',False)=='lead':
                    message = _("The stage of lead '%s' has been changed to '%s'.") % (case.name, stage_obj.name)
                elif case.type == 'opportunity':
                    message = _("The stage of opportunity '%s' has been changed to '%s'.") % (case.name, stage_obj.name)
                self.log(cr, uid, case.id, message)
        return super(crm_lead,self).write(cr, uid, ids, vals, context)

    def stage_next(self, cr, uid, ids, context=None):
        stage = super(crm_lead, self).stage_next(cr, uid, ids, context=context)
        if stage:
            stage_obj = self.pool.get('crm.case.stage').browse(cr, uid, stage, context=context)
            if stage_obj.on_change:
                data = {'probability': stage_obj.probability}
                self.write(cr, uid, ids, data)
        return stage

    def stage_previous(self, cr, uid, ids, context=None):
        stage = super(crm_lead, self).stage_previous(cr, uid, ids, context=context)
        if stage:
            stage_obj = self.pool.get('crm.case.stage').browse(cr, uid, stage, context=context)
            if stage_obj.on_change:
                data = {'probability': stage_obj.probability}
                self.write(cr, uid, ids, data)
        return stage

    def unlink(self, cr, uid, ids, context=None):
        for lead in self.browse(cr, uid, ids, context):
            if (not lead.section_id.allow_unlink) and (lead.state <> 'draft'):
                raise osv.except_osv(_('Warning !'),
                    _('You can not delete this lead. You should better cancel it.'))
        return super(crm_lead, self).unlink(cr, uid, ids, context)

<<<<<<< HEAD
    def message_new(self, cr, uid, msg, custom_values=None, context=None):
        """Automatically calls when new email message arrives"""
        res_id = super(crm_lead, self).message_new(cr, uid, msg,
                                                   custom_values=custom_values,
                                                   context=context)
        mail_thread = self.pool.get('mail.thread')
        subject = msg.get('subject')
        body = msg.get('body_text')
=======
    def message_new(self, cr, uid, msg, context=None):
        """
        Automatically calls when new email message arrives

        @param self: The object pointer
        @param cr: the current row, from the database cursor,
        @param uid: the current user’s ID for security checks
        """
        mailgate_pool = self.pool.get('email.server.tools')

        subject = msg.get('subject') or _("No Subject")
        body = msg.get('body')
>>>>>>> 097b76d3
        msg_from = msg.get('from')
        priority = msg.get('priority')
        vals = {
            'name': subject,
            'email_from': msg_from,
            'email_cc': msg.get('cc'),
            'description': body,
            'user_id': False,
        }
        if msg.get('priority', False):
            vals['priority'] = priority
        res = mail_thread.get_partner(cr, uid, msg.get('from', False))
        if res:
            vals.update(res)
        res_id = self.write(cr, uid, [res_id], vals, context)
        return res_id

    def message_update(self, cr, uid, ids, msg, vals={}, default_act='pending', context=None):
        if isinstance(ids, (str, int, long)):
            ids = [ids]

        super(crm_lead, self).message_update(cr, uid, msg,
                                             custom_values=custom_values,
                                             context=context)

        if msg.get('priority') in dict(crm.AVAILABLE_PRIORITIES):
            vals['priority'] = msg.get('priority')
        maps = {
            'cost':'planned_cost',
            'revenue': 'planned_revenue',
            'probability':'probability'
        }
        vls = {}
        for line in msg['body_text'].split('\n'):
            line = line.strip()
            res = tools.misc.command_re.match(line)
            if res and maps.get(res.group(1).lower()):
                key = maps.get(res.group(1).lower())
                vls[key] = res.group(2).lower()
        vals.update(vls)

        # Unfortunately the API is based on lists
        # but we want to update the state based on the
        # previous state, so we have to loop:
        for case in self.browse(cr, uid, ids, context=context):
            values = dict(vals)
            if case.state in CRM_LEAD_PENDING_STATES:
                values.update(state=crm.AVAILABLE_STATES[1][0]) #re-open
            res = self.write(cr, uid, [case.id], values, context=context)
        return res

    def on_change_optin(self, cr, uid, ids, optin):
        return {'value':{'optin':optin,'optout':False}}

    def on_change_optout(self, cr, uid, ids, optout):
        return {'value':{'optout':optout,'optin':False}}

crm_lead()

# vim:expandtab:smartindent:tabstop=4:softtabstop=4:shiftwidth=4:<|MERGE_RESOLUTION|>--- conflicted
+++ resolved
@@ -168,13 +168,8 @@
                                   \nIf the case is in progress the state is set to \'Open\'.\
                                   \nWhen the case is over, the state is set to \'Done\'.\
                                   \nIf the case needs to be reviewed then the state is set to \'Pending\'.'),
-<<<<<<< HEAD
         'message_ids': fields.one2many('mail.message', 'res_id', 'Messages', domain=[('model','=',_name)]),
-        'subjects': fields.function(_get_email_subject, fnct_search=_history_search, string='Subject of Email', method=True, type='char', size=64),
-=======
-        'message_ids': fields.one2many('mailgate.message', 'res_id', 'Messages', domain=[('model','=',_name)]),
         'subjects': fields.function(_get_email_subject, fnct_search=_history_search, string='Subject of Email', type='char', size=64),
->>>>>>> 097b76d3
     }
 
 
@@ -340,29 +335,14 @@
                     _('You can not delete this lead. You should better cancel it.'))
         return super(crm_lead, self).unlink(cr, uid, ids, context)
 
-<<<<<<< HEAD
     def message_new(self, cr, uid, msg, custom_values=None, context=None):
         """Automatically calls when new email message arrives"""
         res_id = super(crm_lead, self).message_new(cr, uid, msg,
                                                    custom_values=custom_values,
                                                    context=context)
         mail_thread = self.pool.get('mail.thread')
-        subject = msg.get('subject')
+        subject = msg.get('subject')  or _("No Subject")
         body = msg.get('body_text')
-=======
-    def message_new(self, cr, uid, msg, context=None):
-        """
-        Automatically calls when new email message arrives
-
-        @param self: The object pointer
-        @param cr: the current row, from the database cursor,
-        @param uid: the current user’s ID for security checks
-        """
-        mailgate_pool = self.pool.get('email.server.tools')
-
-        subject = msg.get('subject') or _("No Subject")
-        body = msg.get('body')
->>>>>>> 097b76d3
         msg_from = msg.get('from')
         priority = msg.get('priority')
         vals = {
