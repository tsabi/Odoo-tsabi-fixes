# -*- coding: utf-8 -*-
##############################################################################
#
#    OpenERP, Open Source Management Solution
#    Copyright (C) 2004-today OpenERP SA (<http://www.openerp.com>)
#
#    This program is free software: you can redistribute it and/or modify
#    it under the terms of the GNU Affero General Public License as
#    published by the Free Software Foundation, either version 3 of the
#    License, or (at your option) any later version.
#
#    This program is distributed in the hope that it will be useful,
#    but WITHOUT ANY WARRANTY; without even the implied warranty of
#    MERCHANTABILITY or FITNESS FOR A PARTICULAR PURPOSE.  See the
#    GNU Affero General Public License for more details.
#
#    You should have received a copy of the GNU Affero General Public License
#    along with this program.  If not, see <http://www.gnu.org/licenses/>.
#
##############################################################################

from base_status.base_stage import base_stage
import crm
from datetime import datetime
from osv import fields, osv
import time
import tools
from tools.translate import _
from tools import html2plaintext

from base.res.res_partner import format_address

CRM_LEAD_FIELDS_TO_MERGE = ['name',
    'partner_id',
    'channel_id',
    'company_id',
    'country_id',
    'section_id',
    'stage_id',
    'state_id',
    'type_id',
    'user_id',
    'title',
    'city',
    'contact_name',
    'description',
    'email',
    'fax',
    'mobile',
    'partner_name',
    'phone',
    'probability',
    'planned_revenue',
    'street',
    'street2',
    'zip',
    'create_date',
    'date_action_last',
    'date_action_next',
    'email_from',
    'email_cc',
    'partner_name']
CRM_LEAD_PENDING_STATES = (
    crm.AVAILABLE_STATES[2][0], # Cancelled
    crm.AVAILABLE_STATES[3][0], # Done
    crm.AVAILABLE_STATES[4][0], # Pending
)

class crm_lead(base_stage, format_address, osv.osv):
    """ CRM Lead Case """
    _name = "crm.lead"
    _description = "Lead/Opportunity"
    _order = "priority,date_action,id desc"
    _inherit = ['mail.thread','ir.needaction_mixin']

    def _get_default_section_id(self, cr, uid, context=None):
        """ Gives default section by checking if present in the context """
        return (self._resolve_section_id_from_context(cr, uid, context=context) or False)

    def _get_default_stage_id(self, cr, uid, context=None):
        """ Gives default stage_id """
        section_id = self._get_default_section_id(cr, uid, context=context)
        return self.stage_find(cr, uid, [], section_id, [('state', '=', 'draft')], context=context)

    def _resolve_section_id_from_context(self, cr, uid, context=None):
        """ Returns ID of section based on the value of 'section_id'
            context key, or None if it cannot be resolved to a single
            Sales Team.
        """
        if context is None:
            context = {}
        if type(context.get('default_section_id')) in (int, long):
            return context.get('default_section_id')
        if isinstance(context.get('default_section_id'), basestring):
            section_name = context['default_section_id']
            section_ids = self.pool.get('crm.case.section').name_search(cr, uid, name=section_name, context=context)
            if len(section_ids) == 1:
                return int(section_ids[0][0])
        return None

    def _resolve_type_from_context(self, cr, uid, context=None):
        """ Returns the type (lead or opportunity) from the type context
            key. Returns None if it cannot be resolved.
        """
        if context is None:
            context = {}
        return context.get('default_type')

    def _read_group_stage_ids(self, cr, uid, ids, domain, read_group_order=None, access_rights_uid=None, context=None):
        access_rights_uid = access_rights_uid or uid
        stage_obj = self.pool.get('crm.case.stage')
        order = stage_obj._order
        # lame hack to allow reverting search, should just work in the trivial case
        if read_group_order == 'stage_id desc':
            order = "%s desc" % order
        # retrieve section_id from the context and write the domain
        # - ('id', 'in', 'ids'): add columns that should be present
        # - OR ('case_default', '=', True), ('fold', '=', False): add default columns that are not folded
        # - OR ('section_ids', '=', section_id), ('fold', '=', False) if section_id: add section columns that are not folded
        search_domain = []
        section_id = self._resolve_section_id_from_context(cr, uid, context=context)
        if section_id:
            search_domain += ['|', ('section_ids', '=', section_id)]
        search_domain += ['|', ('id', 'in', ids), ('case_default', '=', True)]
        # retrieve type from the context (if set: choose 'type' or 'both')
        type = self._resolve_type_from_context(cr, uid, context=context)
        if type:
            search_domain += ['|', ('type', '=', type), ('type', '=', 'both')]
        # perform search
        stage_ids = stage_obj._search(cr, uid, search_domain, order=order, access_rights_uid=access_rights_uid, context=context)
        result = stage_obj.name_get(cr, access_rights_uid, stage_ids, context=context)
        # restore order of the search
        result.sort(lambda x,y: cmp(stage_ids.index(x[0]), stage_ids.index(y[0])))

        fold = {}
        for stage in stage_obj.browse(cr, access_rights_uid, stage_ids, context=context):
            fold[stage.id] = stage.fold or False

        return result, fold

    def fields_view_get(self, cr, user, view_id=None, view_type='form', context=None, toolbar=False, submenu=False):
        res = super(crm_lead,self).fields_view_get(cr, user, view_id, view_type, context, toolbar=toolbar, submenu=submenu)
        if view_type == 'form':
            res['arch'] = self.fields_view_get_address(cr, user, res['arch'], context=context)
        return res

    _group_by_full = {
        'stage_id': _read_group_stage_ids
    }

    def _compute_day(self, cr, uid, ids, fields, args, context=None):
        """
        :return dict: difference between current date and log date
        """
        cal_obj = self.pool.get('resource.calendar')
        res_obj = self.pool.get('resource.resource')

        res = {}
        for lead in self.browse(cr, uid, ids, context=context):
            for field in fields:
                res[lead.id] = {}
                duration = 0
                ans = False
                if field == 'day_open':
                    if lead.date_open:
                        date_create = datetime.strptime(lead.create_date, "%Y-%m-%d %H:%M:%S")
                        date_open = datetime.strptime(lead.date_open, "%Y-%m-%d %H:%M:%S")
                        ans = date_open - date_create
                        date_until = lead.date_open
                elif field == 'day_close':
                    if lead.date_closed:
                        date_create = datetime.strptime(lead.create_date, "%Y-%m-%d %H:%M:%S")
                        date_close = datetime.strptime(lead.date_closed, "%Y-%m-%d %H:%M:%S")
                        date_until = lead.date_closed
                        ans = date_close - date_create
                if ans:
                    resource_id = False
                    if lead.user_id:
                        resource_ids = res_obj.search(cr, uid, [('user_id','=',lead.user_id.id)])
                        if len(resource_ids):
                            resource_id = resource_ids[0]

                    duration = float(ans.days)
                    if lead.section_id and lead.section_id.resource_calendar_id:
                        duration =  float(ans.days) * 24
                        new_dates = cal_obj.interval_get(cr,
                            uid,
                            lead.section_id.resource_calendar_id and lead.section_id.resource_calendar_id.id or False,
                            datetime.strptime(lead.create_date, '%Y-%m-%d %H:%M:%S'),
                            duration,
                            resource=resource_id
                        )
                        no_days = []
                        date_until = datetime.strptime(date_until, '%Y-%m-%d %H:%M:%S')
                        for in_time, out_time in new_dates:
                            if in_time.date not in no_days:
                                no_days.append(in_time.date)
                            if out_time > date_until:
                                break
                        duration =  len(no_days)
                res[lead.id][field] = abs(int(duration))
        return res

    def _history_search(self, cr, uid, obj, name, args, context=None):
        res = []
        msg_obj = self.pool.get('mail.message')
        message_ids = msg_obj.search(cr, uid, [('email_from','!=',False), ('subject', args[0][1], args[0][2])], context=context)
        lead_ids = self.search(cr, uid, [('message_ids', 'in', message_ids)], context=context)

        if lead_ids:
            return [('id', 'in', lead_ids)]
        else:
            return [('id', '=', '0')]

    _columns = {
        'partner_id': fields.many2one('res.partner', 'Partner', ondelete='set null',
            select=True, help="Linked partner (optional). Usually created when converting the lead."),

        'id': fields.integer('ID', readonly=True),
        'name': fields.char('Subject', size=64, required=True, select=1),
        'active': fields.boolean('Active', required=False),
        'date_action_last': fields.datetime('Last Action', readonly=1),
        'date_action_next': fields.datetime('Next Action', readonly=1),
        'email_from': fields.char('Email', size=128, help="Email address of the contact", select=1),
        'section_id': fields.many2one('crm.case.section', 'Sales Team', \
                        select=True, help='When sending mails, the default email address is taken from the sales team.'),
        'create_date': fields.datetime('Creation Date' , readonly=True),
        'email_cc': fields.text('Global CC', size=252 , help="These email addresses will be added to the CC field of all inbound and outbound emails for this record before being sent. Separate multiple email addresses with a comma"),
        'description': fields.text('Notes'),
        'write_date': fields.datetime('Update Date' , readonly=True),
        'categ_ids': fields.many2many('crm.case.categ', 'crm_lead_category_rel', 'lead_id', 'category_id', 'Categories', \
            domain="['|',('section_id','=',section_id),('section_id','=',False), ('object_id.model', '=', 'crm.lead')]"),
        'type_id': fields.many2one('crm.case.resource.type', 'Campaign', \
            domain="['|',('section_id','=',section_id),('section_id','=',False)]", help="From which campaign (seminar, marketing campaign, mass mailing, ...) did this contact come from?"),
        'channel_id': fields.many2one('crm.case.channel', 'Channel', help="Communication channel (mail, direct, phone, ...)"),
        'contact_name': fields.char('Contact Name', size=64),
        'partner_name': fields.char("Customer Name", size=64,help='The name of the future partner company that will be created while converting the lead into opportunity', select=1),
        'opt_out': fields.boolean('Opt-Out', oldname='optout', help="If opt-out is checked, this contact has refused to receive emails or unsubscribed to a campaign."),
        'type':fields.selection([ ('lead','Lead'), ('opportunity','Opportunity'), ],'Type', help="Type is used to separate Leads and Opportunities"),
        'priority': fields.selection(crm.AVAILABLE_PRIORITIES, 'Priority', select=True),
        'date_closed': fields.datetime('Closed', readonly=True),
        'stage_id': fields.many2one('crm.case.stage', 'Stage',
                        domain="['&', ('fold', '=', False), '&', '|', ('section_ids', '=', section_id), ('case_default', '=', True), '|', ('type', '=', type), ('type', '=', 'both')]"),
        'user_id': fields.many2one('res.users', 'Salesperson'),
        'referred': fields.char('Referred By', size=64),
        'date_open': fields.datetime('Opened', readonly=True),
        'day_open': fields.function(_compute_day, string='Days to Open', \
                                multi='day_open', type="float", store=True),
        'day_close': fields.function(_compute_day, string='Days to Close', \
                                multi='day_close', type="float", store=True),
        'state': fields.related('stage_id', 'state', type="selection", store=True,
                selection=crm.AVAILABLE_STATES, string="Status", readonly=True,
                help='The Status is set to \'Draft\', when a case is created. If the case is in progress the Status is set to \'Open\'. When the case is over, the Status is set to \'Done\'. If the case needs to be reviewed then the Status is  set to \'Pending\'.'),

        # Only used for type opportunity
        'probability': fields.float('Success Rate (%)',group_operator="avg"),
        'planned_revenue': fields.float('Expected Revenue'),
        'ref': fields.reference('Reference', selection=crm._links_get, size=128),
        'ref2': fields.reference('Reference 2', selection=crm._links_get, size=128),
        'phone': fields.char("Phone", size=64),
        'date_deadline': fields.date('Expected Closing', help="Estimate of the date on which the opportunity will be won."),
        'date_action': fields.date('Next Action Date', select=True),
        'title_action': fields.char('Next Action', size=64),
        'color': fields.integer('Color Index'),
        'partner_address_name': fields.related('partner_id', 'name', type='char', string='Partner Contact Name', readonly=True),
        'partner_address_email': fields.related('partner_id', 'email', type='char', string='Partner Contact Email', readonly=True),
        'company_currency': fields.related('company_id', 'currency_id', type='many2one', string='Currency', readonly=True, relation="res.currency"),
        'user_email': fields.related('user_id', 'email', type='char', string='User Email', readonly=True),
        'user_login': fields.related('user_id', 'login', type='char', string='User Login', readonly=True),

        # Fields for address, due to separation from crm and res.partner
        'street': fields.char('Street', size=128),
        'street2': fields.char('Street2', size=128),
        'zip': fields.char('Zip', change_default=True, size=24),
        'city': fields.char('City', size=128),
        'state_id': fields.many2one("res.country.state", 'State'),
        'country_id': fields.many2one('res.country', 'Country'),
        'phone': fields.char('Phone', size=64),
        'fax': fields.char('Fax', size=64),
        'mobile': fields.char('Mobile', size=64),
        'function': fields.char('Function', size=128),
        'title': fields.many2one('res.partner.title', 'Title'),
        'company_id': fields.many2one('res.company', 'Company', select=1),
        'payment_mode': fields.many2one('crm.payment.mode', 'Payment Mode', \
                            domain="[('section_id','=',section_id)]"),
        'planned_cost': fields.float('Planned Costs'),
    }

    _defaults = {
        'active': 1,
        'type': 'lead',
        'user_id': lambda s, cr, uid, c: s._get_default_user(cr, uid, c),
        'email_from': lambda s, cr, uid, c: s._get_default_email(cr, uid, c),
        'stage_id': lambda s, cr, uid, c: s._get_default_stage_id(cr, uid, c),
        'section_id': lambda s, cr, uid, c: s._get_default_section_id(cr, uid, c),
        'company_id': lambda s, cr, uid, c: s.pool.get('res.company')._company_default_get(cr, uid, 'crm.lead', context=c),
        'priority': lambda *a: crm.AVAILABLE_PRIORITIES[2][0],
        'color': 0,
    }

    _sql_constraints = [
        ('check_probability', 'check(probability >= 0 and probability <= 100)', 'The probability of closing the deal should be between 0% and 100%!')
    ]

    def create(self, cr, uid, vals, context=None):
        obj_id = super(crm_lead, self).create(cr, uid, vals, context)
        section_id = self.browse(cr, uid, obj_id, context=context).section_id
        if section_id:
            followers = [follow.id for follow in section_id.message_follower_ids]
            self.message_subscribe(cr, uid, [obj_id], followers, context=context)
        self.create_send_note(cr, uid, [obj_id], context=context)
        return obj_id

    def onchange_stage_id(self, cr, uid, ids, stage_id, context=None):
        if not stage_id:
            return {'value':{}}
        stage = self.pool.get('crm.case.stage').browse(cr, uid, stage_id, context)
        if not stage.on_change:
            return {'value':{}}
        return {'value':{'probability': stage.probability}}

    def on_change_partner(self, cr, uid, ids, partner_id, context=None):
        result = {}
        values = {}
        if partner_id:
            partner = self.pool.get('res.partner').browse(cr, uid, partner_id, context=context)
            values = {
                'partner_name' : partner.name,
                'street' : partner.street,
                'street2' : partner.street2,
                'city' : partner.city,
                'state_id' : partner.state_id and partner.state_id.id or False,
                'country_id' : partner.country_id and partner.country_id.id or False,
                'email_from' : partner.email,
                'phone' : partner.phone,
                'mobile' : partner.mobile,
                'fax' : partner.fax,
            }
        return {'value' : values}

    def _check(self, cr, uid, ids=False, context=None):
        """ Override of the base.stage method.
            Function called by the scheduler to process cases for date actions
            Only works on not done and cancelled cases
        """
        cr.execute('select * from crm_case \
                where (date_action_last<%s or date_action_last is null) \
                and (date_action_next<=%s or date_action_next is null) \
                and state not in (\'cancel\',\'done\')',
                (time.strftime("%Y-%m-%d %H:%M:%S"),
                    time.strftime('%Y-%m-%d %H:%M:%S')))

        ids2 = map(lambda x: x[0], cr.fetchall() or [])
        cases = self.browse(cr, uid, ids2, context=context)
        return self._action(cr, uid, cases, False, context=context)

    def stage_find(self, cr, uid, cases, section_id, domain=None, order='sequence', context=None):
        """ Override of the base.stage method
            Parameter of the stage search taken from the lead:
            - type: stage type must be the same or 'both'
            - section_id: if set, stages must belong to this section or
              be a default stage; if not set, stages must be default
              stages
        """
        if isinstance(cases, (int, long)):
            cases = self.browse(cr, uid, cases, context=context)
        # collect all section_ids
        section_ids = []
        types = ['both']
        if not cases :
            type = context.get('default_type')
            types += [type]
        if section_id:
            section_ids.append(section_id)
        for lead in cases:
            if lead.section_id:
                section_ids.append(lead.section_id.id)
            if lead.type not in types:
                types.append(lead.type)
        # OR all section_ids and OR with case_default
        search_domain = []
        if section_ids:
            search_domain += [('|')] * len(section_ids)
            for section_id in section_ids:
                search_domain.append(('section_ids', '=', section_id))
        search_domain.append(('case_default', '=', True))
        # AND with cases types
        search_domain.append(('type', 'in', types))
        # AND with the domain in parameter
        search_domain += list(domain)
        # perform search, return the first found
        stage_ids = self.pool.get('crm.case.stage').search(cr, uid, search_domain, order=order, context=context)
        if stage_ids:
            return stage_ids[0]
        return False

    def case_cancel(self, cr, uid, ids, context=None):
        """ Overrides case_cancel from base_stage to set probability """
        res = super(crm_lead, self).case_cancel(cr, uid, ids, context=context)
        self.write(cr, uid, ids, {'probability' : 0.0}, context=context)
        return res

    def case_reset(self, cr, uid, ids, context=None):
        """ Overrides case_reset from base_stage to set probability """
        res = super(crm_lead, self).case_reset(cr, uid, ids, context=context)
        self.write(cr, uid, ids, {'probability': 0.0}, context=context)
        return res

    def case_mark_lost(self, cr, uid, ids, context=None):
        """ Mark the case as lost: state=cancel and probability=0 """
        for lead in self.browse(cr, uid, ids):
            stage_id = self.stage_find(cr, uid, [lead], lead.section_id.id or False, [('probability', '=', 0.0)], context=context)
            if stage_id:
                self.case_set(cr, uid, [lead.id], values_to_update={'probability': 0.0}, new_stage_id=stage_id, context=context)
        self.case_mark_lost_send_note(cr, uid, ids, context=context)
        return True

    def case_mark_won(self, cr, uid, ids, context=None):
        """ Mark the case as lost: state=done and probability=100 """
        for lead in self.browse(cr, uid, ids):
            stage_id = self.stage_find(cr, uid, [lead], lead.section_id.id or False, [('probability', '=', 100.0)], context=context)
            if stage_id:
                self.case_set(cr, uid, [lead.id], values_to_update={'probability': 100.0}, new_stage_id=stage_id, context=context)
        self.case_mark_won_send_note(cr, uid, ids, context=context)
        return True

    def set_priority(self, cr, uid, ids, priority):
        """ Set lead priority
        """
        return self.write(cr, uid, ids, {'priority' : priority})

    def set_high_priority(self, cr, uid, ids, context=None):
        """ Set lead priority to high
        """
        return self.set_priority(cr, uid, ids, '1')

    def set_normal_priority(self, cr, uid, ids, context=None):
        """ Set lead priority to normal
        """
        return self.set_priority(cr, uid, ids, '3')

    def _merge_get_result_type(self, cr, uid, opps, context=None):
        """
        Define the type of the result of the merge.  If at least one of the
        element to merge is an opp, the resulting new element will be an opp.
        Otherwise it will be a lead.

        We'll directly use a list of browse records instead of a list of ids
        for performances' sake: it will spare a second browse of the
        leads/opps.

        :param list opps: list of browse records containing the leads/opps to process
        :return string type: the type of the final element
        """
        for opp in opps:
            if (opp.type == 'opportunity'):
                return 'opportunity'

        return 'lead'

    def _merge_data(self, cr, uid, ids, oldest, fields, context=None):
        """
        Prepare lead/opp data into a dictionary for merging.  Different types
        of fields are processed in different ways:
        - text: all the values are concatenated
        - m2m and o2m: those fields aren't processed
        - m2o: the first not null value prevails (the other are dropped)
        - any other type of field: same as m2o

        :param list ids: list of ids of the leads to process
        :param list fields: list of leads' fields to process
        :return dict data: contains the merged values
        """
        opportunities = self.browse(cr, uid, ids, context=context)

        def _get_first_not_null(attr):
            if hasattr(oldest, attr):
                return getattr(oldest, attr)
            for opp in opportunities:
                if hasattr(opp, attr):
                    return getattr(opp, attr)
            return False

        def _get_first_not_null_id(attr):
            res = _get_first_not_null(attr)
            return res and res.id or False

        def _concat_all(attr):
            return ', '.join(filter(lambda x: x, [getattr(opp, attr) or '' for opp in opportunities if hasattr(opp, attr)]))

        # Process the fields' values
        data = {}
        for field_name in fields:
            field_info = self._all_columns.get(field_name)
            if field_info is None:
                continue
            field = field_info.column
            if field._type in ('many2many', 'one2many'):
                continue
            elif field._type == 'many2one':
                data[field_name] = _get_first_not_null_id(field_name)  # !!
            elif field._type == 'text':
                data[field_name] = _concat_all(field_name)  #not lost
            else:
                data[field_name] = _get_first_not_null(field_name)  #not lost

        # Define the resulting type ('lead' or 'opportunity')
        data['type'] = self._merge_get_result_type(cr, uid, opportunities, context)

        return data

    def _merge_find_oldest(self, cr, uid, ids, context=None):
        """
        Return the oldest lead found among ids.

        :param list ids: list of ids of the leads to inspect
        :return object: browse record of the oldest of the leads
        """
        if context is None:
            context = {}

        if context.get('convert'):
            ids = list(set(ids) - set(context.get('lead_ids', [])))

        # Search opportunities order by create date
        opportunity_ids = self.search(cr, uid, [('id', 'in', ids)], order='create_date', context=context)
        oldest_opp_id = opportunity_ids[0]
        return self.browse(cr, uid, oldest_opp_id, context=context)

    def _mail_body(self, cr, uid, lead, fields, title=False, context=None):
        body = []
        if title:
            body.append("%s\n" % (title))

        for field_name in fields:
            field_info = self._all_columns.get(field_name)
            if field_info is None:
                continue
            field = field_info.column
            value = None

            if field._type == 'selection':
                if hasattr(field.selection, '__call__'):
                    key = field.selection(self, cr, uid, context=context)
                else:
                    key = field.selection
                value = dict(key).get(lead[field_name], lead[field_name])
            elif field._type == 'many2one':
                if lead[field_name]:
                    value = lead[field_name].name_get()[0][1]
            else:
                value = lead[field_name]

            body.append("%s: %s" % (field.string, value or ''))

        return "\n".join(body + ['---'])

    def _merge_notify(self, cr, uid, opportunity_id, opportunities, context=None):
        """
        Create a message gathering merged leads/opps information.
        """
        #TOFIX: mail template should be used instead of fix body, subject text
        details = []
        result_type = self._merge_get_result_type(cr, uid, opportunities, context)
        merge_message = _('Merged %s') % ('leads' if (result_type == 'lead') else 'opportunities')
        subject = [merge_message]
        for opportunity in opportunities:
            subject.append(opportunity.name)
            title = "%s : %s" % (merge_message, opportunity.name)
            details.append(self._mail_body(cr, uid, opportunity, CRM_LEAD_FIELDS_TO_MERGE, title=title, context=context))

        # Chatter message's subject
        subject = subject[0] + ": " + ", ".join(subject[1:])
        details = "\n\n".join(details)
        return self.message_post(cr, uid, [opportunity_id], body=details, subject=subject, context=context)

    def _merge_opportunity_history(self, cr, uid, opportunity_id, opportunities, context=None):
        message = self.pool.get('mail.message')
        for opportunity in opportunities:
            for history in opportunity.message_ids:
                message.write(cr, uid, history.id, {
                        'res_id': opportunity_id,
                        'subject' : _("From %s : %s") % (opportunity.name, history.subject)
                }, context=context)

        return True

    def _merge_opportunity_attachments(self, cr, uid, opportunity_id, opportunities, context=None):
        attachment = self.pool.get('ir.attachment')

        # return attachments of opportunity
        def _get_attachments(opportunity_id):
            attachment_ids = attachment.search(cr, uid, [('res_model', '=', self._name), ('res_id', '=', opportunity_id)], context=context)
            return attachment.browse(cr, uid, attachment_ids, context=context)

        count = 1
        first_attachments = _get_attachments(opportunity_id)
        for opportunity in opportunities:
            attachments = _get_attachments(opportunity.id)
            for first in first_attachments:
                for attachment in attachments:
                    if attachment.name == first.name:
                        values = dict(
                            name = "%s (%s)" % (attachment.name, count,),
                            res_id = opportunity_id,
                        )
                        attachment.write(values)
                        count+=1

        return True

    def merge_opportunity(self, cr, uid, ids, context=None):
        """
        Different cases of merge:
        - merge leads together = 1 new lead
        - merge at least 1 opp with anything else (lead or opp) = 1 new opp

        :param list ids: leads/opportunities ids to merge
        :return int id: id of the resulting lead/opp
        """
        if context is None: context = {}

        if len(ids) <= 1:
            raise osv.except_osv(_('Warning!'),_('Please select more than one element (lead or opportunity) from the list view.'))

        lead_ids = context.get('lead_ids', [])

        ctx_opportunities = self.browse(cr, uid, lead_ids, context=context)
        opportunities = self.browse(cr, uid, ids, context=context)
        opportunities_list = list(set(opportunities) - set(ctx_opportunities))
        oldest = self._merge_find_oldest(cr, uid, ids, context=context)
        if ctx_opportunities:
            first_opportunity = ctx_opportunities[0]
            tail_opportunities = opportunities_list + ctx_opportunities[1:]
        else:
            first_opportunity = opportunities_list[0]
            tail_opportunities = opportunities_list[1:]

        merged_data = self._merge_data(cr, uid, ids, oldest, CRM_LEAD_FIELDS_TO_MERGE, context=context)

        # Merge messages and attachements into the first opportunity
        self._merge_opportunity_history(cr, uid, first_opportunity.id, tail_opportunities, context=context)
        self._merge_opportunity_attachments(cr, uid, first_opportunity.id, tail_opportunities, context=context)

        # Merge notifications about loss of information
        self._merge_notify(cr, uid, first_opportunity, opportunities, context=context)
        # Write merged data into first opportunity
        self.write(cr, uid, [first_opportunity.id], merged_data, context=context)
        # Delete tail opportunities
        self.unlink(cr, uid, [x.id for x in tail_opportunities], context=context)

        # Open first opportunity
        self.case_open(cr, uid, [first_opportunity.id])
        return first_opportunity.id

    def _convert_opportunity_data(self, cr, uid, lead, customer, section_id=False, context=None):
        crm_stage = self.pool.get('crm.case.stage')
        contact_id = False
        if customer:
            contact_id = self.pool.get('res.partner').address_get(cr, uid, [customer.id])['default']

        if not section_id:
            section_id = lead.section_id and lead.section_id.id or False

        if section_id:
            stage_ids = crm_stage.search(cr, uid, [('sequence','>=',1), ('section_ids','=', section_id)])
        else:
            stage_ids = crm_stage.search(cr, uid, [('sequence','>=',1)])
        stage_id = stage_ids and stage_ids[0] or False

        return {
            'planned_revenue': lead.planned_revenue,
            'probability': lead.probability,
            'name': lead.name,
            'partner_id': customer and customer.id or False,
            'user_id': (lead.user_id and lead.user_id.id),
            'type': 'opportunity',
            'stage_id': stage_id or False,
            'date_action': fields.datetime.now(),
            'date_open': fields.datetime.now(),
            'email_from': customer and customer.email or lead.email_from,
            'phone': customer and customer.phone or lead.phone,
        }

    def convert_opportunity(self, cr, uid, ids, partner_id, user_ids=False, section_id=False, context=None):
        customer = False
        if partner_id:
            partner = self.pool.get('res.partner')
            customer = partner.browse(cr, uid, partner_id, context=context)
        for lead in self.browse(cr, uid, ids, context=context):
            if lead.state in ('done', 'cancel'):
                continue
            vals = self._convert_opportunity_data(cr, uid, lead, customer, section_id, context=context)
            self.write(cr, uid, [lead.id], vals, context=context)
            self.convert_opportunity_send_note(cr, uid, lead, context=context)

        if user_ids or section_id:
            self.allocate_salesman(cr, uid, ids, user_ids, section_id, context=context)

        return True

    def _lead_create_contact(self, cr, uid, lead, name, is_company, parent_id=False, context=None):
        partner = self.pool.get('res.partner')
        vals = { 'name': name,
            'user_id': lead.user_id.id,
            'comment': lead.description,
            'section_id': lead.section_id.id or False,
            'parent_id': parent_id,
            'phone': lead.phone,
            'mobile': lead.mobile,
            'email': lead.email_from and tools.email_split(lead.email_from)[0],
            'fax': lead.fax,
            'title': lead.title and lead.title.id or False,
            'function': lead.function,
            'street': lead.street,
            'street2': lead.street2,
            'zip': lead.zip,
            'city': lead.city,
            'country_id': lead.country_id and lead.country_id.id or False,
            'state_id': lead.state_id and lead.state_id.id or False,
            'is_company': is_company,
            'type': 'contact'
        }
        partner = partner.create(cr, uid,vals, context)
        return partner

    def _create_lead_partner(self, cr, uid, lead, context=None):
        partner_id =  False
        if lead.partner_name and lead.contact_name:
            partner_id = self._lead_create_contact(cr, uid, lead, lead.partner_name, True, context=context)
            partner_id = self._lead_create_contact(cr, uid, lead, lead.contact_name, False, partner_id, context=context)
        elif lead.partner_name and not lead.contact_name:
            partner_id = self._lead_create_contact(cr, uid, lead, lead.partner_name, True, context=context)
        elif not lead.partner_name and lead.contact_name:
            partner_id = self._lead_create_contact(cr, uid, lead, lead.contact_name, False, context=context)
        else:
            partner_id = self._lead_create_contact(cr, uid, lead, lead.name, False, context=context)
        return partner_id

    def _lead_set_partner(self, cr, uid, lead, partner_id, context=None):
        """
        Assign a partner to a lead.

        :param object lead: browse record of the lead to process
        :param int partner_id: identifier of the partner to assign
        :return bool: True if the partner has properly been assigned
        """
        res = False
        res_partner = self.pool.get('res.partner')
        if partner_id:
            res_partner.write(cr, uid, partner_id, {'section_id': lead.section_id.id or False})
            contact_id = res_partner.address_get(cr, uid, [partner_id])['default']
            res = lead.write({'partner_id': partner_id}, context=context)
            self._lead_set_partner_send_note(cr, uid, [lead.id], context)
        return res

    def handle_partner_assignation(self, cr, uid, ids, action='create', partner_id=False, context=None):
        """
        Handle partner assignation during a lead conversion.
        if action is 'create', create new partner with contact and assign lead to new partner_id.
        otherwise assign lead to the specified partner_id

        :param list ids: leads/opportunities ids to process
        :param string action: what has to be done regarding partners (create it, assign an existing one, or nothing)
        :param int partner_id: partner to assign if any
        :return dict: dictionary organized as followed: {lead_id: partner_assigned_id}
        """
        #TODO this is a duplication of the handle_partner_assignation method of crm_phonecall
        partner_ids = {}
<<<<<<< HEAD
        # If a partner_id is given, force this partner for all elements
=======
>>>>>>> a325343c
        force_partner_id = partner_id
        for lead in self.browse(cr, uid, ids, context=context):
            # If the action is set to 'create' and no partner_id is set, create a new one
            if action == 'create':
                partner_id = force_partner_id or self._create_lead_partner(cr, uid, lead, context)
            self._lead_set_partner(cr, uid, lead, partner_id, context=context)
            partner_ids[lead.id] = partner_id
        return partner_ids

    def allocate_salesman(self, cr, uid, ids, user_ids=None, team_id=False, context=None):
        """
        Assign salesmen and salesteam to a batch of leads.  If there are more
        leads than salesmen, these salesmen will be assigned in round-robin.
        E.g.: 4 salesmen (S1, S2, S3, S4) for 6 leads (L1, L2, ... L6).  They
        will be assigned as followed: L1 - S1, L2 - S2, L3 - S3, L4 - S4,
        L5 - S1, L6 - S2.

        :param list ids: leads/opportunities ids to process
        :param list user_ids: salesmen to assign
        :param int team_id: salesteam to assign
        :return bool
        """
        index = 0

        for lead_id in ids:
            value = {}
            if team_id:
                value['section_id'] = team_id
            if user_ids:
                value['user_id'] = user_ids[index]
<<<<<<< HEAD
                # Cycle through user_ids
                index = index+1 if (index < len(user_ids)-1) else 0
=======
                index = (index + 1) % len(user_ids)
>>>>>>> a325343c
            if value:
                self.write(cr, uid, [lead_id], value, context=context)
        return True

    def schedule_phonecall(self, cr, uid, ids, schedule_time, call_summary, desc, phone, contact_name, user_id=False, section_id=False, categ_id=False, action='schedule', context=None):
        """
        :param string action: ('schedule','Schedule a call'), ('log','Log a call')
        """
        phonecall = self.pool.get('crm.phonecall')
        model_data = self.pool.get('ir.model.data')
        phonecall_dict = {}
        if not categ_id:
            res_id = model_data._get_id(cr, uid, 'crm', 'categ_phone2')
            if res_id:
                categ_id = model_data.browse(cr, uid, res_id, context=context).res_id
        for lead in self.browse(cr, uid, ids, context=context):
            if not section_id:
                section_id = lead.section_id and lead.section_id.id or False
            if not user_id:
                user_id = lead.user_id and lead.user_id.id or False
            vals = {
                'name': call_summary,
                'opportunity_id': lead.id,
                'user_id': user_id or False,
                'categ_id': categ_id or False,
                'description': desc or '',
                'date': schedule_time,
                'section_id': section_id or False,
                'partner_id': lead.partner_id and lead.partner_id.id or False,
                'partner_phone': phone or lead.phone or (lead.partner_id and lead.partner_id.phone or False),
                'partner_mobile': lead.partner_id and lead.partner_id.mobile or False,
                'priority': lead.priority,
            }
            new_id = phonecall.create(cr, uid, vals, context=context)
            phonecall.case_open(cr, uid, [new_id], context=context)
            if action == 'log':
                phonecall.case_close(cr, uid, [new_id], context=context)
            phonecall_dict[lead.id] = new_id
            self.schedule_phonecall_send_note(cr, uid, [lead.id], new_id, action, context=context)
        return phonecall_dict

    def redirect_opportunity_view(self, cr, uid, opportunity_id, context=None):
        models_data = self.pool.get('ir.model.data')

        # Get opportunity views
        dummy, form_view = models_data.get_object_reference(cr, uid, 'crm', 'crm_case_form_view_oppor')
        dummy, tree_view = models_data.get_object_reference(cr, uid, 'crm', 'crm_case_tree_view_oppor')
        return {
            'name': _('Opportunity'),
            'view_type': 'form',
            'view_mode': 'tree, form',
            'res_model': 'crm.lead',
            'domain': [('type', '=', 'opportunity')],
            'res_id': int(opportunity_id),
            'view_id': False,
            'views': [(form_view or False, 'form'),
                      (tree_view or False, 'tree'),
                      (False, 'calendar'), (False, 'graph')],
            'type': 'ir.actions.act_window',
        }

    def redirect_lead_view(self, cr, uid, lead_id, context=None):
        models_data = self.pool.get('ir.model.data')

        # Get lead views
        dummy, form_view = models_data.get_object_reference(cr, uid, 'crm', 'crm_case_form_view_leads')
        dummy, tree_view = models_data.get_object_reference(cr, uid, 'crm', 'crm_case_tree_view_leads')
        return {
            'name': _('Lead'),
            'view_type': 'form',
            'view_mode': 'tree, form',
            'res_model': 'crm.lead',
            'domain': [('type', '=', 'lead')],
            'res_id': int(lead_id),
            'view_id': False,
            'views': [(form_view or False, 'form'),
                      (tree_view or False, 'tree'),
                      (False, 'calendar'), (False, 'graph')],
            'type': 'ir.actions.act_window',
        }

    def action_makeMeeting(self, cr, uid, ids, context=None):
        """
        Open meeting's calendar view to schedule meeting on current opportunity.
        :return dict: dictionary value for created Meeting view
        """
        opportunity = self.browse(cr, uid, ids[0], context)
        res = self.pool.get('ir.actions.act_window').for_xml_id(cr, uid, 'base_calendar', 'action_crm_meeting', context)
        res['context'] = {
            'default_opportunity_id': opportunity.id,
            'default_partner_id': opportunity.partner_id and opportunity.partner_id.id or False,
            'default_partner_ids' : opportunity.partner_id and [opportunity.partner_id.id] or False,
            'default_user_id': uid,
            'default_section_id': opportunity.section_id and opportunity.section_id.id or False,
            'default_email_from': opportunity.email_from,
            'default_name': opportunity.name,
        }
        return res

    def write(self, cr, uid, ids, vals, context=None):
        if vals.get('stage_id') and not vals.get('probability'):
            # change probability of lead(s) if required by stage
            stage = self.pool.get('crm.case.stage').browse(cr, uid, vals['stage_id'], context=context)
            if stage.on_change:
                vals['probability'] = stage.probability
        if vals.get('section_id'):
            section_id = self.pool.get('crm.case.section').browse(cr, uid, vals.get('section_id'), context=context)
            if section_id:
                vals.setdefault('message_follower_ids', [])
                vals['message_follower_ids'] += [(4, follower.id) for follower in section_id.message_follower_ids]
        return super(crm_lead,self).write(cr, uid, ids, vals, context)

    # ----------------------------------------
    # Mail Gateway
    # ----------------------------------------

    def message_new(self, cr, uid, msg, custom_values=None, context=None):
        """ Overrides mail_thread message_new that is called by the mailgateway
            through message_process.
            This override updates the document according to the email.
        """
        if custom_values is None: custom_values = {}

        desc = html2plaintext(msg.get('body')) if msg.get('body') else ''
        custom_values.update({
            'name':  msg.get('subject') or _("No Subject"),
            'description': desc,
            'email_from': msg.get('from'),
            'email_cc': msg.get('cc'),
            'user_id': False,
        })
        if msg.get('priority') in dict(crm.AVAILABLE_PRIORITIES):
            custom_values['priority'] = msg.get('priority')
        return super(crm_lead, self).message_new(cr, uid, msg, custom_values=custom_values, context=context)

    def message_update(self, cr, uid, ids, msg, update_vals=None, context=None):
        """ Overrides mail_thread message_update that is called by the mailgateway
            through message_process.
            This method updates the document according to the email.
        """
        if isinstance(ids, (str, int, long)):
            ids = [ids]
        if update_vals is None: update_vals = {}

        if msg.get('priority') in dict(crm.AVAILABLE_PRIORITIES):
            update_vals['priority'] = msg.get('priority')
        maps = {
            'cost':'planned_cost',
            'revenue': 'planned_revenue',
            'probability':'probability',
        }
        for line in msg.get('body', '').split('\n'):
            line = line.strip()
            res = tools.command_re.match(line)
            if res and maps.get(res.group(1).lower()):
                key = maps.get(res.group(1).lower())
                update_vals[key] = res.group(2).lower()

        return super(crm_lead, self).message_update(cr, uid, ids, msg, update_vals=update_vals, context=context)

    # ----------------------------------------
    # OpenChatter methods and notifications
    # ----------------------------------------

    def stage_set_send_note(self, cr, uid, ids, stage_id, context=None):
        """ Override of the (void) default notification method. """
        stage_name = self.pool.get('crm.case.stage').name_get(cr, uid, [stage_id], context=context)[0][1]
        return self.message_post(cr, uid, ids, body=_("Stage changed to <b>%s</b>.") % (stage_name), subtype="mt_crm_stage", context=context)

    def case_get_note_msg_prefix(self, cr, uid, lead, context=None):
        if isinstance(lead, (int, long)):
            lead = self.browse(cr, uid, [lead], context=context)[0]
        return ('Opportunity' if lead.type == 'opportunity' else 'Lead')

    def create_send_note(self, cr, uid, ids, context=None):
        for id in ids:
            message = _("%s has been <b>created</b>.") % (self.case_get_note_msg_prefix(cr, uid, id, context=context))
            self.message_post(cr, uid, [id], body=message, context=context)
        return True

    def case_mark_lost_send_note(self, cr, uid, ids, context=None):
        message = _("Opportunity has been <b>lost</b>.")
        return self.message_post(cr, uid, ids, body=message, subtype="mt_crm_lost", context=context)

    def case_mark_won_send_note(self, cr, uid, ids, context=None):
        message = _("Opportunity has been <b>won</b>.")
        return self.message_post(cr, uid, ids, body=message, subtype="mt_crm_won", context=context)

    def schedule_phonecall_send_note(self, cr, uid, ids, phonecall_id, action, context=None):
        phonecall = self.pool.get('crm.phonecall').browse(cr, uid, [phonecall_id], context=context)[0]
        if action == 'log': prefix = 'Logged'
        else: prefix = 'Scheduled'
        message = _("<b>%s a call</b> for the <em>%s</em>.") % (prefix, phonecall.date)
        return self.message_post(cr, uid, ids, body=message, context=context)

    def _lead_set_partner_send_note(self, cr, uid, ids, context=None):
        for lead in self.browse(cr, uid, ids, context=context):
            message = _("%s <b>partner</b> is now set to <em>%s</em>." % (self.case_get_note_msg_prefix(cr, uid, lead, context=context), lead.partner_id.name))
            lead.message_post(body=message)
        return True

    def convert_opportunity_send_note(self, cr, uid, lead, context=None):
        message = _("Lead has been <b>converted to an opportunity</b>.")
        lead.message_post(body=message)
        return True

    def onchange_state(self, cr, uid, ids, state_id, context=None):
        if state_id:
            country_id=self.pool.get('res.country.state').browse(cr, uid, state_id, context).country_id.id
            return {'value':{'country_id':country_id}}
        return {}

# vim:expandtab:smartindent:tabstop=4:softtabstop=4:shiftwidth=4:<|MERGE_RESOLUTION|>--- conflicted
+++ resolved
@@ -767,10 +767,7 @@
         """
         #TODO this is a duplication of the handle_partner_assignation method of crm_phonecall
         partner_ids = {}
-<<<<<<< HEAD
         # If a partner_id is given, force this partner for all elements
-=======
->>>>>>> a325343c
         force_partner_id = partner_id
         for lead in self.browse(cr, uid, ids, context=context):
             # If the action is set to 'create' and no partner_id is set, create a new one
@@ -801,12 +798,8 @@
                 value['section_id'] = team_id
             if user_ids:
                 value['user_id'] = user_ids[index]
-<<<<<<< HEAD
                 # Cycle through user_ids
-                index = index+1 if (index < len(user_ids)-1) else 0
-=======
                 index = (index + 1) % len(user_ids)
->>>>>>> a325343c
             if value:
                 self.write(cr, uid, [lead_id], value, context=context)
         return True
