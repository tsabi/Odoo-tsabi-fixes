#-*- coding: utf-8 -*-
##############################################################################
#
#    OpenERP, Open Source Management Solution
#    Copyright (C) 2004-2010 Tiny SPRL (<http://tiny.be>).
#
#    This program is free software: you can redistribute it and/or modify
#    it under the terms of the GNU Affero General Public License as
#    published by the Free Software Foundation, either version 3 of the
#    License, or (at your option) any later version.
#
#    This program is distributed in the hope that it will be useful,
#    but WITHOUT ANY WARRANTY; without even the implied warranty of
#    MERCHANTABILITY or FITNESS FOR A PARTICULAR PURPOSE.  See the
#    GNU Affero General Public License for more details.
#
#    You should have received a copy of the GNU Affero General Public License
#    along with this program.  If not, see <http://www.gnu.org/licenses/>.
#
##############################################################################

from datetime import datetime
from osv import fields,osv,orm
from tools.translate import _
import crm
import time
import mx.DateTime

AVAILABLE_STATES = [
    ('draft','Draft'),
    ('open','Open'),
    ('cancel', 'Lost'),
    ('done', 'Converted'),
    ('pending','Pending')
]

class crm_opportunity(osv.osv):
    """ Opportunity Cases """

    _name = "crm.opportunity"
    _description = "Opportunity Cases"
    _order = "priority,date_action,id desc"
    _inherit = 'crm.case'

    def case_open(self, cr, uid, ids, *args):
        """
        @param self: The object pointer
        @param cr: the current row, from the database cursor,
        @param uid: the current user’s ID for security checks,
        @param ids: List of case's Ids
        @param *args: Give Tuple Value
        """

        res = super(crm_opportunity, self).case_open(cr, uid, ids, *args)
        self.write(cr, uid, ids, {'date_open': time.strftime('%Y-%m-%d %H:%M:%S')})
        return res

    def _compute_day(self, cr, uid, ids, fields, args, context={}):
        """
        @param cr: the current row, from the database cursor,
        @param uid: the current user’s ID for security checks,
        @param ids: List of Openday’s IDs
        @return: difference between current date and log date
        @param context: A standard dictionary for contextual values
        """
        cal_obj = self.pool.get('resource.calendar')
        res_obj = self.pool.get('resource.resource')

        res = {}
        for opportunity in self.browse(cr, uid, ids , context):
            for field in fields:
                res[opportunity.id] = {}
                duration = 0
                ans = False
                if field == 'day_open':
                    if opportunity.date_open:
                        date_create = datetime.strptime(opportunity.create_date, "%Y-%m-%d %H:%M:%S")
                        date_open = datetime.strptime(opportunity.date_open, "%Y-%m-%d %H:%M:%S")
                        ans = date_open - date_create
                        date_until = opportunity.date_open
                elif field == 'day_close':
                    if opportunity.date_closed:
                        date_create = datetime.strptime(opportunity.create_date, "%Y-%m-%d %H:%M:%S")
                        date_close = datetime.strptime(opportunity.date_closed, "%Y-%m-%d %H:%M:%S")
                        date_until = opportunity.date_closed
                        ans = date_close - date_create
                if ans:
                    resource_id = False
                    if opportunity.user_id:
                        resource_ids = res_obj.search(cr, uid, [('user_id','=',opportunity.user_id.id)])
                        if resource_ids and len(resource_ids):
                            resource_id = resource_ids[0]

                    duration = float(ans.days)
<<<<<<< HEAD
                    if opportunity.section_id.resource_calendar_id:
                        duration =  float(ans.days) * 24
=======
                    if opportunity.section_id and opportunity.section_id.resource_calendar_id:
                        duration =  float(ans.days) * 24                        
>>>>>>> 95fc4188
                        new_dates = cal_obj.interval_get(cr,
                            uid,
                            opportunity.section_id.resource_calendar_id and opportunity.section_id.resource_calendar_id.id or False,
                            mx.DateTime.strptime(opportunity.create_date, '%Y-%m-%d %H:%M:%S'),
                            duration,
                            resource=resource_id
                        )
                        no_days = []
                        date_until = mx.DateTime.strptime(date_until, '%Y-%m-%d %H:%M:%S')
                        for in_time, out_time in new_dates:
                            if in_time.date not in no_days:
                                no_days.append(in_time.date)
                            if out_time > date_until:
                                break
                        duration =  len(no_days)
                res[opportunity.id][field] = abs(int(duration))
        return res

    _columns = {
        'stage_id': fields.many2one ('crm.case.stage', 'Stage', \
                     domain="[('section_id','=',section_id),\
                    ('object_id.model', '=', 'crm.opportunity')]"),
        'categ_id': fields.many2one('crm.case.categ', 'Category', \
                     domain="[('section_id','=',section_id), \
                    ('object_id.model', '=', 'crm.opportunity')]"),
        'priority': fields.selection(crm.AVAILABLE_PRIORITIES, 'Priority'),
        'referred': fields.char('Referred By', size=64),
        'probability': fields.float('Probability (%)'),
        'planned_revenue': fields.float('Expected Revenue'),
        'ref': fields.reference('Reference', selection=crm._links_get, size=128),
        'ref2': fields.reference('Reference 2', selection=crm._links_get, size=128),
        'date_closed': fields.datetime('Closed', readonly=True),
        'user_id': fields.many2one('res.users', 'Salesman'),
        'phone': fields.char("Phone", size=64),
        'date_deadline': fields.date('Expected Closing'),
        'date_action': fields.date('Next Action'),
        'state': fields.selection(AVAILABLE_STATES, 'State', size=16, readonly=True,
                                  help='The state is set to \'Draft\', when a case is created.\
                                  \nIf the case is in progress the state is set to \'Open\'.\
                                  \nWhen the case is over, the state is set to \'Done\'.\
                                  \nIf the case needs to be reviewed then the state is set to \'Pending\'.'),

        'date_open': fields.datetime('Opened', readonly=True),
        'day_open': fields.function(_compute_day, string='Days to Open', \
                                method=True, multi='day_open', type="float", store=True),
        'day_close': fields.function(_compute_day, string='Days to Close', \
                                method=True, multi='day_close', type="float", store=True),
         }

    def onchange_stage_id(self, cr, uid, ids, stage_id, context={}):

        """ @param self: The object pointer
            @param cr: the current row, from the database cursor,
            @param uid: the current user’s ID for security checks,
            @param ids: List of stage’s IDs
            @stage_id: change state id on run time """

        if not stage_id:
            return {'value':{}}

        stage = self.pool.get('crm.case.stage').browse(cr, uid, stage_id, context)
        if not stage.on_change:
            return {'value':{}}
        return {'value':{'probability':stage.probability}}

    def stage_next(self, cr, uid, ids, context={}):

        """ @param self: The object pointer
            @param cr: the current row, from the database cursor,
            @param uid: the current user’s ID for security checks,
            @param ids: List of stage next’s IDs
            @param context: A standard dictionary for contextual values """

        res = super(crm_opportunity, self).stage_next(cr, uid, ids, context=context)
        for case in self.browse(cr, uid, ids, context):
            if case.stage_id and case.stage_id.on_change:
                self.write(cr, uid, [case.id], {'probability': case.stage_id.probability})
        return res

    def stage_previous(self, cr, uid, ids, context={}):

        """ @param self: The object pointer
            @param cr: the current row, from the database cursor,
            @param uid: the current user’s ID for security checks,
            @param ids: List of stage previous’s IDs
            @param context: A standard dictionary for contextual values """

        res = super(crm_opportunity, self).stage_previous(cr, uid, ids, context=context)
        for case in self.browse(cr, uid, ids, context):
            if case.stage_id and case.stage_id.on_change:
                self.write(cr, uid, [case.id], {'probability': case.stage_id.probability})
        return res

    _defaults = {
        'company_id': lambda s,cr,uid,c: s.pool.get('res.company')._company_default_get(cr, uid, 'crm.opportunity', context=c),
        'priority': lambda *a: crm.AVAILABLE_PRIORITIES[2][0],
        'state' : 'draft',
    }

    def action_makeMeeting(self, cr, uid, ids, context=None):
        """
        This opens Meeting's calendar view to schedule meeting on current Opportunity
        @param self: The object pointer
        @param cr: the current row, from the database cursor,
        @param uid: the current user’s ID for security checks,
        @param ids: List of Opportunity to Meeting IDs
        @param context: A standard dictionary for contextual values

        @return : Dictionary value for created Meeting view
        """
        value = {}
        for opp in self.browse(cr, uid, ids):
            data_obj = self.pool.get('ir.model.data')

            # Get meeting views
            result = data_obj._get_id(cr, uid, 'crm', 'view_crm_case_meetings_filter')
            res = data_obj.read(cr, uid, result, ['res_id'])
            id1 = data_obj._get_id(cr, uid, 'crm', 'crm_case_calendar_view_meet')
            id2 = data_obj._get_id(cr, uid, 'crm', 'crm_case_form_view_meet')
            id3 = data_obj._get_id(cr, uid, 'crm', 'crm_case_tree_view_meet')
            if id1:
                id1 = data_obj.browse(cr, uid, id1, context=context).res_id
            if id2:
                id2 = data_obj.browse(cr, uid, id2, context=context).res_id
            if id3:
                id3 = data_obj.browse(cr, uid, id3, context=context).res_id

            context = {
                'default_opportunity_id': opp.id,
                'default_partner_id': opp.partner_id and opp.partner_id.id or False,
                'default_section_id': opp.section_id and opp.section_id.id or False,
                'default_email_from': opp.email_from,
                'default_state': 'open',
                'default_name': opp.name
            }
            value = {
                'name': _('Meetings'),
                'domain': "[('user_id','=',%s),('opportunity_id','=',%s)]" % (uid,opp.id),
                'context': context,
                'view_type': 'form',
                'view_mode': 'calendar,form,tree',
                'res_model': 'crm.meeting',
                'view_id': False,
                'views': [(id1, 'calendar'), (id2, 'form'), (id3, 'tree')],
                'type': 'ir.actions.act_window',
                'search_view_id': res['res_id'],
                'nodestroy': True
            }
        return value

crm_opportunity()
<|MERGE_RESOLUTION|>--- conflicted
+++ resolved
@@ -92,13 +92,8 @@
                             resource_id = resource_ids[0]
 
                     duration = float(ans.days)
-<<<<<<< HEAD
-                    if opportunity.section_id.resource_calendar_id:
-                        duration =  float(ans.days) * 24
-=======
                     if opportunity.section_id and opportunity.section_id.resource_calendar_id:
                         duration =  float(ans.days) * 24                        
->>>>>>> 95fc4188
                         new_dates = cal_obj.interval_get(cr,
                             uid,
                             opportunity.section_id.resource_calendar_id and opportunity.section_id.resource_calendar_id.id or False,
